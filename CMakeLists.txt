# $Id$
# ***** BEGIN GPL LICENSE BLOCK *****
#
# This program is free software; you can redistribute it and/or
# modify it under the terms of the GNU General Public License
# as published by the Free Software Foundation; either version 2
# of the License, or (at your option) any later version.
#
# This program is distributed in the hope that it will be useful,
# but WITHOUT ANY WARRANTY; without even the implied warranty of
# MERCHANTABILITY or FITNESS FOR A PARTICULAR PURPOSE.  See the
# GNU General Public License for more details.
#
# You should have received a copy of the GNU General Public License
# along with this program; if not, write to the Free Software Foundation,
# Inc., 59 Temple Place - Suite 330, Boston, MA  02111-1307, USA.
#
# The Original Code is Copyright (C) 2006, Blender Foundation
# All rights reserved.
#
# The Original Code is: all of this file.
#
# Contributor(s): Jacques Beaurain.
#
# ***** END GPL LICENSE BLOCK *****

#-----------------------------------------------------------------------------
# We don't allow in-source builds. This causes no end of troubles because 
# all out-of-source builds will use the CMakeCache.txt file there and even 
# build the libs and objects in it. It will also conflict with the current 
# Makefile system for Blender

IF(${CMAKE_SOURCE_DIR} STREQUAL ${CMAKE_BINARY_DIR})
MESSAGE(FATAL_ERROR "CMake generation for blender is not allowed within the source directory! 
Remove the CMakeCache.txt file and try again from another folder, e.g.: 

	rm CMakeCache.txt 
	cd ..
	mkdir cmake-make 
	cd cmake-make
	cmake -G \"Unix Makefiles\" ../blender
")
ENDIF(${CMAKE_SOURCE_DIR} STREQUAL ${CMAKE_BINARY_DIR})

CMAKE_MINIMUM_REQUIRED(VERSION 2.4)
PROJECT(Blender)

#-----------------------------------------------------------------------------
# Redirect output files

SET(EXECUTABLE_OUTPUT_PATH ${CMAKE_BINARY_DIR}/bin)
SET(LIBRARY_OUTPUT_PATH  ${CMAKE_BINARY_DIR}/lib)

# Note! - Could create this from the blender version string
# ...but thats quite involved, make sure this matches the blender version.
SET(BLENDER_VERSION  2.5)

#-----------------------------------------------------------------------------
# Set default config options
OPTION(WITH_PLAYER        "Build Player" OFF)
OPTION(WITH_GAMEENGINE    "Enable Game Engine" ON)
OPTION(WITH_BULLET        "Enable Bullet (Physics Engine)" ON)
OPTION(WITH_INTERNATIONAL "Enable I18N   (International fonts and text)" ON)
OPTION(WITH_ELBEEM        "Enable Elbeem (Fluid Simulation)" ON)
OPTION(WITH_QUICKTIME     "Enable Quicktime Support" OFF)
OPTION(WITH_OPENEXR       "Enable OpenEXR Support (http://www.openexr.com)" ON)
OPTION(WITH_DDS           "Enable DDS Support" ON)
OPTION(WITH_FFMPEG        "Enable FFMPeg Support (http://ffmpeg.mplayerhq.hu/)" OFF)
OPTION(WITH_PYTHON        "Enable Embedded Python API" ON)
OPTION(WITH_SDL           "Enable SDL for sound and joystick support" ON)
OPTION(WITH_OPENJPEG      "Enable OpenJpeg Support (http://www.openjpeg.org/)" OFF)
OPTION(WITH_OPENAL        "Enable OpenAL Support (http://www.openal.org)" ON)
OPTION(WITH_OPENMP        "Enable OpenMP (has to be supported by the compiler)" OFF)
OPTION(WITH_WEBPLUGIN     "Enable Web Plugin (Unix only)" OFF)
OPTION(WITH_FFTW3         "Enable FFTW3 support" OFF)
OPTION(WITH_JACK          "Enable Jack Support (http://www.jackaudio.org)" OFF)
OPTION(WITH_SNDFILE       "Enable libsndfile Support (http://www.mega-nerd.com/libsndfile)" OFF)
<<<<<<< HEAD
OPTION(WITH_CXX_GUARDEDALLOC "Enable GuardedAlloc for C++ memory allocation" OFF)
# OPTION(WITH_BUILDINFO     "Include extra build details" ON)
=======
OPTION(WITH_LZO           "Enable fast LZO compression, used for pointcache" ON)
OPTION(WITH_LZMA          "Enable best LZMA compression, used for pointcache" ON)
OPTION(WITH_CXX_GUARDEDALLOC "Enable GuardedAlloc for C++ memory allocation" OFF)
OPTION(WITH_BUILDINFO     "Include extra build details" ON)
>>>>>>> 8ea29046
OPTION(WITH_INSTALL       "Install accompanying scripts and language files needed to run blender" ON)

IF(NOT WITH_GAMEENGINE AND WITH_PLAYER)
	MESSAGE("WARNING: WITH_PLAYER needs WITH_GAMEENGINE")
ENDIF(NOT WITH_GAMEENGINE AND WITH_PLAYER)

# For alternate Python locations the commandline can be used to override detected/default cache settings, e.g:
# On Unix: 
#   cmake -D PYTHON_LIB=/usr/local/lib/python2.3/config/libpython2.3.so -D PYTHON_INC=/usr/local/include/python2.3 -D PYTHON_BINARY=/usr/local/bin/python2.3 -G "Unix Makefiles" ../blender
# On Macs: 
#   cmake -D PYTHON_INC=/System/Library/Frameworks/Python.framework/Versions/2.5/include/python2.5 -D PYTHON_LIBPATH=/System/Library/Frameworks/Python.framework/Versions/2.5/lib/python2.5/config -D PYTHON_BINARY=/System/Library/Frameworks/Python.framework/Versions/2.5/bin/python2.5 -G Xcode ../blender
#
# When changing any of this remember to update the notes in doc/blender-cmake.txt

#-----------------------------------------------------------------------------
# Load some macros.
INCLUDE(CMake/macros.cmake)

#-----------------------------------------------------------------------------
#Platform specifics

IF(UNIX AND NOT APPLE)
	IF(WITH_OPENAL)
		FIND_PACKAGE(OpenAL)
		IF(OPENAL_FOUND)
			SET(WITH_OPENAL ON)
		ELSE(OPENAL_FOUND)
			SET(WITH_OPENAL OFF)
		ENDIF(OPENAL_FOUND)
	ENDIF(WITH_OPENAL)

	IF(WITH_JACK)
		SET(JACK /usr)
		SET(JACK_INC ${JACK}/include/jack)
		SET(JACK_LIB jack)
		SET(JACK_LIBPATH ${JACK}/lib)
	ENDIF(WITH_JACK)

	IF(WITH_SNDFILE)
	SET(SNDFILE /usr)
	SET(SNDFILE_INC ${SNDFILE}/include)
	SET(SNDFILE_LIB sndfile)
	SET(SNDFILE_LIBPATH ${SNDFILE}/lib)
	ENDIF(WITH_SNDFILE)

	FIND_LIBRARY(INTL_LIBRARY
		NAMES intl
		PATHS
		/sw/lib
	)
	FIND_LIBRARY(ICONV_LIBRARY
		NAMES iconv
		PATHS
		/sw/lib
	)
  
	IF(INTL_LIBRARY AND ICONV_LIBRARY)
		SET(GETTEXT_LIB ${INTL_LIBRARY} ${ICONV_LIBRARY})
	ENDIF(INTL_LIBRARY AND ICONV_LIBRARY)

	FIND_PACKAGE(Freetype)
	# UNSET(FREETYPE_INCLUDE_DIRS CACHE) # cant use

	# No way to set py31. remove for now.
	# FIND_PACKAGE(PythonLibs)
	SET(PYTHON /usr)
	SET(PYTHON_VERSION 3.1)
	SET(PYTHON_INC "${PYTHON}/include/python${PYTHON_VERSION}" CACHE STRING "")
	# SET(PYTHON_BINARY python) # not used yet
	SET(PYTHON_LIB python${PYTHON_VERSION} CACHE STRING "")
	SET(PYTHON_LIBPATH ${PYTHON}/lib CACHE STRING "")
  
	# FIND_PACKAGE(PythonInterp) # not used yet
	# SET(PYTHON_BINARY ${PYTHON_EXECUTABLE} CACHE STRING "")
  
	SET(PYTHON_LINKFLAGS "-Xlinker -export-dynamic")

	IF(WITH_SDL)
		FIND_PACKAGE(SDL)
		# UNSET(SDLMAIN_LIBRARY CACHE)
		IF(NOT SDL_FOUND)
			SET(WITH_SDL OFF)
		ENDIF(NOT SDL_FOUND)
	ENDIF(WITH_SDL)

	FIND_PATH(OPENEXR_INC
		ImfXdr.h
		PATHS
		/usr/local/include/OpenEXR
		/usr/include/OpenEXR
		/sw/include/OpenEXR
		/opt/local/include/OpenEXR
		/opt/csw/include/OpenEXR
		/opt/include/OpenEXR
	)
	SET(OPENEXR_LIB Half IlmImf Iex Imath)

	SET(FFMPEG /usr)
	SET(FFMPEG_INC ${FFMPEG}/include)
	SET(FFMPEG_LIB avformat avcodec avutil avdevice swscale)
	SET(FFMPEG_LIBPATH ${FFMPEG}/lib)
  
	IF(WITH_FFTW3)
		SET(FFTW3 /usr)
		SET(FFTW3_INC ${FFTW3}/include)
		SET(FFTW3_LIB fftw3)
		SET(FFTW3_LIBPATH ${FFTW3}/lib)
	ENDIF(WITH_FFTW3)

	SET(LIBSAMPLERATE /usr)
	SET(LIBSAMPLERATE_INC ${LIBSAMPLERATE}/include)
	SET(LIBSAMPLERATE_LIB samplerate)
	SET(LIBSAMPLERATE_LIBPATH ${LIBSAMPLERATE}/lib)

	FIND_PACKAGE(JPEG REQUIRED)

	FIND_PACKAGE(PNG REQUIRED)

	FIND_PACKAGE(ZLIB REQUIRED)

	# Could use ${X11_Xinput_LIB} ${X11_X11_LIB} too
	SET(LLIBS "-lXi -lutil -lc -lm -lpthread -lstdc++ -lX11")

	IF(CMAKE_SYSTEM_NAME MATCHES "Linux")
		# BSD's dont use libdl.so
		SET(LLIBS "${LLIBS} -ldl")
	ENDIF(CMAKE_SYSTEM_NAME MATCHES "Linux")

	IF(WITH_OPENMP)
		SET(LLIBS "${LLIBS} -lgomp")
		SET(CMAKE_C_FLAGS "${CMAKE_C_FLAGS} -fopenmp")
		SET(CMAKE_CXX_FLAGS "${CMAKE_CXX_FLAGS} -fopenmp")
	ENDIF(WITH_OPENMP)


	SET(PLATFORM_CFLAGS "-pipe -fPIC -funsigned-char -fno-strict-aliasing -DXP_UNIX -Wno-char-subscripts")

	SET(PLATFORM_LINKFLAGS "-pthread")

	# Better warnings
	SET(C_WARNINGS "-Wall -Wno-char-subscripts -Wpointer-arith -Wcast-align -Wdeclaration-after-statement")
	SET(CXX_WARNINGS "-Wall -Wno-invalid-offsetof -Wno-sign-compare")

	INCLUDE_DIRECTORIES(${JPEG_INCLUDE_DIR} ${PNG_INCLUDE_DIR} ${ZLIB_INCLUDE_DIR} )
ENDIF(UNIX AND NOT APPLE)

IF(WIN32)

	# this file is included anyway when building under Windows with cl.exe
	#  INCLUDE(${CMAKE_ROOT}/Modules/Platform/Windows-cl.cmake)
  
	SET(LIBDIR ${CMAKE_SOURCE_DIR}/../lib/windows)

	# Setup 64bit and 64bit windows systems
	IF(CMAKE_CL_64)
		message("64 bit compiler detected.")
		SET(LIBDIR ${CMAKE_SOURCE_DIR}/../lib/win64)
	ENDIF(CMAKE_CL_64)

	SET(PYTHON ${LIBDIR}/python)
	SET(PYTHON_VERSION 3.1)
	SET(PYTHON_INC "${PYTHON}/include/python${PYTHON_VERSION}")
	# SET(PYTHON_BINARY python) # not used yet
	SET(PYTHON_LIB python31)
	SET(PYTHON_LIBPATH ${PYTHON}/lib)

	IF(CMAKE_CL_64)
		SET(WITH_OPENAL OFF)
	ELSE(CMAKE_CL_64)
		#SET(WITH_OPENAL ON)
		SET(OPENAL ${LIBDIR}/openal)
		SET(OPENAL_INCLUDE_DIR ${OPENAL}/include)
		SET(OPENAL_LIBRARY wrap_oal)
		SET(OPENAL_LIBPATH ${OPENAL}/lib)
	ENDIF(CMAKE_CL_64)

	IF(WITH_JACK)
		SET(JACK ${LIBDIR}/jack)
		SET(JACK_INC ${JACK}/include/jack ${JACK}/include)
		SET(JACK_LIB libjack)
		SET(JACK_LIBPATH ${JACK}/lib)
	ENDIF(WITH_JACK)

	IF(WITH_SNDFILE)
		SET(SNDFILE ${LIBDIR}/sndfile)
		SET(SNDFILE_INC ${SNDFILE}/include)
		SET(SNDFILE_LIB libsndfile-1)
		SET(SNDFILE_LIBPATH ${SNDFILE}/lib)
	ENDIF(WITH_SNDFILE)

	IF(CMAKE_CL_64)
		SET(PNG_LIBRARIES libpng)
	ELSE(CMAKE_CL_64)
		SET(PNG_LIBRARIES libpng_st)
	ENDIF(CMAKE_CL_64)
	SET(JPEG_LIBRARY libjpeg)

	SET(ZLIB ${LIBDIR}/zlib)
	SET(ZLIB_INC ${ZLIB}/include)
	IF(CMAKE_CL_64)
		SET(ZLIB_LIBRARIES libz)
	ELSE(CMAKE_CL_64)
		SET(ZLIB_LIBRARIES zlib)
	ENDIF(CMAKE_CL_64)
	SET(ZLIB_LIBPATH ${ZLIB}/lib)
  
	SET(PTHREADS ${LIBDIR}/pthreads)
	SET(PTHREADS_INC ${PTHREADS}/include)
	SET(PTHREADS_LIB pthreadVC2)
	SET(PTHREADS_LIBPATH ${PTHREADS}/lib)
  
	SET(ICONV ${LIBDIR}/iconv)
	SET(ICONV_INC ${ICONV}/include)
	SET(ICONV_LIB iconv)
	SET(ICONV_LIBPATH ${ICONV}/lib)
  
	IF(WITH_FFTW3)
		SET(FFTW3 ${LIBDIR}/fftw3)
		SET(FFTW3_INC ${FFTW3}/include)
		SET(FFTW3_LIB libfftw)
		SET(FFTW3_LIBPATH ${FFTW3}/lib)
	ENDIF(WITH_FFTW3)
  
	SET(GETTEXT ${LIBDIR}/gettext)
	SET(GETTEXT_INC ${GETTEXT}/include)
	IF(CMAKE_CL_64)
		SET(GETTEXT_LIB gettext)
	ELSE(CMAKE_CL_64)
		SET(GETTEXT_LIB gnu_gettext)
	ENDIF(CMAKE_CL_64)
	SET(GETTEXT_LIBPATH ${GETTEXT}/lib)

	SET(FREETYPE ${LIBDIR}/freetype)
	SET(FREETYPE_INCLUDE_DIRS ${FREETYPE}/include ${FREETYPE}/include/freetype2)
	SET(FREETYPE_LIBPATH ${FREETYPE}/lib)
	SET(FREETYPE_LIBRARY freetype2ST)
  
	SET(OPENEXR ${LIBDIR}/openexr)
	SET(OPENEXR_INC ${OPENEXR}/include ${OPENEXR}/include/IlmImf ${OPENEXR}/include/Iex ${OPENEXR}/include/Imath)
	SET(OPENEXR_LIB Iex Half IlmImf Imath IlmThread)
	IF (MSVC80)
		SET(OPENEXR_LIBPATH ${OPENEXR}/lib_vs2005)
	ELSE (MSVC80)
		SET(OPENEXR_LIBPATH ${OPENEXR}/lib_msvc)
	ENDIF(MSVC80)
	IF (MSVC90)
		SET(OPENEXR_LIBPATH ${OPENEXR}/lib_vs2008)
	ENDIF(MSVC90)

  
	SET(QUICKTIME ${LIBDIR}/QTDevWin)
	SET(QUICKTIME_INC ${QUICKTIME}/CIncludes)
	SET(QUICKTIME_LIB qtmlClient)
	SET(QUICKTIME_LIBPATH ${QUICKTIME}/Libraries)

	SET(FFMPEG ${LIBDIR}/ffmpeg)
	SET(FFMPEG_INC ${FFMPEG}/include ${FFMPEG}/include/msvc)
	SET(FFMPEG_LIB avcodec-52 avformat-52 avdevice-52 avutil-50 swscale-0)
	SET(FFMPEG_LIBPATH ${FFMPEG}/lib)

	SET(LIBSAMPLERATE ${LIBDIR}/samplerate)
	SET(LIBSAMPLERATE_INC ${LIBSAMPLERATE}/include)
	SET(LIBSAMPLERATE_LIB libsamplerate)
	SET(LIBSAMPLERATE_LIBPATH ${LIBSAMPLERATE}/lib)

	IF(CMAKE_CL_64)
		SET(LLIBS kernel32 user32 vfw32 winmm ws2_32 )
	ELSE(CMAKE_CL_64)
		SET(LLIBS kernel32 user32 gdi32 comdlg32 advapi32 shell32 ole32 oleaut32 uuid ws2_32 vfw32 winmm)
	ENDIF(CMAKE_CL_64)

	SET(CMAKE_CXX_FLAGS_DEBUG "/D_CRT_NONSTDC_NO_DEPRECATE /D_CRT_SECURE_NO_DEPRECATE /D_SCL_SECURE_NO_DEPRECATE /wd4800 /wd4244 /wd4305 /D_DEBUG /Od /Gm /EHsc /RTC1 /MTd /W3 /nologo /ZI /J" CACHE STRING "MSVC MT flags " FORCE)
	SET(CMAKE_CXX_FLAGS_RELEASE "/D_CRT_NONSTDC_NO_DEPRECATE /D_CRT_SECURE_NO_DEPRECATE /D_SCL_SECURE_NO_DEPRECATE /wd4800 /wd4244 /wd4305 /O2 /Ob2 /DNDEBUG /EHsc /MT /W3 /nologo /J" CACHE STRING "MSVC MT flags " FORCE)
	SET(CMAKE_CXX_FLAGS_MINSIZEREL "/D_CRT_NONSTDC_NO_DEPRECATE /D_CRT_SECURE_NO_DEPRECATE /D_SCL_SECURE_NO_DEPRECATE /wd4800 /wd4244 /wd4305 /O1 /Ob1 /DNDEBUG /EHsc /MT /W3 /nologo /J" CACHE STRING "MSVC MT flags " FORCE)
	SET(CMAKE_CXX_FLAGS_RELWITHDEBINFO "/D_CRT_NONSTDC_NO_DEPRECATE /D_CRT_SECURE_NO_DEPRECATE /D_SCL_SECURE_NO_DEPRECATE /wd4800 /wd4244 /wd4305 /O2 /Ob1 /DNDEBUG /EHsc /MT /W3 /nologo /Zi /J" CACHE STRING "MSVC MT flags " FORCE)
	SET(CMAKE_C_FLAGS_DEBUG "/D_CRT_NONSTDC_NO_DEPRECATE /D_CRT_SECURE_NO_DEPRECATE /D_SCL_SECURE_NO_DEPRECATE /wd4800 /wd4244 /wd4305 /D_DEBUG /Od /Gm /EHsc /RTC1 /MTd /W3 /nologo /ZI /J" CACHE STRING "MSVC MT flags " FORCE)
	SET(CMAKE_C_FLAGS_RELEASE "/D_CRT_NONSTDC_NO_DEPRECATE /D_CRT_SECURE_NO_DEPRECATE /D_SCL_SECURE_NO_DEPRECATE /wd4800 /wd4244 /wd4305 /O2 /Ob2 /DNDEBUG /EHsc /MT /W3 /nologo /J" CACHE STRING "MSVC MT flags " FORCE)
	SET(CMAKE_C_FLAGS_MINSIZEREL "/D_CRT_NONSTDC_NO_DEPRECATE /D_CRT_SECURE_NO_DEPRECATE /D_SCL_SECURE_NO_DEPRECATE /wd4800 /wd4244 /wd4305 /O1 /Ob1 /DNDEBUG /EHsc /MT /W3 /nologo /J" CACHE STRING "MSVC MT flags " FORCE)
	SET(CMAKE_C_FLAGS_RELWITHDEBINFO "/D_CRT_NONSTDC_NO_DEPRECATE /D_CRT_SECURE_NO_DEPRECATE /D_SCL_SECURE_NO_DEPRECATE /wd4800 /wd4244 /wd4305 /O2 /Ob1 /DNDEBUG /EHsc /MT /W3 /nologo /Zi /J" CACHE STRING "MSVC MT flags " FORCE)

	IF(WITH_OPENMP)
		SET(CMAKE_C_FLAGS "${CMAKE_C_FLAGS} /openmp ")
		SET(CMAKE_CXX_FLAGS "${CMAKE_CXX_FLAGS} /openmp ")
	ENDIF(WITH_OPENMP)

	SET(SDL ${LIBDIR}/sdl)
	SET(SDL_INCLUDE_DIR ${SDL}/include)
	SET(SDL_LIBRARY SDL)
	SET(SDL_LIBPATH ${SDL}/lib)

	SET(PNG "${LIBDIR}/png")
	SET(PNG_INC "${PNG}/include")
	SET(PNG_LIBPATH ${PNG}/lib)

	SET(JPEG "${LIBDIR}/jpeg")
	SET(JPEG_INC "${JPEG}/include")
	SET(JPEG_LIBPATH ${JPEG}/lib)

	SET(TIFF ${LIBDIR}/tiff)
	SET(TIFF_INC ${TIFF}/include)
  
	SET(WINTAB_INC ${LIBDIR}/wintab/include) 

	IF(CMAKE_CL_64)
		SET(PLATFORM_LINKFLAGS "/MACHINE:X64 /NODEFAULTLIB:libc.lib;MSVCRT.lib ")
	ELSE(CMAKE_CL_64)
		SET(PLATFORM_LINKFLAGS "/NODEFAULTLIB:libc.lib ")
	ENDIF(CMAKE_CL_64)
  
	SET(CMAKE_EXE_LINKER_FLAGS_DEBUG "${CMAKE_EXE_LINKER_FLAGS_DEBUG} /NODEFAULTLIB:libcmt.lib;libc.lib ")
ENDIF(WIN32)

IF(APPLE)
	IF(CMAKE_OSX_ARCHITECTURES MATCHES i386)
		SET(LIBDIR ${CMAKE_SOURCE_DIR}/../lib/darwin-8.x.i386)
	ELSE(CMAKE_OSX_ARCHITECTURES MATCHES i386)
		SET(LIBDIR ${CMAKE_SOURCE_DIR}/../lib/darwin-6.1-powerpc)
	ENDIF(CMAKE_OSX_ARCHITECTURES MATCHES i386)

	IF(WITH_OPENAL)
		FIND_PACKAGE(OpenAL)
		IF(OPENAL_FOUND)
			SET(WITH_OPENAL ON)
		ELSE(OPENAL_FOUND)
			SET(WITH_OPENAL OFF)
		ENDIF(OPENAL_FOUND)
	ENDIF(WITH_OPENAL)

	IF(WITH_JACK)
		SET(JACK /usr)
		SET(JACK_INC ${JACK}/include/jack)
		SET(JACK_LIB jack)
		SET(JACK_LIBPATH ${JACK}/lib)
	ENDIF(WITH_JACK)

	IF(WITH_SNDFILE)
		SET(SNDFILE ${LIBDIR}/sndfile)
		SET(SNDFILE_INC ${SNDFILE}/include)
		SET(SNDFILE_LIB sndfile)
		SET(SNDFILE_LIBPATH ${SNDFILE}/lib)
	ENDIF(WITH_SNDFILE)

	SET(PYTHON_VERSION 3.1)

	IF(PYTHON_VERSION MATCHES 3.1)
		# we use precompiled libraries for py 3.1 and up by default

		SET(PYTHON ${LIBDIR}/python)
		SET(PYTHON_INC "${PYTHON}/include/python${PYTHON_VERSION}" CACHE STRING "")
		# SET(PYTHON_BINARY "${PYTHON}/bin/python${PYTHON_VERSION}" CACHE STRING "") # not used yet
		SET(PYTHON_LIB python${PYTHON_VERSION})
		SET(PYTHON_LIBPATH "${PYTHON}/lib/python${PYTHON_VERSION}" CACHE STRING "")
		#    SET(PYTHON_LINKFLAGS "-u _PyMac_Error")  # won't  build with this enabled
	ELSE(PYTHON_VERSION MATCHES 3.1)
		# otherwise, use custom system framework

		SET(PYTHON /System/Library/Frameworks/Python.framework/Versions/)
		SET(PYTHON_VERSION 2.5)
		SET(PYTHON_INC "${PYTHON}${PYTHON_VERSION}/include/python${PYTHON_VERSION}" CACHE STRING "")
		# SET(PYTHON_BINARY ${PYTHON}${PYTHON_VERSION}/bin/python${PYTHON_VERSION} CACHE STRING "") # not used yet
		SET(PYTHON_LIB "")
		SET(PYTHON_LIBPATH ${PYTHON}${PYTHON_VERSION}/lib/python${PYTHON_VERSION}/config CACHE STRING "")
		SET(PYTHON_LINKFLAGS "-u _PyMac_Error -framework System -framework Python")
	ENDIF(PYTHON_VERSION MATCHES 3.1)

	SET(GETTEXT ${LIBDIR}/gettext)
	SET(GETTEXT_INC "${GETTEXT}/include")
	SET(GETTEXT_LIB intl iconv)
	SET(GETTEXT_LIBPATH ${GETTEXT}/lib)
  
	IF(WITH_FFTW3)
		SET(FFTW3 ${LIBDIR}/fftw3)
		SET(FFTW3_INC ${FFTW3}/include)
		SET(FFTW3_LIB libfftw)
		SET(FFTW3_LIBPATH ${FFTW3}/lib)
	ENDIF(WITH_FFTW3)

	SET(PNG_LIBRARIES png)
	SET(JPEG_LIBRARY jpeg)

	SET(ZLIB /usr)
	SET(ZLIB_INC "${ZLIB}/include")
	SET(ZLIB_LIBRARIES z)

	SET(FREETYPE ${LIBDIR}/freetype)
	SET(FREETYPE_INCLUDE_DIRS ${FREETYPE}/include ${FREETYPE}/include/freetype2)
	SET(FREETYPE_LIBPATH ${FREETYPE}/lib)
	SET(FREETYPE_LIBRARY freetype)

	SET(OPENEXR ${LIBDIR}/openexr)
	SET(OPENEXR_INC ${OPENEXR}/include/OpenEXR ${OPENEXR}/include)
	SET(OPENEXR_LIB Iex Half IlmImf Imath IlmThread)
	SET(OPENEXR_LIBPATH ${OPENEXR}/lib)

	SET(FFMPEG ${LIBDIR}/ffmpeg)
	SET(FFMPEG_INC ${CMAKE_SOURCE_DIR}/extern/ffmpeg)
	SET(FFMPEG_LIB avcodec avdevice avformat avutil mp3lame swscale x264 xvidcore)
	SET(FFMPEG_LIBPATH ${FFMPEG}/lib)

	SET(LIBSAMPLERATE ${LIBDIR}/samplerate)
	SET(LIBSAMPLERATE_INC ${LIBSAMPLERATE}/include)
	SET(LIBSAMPLERATE_LIB samplerate)
	SET(LIBSAMPLERATE_LIBPATH ${LIBSAMPLERATE}/lib)

	SET(LLIBS stdc++ SystemStubs)

	SET(PLATFORM_CFLAGS "-pipe -fPIC -funsigned-char -fno-strict-aliasing")
	SET(PLATFORM_LINKFLAGS "-fexceptions -framework CoreServices -framework Foundation -framework IOKit -framework AppKit -framework Carbon -framework AGL -framework AudioUnit -framework AudioToolbox -framework CoreAudio -framework QuickTime")

	IF(WITH_OPENMP)
		SET(LLIBS "${LLIBS} -lgomp ")
		SET(CMAKE_C_FLAGS "${CMAKE_C_FLAGS} -fopenmp ")
		SET(CMAKE_CXX_FLAGS "${CMAKE_CXX_FLAGS} -fopenmp ")
	ENDIF(WITH_OPENMP)

	SET(SDL ${LIBDIR}/sdl)
	SET(SDL_INCLUDE_DIR ${SDL}/include)
	SET(SDL_LIBRARY SDL)
	SET(SDL_LIBPATH ${SDL}/lib)

	SET(PNG "${LIBDIR}/png")
	SET(PNG_INC "${PNG}/include")
	SET(PNG_LIBPATH ${PNG}/lib)

	SET(JPEG "${LIBDIR}/jpeg")
	SET(JPEG_INC "${JPEG}/include")
	SET(JPEG_LIBPATH ${JPEG}/lib)

	SET(TIFF ${LIBDIR}/tiff)
	SET(TIFF_INC ${TIFF}/include)

	SET(EXETYPE MACOSX_BUNDLE)
ENDIF(APPLE)

IF(CMAKE_SYSTEM_NAME MATCHES "Linux")
	SET(BINRELOC ${CMAKE_SOURCE_DIR}/extern/binreloc)
	SET(BINRELOC_INC ${BINRELOC}/include)
ENDIF(CMAKE_SYSTEM_NAME MATCHES "Linux")


<<<<<<< HEAD
# TODO - buildinfo
# IF(UNIX)
#   IF(WITH_BUILDINFO)
#     EXEC_PROGRAM("date \"+%Y-%m-%d\"" OUTPUT_VARIABLE BUILD_DATE)
#     EXEC_PROGRAM("date \"+%H:%M:%S\"" OUTPUT_VARIABLE BUILD_TIME)  
#     EXEC_PROGRAM("svnversion ${CMAKE_SOURCE_DIR}" OUTPUT_VARIABLE BUILD_REV)
#     SET(BUILD_TYPE ${CMAKE_BUILD_TYPE})
#   ENDIF(WITH_BUILDINFO)
# ENDIF(UNIX)
=======
# buildinfo
IF(UNIX)
	IF(WITH_BUILDINFO)
		EXEC_PROGRAM("date \"+%Y-%m-%d\"" OUTPUT_VARIABLE BUILD_DATE)
		EXEC_PROGRAM("date \"+%H:%M:%S\"" OUTPUT_VARIABLE BUILD_TIME)  
		EXEC_PROGRAM("svnversion ${CMAKE_SOURCE_DIR}" OUTPUT_VARIABLE BUILD_REV)
		# BUILD_PLATFORM and BUILD_PLATFORM are taken from CMake
	ENDIF(WITH_BUILDINFO)
ENDIF(UNIX)
>>>>>>> 8ea29046

#-----------------------------------------------------------------------------
# Common.

set(OPENJPEG ${CMAKE_SOURCE_DIR}/extern/libopenjpeg)
set(OPENJPEG_INC ${OPENJPEG})
set(OPENJPEG_LIb extern_libopenjpeg)

#-----------------------------------------------------------------------------
# Blender WebPlugin

IF(WITH_WEBPLUGIN) 
	SET(GECKO_DIR "${CMAKE_SOURCE_DIR}/../gecko-sdk/" CACHE PATH "Gecko SDK path")
	SET(WEBPLUGIN_SANDBOX_MODE "apparmor" CACHE STRING "WEB Plugin sandbox mode, can be apparmor, privsep, none")

	SET(WITH_PLAYER ON)
ENDIF(WITH_WEBPLUGIN)


#-----------------------------------------------------------------------------
# Configure OpenGL.
FIND_PACKAGE(OpenGL)
INCLUDE_DIRECTORIES(${OPENGL_INCLUDE_DIR})
# UNSET(OPENGL_LIBRARIES CACHE) # not compat with older cmake 
# UNSET(OPENGL_xmesa_INCLUDE_DIR CACHE) # not compat with older cmake 

#-----------------------------------------------------------------------------
# Extra compile flags
SET(CMAKE_C_FLAGS "${CMAKE_C_FLAGS} ${PLATFORM_CFLAGS} ${C_WARNINGS}")
SET(CMAKE_CXX_FLAGS "${CMAKE_CXX_FLAGS} ${PLATFORM_CFLAGS} ${CXX_WARNINGS}")

# better not define flags here but this is a debugging option thats off by default.
IF(WITH_CXX_GUARDEDALLOC)
	SET(CMAKE_CXX_FLAGS " -DWITH_CXX_GUARDEDALLOC -I${CMAKE_SOURCE_DIR}/intern/guardedalloc ${CMAKE_CXX_FLAGS}")
ENDIF(WITH_CXX_GUARDEDALLOC)

#-----------------------------------------------------------------------------
# Libraries
FILE(WRITE ${CMAKE_BINARY_DIR}/cmake_blender_libs.txt "")
ADD_SUBDIRECTORY(intern)
ADD_SUBDIRECTORY(extern)
ADD_SUBDIRECTORY(source)


#-----------------------------------------------------------------------------
# Blender Application
ADD_SUBDIRECTORY(source/creator)


#-----------------------------------------------------------------------------
# Blender Player
IF(WITH_PLAYER)
	ADD_SUBDIRECTORY(source/blenderplayer)
ENDIF(WITH_PLAYER)
<|MERGE_RESOLUTION|>--- conflicted
+++ resolved
@@ -75,15 +75,10 @@
 OPTION(WITH_FFTW3         "Enable FFTW3 support" OFF)
 OPTION(WITH_JACK          "Enable Jack Support (http://www.jackaudio.org)" OFF)
 OPTION(WITH_SNDFILE       "Enable libsndfile Support (http://www.mega-nerd.com/libsndfile)" OFF)
-<<<<<<< HEAD
-OPTION(WITH_CXX_GUARDEDALLOC "Enable GuardedAlloc for C++ memory allocation" OFF)
-# OPTION(WITH_BUILDINFO     "Include extra build details" ON)
-=======
 OPTION(WITH_LZO           "Enable fast LZO compression, used for pointcache" ON)
 OPTION(WITH_LZMA          "Enable best LZMA compression, used for pointcache" ON)
 OPTION(WITH_CXX_GUARDEDALLOC "Enable GuardedAlloc for C++ memory allocation" OFF)
 OPTION(WITH_BUILDINFO     "Include extra build details" ON)
->>>>>>> 8ea29046
 OPTION(WITH_INSTALL       "Install accompanying scripts and language files needed to run blender" ON)
 
 IF(NOT WITH_GAMEENGINE AND WITH_PLAYER)
@@ -524,17 +519,6 @@
 ENDIF(CMAKE_SYSTEM_NAME MATCHES "Linux")
 
 
-<<<<<<< HEAD
-# TODO - buildinfo
-# IF(UNIX)
-#   IF(WITH_BUILDINFO)
-#     EXEC_PROGRAM("date \"+%Y-%m-%d\"" OUTPUT_VARIABLE BUILD_DATE)
-#     EXEC_PROGRAM("date \"+%H:%M:%S\"" OUTPUT_VARIABLE BUILD_TIME)  
-#     EXEC_PROGRAM("svnversion ${CMAKE_SOURCE_DIR}" OUTPUT_VARIABLE BUILD_REV)
-#     SET(BUILD_TYPE ${CMAKE_BUILD_TYPE})
-#   ENDIF(WITH_BUILDINFO)
-# ENDIF(UNIX)
-=======
 # buildinfo
 IF(UNIX)
 	IF(WITH_BUILDINFO)
@@ -544,7 +528,6 @@
 		# BUILD_PLATFORM and BUILD_PLATFORM are taken from CMake
 	ENDIF(WITH_BUILDINFO)
 ENDIF(UNIX)
->>>>>>> 8ea29046
 
 #-----------------------------------------------------------------------------
 # Common.
