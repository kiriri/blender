--- conflicted
+++ resolved
@@ -76,44 +76,6 @@
 /*-----------------------BPy_BBox type definition ------------------------------*/
 
 PyTypeObject BBox_Type = {
-<<<<<<< HEAD
-    PyVarObject_HEAD_INIT(nullptr, 0) "BBox",    /* tp_name */
-    sizeof(BPy_BBox),                         /* tp_basicsize */
-    0,                                        /* tp_itemsize */
-    (destructor)BBox_dealloc,                 /* tp_dealloc */
-    nullptr,                                        /* tp_print */
-    nullptr,                                        /* tp_getattr */
-    nullptr,                                        /* tp_setattr */
-    nullptr,                                        /* tp_reserved */
-    (reprfunc)BBox_repr,                      /* tp_repr */
-    nullptr,                                        /* tp_as_number */
-    nullptr,                                        /* tp_as_sequence */
-    nullptr,                                        /* tp_as_mapping */
-    nullptr,                                        /* tp_hash  */
-    nullptr,                                        /* tp_call */
-    nullptr,                                        /* tp_str */
-    nullptr,                                        /* tp_getattro */
-    nullptr,                                        /* tp_setattro */
-    nullptr,                                        /* tp_as_buffer */
-    Py_TPFLAGS_DEFAULT | Py_TPFLAGS_BASETYPE, /* tp_flags */
-    BBox_doc,                                 /* tp_doc */
-    nullptr,                                        /* tp_traverse */
-    nullptr,                                        /* tp_clear */
-    nullptr,                                        /* tp_richcompare */
-    0,                                        /* tp_weaklistoffset */
-    nullptr,                                        /* tp_iter */
-    nullptr,                                        /* tp_iternext */
-    nullptr,                                        /* tp_methods */
-    nullptr,                                        /* tp_members */
-    nullptr,                                        /* tp_getset */
-    nullptr,                                        /* tp_base */
-    nullptr,                                        /* tp_dict */
-    nullptr,                                        /* tp_descr_get */
-    nullptr,                                        /* tp_descr_set */
-    0,                                        /* tp_dictoffset */
-    (initproc)BBox_init,                      /* tp_init */
-    nullptr,                                        /* tp_alloc */
-=======
     PyVarObject_HEAD_INIT(nullptr, 0) "BBox", /* tp_name */
     sizeof(BPy_BBox),                         /* tp_basicsize */
     0,                                        /* tp_itemsize */
@@ -154,7 +116,6 @@
     0,                                        /* tp_dictoffset */
     (initproc)BBox_init,                      /* tp_init */
     nullptr,                                  /* tp_alloc */
->>>>>>> 29fb12da
     PyType_GenericNew,                        /* tp_new */
 };
 
