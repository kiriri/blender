/*
 * $Id$ 
 *
 * ***** BEGIN GPL LICENSE BLOCK *****
 *
 * This program is free software; you can redistribute it and/or
 * modify it under the terms of the GNU General Public License
 * as published by the Free Software Foundation; either version 2
 * of the License, or (at your option) any later version.
 *
 * This program is distributed in the hope that it will be useful,
 * but WITHOUT ANY WARRANTY; without even the implied warranty of
 * MERCHANTABILITY or FITNESS FOR A PARTICULAR PURPOSE.  See the
 * GNU General Public License for more details.
 *
 * You should have received a copy of the GNU General Public License
 * along with this program; if not, write to the Free Software Foundation,
 * Inc., 51 Franklin Street, Fifth Floor, Boston, MA 02110-1301, USA.
 *
 * ***** END GPL LICENSE BLOCK *****
 */

#ifndef DNA_MODIFIER_TYPES_H
#define DNA_MODIFIER_TYPES_H

/** \file DNA_modifier_types.h
 *  \ingroup DNA
 */

#include "DNA_listBase.h"


#define MODSTACK_DEBUG 1

/* WARNING ALERT! TYPEDEF VALUES ARE WRITTEN IN FILES! SO DO NOT CHANGE! */

typedef enum ModifierType {
	eModifierType_None = 0,
	eModifierType_Subsurf,
	eModifierType_Lattice,
	eModifierType_Curve,
	eModifierType_Build,
	eModifierType_Mirror,
	eModifierType_Decimate,
	eModifierType_Wave,
	eModifierType_Armature,
	eModifierType_Hook,
	eModifierType_Softbody,
	eModifierType_Boolean,
	eModifierType_Array,
	eModifierType_EdgeSplit,
	eModifierType_Displace,
	eModifierType_UVProject,
	eModifierType_Smooth,
	eModifierType_Cast,
	eModifierType_MeshDeform,
	eModifierType_ParticleSystem,
	eModifierType_ParticleInstance,
	eModifierType_Explode,
	eModifierType_Cloth,
	eModifierType_Collision,
	eModifierType_Bevel,
	eModifierType_Shrinkwrap,
	eModifierType_Fluidsim,
	eModifierType_Mask,
	eModifierType_SimpleDeform,
	eModifierType_Multires,
	eModifierType_Surface,
	eModifierType_Smoke,
	eModifierType_ShapeKey,
	eModifierType_Solidify,
	eModifierType_Screw,
	eModifierType_Warp,
	eModifierType_WeightVGEdit,
	eModifierType_WeightVGMix,
	eModifierType_WeightVGProximity,
	eModifierType_DynamicPaint, /* reserve slot */

	/* BMESH ONLY - keeps getting bumped by new modifiers in trunk */
	eModifierType_NgonInterp,
	NUM_MODIFIER_TYPES
} ModifierType;

typedef enum ModifierMode {
	eModifierMode_Realtime = (1<<0),
	eModifierMode_Render = (1<<1),
	eModifierMode_Editmode = (1<<2),
	eModifierMode_OnCage = (1<<3),
	eModifierMode_Expanded = (1<<4),
	eModifierMode_Virtual = (1<<5),
	eModifierMode_ApplyOnSpline = (1<<6),
	eModifierMode_DisableTemporary = (1 << 31)
} ModifierMode;

typedef struct ModifierData {
	struct ModifierData *next, *prev;

	int type, mode;
	int stackindex, pad;
	char name[32];
	
	/* XXX for timing info set by caller... solve later? (ton) */
	struct Scene *scene;
	
	char *error;
} ModifierData;

typedef enum {
	eSubsurfModifierFlag_Incremental = (1<<0),
	eSubsurfModifierFlag_DebugIncr = (1<<1),
	eSubsurfModifierFlag_ControlEdges = (1<<2),
	eSubsurfModifierFlag_SubsurfUv = (1<<3)
} SubsurfModifierFlag;

/* not a real modifier */
typedef struct MappingInfoModifierData {
	ModifierData modifier;

	struct Tex *texture;
	struct Object *map_object;
	char uvlayer_name[32];
	int uvlayer_tmp;
	int texmapping;
} MappingInfoModifierData;

typedef struct SubsurfModifierData {
	ModifierData modifier;

	short subdivType, levels, renderLevels, flags;

	void *emCache, *mCache;
} SubsurfModifierData;

typedef struct LatticeModifierData {
	ModifierData modifier;

	struct Object *object;
	char name[32];			/* optional vertexgroup name */
} LatticeModifierData;

typedef struct CurveModifierData {
	ModifierData modifier;

	struct Object *object;
	char name[32];			/* optional vertexgroup name */
	short defaxis;			/* axis along which curve deforms */
	char pad[6];
} CurveModifierData;

/* CurveModifierData->defaxis */
#define MOD_CURVE_POSX	1
#define MOD_CURVE_POSY	2
#define MOD_CURVE_POSZ	3
#define MOD_CURVE_NEGX	4
#define MOD_CURVE_NEGY	5
#define MOD_CURVE_NEGZ	6

typedef struct BuildModifierData {
	ModifierData modifier;

	float start, length;
	int randomize, seed;
} BuildModifierData;

/* Mask Modifier */
typedef struct MaskModifierData {
	ModifierData modifier;
	
	struct Object *ob_arm;	/* armature to use to in place of hardcoded vgroup */
	char vgroup[32];		/* name of vertex group to use to mask */
	
	int mode;				/* using armature or hardcoded vgroup */
	int flag;				/* flags for various things */
} MaskModifierData;

/* Mask Modifier -> mode */
#define MOD_MASK_MODE_VGROUP		0
#define MOD_MASK_MODE_ARM			1

/* Mask Modifier -> flag */
#define MOD_MASK_INV			(1<<0)

typedef struct ArrayModifierData {
	ModifierData modifier;

	/* the object with which to cap the start of the array  */
	struct Object *start_cap;
	/* the object with which to cap the end of the array  */
	struct Object *end_cap;
	/* the curve object to use for MOD_ARR_FITCURVE */
	struct Object *curve_ob;
	/* the object to use for object offset */
	struct Object *offset_ob;
	/* a constant duplicate offset;
	   1 means the duplicates are 1 unit apart
	*/
	float offset[3];
	/* a scaled factor for duplicate offsets;
	   1 means the duplicates are 1 object-width apart
	*/
	float scale[3];
	/* the length over which to distribute the duplicates */
	float length;
	/* the limit below which to merge vertices in adjacent duplicates */
	float merge_dist;
	/* determines how duplicate count is calculated; one of:
		  MOD_ARR_FIXEDCOUNT -> fixed
		  MOD_ARR_FITLENGTH  -> calculated to fit a set length
		  MOD_ARR_FITCURVE   -> calculated to fit the length of a Curve object
	*/
	int fit_type;
	/* flags specifying how total offset is calculated; binary OR of:
		 MOD_ARR_OFF_CONST    -> total offset += offset
		 MOD_ARR_OFF_RELATIVE -> total offset += relative * object width
		 MOD_ARR_OFF_OBJ      -> total offset += offset_ob's matrix
	   total offset is the sum of the individual enabled offsets
	*/
	int offset_type;
	/* general flags:
		  MOD_ARR_MERGE -> merge vertices in adjacent duplicates
	*/
	int flags;
	/* the number of duplicates to generate for MOD_ARR_FIXEDCOUNT */
	int count;
} ArrayModifierData;

/* ArrayModifierData->fit_type */
#define MOD_ARR_FIXEDCOUNT 0
#define MOD_ARR_FITLENGTH  1
#define MOD_ARR_FITCURVE   2

/* ArrayModifierData->offset_type */
#define MOD_ARR_OFF_CONST    (1<<0)
#define MOD_ARR_OFF_RELATIVE (1<<1)
#define MOD_ARR_OFF_OBJ      (1<<2)

/* ArrayModifierData->flags */
#define MOD_ARR_MERGE      (1<<0)
#define MOD_ARR_MERGEFINAL (1<<1)

typedef struct MirrorModifierData {
	ModifierData modifier;

	short axis; /* deprecated, use flag instead */
	short flag;
	float tolerance;
	struct Object *mirror_ob;
} MirrorModifierData;

/* MirrorModifierData->flag */
#define MOD_MIR_CLIPPING	(1<<0)
#define MOD_MIR_MIRROR_U	(1<<1)
#define MOD_MIR_MIRROR_V	(1<<2)
#define MOD_MIR_AXIS_X		(1<<3)
#define MOD_MIR_AXIS_Y		(1<<4)
#define MOD_MIR_AXIS_Z		(1<<5)
#define MOD_MIR_VGROUP		(1<<6)
#define MOD_MIR_NO_MERGE	(1<<7)

typedef struct EdgeSplitModifierData {
	ModifierData modifier;

	float split_angle;    /* angle above which edges should be split */
	int flags;
} EdgeSplitModifierData;

/* EdgeSplitModifierData->flags */
#define MOD_EDGESPLIT_FROMANGLE   (1<<1)
#define MOD_EDGESPLIT_FROMFLAG    (1<<2)

typedef struct BevelModifierData {
	ModifierData modifier;

	float value;          /* the "raw" bevel value (distance/amount to bevel) */
	int res;              /* the resolution (as originally coded, it is the number of recursive bevels) */
	int pad;
	short flags;          /* general option flags */
	short val_flags;      /* flags used to interpret the bevel value */
	short lim_flags;      /* flags to tell the tool how to limit the bevel */
	short e_flags;        /* flags to direct how edge weights are applied to verts */
	float bevel_angle;    /* if the BME_BEVEL_ANGLE is set, this will be how "sharp" an edge must be before it gets beveled */
	char defgrp_name[32]; /* if the BME_BEVEL_VWEIGHT option is set, this will be the name of the vert group */
} BevelModifierData;

typedef struct BMeshModifierData {
	ModifierData modifier;

	float pad;
	int type;
} BMeshModifierData;


/* Smoke modifier flags */
#define MOD_SMOKE_TYPE_DOMAIN (1 << 0)
#define MOD_SMOKE_TYPE_FLOW (1 << 1)
#define MOD_SMOKE_TYPE_COLL (1 << 2)

typedef struct SmokeModifierData {
	ModifierData modifier;

	struct SmokeDomainSettings *domain;
	struct SmokeFlowSettings *flow; /* inflow, outflow, smoke objects */
	struct SmokeCollSettings *coll; /* collision objects */
	float time;
	int type;  /* domain, inflow, outflow, ... */
} SmokeModifierData;

typedef struct DisplaceModifierData {
	ModifierData modifier;

	/* keep in sync with MappingInfoModifierData */
	struct Tex *texture;
	struct Object *map_object;
	char uvlayer_name[32];
	int uvlayer_tmp;
	int texmapping;
	int pad10;
	/* end MappingInfoModifierData */

	float strength;
	int direction;
	char defgrp_name[32];
	float midlevel;
} DisplaceModifierData;

/* DisplaceModifierData->direction */
enum {
	MOD_DISP_DIR_X,
	MOD_DISP_DIR_Y,
	MOD_DISP_DIR_Z,
	MOD_DISP_DIR_NOR,
	MOD_DISP_DIR_RGB_XYZ,
};

/* DisplaceModifierData->texmapping */
enum {
	MOD_DISP_MAP_LOCAL,
	MOD_DISP_MAP_GLOBAL,
	MOD_DISP_MAP_OBJECT,
	MOD_DISP_MAP_UV,
};

typedef struct UVProjectModifierData {
	ModifierData modifier;

	/* the objects which do the projecting */
	struct Object *projectors[10]; /* MOD_UVPROJECT_MAX */
	struct Image *image;      /* the image to project */
	int flags;
	int num_projectors;
	float aspectx, aspecty;
	float scalex, scaley;												
	char uvlayer_name[32];
	int uvlayer_tmp, pad;
} UVProjectModifierData;

#define MOD_UVPROJECT_MAXPROJECTORS 10

/* UVProjectModifierData->flags */
#define MOD_UVPROJECT_OVERRIDEIMAGE (1<<0)

typedef struct DecimateModifierData {
	ModifierData modifier;

	float percent;
	int faceCount;
} DecimateModifierData;

/* Smooth modifier flags */
#define MOD_SMOOTH_X (1<<1)
#define MOD_SMOOTH_Y (1<<2)
#define MOD_SMOOTH_Z (1<<3)

typedef struct SmoothModifierData {
	ModifierData modifier;
	float fac;
	char defgrp_name[32];
	short flag, repeat;

} SmoothModifierData;

/* Cast modifier flags */
#define MOD_CAST_X (1<<1)
#define MOD_CAST_Y (1<<2)
#define MOD_CAST_Z (1<<3)
#define MOD_CAST_USE_OB_TRANSFORM (1<<4)
#define MOD_CAST_SIZE_FROM_RADIUS (1<<5)

/* Cast modifier projection types */
#define MOD_CAST_TYPE_SPHERE 0
#define MOD_CAST_TYPE_CYLINDER 1
#define MOD_CAST_TYPE_CUBOID 2

typedef struct CastModifierData {
	ModifierData modifier;

	struct Object *object;
	float fac;
	float radius;
	float size;
	char defgrp_name[32];
	short flag, type;
} CastModifierData;

enum {
	MOD_WAV_MAP_LOCAL,
	MOD_WAV_MAP_GLOBAL,
	MOD_WAV_MAP_OBJECT,
	MOD_WAV_MAP_UV,
};

/* WaveModifierData.flag */
#define MOD_WAVE_X      (1<<1)
#define MOD_WAVE_Y      (1<<2)
#define MOD_WAVE_CYCL   (1<<3)
#define MOD_WAVE_NORM   (1<<4)
#define MOD_WAVE_NORM_X (1<<5)
#define MOD_WAVE_NORM_Y (1<<6)
#define MOD_WAVE_NORM_Z (1<<7)

typedef struct WaveModifierData {
	ModifierData modifier;

	struct Object *objectcenter;
	char defgrp_name[32];
	struct Tex *texture;
	struct Object *map_object;

	short flag, pad;

	float startx, starty, height, width;
	float narrow, speed, damp, falloff;

	int texmapping, uvlayer_tmp;

	char uvlayer_name[32];

	float timeoffs, lifetime;
	float pad1;
} WaveModifierData;

typedef struct ArmatureModifierData {
	ModifierData modifier;

	short deformflag, multi;		/* deformflag replaces armature->deformflag */
	int pad2;
	struct Object *object;
	float *prevCos;		/* stored input of previous modifier, for vertexgroup blending */
	char defgrp_name[32];
} ArmatureModifierData;

typedef struct HookModifierData {
	ModifierData modifier;

	struct Object *object;
	char subtarget[32];		/* optional name of bone target */
	
	float parentinv[4][4];	/* matrix making current transform unmodified */
	float cent[3];			/* visualization of hook */
	float falloff;			/* if not zero, falloff is distance where influence zero */
	
	int *indexar;			/* if NULL, it's using vertexgroup */
	int totindex;
	float force;
	char name[32];			/* optional vertexgroup name */
} HookModifierData;

typedef struct SoftbodyModifierData {
	ModifierData modifier;
} SoftbodyModifierData;

typedef struct ClothModifierData {
	ModifierData		modifier;

	struct Scene *scene;			/* the context, time etc is here */
	struct Cloth *clothObject;		/* The internal data structure for cloth. */
	struct ClothSimSettings *sim_parms; /* definition is in DNA_cloth_types.h */
	struct ClothCollSettings *coll_parms; /* definition is in DNA_cloth_types.h */
	struct PointCache *point_cache;	/* definition is in DNA_object_force.h */
	struct ListBase ptcaches;
} ClothModifierData;

typedef struct CollisionModifierData {
	ModifierData	modifier;
	
	struct MVert *x; /* position at the beginning of the frame */
	struct MVert *xnew; /* position at the end of the frame */
	struct MVert *xold; /* unsued atm, but was discussed during sprint */
	struct MVert *current_xnew; /* new position at the actual inter-frame step */
	struct MVert *current_x; /* position at the actual inter-frame step */
	struct MVert *current_v; /* (xnew - x) at the actual inter-frame step */
	
	struct MFace *mfaces; /* object face data */
	
	unsigned int numverts;
	unsigned int numfaces;
	float time_x, time_xnew;		/* cfra time of modifier */
	struct BVHTree *bvhtree; /* bounding volume hierarchy for this cloth object */
} CollisionModifierData;

typedef struct SurfaceModifierData {
	ModifierData	modifier;

	struct MVert *x; /* old position */
	struct MVert *v; /* velocity */

	struct DerivedMesh *dm;

	struct BVHTreeFromMesh *bvhtree; /* bounding volume hierarchy of the mesh faces */

	int cfra, numverts;
} SurfaceModifierData;

typedef enum {
	eBooleanModifierOp_Intersect,
	eBooleanModifierOp_Union,
	eBooleanModifierOp_Difference,
} BooleanModifierOp;
typedef struct BooleanModifierData {
	ModifierData modifier;

	struct Object *object;
	int operation, pad;
} BooleanModifierData;

#define MOD_MDEF_INVERT_VGROUP	(1<<0)
#define MOD_MDEF_DYNAMIC_BIND	(1<<1)

#define MOD_MDEF_VOLUME			0
#define MOD_MDEF_SURFACE		1

typedef struct MDefInfluence {
	int vertex;
	float weight;
} MDefInfluence;

typedef struct MDefCell {
	int offset;
	int totinfluence;
} MDefCell;

typedef struct MeshDeformModifierData {
	ModifierData modifier;

	struct Object *object;			/* mesh object */
	char defgrp_name[32];			/* optional vertexgroup name */

	short gridsize, flag, mode, pad;

	/* result of static binding */
	MDefInfluence *bindinfluences;	/* influences */
	int *bindoffsets;				/* offsets into influences array */
	float *bindcagecos;				/* coordinates that cage was bound with */
	int totvert, totcagevert;		/* total vertices in mesh and cage */

	/* result of dynamic binding */
	MDefCell *dyngrid;				/* grid with dynamic binding cell points */
	MDefInfluence *dyninfluences;	/* dynamic binding vertex influences */
	int *dynverts, *pad2;			/* is this vertex bound or not? */
	int dyngridsize;				/* size of the dynamic bind grid */
	int totinfluence;				/* total number of vertex influences */
	float dyncellmin[3];			/* offset of the dynamic bind grid */
	float dyncellwidth;				/* width of dynamic bind cell */
	float bindmat[4][4];			/* matrix of cage at binding time */

	/* deprecated storage */
	float *bindweights;				/* deprecated inefficient storage */
	float *bindcos;					/* deprecated storage of cage coords */

	/* runtime */
	void (*bindfunc)(struct Scene *scene,
		struct MeshDeformModifierData *mmd,
		float *vertexcos, int totvert, float cagemat[][4]);
} MeshDeformModifierData;

typedef enum {
	eParticleSystemFlag_Pars =			(1<<0),
	eParticleSystemFlag_psys_updated =	(1<<1),
	eParticleSystemFlag_file_loaded =	(1<<2),
} ParticleSystemModifierFlag;

typedef struct ParticleSystemModifierData {
	ModifierData modifier;
	struct ParticleSystem *psys;
	struct DerivedMesh *dm;
	int totdmvert, totdmedge, totdmface;
	short flag, rt;
} ParticleSystemModifierData;

typedef enum {
	eParticleInstanceFlag_Parents =		(1<<0),
	eParticleInstanceFlag_Children =	(1<<1),
	eParticleInstanceFlag_Path =		(1<<2),
	eParticleInstanceFlag_Unborn =		(1<<3),
	eParticleInstanceFlag_Alive =		(1<<4),
	eParticleInstanceFlag_Dead =		(1<<5),
	eParticleInstanceFlag_KeepShape =	(1<<6),
	eParticleInstanceFlag_UseSize =		(1<<7),
} ParticleInstanceModifierFlag;

typedef struct ParticleInstanceModifierData {
	ModifierData modifier;
	struct Object *ob;
	short psys, flag, axis, rt;
	float position, random_position;
} ParticleInstanceModifierData;

typedef enum {
	eExplodeFlag_CalcFaces =	(1<<0),
	eExplodeFlag_PaSize =		(1<<1),
	eExplodeFlag_EdgeCut =		(1<<2),
	eExplodeFlag_Unborn =		(1<<3),
	eExplodeFlag_Alive =		(1<<4),
	eExplodeFlag_Dead =			(1<<5),
} ExplodeModifierFlag;

typedef struct ExplodeModifierData {
	ModifierData modifier;
	int *facepa;
	short flag, vgroup;
	float protect;
	char uvname[32];
} ExplodeModifierData;

typedef struct MultiresModifierData {
	ModifierData modifier;

	char lvl, sculptlvl, renderlvl, totlvl;
	char simple, flags, pad[2];
} MultiresModifierData;

typedef enum {
	eMultiresModifierFlag_ControlEdges = (1<<0),
	eMultiresModifierFlag_PlainUv = (1<<1),
} MultiresModifierFlag;

typedef struct FluidsimModifierData {
	ModifierData modifier;
	
	struct FluidsimSettings *fss; /* definition is in DNA_object_fluidsim.h */
	struct PointCache *point_cache;	/* definition is in DNA_object_force.h */
} FluidsimModifierData;

typedef struct ShrinkwrapModifierData {
	ModifierData modifier;

	struct Object *target;	/* shrink target */
	struct Object *auxTarget; /* additional shrink target */
	char vgroup_name[32];	/* optional vertexgroup name */
	float keepDist;			/* distance offset to keep from mesh/projection point */
	short shrinkType;		/* shrink type projection */
	short shrinkOpts;		/* shrink options */
	char projAxis;			/* axis to project over */

	/*
	 * if using projection over vertex normal this controls the
	 * the level of subsurface that must be done before getting the
	 * vertex coordinates and normal
	 */
	char subsurfLevels;

	char pad[6];

} ShrinkwrapModifierData;

/* Shrinkwrap->shrinkType */
#define MOD_SHRINKWRAP_NEAREST_SURFACE	0
#define MOD_SHRINKWRAP_PROJECT			1
#define MOD_SHRINKWRAP_NEAREST_VERTEX	2

/* Shrinkwrap->shrinkOpts */
#define MOD_SHRINKWRAP_PROJECT_ALLOW_POS_DIR	(1<<0)	/* allow shrinkwrap to move the vertex in the positive direction of axis */
#define MOD_SHRINKWRAP_PROJECT_ALLOW_NEG_DIR	(1<<1)	/* allow shrinkwrap to move the vertex in the negative direction of axis */

#define MOD_SHRINKWRAP_CULL_TARGET_FRONTFACE	(1<<3)	/* ignore vertex moves if a vertex ends projected on a front face of the target */
#define MOD_SHRINKWRAP_CULL_TARGET_BACKFACE		(1<<4)	/* ignore vertex moves if a vertex ends projected on a back face of the target */

#define MOD_SHRINKWRAP_KEEP_ABOVE_SURFACE		(1<<5)	/* distance is measure to the front face of the target */

#define MOD_SHRINKWRAP_PROJECT_OVER_X_AXIS		(1<<0)
#define MOD_SHRINKWRAP_PROJECT_OVER_Y_AXIS		(1<<1)
#define MOD_SHRINKWRAP_PROJECT_OVER_Z_AXIS		(1<<2)
#define MOD_SHRINKWRAP_PROJECT_OVER_NORMAL			0	/* projection over normal is used if no axis is selected */


typedef struct SimpleDeformModifierData {
	ModifierData modifier;

	struct Object *origin;	/* object to control the origin of modifier space coordinates */
	char vgroup_name[32];	/* optional vertexgroup name */
	float factor;			/* factors to control simple deforms */
	float limit[2];			/* lower and upper limit */		

	char mode;				/* deform function */
	char axis;				/* lock axis (for taper and strech) */
	char originOpts;		/* originOptions */
	char pad;

} SimpleDeformModifierData;

#define MOD_SIMPLEDEFORM_MODE_TWIST		1
#define MOD_SIMPLEDEFORM_MODE_BEND		2
#define MOD_SIMPLEDEFORM_MODE_TAPER		3
#define MOD_SIMPLEDEFORM_MODE_STRETCH	4

#define MOD_SIMPLEDEFORM_LOCK_AXIS_X			(1<<0)
#define MOD_SIMPLEDEFORM_LOCK_AXIS_Y			(1<<1)

/* indicates whether simple deform should use the local
   coordinates or global coordinates of origin */
#define MOD_SIMPLEDEFORM_ORIGIN_LOCAL			(1<<0)

#define MOD_UVPROJECT_MAX				10

typedef struct ShapeKeyModifierData {
	ModifierData modifier;
} ShapeKeyModifierData;

typedef struct SolidifyModifierData {
	ModifierData modifier;

	char defgrp_name[32];	/* name of vertex group to use */
	float offset;			/* new surface offset level*/
	float offset_fac;		/* midpoint of the offset  */
	float offset_fac_vg;	/* factor for the minimum weight to use when vgroups are used, avoids 0.0 weights giving duplicate geometry */
	float crease_inner;
	float crease_outer;
	float crease_rim;
	int flag;
	short mat_ofs;
	short mat_ofs_rim;
} SolidifyModifierData;

#define MOD_SOLIDIFY_RIM			(1<<0)
#define MOD_SOLIDIFY_EVEN			(1<<1)
#define MOD_SOLIDIFY_NORMAL_CALC	(1<<2)
#define MOD_SOLIDIFY_VGROUP_INV		(1<<3)
#define MOD_SOLIDIFY_RIM_MATERIAL	(1<<4) /* deprecated, used in do_versions */

typedef struct ScrewModifierData {
	ModifierData modifier;
	struct Object *ob_axis;
	int		steps;
	int		render_steps;
	int		iter;
	float	screw_ofs;
	float	angle;
	short	axis;
	short	flag;
} ScrewModifierData;

#define MOD_SCREW_NORMAL_FLIP	(1<<0)
#define MOD_SCREW_NORMAL_CALC	(1<<1)
#define MOD_SCREW_OBJECT_OFFSET	(1<<2)
// #define MOD_SCREW_OBJECT_ANGLE	(1<<4)

<<<<<<< HEAD
typedef struct NgonInterpModifierData {
	ModifierData modifier;
	int		resolution, pad0;
} NgonInterpModifierData;

typedef struct NavMeshModifierData {
	ModifierData modifier;
} NavMeshModifierData;

=======
>>>>>>> f6cd962d
typedef struct WarpModifierData {
	ModifierData modifier;
	/* keep in sync with MappingInfoModifierData */
	struct Tex *texture;
	struct Object *map_object;
	char uvlayer_name[32];
	int uvlayer_tmp;
	int texmapping;
	int pad10;
	/* end MappingInfoModifierData */

	float strength;

	struct Object *object_from;
	struct Object *object_to;
	struct CurveMapping *curfalloff;
	char defgrp_name[32];			/* optional vertexgroup name */
	float falloff_radius;
	char flag; /* not used yet */
	char falloff_type;
	char pad[2];
} WarpModifierData;

#define MOD_WARP_VOLUME_PRESERVE 1

typedef enum {
	eWarp_Falloff_None =		0,
	eWarp_Falloff_Curve =		1,
	eWarp_Falloff_Sharp =		2, /* PROP_SHARP */
	eWarp_Falloff_Smooth =		3, /* PROP_SMOOTH */
	eWarp_Falloff_Root =		4, /* PROP_ROOT */
	eWarp_Falloff_Linear =		5, /* PROP_LIN */
	eWarp_Falloff_Const =		6, /* PROP_CONST */
	eWarp_Falloff_Sphere =		7, /* PROP_SPHERE */
	/* PROP_RANDOM not used */
} WarpModifierFalloff;

typedef struct WeightVGEditModifierData {
	ModifierData modifier;

	/* Note: I tried to keep everything logically ordered - provided the
	 * alignment constraints... */

	char	defgrp_name[32];      /* Name of vertex group to edit. */

	short	edit_flags;     /* Using MOD_WVG_EDIT_* flags. */
	short	falloff_type;   /* Using MOD_WVG_MAPPING_* defines. */
	float	default_weight; /* Weight for vertices not in vgroup. */

	/* Mapping stuff. */
	struct CurveMapping *cmap_curve;  /* The custom mapping curve! */

	/* The add/remove vertices weight thresholds. */
	float	add_threshold, rem_threshold;

	/* Masking options. */
	float	mask_constant; /* The global "influence", if no vgroup nor tex is used as mask. */
	/* Name of mask vertex group from which to get weight factors. */
	char	mask_defgrp_name[32];

	/* Texture masking. */
	int		mask_tex_use_channel;      /* Which channel to use as weightf. */
	struct Tex *mask_texture;          /* The texture. */
	struct Object *mask_tex_map_obj;   /* Name of the map object. */
	/* How to map the texture (using MOD_DISP_MAP_* constants). */
	int		mask_tex_mapping;
	char	mask_tex_uvlayer_name[32]; /* Name of the UV layer. */

	/* Padding... */
	int pad_i1;
} WeightVGEditModifierData;

/* WeightVGEdit flags. */
/* Use parametric mapping. */
//#define MOD_WVG_EDIT_MAP					(1 << 0)
/* Use curve mapping. */
//#define MOD_WVG_EDIT_CMAP					(1 << 1)
/* Reverse weights (in the [0.0, 1.0] standard range). */
//#define MOD_WVG_EDIT_REVERSE_WEIGHTS		(1 << 2)
/* Add vertices with higher weight than threshold to vgroup. */
#define MOD_WVG_EDIT_ADD2VG					(1 << 3)
/* Remove vertices with lower weight than threshold from vgroup. */
#define MOD_WVG_EDIT_REMFVG					(1 << 4)
/* Clamp weights. */
//#define MOD_WVG_EDIT_CLAMP					(1 << 5)

typedef struct WeightVGMixModifierData {
	ModifierData modifier;

	/* XXX Note: I tried to keep everything logically ordered – provided the
	 *           alignment constraints... */

	char	defgrp_name_a[32];      /* Name of vertex group to modify/weight. */
	char	defgrp_name_b[32];     /* Name of other vertex group to mix in. */
	float	default_weight_a;       /* Default weight value for first vgroup. */
	float	default_weight_b;      /* Default weight value to mix in. */
	char	mix_mode;             /* How second vgroups weights affect first ones */
	char	mix_set;              /* What vertices to affect. */

	char	pad_c1[6];

	/* Masking options. */
	float	mask_constant; /* The global "influence", if no vgroup nor tex is used as mask. */
	/* Name of mask vertex group from which to get weight factors. */
	char	mask_defgrp_name[32];

	/* Texture masking. */
	int		mask_tex_use_channel;      /* Which channel to use as weightf. */
	struct Tex *mask_texture;          /* The texture. */
	struct Object *mask_tex_map_obj;   /* Name of the map object. */
	int		mask_tex_mapping;          /* How to map the texture! */
	char	mask_tex_uvlayer_name[32]; /* Name of the UV layer. */

	/* Padding... */
	int pad_i1;
} WeightVGMixModifierData;

/* How second vgroup's weights affect first ones. */
#define MOD_WVG_MIX_SET			1 /* Second weights replace weights. */
#define MOD_WVG_MIX_ADD			2 /* Second weights are added to weights. */
#define MOD_WVG_MIX_SUB			3 /* Second weights are subtracted from weights. */
#define MOD_WVG_MIX_MUL			4 /* Second weights are multiplied with weights. */
#define MOD_WVG_MIX_DIV			5 /* Second weights divide weights. */
#define MOD_WVG_MIX_DIF			6 /* Difference between second weights and weights. */
#define MOD_WVG_MIX_AVG			7 /* Average of both weights. */

/* What vertices to affect. */
#define MOD_WVG_SET_ALL			1 /* Affect all vertices. */
#define MOD_WVG_SET_A			2 /* Affect only vertices in first vgroup. */
#define MOD_WVG_SET_B			3 /* Affect only vertices in second vgroup. */
#define MOD_WVG_SET_OR			4 /* Affect only vertices in one vgroup or the other. */
#define MOD_WVG_SET_AND			5 /* Affect only vertices in both vgroups. */

typedef struct WeightVGProximityModifierData {
	ModifierData modifier;

	/* Note: I tried to keep everything logically ordered - provided the
	 * alignment constraints... */

	char	defgrp_name[32];      /* Name of vertex group to modify/weight. */

	/* Proximity modes. */
	int		proximity_mode;
	int		proximity_flags;

	/* Target object from which to calculate vertices distances. */
	struct Object *proximity_ob_target;

	/* Masking options. */
	float	mask_constant; /* The global "influence", if no vgroup nor tex is used as mask. */
	/* Name of mask vertex group from which to get weight factors. */
	char	mask_defgrp_name[32];

	/* Texture masking. */
	int		mask_tex_use_channel;      /* Which channel to use as weightf. */
	struct Tex *mask_texture;          /* The texture. */
	struct Object *mask_tex_map_obj;   /* Name of the map object. */
	int		mask_tex_mapping;          /* How to map the texture! */
	char	mask_tex_uvlayer_name[32]; /* Name of the UV layer. */

	float	min_dist, max_dist;        /* Distances mapping to 0.0/1.0 weights. */

	/* Put here to avoid breaking existing struct... */
	short	falloff_type;              /* Using MOD_WVG_MAPPING_* defines. */

	/* Padding... */
	short pad_s1;
} WeightVGProximityModifierData;

/* Modes of proximity weighting. */
/* Dist from target object to affected object. */
#define MOD_WVG_PROXIMITY_OBJECT			1 /* source vertex to other location */
/* Dist from target object to vertex. */
#define MOD_WVG_PROXIMITY_GEOMETRY			2 /* source vertex to other geometry */

/* Flags options for proximity weighting. */
/* Use nearest vertices of target obj, in MOD_WVG_PROXIMITY_GEOMETRY mode. */
#define MOD_WVG_PROXIMITY_GEOM_VERTS		(1 << 0)
/* Use nearest edges of target obj, in MOD_WVG_PROXIMITY_GEOMETRY mode. */
#define MOD_WVG_PROXIMITY_GEOM_EDGES		(1 << 1)
/* Use nearest faces of target obj, in MOD_WVG_PROXIMITY_GEOMETRY mode. */
#define MOD_WVG_PROXIMITY_GEOM_FACES		(1 << 2)

/* Defines common to all WeightVG modifiers. */
/* Mapping modes. */
#define MOD_WVG_MAPPING_NONE				0
#define MOD_WVG_MAPPING_CURVE				1
#define MOD_WVG_MAPPING_SHARP				2 /* PROP_SHARP */
#define MOD_WVG_MAPPING_SMOOTH				3 /* PROP_SMOOTH */
#define MOD_WVG_MAPPING_ROOT				4 /* PROP_ROOT */
/* PROP_LIN not used (same as NONE, here...). */
/* PROP_CONST not used. */
#define MOD_WVG_MAPPING_SPHERE				7 /* PROP_SPHERE */
#define MOD_WVG_MAPPING_RANDOM				8 /* PROP_RANDOM */
#define MOD_WVG_MAPPING_STEP				9 /* Median Step. */

/* Tex channel to be used as mask. */
#define MOD_WVG_MASK_TEX_USE_INT			1
#define MOD_WVG_MASK_TEX_USE_RED			2
#define MOD_WVG_MASK_TEX_USE_GREEN			3
#define MOD_WVG_MASK_TEX_USE_BLUE			4
#define MOD_WVG_MASK_TEX_USE_HUE			5
#define MOD_WVG_MASK_TEX_USE_SAT			6
#define MOD_WVG_MASK_TEX_USE_VAL			7
#define MOD_WVG_MASK_TEX_USE_ALPHA			8

#endif<|MERGE_RESOLUTION|>--- conflicted
+++ resolved
@@ -754,18 +754,11 @@
 #define MOD_SCREW_OBJECT_OFFSET	(1<<2)
 // #define MOD_SCREW_OBJECT_ANGLE	(1<<4)
 
-<<<<<<< HEAD
 typedef struct NgonInterpModifierData {
 	ModifierData modifier;
 	int		resolution, pad0;
 } NgonInterpModifierData;
 
-typedef struct NavMeshModifierData {
-	ModifierData modifier;
-} NavMeshModifierData;
-
-=======
->>>>>>> f6cd962d
 typedef struct WarpModifierData {
 	ModifierData modifier;
 	/* keep in sync with MappingInfoModifierData */
