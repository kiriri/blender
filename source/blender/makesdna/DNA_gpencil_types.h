--- conflicted
+++ resolved
@@ -40,9 +40,9 @@
 struct MDeformVert;
 
 /* TODO: add size as userprefs parameter */
-#define GP_OBGPENCIL_DEFAULT_SIZE  0.2f 
+#define GP_OBGPENCIL_DEFAULT_SIZE  0.2f
 #define GP_DEFAULT_PIX_FACTOR 1.0f
-#define GP_DEFAULT_GRID_SIZE 100 
+#define GP_DEFAULT_GRID_SIZE 100
 #define GP_MAX_INPUT_SAMPLES 10
 
 /* ***************************************** */
@@ -164,7 +164,6 @@
 	short flag, pad[2];     /* various settings about this stroke */
 
 	double inittime;		/* Init time of stroke */
-<<<<<<< HEAD
 
 	char colorname[128] DNA_DEPRECATED;    /* color name */
 
@@ -175,16 +174,6 @@
 
 	bGPDstroke_runtime runtime;
 	char pad_1[4];
-=======
-	/* The pointer to color is only used during drawing, but not saved
-	 * colorname is the join with the palette, but when draw, the pointer is update if the value is NULL
-	 * to speed up the drawing
-	 */
-	char colorname[128];    /* color name */
-	bGPDpalettecolor *palcolor; /* current palette color */
-	/* temporary layer name only used during copy/paste to put the stroke in the original layer */
-	char tmp_layerinfo[128];
->>>>>>> 06a1a66a
 } bGPDstroke;
 
 /* bGPDstroke->flag */
@@ -255,40 +244,22 @@
 	short flag;				/* settings for layer */
 	short thickness;		/* current thickness to apply to strokes */
 
-<<<<<<< HEAD
-=======
-	short gstep;			/* Ghosts Before: max number of ghost frames to show between active frame and the one before it (0 = only the ghost itself) */
-	short gstep_next;		/* Ghosts After:  max number of ghost frames to show after active frame and the following it    (0 = only the ghost itself) */
-
-	float gcolor_prev[3];	/* optional color for ghosts before the active frame */
-	float gcolor_next[3];	/* optional color for ghosts after the active frame */
-
->>>>>>> 06a1a66a
 	float color[4];			/* Color for strokes in layers (replaced by palettecolor). Only used for ruler (which uses GPencil internally) */
 	float fill[4];			/* Fill color for strokes in layers.  Not used and replaced by palettecolor fill */
 
 	char info[128];			/* optional reference info about this layer (i.e. "director's comments, 12/3")
 							 * this is used for the name of the layer  too and kept unique. */
-<<<<<<< HEAD
-	
+
 	char pad_1[4];
 	struct Object *parent;  /* parent object */
 	float inverse[4][4];    /* inverse matrix (only used if parented) */
 	char parsubstr[64];     /* String describing subobject info, MAX_ID_NAME-2 */
 	short partype;
-	
+
 	short onion_flag;        /* Per-layer onion-skinning flags (eGPDlayer_OnionFlag) */
-=======
-
-	struct Object *parent;  /* parent object */
-	float inverse[4][4];    /* inverse matrix (only used if parented) */
-	char parsubstr[64];     /* String describing subobject info, MAX_ID_NAME-2 */
-	short partype, pad;
-
->>>>>>> 06a1a66a
 	float tintcolor[4];     /* Color used to tint layer, alpha value is used as factor */
 	float opacity;          /* Opacity of the layer */
-	
+
 	bGPDlayer_runtime runtime;
 } bGPDlayer;
 
@@ -332,23 +303,13 @@
 typedef struct bGPdata {
 	ID id;					/* Grease Pencil data is a datablock */
 	struct AnimData *adt;   /* animation data - for animating draw settings */
-<<<<<<< HEAD
-	
+
 	/* Grease-Pencil data */
 	ListBase layers;		/* bGPDlayers */
 	int flag;				/* settings for this datablock */
 
 	/* Runtime Only - Stroke Buffer data (only used during paint-session)
-	 * 	- buffer must be initialized before use, but freed after 
-=======
-
-	/* saved Grease-Pencil data */
-	ListBase layers;		/* bGPDlayers */
-	int flag;				/* settings for this datablock */
-
-	/* not-saved stroke buffer data (only used during paint-session)
 	 * 	- buffer must be initialized before use, but freed after
->>>>>>> 06a1a66a
 	 *	  whole paint operation is over
 	 */
 	short sbuffer_size;			/* number of elements currently in cache */
@@ -364,7 +325,7 @@
 
 	/* Palettes */
 	ListBase palettes DNA_DEPRECATED;    /* list of bGPDpalette's   - Deprecated (2.78 - 2.79 only) */
-	
+
 	bGPdata_runtime runtime;
 
 	/* 3D Viewport/Appearance Settings */
@@ -423,30 +384,25 @@
 
 	/* Stroke Editing Mode - Toggle to enable alternative keymap for easier editing of stroke points */
 	GP_DATA_STROKE_EDITMODE	= (1 << 8),
-<<<<<<< HEAD
-	
+
 	/* Main flag to switch onion skinning on/off */
-=======
-
-	/* Convenience/cache flag to make it easier to quickly toggle onion skinning on/off */
->>>>>>> 06a1a66a
 	GP_DATA_SHOW_ONIONSKINS = (1 << 9),
 	/* Draw a green and red point to indicate start and end of the stroke */
 	GP_DATA_SHOW_DIRECTION = (1 << 10),
-	
+
 	/* Batch drawing cache need to be recalculated */
 	GP_DATA_CACHE_IS_DIRTY = (1 << 11),
-	
+
 	/* Stroke Paint Mode - Toggle paint mode */
 	GP_DATA_STROKE_PAINTMODE = (1 << 12),
 	/* Stroke Editing Mode - Toggle sculpt mode */
 	GP_DATA_STROKE_SCULPTMODE = (1 << 13),
 	/* Stroke Editing Mode - Toggle weight paint mode */
 	GP_DATA_STROKE_WEIGHTMODE = (1 << 14),
-	
+
 	/* keep stroke thickness unchanged when zoom change */
 	GP_DATA_STROKE_KEEPTHICKNESS = (1 << 15),
-	
+
 	/* Allow edit several frames at the same time */
 	GP_DATA_STROKE_MULTIEDIT = (1 << 16),
 	/* Only show edit lines */
