/**
 * $Id$ 
 *
 * ***** BEGIN GPL LICENSE BLOCK *****
 *
 * This program is free software; you can redistribute it and/or
 * modify it under the terms of the GNU General Public License
 * as published by the Free Software Foundation; either version 2
 * of the License, or (at your option) any later version.
 *
 * This program is distributed in the hope that it will be useful,
 * but WITHOUT ANY WARRANTY; without even the implied warranty of
 * MERCHANTABILITY or FITNESS FOR A PARTICULAR PURPOSE.  See the
 * GNU General Public License for more details.
 *
 * You should have received a copy of the GNU General Public License
 * along with this program; if not, write to the Free Software Foundation,
 * Inc., 59 Temple Place - Suite 330, Boston, MA  02111-1307, USA.
 *
 * The Original Code is Copyright (C) 2001-2002 by NaN Holding BV.
 * All rights reserved.
 *
 * The Original Code is: all of this file.
 *
 * Contributor(s): none yet.
 *
 * ***** END GPL LICENSE BLOCK *****
 */
#ifndef DNA_SCENE_TYPES_H
#define DNA_SCENE_TYPES_H

#ifdef __cplusplus
extern "C" {
#endif

#include "DNA_vec_types.h"
#include "DNA_listBase.h"
#include "DNA_scriptlink_types.h"
#include "DNA_ID.h"
#include "DNA_scriptlink_types.h"

struct Radio;
struct Object;
struct World;
struct Scene;
struct Image;
struct Group;
struct bNodeTree;

typedef struct Base {
	struct Base *next, *prev;
	unsigned int lay, selcol;
	int flag;
	short sx, sy;
	struct Object *object;
} Base;

typedef struct AviCodecData {
	void			*lpFormat;  /* save format */
	void			*lpParms;   /* compressor options */
	unsigned int	cbFormat;	    /* size of lpFormat buffer */
	unsigned int	cbParms;	    /* size of lpParms buffer */

	unsigned int	fccType;            /* stream type, for consistency */
	unsigned int	fccHandler;         /* compressor */
	unsigned int	dwKeyFrameEvery;    /* keyframe rate */
	unsigned int	dwQuality;          /* compress quality 0-10,000 */
	unsigned int	dwBytesPerSecond;   /* bytes per second */
	unsigned int	dwFlags;            /* flags... see below */
	unsigned int	dwInterleaveEvery;  /* for non-video streams only */
	unsigned int	pad;

	char			avicodecname[128];
} AviCodecData;

typedef struct QuicktimeCodecData {

	void			*cdParms;   /* codec/compressor options */
	void			*pad;	    /* padding */

	unsigned int	cdSize;		    /* size of cdParms buffer */
	unsigned int	pad2;		    /* padding */

	char			qtcodecname[128];
} QuicktimeCodecData;

typedef struct FFMpegCodecData {
	int type;
	int codec;
	int audio_codec;
	int video_bitrate;
	int audio_bitrate;
	int gop_size;
	int flags;

	int rc_min_rate;
	int rc_max_rate;
	int rc_buffer_size;
	int mux_packet_size;
	int mux_rate;
	IDProperty *properties;
} FFMpegCodecData;


typedef struct AudioData {
	int mixrate;
	float main;		/* Main mix in dB */
	short flag;
	short pad[3];
} AudioData;

typedef struct SceneRenderLayer {
	struct SceneRenderLayer *next, *prev;
	
	char name[32];
	
	struct Material *mat_override;
	struct Group *light_override;
	
	unsigned int lay;		/* scene->lay itself has priority over this */
	unsigned int lay_zmask;	/* has to be after lay, this is for Z-masking */
	int layflag;
	
	int pad;
	
	int passflag;			/* pass_xor has to be after passflag */
	int pass_xor;
} SceneRenderLayer;

/* srl->layflag */
#define SCE_LAY_SOLID	1
#define SCE_LAY_ZTRA	2
#define SCE_LAY_HALO	4
#define SCE_LAY_EDGE	8
#define SCE_LAY_SKY		16
#define SCE_LAY_STRAND	32
	/* flags between 32 and 0x8000 are set to 1 already, for future options */

#define SCE_LAY_ALL_Z		0x8000
#define SCE_LAY_XOR			0x10000
#define SCE_LAY_DISABLE		0x20000
#define SCE_LAY_ZMASK		0x40000
#define SCE_LAY_NEG_ZMASK	0x80000

/* srl->passflag */
#define SCE_PASS_COMBINED	1
#define SCE_PASS_Z			2
#define SCE_PASS_RGBA		4
#define SCE_PASS_DIFFUSE	8
#define SCE_PASS_SPEC		16
#define SCE_PASS_SHADOW		32
#define SCE_PASS_AO			64
#define SCE_PASS_REFLECT	128
#define SCE_PASS_NORMAL		256
#define SCE_PASS_VECTOR		512
#define SCE_PASS_REFRACT	1024
#define SCE_PASS_INDEXOB	2048
#define SCE_PASS_UV			4096
#define SCE_PASS_RADIO		8192
#define SCE_PASS_MIST		16384

/* note, srl->passflag is treestore element 'nr' in outliner, short still... */


typedef struct RenderData {
	
	struct AviCodecData *avicodecdata;
	struct QuicktimeCodecData *qtcodecdata;
	struct FFMpegCodecData ffcodecdata;

	int cfra, sfra, efra;	/* frames as in 'images' */
	int psfra, pefra;		/* start+end frames of preview range */

	int images, framapto;
	short flag, threads;

	float ctime;			/* use for calcutions */
	float framelen, blurfac;

	/** For UR edge rendering: give the edges this color */
	float edgeR, edgeG, edgeB;
	
	short fullscreen, xplay, yplay, freqplay;	/* standalone player */
	short depth, attrib, rt1, rt2;			/* standalone player */

	short stereomode;	/* standalone player stereo settings */
	
	short dimensionspreset;		/* for the dimensions presets menu */
 	
 	short filtertype;	/* filter is box, tent, gauss, mitch, etc */

	short size, maximsize;	/* size in %, max in Kb */
	/* from buttons: */
	/**
	 * The desired number of pixels in the x direction
	 */
	short xsch;
	/**
	 * The desired number of pixels in the y direction
	 */
	short ysch;
	/**
	 * The number of part to use in the x direction
	 */
	short xparts;
	/**
	 * The number of part to use in the y direction
	 */
	short yparts;
        
	short winpos, planes, imtype, subimtype;
	
	/** Mode bits:                                                           */
	/* 0: Enable backbuffering for images                                    */
	short bufflag;
 	short quality;
	
	short rpad, rpad1, rpad2;

	/**
	 * Flags for render settings. Use bit-masking to access the settings.
	 */
	int scemode;

	/**
	 * Flags for render settings. Use bit-masking to access the settings.
	 */
	int mode;

	/* render engine, octree resolution */
	short renderer, ocres;

	/**
	 * What to do with the sky/background. Picks sky/premul/key
	 * blending for the background
	 */
	short alphamode;

	/**
	 * The number of samples to use per pixel.
	 */
	short osa;

	short frs_sec, edgeint;
	
	/* safety, border and display rect */
	rctf safety, border;
	rcti disprect;
	
	/* information on different layers to be rendered */
	ListBase layers;
	short actlay, pad;
	
	/**
	 * Adjustment factors for the aspect ratio in the x direction, was a short in 2.45
	 */
	float xasp;
	/**
	 * Adjustment factors for the aspect ratio in the x direction, was a short in 2.45
	 */
	float yasp;

	float frs_sec_base;
	
	/**
	 * Value used to define filter size for all filter options  */
	float gauss;
	
	/** post-production settings. Depricated, but here for upwards compat (initialized to 1) */	 
	float postmul, postgamma, posthue, postsat;	 
	
 	/* Dither noise intensity */
	float dither_intensity;
	
	/* Bake Render options */
	short bake_osa, bake_filter, bake_mode, bake_flag;
	short bake_normal_space, bake_quad_split;
	float bake_maxdist, bake_biasdist, bake_pad;
	
	/* yafray: global panel params. TODO: move elsewhere */
	short GIquality, GIcache, GImethod, GIphotons, GIdirect;
	short YF_AA, YFexportxml, YF_nobump, YF_clamprgb, yfpad1;
	int GIdepth, GIcausdepth, GIpixelspersample;
	int GIphotoncount, GImixphotons;
	float GIphotonradius;
	int YF_raydepth, YF_AApasses, YF_AAsamples, yfpad2;
	float GIshadowquality, GIrefinement, GIpower, GIindirpower;
	float YF_gamma, YF_exposure, YF_raybias, YF_AApixelsize, YF_AAthreshold;

	/* paths to backbufffer, output, ftype */
	char backbuf[160], pic[160];

	/* stamps flags. */
	int stamp;
	short stamp_font_id, pad3; /* select one of blenders bitmap fonts */

	/* stamp info user data. */
	char stamp_udata[160];

	/* foreground/background color. */
	float fg_stamp[4];
	float bg_stamp[4];

	/* render simplify */
	int simplify_subsurf;
	int simplify_shadowsamples;
	float simplify_particles;
	float simplify_aosss;

	/* cineon */
	short cineonwhite, cineonblack;
	float cineongamma;
} RenderData;

/* control render convert and shading engine */
typedef struct RenderProfile {
	struct RenderProfile *next, *prev;
	char name[32];
	
	short particle_perc;
	short subsurf_max;
	short shadbufsample_max;
	short pad1;
	
	float ao_error, pad2;
	
} RenderProfile;

typedef struct GameFraming {
	float col[3];
	char type, pad1, pad2, pad3;
} GameFraming;

#define SCE_GAMEFRAMING_BARS   0
#define SCE_GAMEFRAMING_EXTEND 1
#define SCE_GAMEFRAMING_SCALE  2

typedef struct TimeMarker {
	struct TimeMarker *next, *prev;
	int frame;
	char name[64];
	unsigned int flag;
} TimeMarker;

typedef struct ImagePaintSettings {
	struct Brush *brush;
	short flag, tool;
	int pad3;
} ImagePaintSettings;

typedef struct ParticleBrushData {
	short size, strength;	/* common settings */
	short step, invert;		/* for specific brushes only */
} ParticleBrushData;

typedef struct ParticleEditSettings {
	short flag;
	short totrekey;
	short totaddkey;
	short brushtype;

	ParticleBrushData brush[7]; /* 7 = PE_TOT_BRUSH */

	float emitterdist;
	int draw_timed;
} ParticleEditSettings;

typedef struct TransformOrientation {
	struct TransformOrientation *next, *prev;
	char name[36];
	float mat[3][3];
} TransformOrientation;

typedef struct ToolSettings {
	/* Subdivide Settings */
	short cornertype;
	short editbutflag;
	/*Triangle to Quad conversion threshold*/
	float jointrilimit;
	/* Extrude Tools */
	float degr; 
	short step;
	short turn; 
	
	float extr_offs; 
	float doublimit;
	
	/* Primitive Settings */
	/* UV Sphere */
	short segments;
	short rings;
	
	/* Cylinder - Tube - Circle */
	short vertices;

	/* UV Calculation */
	short unwrapper;
	float uvcalc_radius;
	float uvcalc_cubesize;
	short uvcalc_mapdir;
	short uvcalc_mapalign;
	short uvcalc_flag;

	/* Auto-IK */
	short autoik_chainlen;

	/* Image Paint (8 byttse aligned please!) */
	struct ImagePaintSettings imapaint;

	/* Particle Editing */
	struct ParticleEditSettings particle;
	
	/* Select Group Threshold */
	float select_thresh;
	
	/* IPO-Editor */
	float clean_thresh;
	
	/* Retopo */
	char retopo_mode;
	char retopo_paint_tool;
	char line_div, ellipse_div, retopo_hotspot;

	/* Multires */
	char multires_subdiv_type;
	
	/* Skeleton generation */
	short skgen_resolution;
	float skgen_threshold_internal;
	float skgen_threshold_external;
	float skgen_length_ratio;
	float skgen_length_limit;
	float skgen_angle_limit;
	float skgen_correlation_limit;
	float skgen_symmetry_limit;
	short skgen_options;
	char  skgen_postpro;
	char  skgen_postpro_passes;
	char  skgen_subdivisions[3];
	
	/* Alt+RMB option */
	char edge_mode;
	char pad3[4];
} ToolSettings;

/* Used by all brushes to store their properties, which can be directly set
   by the interface code. Note that not all properties are actually used by
   all the brushes. */
typedef struct BrushData
{
	short size;
	char strength, dir; /* Not used for smooth brush */
	char view;
	char flag;
	char pad[2];
} BrushData;

struct SculptSession;
typedef struct SculptData
{
	/* Note! all pointers in this struct must be duplicated header_info.c's copy_scene function */
	
	/* Data stored only from entering sculptmode until exiting sculptmode */
	struct SculptSession *session;

	/* Pointers to all of sculptmodes's textures */
	struct MTex *mtex[18];

	/* Editable brush shape */
	struct CurveMapping *cumap;

	/* Settings for each brush */
	BrushData drawbrush, smoothbrush, pinchbrush, inflatebrush, grabbrush, layerbrush, flattenbrush;

	/* For rotating around a pivot point */
	float pivot[3];

	short brush_type;

	/* For the Brush Shape */
	short texact, texnr;
	short spacing;
	char texrept;
	char texfade;
	char texsep;

	char averaging;
	char flags;
	
	/* Control tablet input */
	char tablet_size, tablet_strength;
	
	/* Symmetry is separate from the other BrushData because the same
	   settings are always used for all brush types */
	char symm;

	/* Added to store if the 'Rake' setting has been set */
	char rake;
	char axislock;
	char pad[2];
} SculptData;

typedef struct Scene {
	ID id;
	struct Object *camera;
	struct World *world;
	
	struct Scene *set;
	struct Image *ima;
	
	ListBase base;
	struct Base *basact;
	
	float cursor[3];
	float twcent[3];			/* center for transform widget */
	float twmin[3], twmax[3];	/* boundbox of selection for transform widget */
	unsigned int lay;
	
	/* editmode stuff */
	float editbutsize;                      /* size of normals */
	short selectmode;						/* for mesh only! */
	short proportional, prop_mode;
	short automerge, pad5, pad6;
	
	short autokey_mode; 					/* mode for autokeying (defines in DNA_userdef_types.h */
	
	short use_nodes;
	
	struct bNodeTree *nodetree;	
	
	void *ed;								/* sequence editor data is allocated here */
	struct Radio *radio;
	
	struct GameFraming framing;

	struct ToolSettings *toolsettings;

	/* migrate or replace? depends on some internal things... */
	/* no, is on the right place (ton) */
	struct RenderData r;
	struct AudioData audio;	
	
	ScriptLink scriptlink;
	
	ListBase markers;
	ListBase transform_spaces;
	
	short jumpframe;
	short snap_mode, snap_flag, snap_target;
	
	/* none of the dependancy graph  vars is mean to be saved */
	struct  DagForest *theDag;
	short dagisvalid, dagflags;
	short pad4, recalc;				/* recalc = counterpart of ob->recalc */

	/* Sculptmode data */
	struct SculptData sculptdata;

	/* frame step. */
	int frame_step;
	int pad;
} Scene;


/* **************** RENDERDATA ********************* */

/* bufflag */
#define R_BACKBUF		1
#define R_BACKBUFANIM	2
#define R_FRONTBUF		4
#define R_FRONTBUFANIM	8

/* mode (int now) */
#define R_OSA			0x0001
#define R_SHADOW		0x0002
#define R_GAMMA			0x0004
#define R_ORTHO			0x0008
#define R_ENVMAP		0x0010
#define R_EDGE			0x0020
#define R_FIELDS		0x0040
#define R_FIELDSTILL	0x0080
#define R_RADIO			0x0100
#define R_BORDER		0x0200
#define R_PANORAMA		0x0400
#define R_CROP			0x0800
#define R_COSMO			0x1000
#define R_ODDFIELD		0x2000
#define R_MBLUR			0x4000
		/* unified was here */
#define R_RAYTRACE      0x10000
		/* R_GAUSS is obsolete, but used to retrieve setting from old files */
#define R_GAUSS      	0x20000
		/* fbuf obsolete... */
#define R_FBUF			0x40000
		/* threads obsolete... is there for old files, now use for autodetect threads */
#define R_THREADS		0x80000
		/* Use the same flag for autothreads */
#define R_FIXED_THREADS		0x80000 

#define R_SPEED			0x100000
#define R_SSS			0x200000
#define R_NO_OVERWRITE	0x400000 /* skip existing files */
#define R_TOUCH			0x800000 /* touch files before rendering */
#define R_SIMPLIFY		0x1000000


/* filtertype */
#define R_FILTER_BOX	0
#define R_FILTER_TENT	1
#define R_FILTER_QUAD	2
#define R_FILTER_CUBIC	3
#define R_FILTER_CATROM	4
#define R_FILTER_GAUSS	5
#define R_FILTER_MITCH	6
#define R_FILTER_FAST_GAUSS	7 /* note, this is only used for nodes at the moment */

/* yafray: renderer flag (not only exclusive to yafray) */
#define R_INTERN	0
#define R_YAFRAY	1

/* scemode (int now) */
#define R_DOSEQ				0x0001
#define R_BG_RENDER			0x0002
		/* passepartout is camera option now, keep this for backward compatibility */
#define R_PASSEPARTOUT		0x0004
#define R_PREVIEWBUTS		0x0008
#define R_EXTENSION			0x0010
#define R_NODE_PREVIEW		0x0020
#define R_DOCOMP			0x0040
#define R_COMP_CROP			0x0080
#define R_FREE_IMAGE		0x0100
#define R_SINGLE_LAYER		0x0200
#define R_EXR_TILE_FILE		0x0400
#define R_COMP_FREE			0x0800
#define R_NO_IMAGE_LOAD		0x1000
#define R_NO_TEX			0x2000
#define R_STAMP_INFO		0x4000
#define R_FULL_SAMPLE		0x8000
#define R_COMP_RERENDER		0x10000

/* r->stamp */
#define R_STAMP_TIME 	0x0001
#define R_STAMP_FRAME	0x0002
#define R_STAMP_DATE	0x0004
#define R_STAMP_CAMERA	0x0008
#define R_STAMP_SCENE	0x0010
#define R_STAMP_NOTE	0x0020
#define R_STAMP_DRAW	0x0040 /* draw in the image */
#define R_STAMP_MARKER	0x0080
#define R_STAMP_FILENAME	0x0100
#define R_STAMP_SEQSTRIP	0x0200

/* alphamode */
#define R_ADDSKY		0
#define R_ALPHAPREMUL	1
#define R_ALPHAKEY		2

/* planes */
#define R_PLANES24		24
#define R_PLANES32		32
#define R_PLANESBW		8

/* imtype */
#define R_TARGA		0
#define R_IRIS		1
#define R_HAMX		2
#define R_FTYPE		3 /* ftype is nomore */
#define R_JPEG90	4
#define R_MOVIE		5
#define R_IRIZ		7
#define R_RAWTGA	14
#define R_AVIRAW	15
#define R_AVIJPEG	16
#define R_PNG		17
#define R_AVICODEC	18
#define R_QUICKTIME 19
#define R_BMP		20
#define R_RADHDR	21
#define R_TIFF		22
#define R_OPENEXR	23
#define R_FFMPEG        24
#define R_FRAMESERVER   25
#define R_CINEON		26
#define R_DPX			27
#define R_MULTILAYER	28
#define R_DDS			29

/* subimtype, flag options for imtype */
#define R_OPENEXR_HALF	1
#define R_OPENEXR_ZBUF	2
#define R_PREVIEW_JPG	4
#define R_CINEON_LOG 	8
#define R_TIFF_16BIT	16

/* bake_mode: same as RE_BAKE_xxx defines */
/* bake_flag: */
#define R_BAKE_CLEAR		1
#define R_BAKE_OSA			2
#define R_BAKE_TO_ACTIVE	4
#define R_BAKE_NORMALIZE	8

/* bake_normal_space */
#define R_BAKE_SPACE_CAMERA	 0
#define R_BAKE_SPACE_WORLD	 1
#define R_BAKE_SPACE_OBJECT	 2
#define R_BAKE_SPACE_TANGENT 3

/* **************** SCENE ********************* */
#define RAD_PHASE_PATCHES	1
#define RAD_PHASE_FACES		2

/* base->flag is in DNA_object_types.h */

/* scene->snap_flag */
#define SCE_SNAP				1
#define SCE_SNAP_ROTATE			2
/* scene->snap_target */
#define SCE_SNAP_TARGET_CLOSEST	0
#define SCE_SNAP_TARGET_CENTER	1
#define SCE_SNAP_TARGET_MEDIAN	2
#define SCE_SNAP_TARGET_ACTIVE	3
/* scene->snap_mode */
#define SCE_SNAP_MODE_VERTEX	0
#define SCE_SNAP_MODE_EDGE		1
#define SCE_SNAP_MODE_FACE		2

/* sce->selectmode */
#define SCE_SELECT_VERTEX	1 /* for mesh */
#define SCE_SELECT_EDGE		2
#define SCE_SELECT_FACE		4

/* sce->selectmode for particles */
#define SCE_SELECT_PATH		1
#define SCE_SELECT_POINT	2
#define SCE_SELECT_END		4

/* sce->recalc (now in use by previewrender) */
#define SCE_PRV_CHANGED		1

/* sce->prop_mode (proportional falloff) */
#define PROP_SMOOTH            0
#define PROP_SPHERE            1
#define PROP_ROOT              2
#define PROP_SHARP             3
#define PROP_LIN               4
#define PROP_CONST             5
#define PROP_RANDOM		6

	/* return flag next_object function */
#define F_START			0
#define F_SCENE			1
#define F_SET			2
#define F_DUPLI			3

/* audio->flag */
#define AUDIO_MUTE		1
#define AUDIO_SYNC		2
#define AUDIO_SCRUB		4

#define FFMPEG_MULTIPLEX_AUDIO  1
#define FFMPEG_AUTOSPLIT_OUTPUT 2

/* Sculpt brush flags */
#define SCULPT_BRUSH_AIRBRUSH 1
#define SCULPT_BRUSH_ANCHORED 2
/* SculptData.flags */
#define SCULPT_INPUT_SMOOTH 1
#define SCULPT_DRAW_FAST    2
#define SCULPT_DRAW_BRUSH   4
/* SculptData.brushtype */
#define DRAW_BRUSH    1
#define SMOOTH_BRUSH  2
#define PINCH_BRUSH   3
#define INFLATE_BRUSH 4
#define GRAB_BRUSH    5
#define LAYER_BRUSH   6
#define FLATTEN_BRUSH 7
/* SculptData.texrept */
#define SCULPTREPT_DRAG 1
#define SCULPTREPT_TILE 2
#define SCULPTREPT_3D   3

#define SYMM_X 1
#define SYMM_Y 2
#define SYMM_Z 4

#define AXISLOCK_X 1
#define AXISLOCK_Y 2
#define AXISLOCK_Z 4

/* toolsettings->imagepaint_flag */
#define IMAGEPAINT_DRAWING				1
#define IMAGEPAINT_DRAW_TOOL			2
#define IMAGEPAINT_DRAW_TOOL_DRAWING	4

/* toolsettings->uvcalc_flag */
#define UVCALC_FILLHOLES			1
#define UVCALC_NO_ASPECT_CORRECT	2	/* would call this UVCALC_ASPECT_CORRECT, except it should be default with old file */
#define UVCALC_TRANSFORM_CORRECT	4	/* adjust UV's while transforming to avoid distortion */

/* toolsettings->edge_mode */
#define EDGE_MODE_SELECT				0
#define EDGE_MODE_TAG_SEAM				1
#define EDGE_MODE_TAG_SHARP				2
#define EDGE_MODE_TAG_CREASE			3
#define EDGE_MODE_TAG_BEVEL				4

/* toolsettings->particle flag */
#define PE_KEEP_LENGTHS			1
#define PE_LOCK_FIRST			2
#define PE_DEFLECT_EMITTER		4
#define PE_INTERPOLATE_ADDED	8
#define PE_SHOW_CHILD			16
#define PE_SHOW_TIME			32
#define PE_X_MIRROR				64

/* toolsetting->particle brushtype */
#define PE_BRUSH_NONE		-1
#define PE_BRUSH_COMB		0
#define PE_BRUSH_CUT		1
#define PE_BRUSH_LENGTH		2
#define PE_BRUSH_PUFF		3
#define PE_BRUSH_ADD		4
#define PE_BRUSH_WEIGHT		5
#define PE_BRUSH_SMOOTH		6

/* this must equal ParticleEditSettings.brush array size */
#define PE_TOT_BRUSH		7  

/* toolsettings->retopo_mode */
#define RETOPO 1
#define RETOPO_PAINT 2

/* toolsettings->retopo_paint_tool */
#define RETOPO_PEN 1
#define RETOPO_LINE 2
#define RETOPO_ELLIPSE 4

/* toolsettings->skgen_options */
<<<<<<< HEAD
#define SKGEN_FILTER_INTERNAL	(1 << 0)
#define SKGEN_FILTER_EXTERNAL	(1 << 1)
#define	SKGEN_SYMMETRY			(1 << 2)
#define	SKGEN_CUT_LENGTH		(1 << 3)
#define	SKGEN_CUT_ANGLE			(1 << 4)
#define	SKGEN_CUT_CORRELATION	(1 << 5)
#define	SKGEN_HARMONIC			(1 << 6)
#define	SKGEN_STICK_TO_EMBEDDING	(1 << 7)
#define	SKGEN_ADAPTIVE_DISTANCE		(1 << 8)
#define SKGEN_FILTER_SMART		(1 << 9)
#define SKGEN_DISP_LENGTH		(1 << 10)
#define SKGEN_DISP_WEIGHT		(1 << 11)
#define SKGEN_DISP_ORIG			(1 << 12)
#define SKGEN_DISP_EMBED		(1 << 13)
#define SKGEN_DISP_INDEX		(1 << 14)
=======
#define SKGEN_FILTER_INTERNAL	1
#define SKGEN_FILTER_EXTERNAL	2
#define	SKGEN_SYMMETRY			4
#define	SKGEN_CUT_LENGTH		8
#define	SKGEN_CUT_ANGLE			16
#define	SKGEN_CUT_CORRELATION	32
>>>>>>> 06c43148

#define	SKGEN_SUB_LENGTH		0
#define	SKGEN_SUB_ANGLE			1
#define	SKGEN_SUB_CORRELATION	2
#define	SKGEN_SUB_TOTAL			3

/* toolsettings->skgen_postpro */
#define SKGEN_SMOOTH			0
#define SKGEN_AVERAGE			1
#define SKGEN_SHARPEN			2

#ifdef __cplusplus
}
#endif

#endif<|MERGE_RESOLUTION|>--- conflicted
+++ resolved
@@ -433,14 +433,20 @@
 	float skgen_angle_limit;
 	float skgen_correlation_limit;
 	float skgen_symmetry_limit;
+	float skgen_retarget_angle_weight;
+	float skgen_retarget_length_weight;
+	float skgen_retarget_distance_weight;
 	short skgen_options;
 	char  skgen_postpro;
 	char  skgen_postpro_passes;
 	char  skgen_subdivisions[3];
+	char  skgen_multi_level;
+	char  skgen_optimisation_method;
+	
+	char tpad[6];
 	
 	/* Alt+RMB option */
 	char edge_mode;
-	char pad3[4];
 } ToolSettings;
 
 /* Used by all brushes to store their properties, which can be directly set
@@ -837,7 +843,6 @@
 #define RETOPO_ELLIPSE 4
 
 /* toolsettings->skgen_options */
-<<<<<<< HEAD
 #define SKGEN_FILTER_INTERNAL	(1 << 0)
 #define SKGEN_FILTER_EXTERNAL	(1 << 1)
 #define	SKGEN_SYMMETRY			(1 << 2)
@@ -853,14 +858,6 @@
 #define SKGEN_DISP_ORIG			(1 << 12)
 #define SKGEN_DISP_EMBED		(1 << 13)
 #define SKGEN_DISP_INDEX		(1 << 14)
-=======
-#define SKGEN_FILTER_INTERNAL	1
-#define SKGEN_FILTER_EXTERNAL	2
-#define	SKGEN_SYMMETRY			4
-#define	SKGEN_CUT_LENGTH		8
-#define	SKGEN_CUT_ANGLE			16
-#define	SKGEN_CUT_CORRELATION	32
->>>>>>> 06c43148
 
 #define	SKGEN_SUB_LENGTH		0
 #define	SKGEN_SUB_ANGLE			1
