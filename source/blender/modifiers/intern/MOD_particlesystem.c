/*
 * This program is free software; you can redistribute it and/or
 * modify it under the terms of the GNU General Public License
 * as published by the Free Software Foundation; either version 2
 * of the License, or (at your option) any later version.
 *
 * This program is distributed in the hope that it will be useful,
 * but WITHOUT ANY WARRANTY; without even the implied warranty of
 * MERCHANTABILITY or FITNESS FOR A PARTICULAR PURPOSE.  See the
 * GNU General Public License for more details.
 *
 * You should have received a copy of the GNU General Public License
 * along with this program; if not, write to the Free Software Foundation,
 * Inc., 51 Franklin Street, Fifth Floor, Boston, MA 02110-1301, USA.
 *
 * The Original Code is Copyright (C) 2005 by the Blender Foundation.
 * All rights reserved.
 */

/** \file
 * \ingroup modifiers
 */

#include <stddef.h>

#include "BLI_utildefines.h"

#include "BLT_translation.h"

#include "DNA_material_types.h"
#include "DNA_mesh_types.h"
#include "DNA_screen_types.h"

#include "BKE_context.h"
#include "BKE_editmesh.h"
#include "BKE_lib_id.h"
#include "BKE_mesh.h"
#include "BKE_modifier.h"
#include "BKE_particle.h"
#include "BKE_screen.h"

#include "UI_interface.h"
#include "UI_resources.h"

#include "RNA_access.h"

#include "DEG_depsgraph_query.h"

#include "MOD_ui_common.h"
#include "MOD_util.h"

static void initData(ModifierData *md)
{
  ParticleSystemModifierData *psmd = (ParticleSystemModifierData *)md;
  psmd->psys = NULL;
  psmd->mesh_final = NULL;
  psmd->mesh_original = NULL;
  psmd->totdmvert = psmd->totdmedge = psmd->totdmface = 0;
}
static void freeData(ModifierData *md)
{
  ParticleSystemModifierData *psmd = (ParticleSystemModifierData *)md;

  if (psmd->mesh_final) {
    BKE_id_free(NULL, psmd->mesh_final);
    psmd->mesh_final = NULL;
    if (psmd->mesh_original) {
      BKE_id_free(NULL, psmd->mesh_original);
      psmd->mesh_original = NULL;
    }
  }
  psmd->totdmvert = psmd->totdmedge = psmd->totdmface = 0;

  /* ED_object_modifier_remove may have freed this first before calling
   * BKE_modifier_free (which calls this function) */
  if (psmd->psys) {
    psmd->psys->flag |= PSYS_DELETE;
  }
}

static void copyData(const ModifierData *md, ModifierData *target, const int flag)
{
#if 0
  const ParticleSystemModifierData *psmd = (const ParticleSystemModifierData *)md;
#endif
  ParticleSystemModifierData *tpsmd = (ParticleSystemModifierData *)target;

  BKE_modifier_copydata_generic(md, target, flag);

  tpsmd->mesh_final = NULL;
  tpsmd->mesh_original = NULL;
  tpsmd->totdmvert = tpsmd->totdmedge = tpsmd->totdmface = 0;
}

static void requiredDataMask(Object *UNUSED(ob),
                             ModifierData *md,
                             CustomData_MeshMasks *r_cddata_masks)
{
  ParticleSystemModifierData *psmd = (ParticleSystemModifierData *)md;

  psys_emitter_customdata_mask(psmd->psys, r_cddata_masks);
}

/* saves the current emitter state for a particle system and calculates particles */
static void deformVerts(ModifierData *md,
                        const ModifierEvalContext *ctx,
                        Mesh *mesh,
                        float (*vertexCos)[3],
                        int numVerts)
{
  Mesh *mesh_src = mesh;
  ParticleSystemModifierData *psmd = (ParticleSystemModifierData *)md;
  ParticleSystem *psys = NULL;
  /* float cfra = BKE_scene_frame_get(md->scene); */ /* UNUSED */

  if (ctx->object->particlesystem.first) {
    psys = psmd->psys;
  }
  else {
    return;
  }

  if (!psys_check_enabled(ctx->object, psys, (ctx->flag & MOD_APPLY_RENDER) != 0)) {
    return;
  }

  if (mesh_src == NULL) {
    mesh_src = MOD_deform_mesh_eval_get(ctx->object, NULL, NULL, vertexCos, numVerts, false, true);
    if (mesh_src == NULL) {
      return;
    }
  }

  /* clear old dm */
  bool had_mesh_final = (psmd->mesh_final != NULL);
  if (psmd->mesh_final) {
    BKE_id_free(NULL, psmd->mesh_final);
    psmd->mesh_final = NULL;
    if (psmd->mesh_original) {
      BKE_id_free(NULL, psmd->mesh_original);
      psmd->mesh_original = NULL;
    }
  }
  else if (psmd->flag & eParticleSystemFlag_file_loaded) {
    /* in file read mesh just wasn't saved in file so no need to reset everything */
    psmd->flag &= ~eParticleSystemFlag_file_loaded;
    if (psys->particles == NULL) {
      psys->recalc |= ID_RECALC_PSYS_RESET;
    }
    /* TODO(sergey): This is not how particles were working prior to copy on
     * write, but now evaluation is similar to case when one duplicates the
     * object. In that case particles were doing reset here.
     *
     * Don't do reset when entering particle edit mode, as that will destroy the edit mode data.
     * Shouldn't be an issue, since particles are supposed to be evaluated once prior to entering
     * edit mode anyway.
     * Could in theory be an issue when everything is done in a script, but then solution is
     * not known to me. */
    if (ctx->object->mode != OB_MODE_PARTICLE_EDIT) {
      psys->recalc |= ID_RECALC_PSYS_RESET;
    }
  }

  /* make new mesh */
  psmd->mesh_final = BKE_mesh_copy_for_eval(mesh_src, false);
  BKE_mesh_vert_coords_apply(psmd->mesh_final, vertexCos);
  BKE_mesh_calc_normals(psmd->mesh_final);

  BKE_mesh_tessface_ensure(psmd->mesh_final);

  if (!psmd->mesh_final->runtime.deformed_only) {
    /* Get the original mesh from the object, this is what the particles
     * are attached to so in case of non-deform modifiers we need to remap
     * them to the final mesh (typically subdivision surfaces). */
    Mesh *mesh_original = NULL;

    if (ctx->object->type == OB_MESH) {
      BMEditMesh *em = BKE_editmesh_from_object(ctx->object);

      if (em) {
        /* In edit mode get directly from the edit mesh. */
        psmd->mesh_original = BKE_mesh_from_bmesh_for_eval_nomain(em->bm, NULL, mesh);
      }
      else {
        /* Otherwise get regular mesh. */
        mesh_original = ctx->object->data;
      }
    }
    else {
      mesh_original = mesh_src;
    }

    if (mesh_original) {
      /* Make a persistent copy of the mesh. We don't actually need
       * all this data, just some topology for remapping. Could be
       * optimized once. */
      psmd->mesh_original = BKE_mesh_copy_for_eval(mesh_original, false);
    }

    BKE_mesh_tessface_ensure(psmd->mesh_original);
  }

  if (!ELEM(mesh_src, NULL, mesh, psmd->mesh_final)) {
    BKE_id_free(NULL, mesh_src);
  }

  /* Report change in mesh structure.
   * This is an unreliable check for the topology check, but allows some
   * handy configuration like emitting particles from inside particle
   * instance. */
  if (had_mesh_final && (psmd->mesh_final->totvert != psmd->totdmvert ||
                         psmd->mesh_final->totedge != psmd->totdmedge ||
                         psmd->mesh_final->totface != psmd->totdmface)) {
    psys->recalc |= ID_RECALC_PSYS_RESET;
  }
  psmd->totdmvert = psmd->mesh_final->totvert;
  psmd->totdmedge = psmd->mesh_final->totedge;
  psmd->totdmface = psmd->mesh_final->totface;

  if (!(ctx->object->transflag & OB_NO_PSYS_UPDATE)) {
    struct Scene *scene = DEG_get_evaluated_scene(ctx->depsgraph);
    psmd->flag &= ~eParticleSystemFlag_psys_updated;
    particle_system_update(
        ctx->depsgraph, scene, ctx->object, psys, (ctx->flag & MOD_APPLY_RENDER) != 0);
    psmd->flag |= eParticleSystemFlag_psys_updated;
  }

  if (DEG_is_active(ctx->depsgraph)) {
    Object *object_orig = DEG_get_original_object(ctx->object);
    ModifierData *md_orig = BKE_modifiers_findby_name(object_orig, psmd->modifier.name);
    BLI_assert(md_orig != NULL);
    ParticleSystemModifierData *psmd_orig = (ParticleSystemModifierData *)md_orig;
    psmd_orig->flag = psmd->flag;
  }
}

/* disabled particles in editmode for now, until support for proper evaluated mesh
 * updates is coded */
#if 0
static void deformVertsEM(ModifierData *md,
                          Object *ob,
                          BMEditMesh *editData,
                          Mesh *mesh,
                          float (*vertexCos)[3],
                          int numVerts)
{
  const bool do_temp_mesh = (mesh == NULL);
  if (do_temp_mesh) {
    mesh = BKE_id_new_nomain(ID_ME, ((ID *)ob->data)->name);
    BM_mesh_bm_to_me(NULL, editData->bm, mesh, &((BMeshToMeshParams){0}));
  }

  deformVerts(md, ob, mesh, vertexCos, numVerts);

  if (derivedData) {
    BKE_id_free(NULL, mesh);
  }
}
#endif

static void panel_draw(const bContext *C, Panel *panel)
{
  uiLayout *layout = panel->layout;

  PointerRNA ptr;
<<<<<<< HEAD
  modifier_panel_get_property_pointers(C, panel, NULL, &ptr);

  uiItemL(layout, IFACE_("Settings are in the particle tab"), ICON_NONE);

=======
  PointerRNA ob_ptr;
  modifier_panel_get_property_pointers(C, panel, &ob_ptr, &ptr);

  Object *ob = ob_ptr.data;
  ModifierData *md = (ModifierData *)ptr.data;
  ParticleSystem *psys = ((ParticleSystemModifierData *)md)->psys;

  uiItemL(layout, IFACE_("Settings are in the particle tab"), ICON_NONE);

  if (!(ob->mode & OB_MODE_PARTICLE_EDIT)) {
    if (ELEM(psys->part->ren_as, PART_DRAW_GR, PART_DRAW_OB)) {
      uiItemO(layout,
              CTX_IFACE_(BLT_I18NCONTEXT_OPERATOR_DEFAULT, "Convert"),
              ICON_NONE,
              "OBJECT_OT_duplicates_make_real");
    }
    else if (psys->part->ren_as == PART_DRAW_PATH) {
      uiItemO(layout,
              CTX_IFACE_(BLT_I18NCONTEXT_OPERATOR_DEFAULT, "Convert"),
              ICON_NONE,
              "OBJECT_OT_modifier_convert");
    }
  }

>>>>>>> 9b099c86
  modifier_panel_end(layout, &ptr);
}

static void panelRegister(ARegionType *region_type)
{
  modifier_panel_register(region_type, eModifierType_ParticleSystem, panel_draw);
}

ModifierTypeInfo modifierType_ParticleSystem = {
    /* name */ "ParticleSystem",
    /* structName */ "ParticleSystemModifierData",
    /* structSize */ sizeof(ParticleSystemModifierData),
    /* type */ eModifierTypeType_OnlyDeform,
    /* flags */ eModifierTypeFlag_AcceptsMesh | eModifierTypeFlag_SupportsMapping |
        eModifierTypeFlag_UsesPointCache /* |
                          eModifierTypeFlag_SupportsEditmode |
                          eModifierTypeFlag_EnableInEditmode */
    ,

    /* copyData */ copyData,

    /* deformVerts */ deformVerts,
    /* deformMatrices */ NULL,
    /* deformVertsEM */ NULL,
    /* deformMatricesEM */ NULL,
    /* modifyMesh */ NULL,
    /* modifyHair */ NULL,
    /* modifyPointCloud */ NULL,
    /* modifyVolume */ NULL,

    /* initData */ initData,
    /* requiredDataMask */ requiredDataMask,
    /* freeData */ freeData,
    /* isDisabled */ NULL,
    /* updateDepsgraph */ NULL,
    /* dependsOnTime */ NULL,
    /* dependsOnNormals */ NULL,
    /* foreachObjectLink */ NULL,
    /* foreachIDLink */ NULL,
    /* foreachTexLink */ NULL,
    /* freeRuntimeData */ NULL,
    /* panelRegister */ panelRegister,
};<|MERGE_RESOLUTION|>--- conflicted
+++ resolved
@@ -263,12 +263,6 @@
   uiLayout *layout = panel->layout;
 
   PointerRNA ptr;
-<<<<<<< HEAD
-  modifier_panel_get_property_pointers(C, panel, NULL, &ptr);
-
-  uiItemL(layout, IFACE_("Settings are in the particle tab"), ICON_NONE);
-
-=======
   PointerRNA ob_ptr;
   modifier_panel_get_property_pointers(C, panel, &ob_ptr, &ptr);
 
@@ -293,7 +287,6 @@
     }
   }
 
->>>>>>> 9b099c86
   modifier_panel_end(layout, &ptr);
 }
 
