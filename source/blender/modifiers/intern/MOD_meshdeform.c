/*
 * ***** BEGIN GPL LICENSE BLOCK *****
 *
 * This program is free software; you can redistribute it and/or
 * modify it under the terms of the GNU General Public License
 * as published by the Free Software Foundation; either version 2
 * of the License, or (at your option) any later version.
 *
 * This program is distributed in the hope that it will be useful,
 * but WITHOUT ANY WARRANTY; without even the implied warranty of
 * MERCHANTABILITY or FITNESS FOR A PARTICULAR PURPOSE.  See the
 * GNU General Public License for more details.
 *
 * You should have received a copy of the GNU General Public License
 * along with this program; if not, write to the Free Software  Foundation,
 * Inc., 51 Franklin Street, Fifth Floor, Boston, MA 02110-1301, USA.
 *
 * The Original Code is Copyright (C) 2005 by the Blender Foundation.
 * All rights reserved.
 *
 * Contributor(s): Daniel Dunbar
 *                 Ton Roosendaal,
 *                 Ben Batt,
 *                 Brecht Van Lommel,
 *                 Campbell Barton
 *
 * ***** END GPL LICENSE BLOCK *****
 *
 */

/** \file blender/modifiers/intern/MOD_meshdeform.c
 *  \ingroup modifiers
 */

#include "DNA_meshdata_types.h"
#include "DNA_object_types.h"
#include "DNA_scene_types.h"

#include "BLI_math.h"
#include "BLI_task.h"
#include "BLI_utildefines.h"

#include "BKE_cdderivedmesh.h"
#include "BKE_global.h"
#include "BKE_library_query.h"
#include "BKE_modifier.h"
#include "BKE_deform.h"
#include "BKE_editmesh.h"

#include "MEM_guardedalloc.h"

#include "DEG_depsgraph.h"

#include "MOD_util.h"

#ifdef __SSE2__
#  include <emmintrin.h>
#endif

static void initData(ModifierData *md)
{
	MeshDeformModifierData *mmd = (MeshDeformModifierData *) md;

	mmd->gridsize = 5;
}

static void freeData(ModifierData *md)
{
	MeshDeformModifierData *mmd = (MeshDeformModifierData *) md;

	if (mmd->bindinfluences) MEM_freeN(mmd->bindinfluences);
	if (mmd->bindoffsets) MEM_freeN(mmd->bindoffsets);
	if (mmd->bindcagecos) MEM_freeN(mmd->bindcagecos);
	if (mmd->dyngrid) MEM_freeN(mmd->dyngrid);
	if (mmd->dyninfluences) MEM_freeN(mmd->dyninfluences);
	if (mmd->dynverts) MEM_freeN(mmd->dynverts);
	if (mmd->bindweights) MEM_freeN(mmd->bindweights);  /* deprecated */
	if (mmd->bindcos) MEM_freeN(mmd->bindcos);  /* deprecated */
}

static void copyData(ModifierData *md, ModifierData *target)
{
	MeshDeformModifierData *mmd = (MeshDeformModifierData *) md;
	MeshDeformModifierData *tmmd = (MeshDeformModifierData *) target;

	modifier_copyData_generic(md, target);

	if (mmd->bindinfluences) tmmd->bindinfluences = MEM_dupallocN(mmd->bindinfluences);
	if (mmd->bindoffsets) tmmd->bindoffsets = MEM_dupallocN(mmd->bindoffsets);
	if (mmd->bindcagecos) tmmd->bindcagecos = MEM_dupallocN(mmd->bindcagecos);
	if (mmd->dyngrid) tmmd->dyngrid = MEM_dupallocN(mmd->dyngrid);
	if (mmd->dyninfluences) tmmd->dyninfluences = MEM_dupallocN(mmd->dyninfluences);
	if (mmd->dynverts) tmmd->dynverts = MEM_dupallocN(mmd->dynverts);
	if (mmd->bindweights) tmmd->bindweights = MEM_dupallocN(mmd->bindweights);  /* deprecated */
	if (mmd->bindcos) tmmd->bindcos = MEM_dupallocN(mmd->bindcos);  /* deprecated */
}

static CustomDataMask requiredDataMask(Object *UNUSED(ob), ModifierData *md)
{	
	MeshDeformModifierData *mmd = (MeshDeformModifierData *)md;
	CustomDataMask dataMask = 0;

	/* ask for vertexgroups if we need them */
	if (mmd->defgrp_name[0]) dataMask |= CD_MASK_MDEFORMVERT;

	return dataMask;
}

static bool isDisabled(ModifierData *md, int UNUSED(useRenderParams))
{
	MeshDeformModifierData *mmd = (MeshDeformModifierData *) md;

	return !mmd->object;
}

static void foreachObjectLink(
        ModifierData *md, Object *ob,
        ObjectWalkFunc walk, void *userData)
{
	MeshDeformModifierData *mmd = (MeshDeformModifierData *) md;

	walk(userData, ob, &mmd->object, IDWALK_CB_NOP);
}

<<<<<<< HEAD
static void updateDepsgraph(ModifierData *md,
                            struct Main *UNUSED(bmain),
                            struct Scene *UNUSED(scene),
                            Object *UNUSED(ob),
                            struct DepsNodeHandle *node)
=======
static void updateDepgraph(ModifierData *md, const ModifierUpdateDepsgraphContext *ctx)
{
	MeshDeformModifierData *mmd = (MeshDeformModifierData *) md;

	if (mmd->object) {
		DagNode *curNode = dag_get_node(ctx->forest, mmd->object);

		dag_add_relation(ctx->forest, curNode, ctx->obNode,
		                 DAG_RL_DATA_DATA | DAG_RL_OB_DATA | DAG_RL_DATA_OB | DAG_RL_OB_OB,
		                 "Mesh Deform Modifier");
	}
}

static void updateDepsgraph(ModifierData *md, const ModifierUpdateDepsgraphContext *ctx)
>>>>>>> df045206
{
	MeshDeformModifierData *mmd = (MeshDeformModifierData *)md;
	if (mmd->object != NULL) {
		/* TODO(sergey): Do we need transform component here? */
		DEG_add_object_relation(ctx->node, mmd->object, DEG_OB_COMP_GEOMETRY, "Mesh Deform Modifier");
	}
}

static float meshdeform_dynamic_bind(MeshDeformModifierData *mmd, float (*dco)[3], float vec[3])
{
	MDefCell *cell;
	MDefInfluence *inf;
	float gridvec[3], dvec[3], ivec[3], wx, wy, wz;
	float weight, cageweight, totweight, *cageco;
	int i, j, a, x, y, z, size;
#ifdef __SSE2__
	__m128 co = _mm_setzero_ps();
#else
	float co[3] = {0.0f, 0.0f, 0.0f};
#endif

	totweight = 0.0f;
	size = mmd->dyngridsize;

	for (i = 0; i < 3; i++) {
		gridvec[i] = (vec[i] - mmd->dyncellmin[i] - mmd->dyncellwidth * 0.5f) / mmd->dyncellwidth;
		ivec[i] = (int)gridvec[i];
		dvec[i] = gridvec[i] - ivec[i];
	}

	for (i = 0; i < 8; i++) {
		if (i & 1) { x = ivec[0] + 1; wx = dvec[0]; }
		else {       x = ivec[0]; wx = 1.0f - dvec[0]; }

		if (i & 2) { y = ivec[1] + 1; wy = dvec[1]; }
		else {       y = ivec[1];     wy = 1.0f - dvec[1]; }

		if (i & 4) { z = ivec[2] + 1; wz = dvec[2]; }
		else {       z = ivec[2];     wz = 1.0f - dvec[2]; }

		CLAMP(x, 0, size - 1);
		CLAMP(y, 0, size - 1);
		CLAMP(z, 0, size - 1);

		a = x + y * size + z * size * size;
		weight = wx * wy * wz;

		cell = &mmd->dyngrid[a];
		inf = mmd->dyninfluences + cell->offset;
		for (j = 0; j < cell->totinfluence; j++, inf++) {
			cageco = dco[inf->vertex];
			cageweight = weight * inf->weight;
#ifdef __SSE2__
			{
				__m128 cageweight_r = _mm_set1_ps(cageweight);
				/* This will load one extra element, this is ok because
				 * we ignore that part of register anyway.
				 */
				__m128 cageco_r = _mm_loadu_ps(cageco);
				co = _mm_add_ps(co,
				                _mm_mul_ps(cageco_r, cageweight_r));
			}
#else
			co[0] += cageweight * cageco[0];
			co[1] += cageweight * cageco[1];
			co[2] += cageweight * cageco[2];
#endif
			totweight += cageweight;
		}
	}

#ifdef __SSE2__
	copy_v3_v3(vec, (float *)&co);
#else
	copy_v3_v3(vec, co);
#endif

	return totweight;
}

typedef struct MeshdeformUserdata {
	/*const*/ MeshDeformModifierData *mmd;
	const MDeformVert *dvert;
	/*const*/ float (*dco)[3];
	int defgrp_index;
	float (*vertexCos)[3];
	float (*cagemat)[4];
	float (*icagemat)[3];
} MeshdeformUserdata;

static void meshdeform_vert_task(
        void *__restrict userdata,
        const int iter,
        const ParallelRangeTLS *__restrict UNUSED(tls))
{
	MeshdeformUserdata *data = userdata;
	/*const*/ MeshDeformModifierData *mmd = data->mmd;
	const MDeformVert *dvert = data->dvert;
	const int defgrp_index = data->defgrp_index;
	const int *offsets = mmd->bindoffsets;
	const MDefInfluence *influences = mmd->bindinfluences;
	/*const*/ float (*dco)[3] = data->dco;
	float (*vertexCos)[3] = data->vertexCos;
	float co[3];
	float weight, totweight, fac = 1.0f;

	if (mmd->flag & MOD_MDEF_DYNAMIC_BIND)
		if (!mmd->dynverts[iter])
			return;

	if (dvert) {
		fac = defvert_find_weight(&dvert[iter], defgrp_index);

		if (mmd->flag & MOD_MDEF_INVERT_VGROUP) {
			fac = 1.0f - fac;
		}

		if (fac <= 0.0f) {
			return;
		}
	}

	if (mmd->flag & MOD_MDEF_DYNAMIC_BIND) {
		/* transform coordinate into cage's local space */
		mul_v3_m4v3(co, data->cagemat, vertexCos[iter]);
		totweight = meshdeform_dynamic_bind(mmd, dco, co);
	}
	else {
		int a;
		totweight = 0.0f;
		zero_v3(co);

		for (a = offsets[iter]; a < offsets[iter + 1]; a++) {
			weight = influences[a].weight;
			madd_v3_v3fl(co, dco[influences[a].vertex], weight);
			totweight += weight;
		}
	}

	if (totweight > 0.0f) {
		mul_v3_fl(co, fac / totweight);
		mul_m3_v3(data->icagemat, co);
		if (G.debug_value != 527)
			add_v3_v3(vertexCos[iter], co);
		else
			copy_v3_v3(vertexCos[iter], co);
	}
}

static void meshdeformModifier_do(
        ModifierData *md, const struct EvaluationContext *eval_ctx, Object *ob, DerivedMesh *dm,
        float (*vertexCos)[3], int numVerts)
{
	MeshDeformModifierData *mmd = (MeshDeformModifierData *) md;
	DerivedMesh *tmpdm, *cagedm;
	MDeformVert *dvert = NULL;
	float imat[4][4], cagemat[4][4], iobmat[4][4], icagemat[3][3], cmat[4][4];
	float co[3], (*dco)[3], (*bindcagecos)[3];
	int a, totvert, totcagevert, defgrp_index;
	float (*cagecos)[3];
	MeshdeformUserdata data;

	if (!mmd->object || (!mmd->bindcagecos && !mmd->bindfunc))
		return;

	/* Get cage derivedmesh.
	 *
	 * Only do this is the target object is in edit mode by itself, meaning
	 * we don't allow linked edit meshes here.
	 * This is because editbmesh_get_derived_cage_and_final() might easily
	 * conflict with the thread which evaluates object which is in the edit
	 * mode for this mesh.
	 *
	 * We'll support this case once granular dependency graph is landed.
	 */
	if (mmd->object == OBEDIT_FROM_EVAL_CTX(eval_ctx)) {
		BMEditMesh *em = BKE_editmesh_from_object(mmd->object);
		tmpdm = editbmesh_get_derived_cage_and_final(eval_ctx, md->scene, mmd->object, em, 0, &cagedm);
		if (tmpdm)
			tmpdm->release(tmpdm);
	}
	else
		cagedm = mmd->object->derivedFinal;

	/* if we don't have one computed, use derivedmesh from data
	 * without any modifiers */
	if (!cagedm) {
		cagedm = get_dm(mmd->object, NULL, NULL, NULL, false, false);
		if (cagedm)
			cagedm->needsFree = 1;
	}
	
	if (!cagedm) {
		modifier_setError(md, "Cannot get mesh from cage object");
		return;
	}

	/* compute matrices to go in and out of cage object space */
	invert_m4_m4(imat, mmd->object->obmat);
	mul_m4_m4m4(cagemat, imat, ob->obmat);
	mul_m4_m4m4(cmat, mmd->bindmat, cagemat);
	invert_m4_m4(iobmat, cmat);
	copy_m3_m4(icagemat, iobmat);

	/* bind weights if needed */
	if (!mmd->bindcagecos) {
		static int recursive = 0;

		/* progress bar redraw can make this recursive .. */
		if (!recursive) {
			recursive = 1;
			mmd->bindfunc(md->scene, mmd, cagedm, (float *)vertexCos, numVerts, cagemat);
			recursive = 0;
		}
	}

	/* verify we have compatible weights */
	totvert = numVerts;
	totcagevert = cagedm->getNumVerts(cagedm);

	if (mmd->totvert != totvert) {
		modifier_setError(md, "Verts changed from %d to %d", mmd->totvert, totvert);
		cagedm->release(cagedm);
		return;
	}
	else if (mmd->totcagevert != totcagevert) {
		modifier_setError(md, "Cage verts changed from %d to %d", mmd->totcagevert, totcagevert);
		cagedm->release(cagedm);
		return;
	}
	else if (mmd->bindcagecos == NULL) {
		modifier_setError(md, "Bind data missing");
		cagedm->release(cagedm);
		return;
	}

	cagecos = MEM_malloc_arrayN(totcagevert, sizeof(*cagecos), "meshdeformModifier vertCos");

	/* setup deformation data */
	cagedm->getVertCos(cagedm, cagecos);
	bindcagecos = (float(*)[3])mmd->bindcagecos;

	/* We allocate 1 element extra to make it possible to
	 * load the values to SSE registers, which are float4.
	 */
	dco = MEM_calloc_arrayN((totcagevert + 1), sizeof(*dco), "MDefDco");
	zero_v3(dco[totcagevert]);
	for (a = 0; a < totcagevert; a++) {
		/* get cage vertex in world space with binding transform */
		copy_v3_v3(co, cagecos[a]);

		if (G.debug_value != 527) {
			mul_m4_v3(mmd->bindmat, co);
			/* compute difference with world space bind coord */
			sub_v3_v3v3(dco[a], co, bindcagecos[a]);
		}
		else
			copy_v3_v3(dco[a], co);
	}

	modifier_get_vgroup(ob, dm, mmd->defgrp_name, &dvert, &defgrp_index);

	/* Initialize data to be pass to the for body function. */
	data.mmd = mmd;
	data.dvert = dvert;
	data.dco = dco;
	data.defgrp_index = defgrp_index;
	data.vertexCos = vertexCos;
	data.cagemat = cagemat;
	data.icagemat = icagemat;

	/* Do deformation. */
	ParallelRangeSettings settings;
	BLI_parallel_range_settings_defaults(&settings);
	settings.min_iter_per_thread = 16;
	BLI_task_parallel_range(0, totvert,
	                        &data,
	                        meshdeform_vert_task,
	                        &settings);

	/* release cage derivedmesh */
	MEM_freeN(dco);
	MEM_freeN(cagecos);
	cagedm->release(cagedm);
}

static void deformVerts(ModifierData *md, const struct EvaluationContext *eval_ctx, Object *ob,
                        DerivedMesh *derivedData,
                        float (*vertexCos)[3],
                        int numVerts,
                        ModifierApplyFlag UNUSED(flag))
{
	DerivedMesh *dm = get_dm(ob, NULL, derivedData, NULL, false, false);

	modifier_vgroup_cache(md, vertexCos); /* if next modifier needs original vertices */

	meshdeformModifier_do(md, eval_ctx, ob, dm, vertexCos, numVerts);

	if (dm && dm != derivedData)
		dm->release(dm);
}

static void deformVertsEM(ModifierData *md, const struct EvaluationContext *eval_ctx, Object *ob,
                          struct BMEditMesh *UNUSED(editData),
                          DerivedMesh *derivedData,
                          float (*vertexCos)[3],
                          int numVerts)
{
	DerivedMesh *dm = get_dm(ob, NULL, derivedData, NULL, false, false);

	meshdeformModifier_do(md, eval_ctx, ob, dm, vertexCos, numVerts);

	if (dm && dm != derivedData)
		dm->release(dm);
}

#define MESHDEFORM_MIN_INFLUENCE 0.00001f

void modifier_mdef_compact_influences(ModifierData *md)
{
	MeshDeformModifierData *mmd = (MeshDeformModifierData *)md;
	float weight, *weights, totweight;
	int totinfluence, totvert, totcagevert, a, b;

	weights = mmd->bindweights;
	if (!weights)
		return;
	
	totvert = mmd->totvert;
	totcagevert = mmd->totcagevert;

	/* count number of influences above threshold */
	for (b = 0; b < totvert; b++) {
		for (a = 0; a < totcagevert; a++) {
			weight = weights[a + b * totcagevert];

			if (weight > MESHDEFORM_MIN_INFLUENCE)
				mmd->totinfluence++;
		}
	}

	/* allocate bind influences */
	mmd->bindinfluences = MEM_calloc_arrayN(mmd->totinfluence, sizeof(MDefInfluence), "MDefBindInfluence");
	mmd->bindoffsets = MEM_calloc_arrayN((totvert + 1), sizeof(int), "MDefBindOffset");

	/* write influences */
	totinfluence = 0;

	for (b = 0; b < totvert; b++) {
		mmd->bindoffsets[b] = totinfluence;
		totweight = 0.0f;

		/* sum total weight */
		for (a = 0; a < totcagevert; a++) {
			weight = weights[a + b * totcagevert];

			if (weight > MESHDEFORM_MIN_INFLUENCE)
				totweight += weight;
		}

		/* assign weights normalized */
		for (a = 0; a < totcagevert; a++) {
			weight = weights[a + b * totcagevert];

			if (weight > MESHDEFORM_MIN_INFLUENCE) {
				mmd->bindinfluences[totinfluence].weight = weight / totweight;
				mmd->bindinfluences[totinfluence].vertex = a;
				totinfluence++;
			}
		}
	}

	mmd->bindoffsets[b] = totinfluence;
	
	/* free */
	MEM_freeN(mmd->bindweights);
	mmd->bindweights = NULL;
}

ModifierTypeInfo modifierType_MeshDeform = {
	/* name */              "MeshDeform",
	/* structName */        "MeshDeformModifierData",
	/* structSize */        sizeof(MeshDeformModifierData),
	/* type */              eModifierTypeType_OnlyDeform,
	/* flags */             eModifierTypeFlag_AcceptsCVs |
	                        eModifierTypeFlag_AcceptsLattice |
	                        eModifierTypeFlag_SupportsEditmode,

	/* copyData */          copyData,
	/* deformVerts */       deformVerts,
	/* deformMatrices */    NULL,
	/* deformVertsEM */     deformVertsEM,
	/* deformMatricesEM */  NULL,
	/* applyModifier */     NULL,
	/* applyModifierEM */   NULL,
	/* initData */          initData,
	/* requiredDataMask */  requiredDataMask,
	/* freeData */          freeData,
	/* isDisabled */        isDisabled,
	/* updateDepsgraph */   updateDepsgraph,
	/* dependsOnTime */     NULL,
	/* dependsOnNormals */  NULL,
	/* foreachObjectLink */ foreachObjectLink,
	/* foreachIDLink */     NULL,
	/* foreachTexLink */    NULL,
};<|MERGE_RESOLUTION|>--- conflicted
+++ resolved
@@ -122,28 +122,7 @@
 	walk(userData, ob, &mmd->object, IDWALK_CB_NOP);
 }
 
-<<<<<<< HEAD
-static void updateDepsgraph(ModifierData *md,
-                            struct Main *UNUSED(bmain),
-                            struct Scene *UNUSED(scene),
-                            Object *UNUSED(ob),
-                            struct DepsNodeHandle *node)
-=======
-static void updateDepgraph(ModifierData *md, const ModifierUpdateDepsgraphContext *ctx)
-{
-	MeshDeformModifierData *mmd = (MeshDeformModifierData *) md;
-
-	if (mmd->object) {
-		DagNode *curNode = dag_get_node(ctx->forest, mmd->object);
-
-		dag_add_relation(ctx->forest, curNode, ctx->obNode,
-		                 DAG_RL_DATA_DATA | DAG_RL_OB_DATA | DAG_RL_DATA_OB | DAG_RL_OB_OB,
-		                 "Mesh Deform Modifier");
-	}
-}
-
 static void updateDepsgraph(ModifierData *md, const ModifierUpdateDepsgraphContext *ctx)
->>>>>>> df045206
 {
 	MeshDeformModifierData *mmd = (MeshDeformModifierData *)md;
 	if (mmd->object != NULL) {
