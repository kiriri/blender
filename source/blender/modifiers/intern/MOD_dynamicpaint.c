--- conflicted
+++ resolved
@@ -62,15 +62,6 @@
 	DynamicPaintModifierData *tpmd = (DynamicPaintModifierData *)target;
 	
 	dynamicPaint_Modifier_copy(pmd, tpmd);
-<<<<<<< HEAD
-
-	if (tpmd->canvas) {
-		for (DynamicPaintSurface *surface = tpmd->canvas->surfaces.first; surface; surface = surface->next) {
-			id_us_plus((ID *)surface->init_texture);
-		}
-	}
-=======
->>>>>>> 4e4a93bc
 }
 
 static void freeData(ModifierData *md)
