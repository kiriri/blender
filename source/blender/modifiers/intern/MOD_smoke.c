--- conflicted
+++ resolved
@@ -51,19 +51,11 @@
 {
   SmokeModifierData *smd = (SmokeModifierData *)md;
 
-<<<<<<< HEAD
-	smd->domain = NULL;
-	smd->flow = NULL;
-	smd->effec = NULL;
-	smd->type = 0;
-	smd->time = -1;
-=======
   smd->domain = NULL;
   smd->flow = NULL;
-  smd->coll = NULL;
+  smd->effec = NULL;
   smd->type = 0;
   smd->time = -1;
->>>>>>> 3076d95b
 }
 
 static void copyData(const ModifierData *md, ModifierData *target, const int flag)
@@ -86,57 +78,33 @@
                              ModifierData *md,
                              CustomData_MeshMasks *r_cddata_masks)
 {
-<<<<<<< HEAD
-	SmokeModifierData *smd  = (SmokeModifierData *)md;
-
-	if (smd && (smd->type & MOD_SMOKE_TYPE_FLOW) && smd->flow) {
-		if (smd->flow->source == FLUID_FLOW_SOURCE_MESH) {
-			/* vertex groups */
-			if (smd->flow->vgroup_density)
-				r_cddata_masks->vmask |= CD_MASK_MDEFORMVERT;
-			/* uv layer */
-			if (smd->flow->texture_type == FLUID_FLOW_TEXTURE_MAP_UV)
-				r_cddata_masks->fmask |= CD_MASK_MTFACE;
-		}
-	}
-=======
   SmokeModifierData *smd = (SmokeModifierData *)md;
 
   if (smd && (smd->type & MOD_SMOKE_TYPE_FLOW) && smd->flow) {
-    if (smd->flow->source == MOD_SMOKE_FLOW_SOURCE_MESH) {
+    if (smd->flow->source == FLUID_FLOW_SOURCE_MESH) {
       /* vertex groups */
       if (smd->flow->vgroup_density)
         r_cddata_masks->vmask |= CD_MASK_MDEFORMVERT;
       /* uv layer */
-      if (smd->flow->texture_type == MOD_SMOKE_FLOW_TEXTURE_MAP_UV)
+      if (smd->flow->texture_type == FLUID_FLOW_TEXTURE_MAP_UV)
         r_cddata_masks->fmask |= CD_MASK_MTFACE;
     }
   }
->>>>>>> 3076d95b
 }
 
 static Mesh *applyModifier(ModifierData *md, const ModifierEvalContext *ctx, Mesh *me)
 {
-<<<<<<< HEAD
-	SmokeModifierData *smd = (SmokeModifierData *) md;
-	Mesh *result = NULL;
-=======
-  SmokeModifierData *smd = (SmokeModifierData *)md;
->>>>>>> 3076d95b
+  SmokeModifierData *smd = (SmokeModifierData *)md;
+  Mesh *result = NULL;
 
   if (ctx->flag & MOD_APPLY_ORCO) {
     return me;
   }
 
-<<<<<<< HEAD
-	Scene *scene = DEG_get_evaluated_scene(ctx->depsgraph);
-
-	result = smokeModifier_do(smd, ctx->depsgraph, scene, ctx->object, me);
-	return result ? result : me;
-=======
   Scene *scene = DEG_get_evaluated_scene(ctx->depsgraph);
-  return smokeModifier_do(smd, ctx->depsgraph, scene, ctx->object, me);
->>>>>>> 3076d95b
+
+  result = smokeModifier_do(smd, ctx->depsgraph, scene, ctx->object, me);
+  return result ? result : me;
 }
 
 static bool dependsOnTime(ModifierData *UNUSED(md))
@@ -152,31 +120,12 @@
 
 static bool is_coll_cb(Object *UNUSED(ob), ModifierData *md)
 {
-<<<<<<< HEAD
-	SmokeModifierData *smd = (SmokeModifierData *) md;
-	return (smd->type & MOD_SMOKE_TYPE_EFFEC) && smd->effec;
-=======
-  SmokeModifierData *smd = (SmokeModifierData *)md;
-  return (smd->type & MOD_SMOKE_TYPE_COLL) && smd->coll;
->>>>>>> 3076d95b
+  SmokeModifierData *smd = (SmokeModifierData *)md;
+  return (smd->type & MOD_SMOKE_TYPE_EFFEC) && smd->effec;
 }
 
 static void updateDepsgraph(ModifierData *md, const ModifierUpdateDepsgraphContext *ctx)
 {
-<<<<<<< HEAD
-	SmokeModifierData *smd = (SmokeModifierData *)md;
-
-	if (smd && (smd->type & MOD_SMOKE_TYPE_DOMAIN) && smd->domain) {
-		DEG_add_collision_relations(ctx->node, ctx->object, smd->domain->fluid_group, eModifierType_Smoke, is_flow_cb, "Smoke Flow");
-		DEG_add_collision_relations(ctx->node, ctx->object, smd->domain->coll_group, eModifierType_Smoke, is_coll_cb, "Smoke Coll");
-		DEG_add_forcefield_relations(ctx->node, ctx->object, smd->domain->effector_weights, true, PFIELD_SMOKEFLOW, "Smoke Force Field");
-
-		if (smd->domain->guiding_parent != NULL) {
-			DEG_add_object_relation(ctx->node, smd->domain->guiding_parent, DEG_OB_COMP_TRANSFORM, "Fluid Guiding Object");
-			DEG_add_object_relation(ctx->node, smd->domain->guiding_parent, DEG_OB_COMP_GEOMETRY, "Fluid Guiding Object");
-		}
-	}
-=======
   SmokeModifierData *smd = (SmokeModifierData *)md;
 
   if (smd && (smd->type & MOD_SMOKE_TYPE_DOMAIN) && smd->domain) {
@@ -198,8 +147,14 @@
                                  true,
                                  PFIELD_SMOKEFLOW,
                                  "Smoke Force Field");
-  }
->>>>>>> 3076d95b
+
+    if (smd->domain->guiding_parent != NULL) {
+      DEG_add_object_relation(
+          ctx->node, smd->domain->guiding_parent, DEG_OB_COMP_TRANSFORM, "Fluid Guiding Object");
+      DEG_add_object_relation(
+          ctx->node, smd->domain->guiding_parent, DEG_OB_COMP_GEOMETRY, "Fluid Guiding Object");
+    }
+  }
 }
 
 static void foreachIDLink(ModifierData *md, Object *ob, IDWalkFunc walk, void *userData)
@@ -211,21 +166,14 @@
     walk(userData, ob, (ID **)&smd->domain->fluid_group, IDWALK_CB_NOP);
     walk(userData, ob, (ID **)&smd->domain->eff_group, IDWALK_CB_NOP);
 
-<<<<<<< HEAD
-		if (smd->domain->guiding_parent) {
-			walk(userData, ob, (ID **)&smd->domain->guiding_parent, IDWALK_CB_NOP);
-		}
-
-		if (smd->domain->effector_weights) {
-			walk(userData, ob, (ID **)&smd->domain->effector_weights->group, IDWALK_CB_NOP);
-		}
-	}
-=======
+    if (smd->domain->guiding_parent) {
+      walk(userData, ob, (ID **)&smd->domain->guiding_parent, IDWALK_CB_NOP);
+    }
+
     if (smd->domain->effector_weights) {
       walk(userData, ob, (ID **)&smd->domain->effector_weights->group, IDWALK_CB_NOP);
     }
   }
->>>>>>> 3076d95b
 
   if (smd->type == MOD_SMOKE_TYPE_FLOW && smd->flow) {
     walk(userData, ob, (ID **)&smd->flow->noise_texture, IDWALK_CB_USER);
