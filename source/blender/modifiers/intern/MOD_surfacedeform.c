--- conflicted
+++ resolved
@@ -909,14 +909,9 @@
 	freeBindData(bwdata);
 }
 
-<<<<<<< HEAD
-static bool surfacedeformBind(SurfaceDeformModifierData *smd, float (*vertexCos)[3],
-                              unsigned int numverts, unsigned int tnumpoly, unsigned int tnumverts, Mesh *target)
-=======
 static bool surfacedeformBind(
         SurfaceDeformModifierData *smd, float (*vertexCos)[3],
-        unsigned int numverts, unsigned int tnumpoly, unsigned int tnumverts, DerivedMesh *tdm)
->>>>>>> c84b8d48
+        unsigned int numverts, unsigned int tnumpoly, unsigned int tnumverts, Mesh *target)
 {
 	BVHTreeFromMesh treeData = {NULL};
 	const MVert *mvert = target->mvert;
@@ -1205,30 +1200,17 @@
 }
 
 static void deformVerts(
-<<<<<<< HEAD
         ModifierData *md, const ModifierEvalContext *ctx,
         Mesh *UNUSED(mesh),
         float (*vertexCos)[3], int numVerts)
-=======
-        ModifierData *md, Object *ob,
-        DerivedMesh *UNUSED(derivedData),
-        float (*vertexCos)[3], int numVerts,
-        ModifierApplyFlag UNUSED(flag))
->>>>>>> c84b8d48
 {
 	surfacedeformModifier_do(md, vertexCos, numVerts, ctx->object);
 }
 
 static void deformVertsEM(
-<<<<<<< HEAD
         ModifierData *md, const ModifierEvalContext *ctx,
         struct BMEditMesh *UNUSED(editData),
         Mesh *UNUSED(mesh),
-=======
-        ModifierData *md, Object *ob,
-        struct BMEditMesh *UNUSED(editData),
-        DerivedMesh *UNUSED(derivedData),
->>>>>>> c84b8d48
         float (*vertexCos)[3], int numVerts)
 {
 	surfacedeformModifier_do(md, vertexCos, numVerts, ctx->object);
