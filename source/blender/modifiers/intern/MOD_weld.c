--- conflicted
+++ resolved
@@ -88,85 +88,8 @@
     }
   }
   else {
-<<<<<<< HEAD
     for (int i = 0; i < totvert; i++) {
       mask[i] = true;
-=======
-    BLI_assert(wmd->mode == MOD_WELD_MODE_CONNECTED);
-
-    MEdge *medge, *me;
-
-    medge = mesh->medge;
-    totvert = mesh->totvert;
-    totedge = mesh->totedge;
-
-    struct WeldVertexCluster *vert_clusters = MEM_malloc_arrayN(
-        totvert, sizeof(*vert_clusters), __func__);
-    struct WeldVertexCluster *vc = &vert_clusters[0];
-    for (uint i = 0; i < totvert; i++, vc++) {
-      copy_v3_v3(vc->co, mvert[i].co);
-      vc->merged_verts = 0;
-    }
-    const float merge_dist_sq = square_f(wmd->merge_dist);
-
-    range_vn_u(vert_dest_map, totvert, 0);
-
-    /* Collapse Edges that are shorter than the threshold. */
-    me = &medge[0];
-    for (uint i = 0; i < totedge; i++, me++) {
-      uint v1 = me->v1;
-      uint v2 = me->v2;
-
-      if (wmd->flag & MOD_WELD_LOOSE_EDGES && (me->flag & ME_LOOSEEDGE) == 0) {
-        continue;
-      }
-      while (v1 != vert_dest_map[v1]) {
-        v1 = vert_dest_map[v1];
-      }
-      while (v2 != vert_dest_map[v2]) {
-        v2 = vert_dest_map[v2];
-      }
-      if (v1 == v2) {
-        continue;
-      }
-      if (v_mask && (!BLI_BITMAP_TEST(v_mask, v1) || !BLI_BITMAP_TEST(v_mask, v2))) {
-        continue;
-      }
-      if (v1 > v2) {
-        SWAP(uint, v1, v2);
-      }
-      struct WeldVertexCluster *v1_cluster = &vert_clusters[v1];
-      struct WeldVertexCluster *v2_cluster = &vert_clusters[v2];
-
-      float edgedir[3];
-      sub_v3_v3v3(edgedir, v2_cluster->co, v1_cluster->co);
-      const float dist_sq = len_squared_v3(edgedir);
-      if (dist_sq <= merge_dist_sq) {
-        float influence = (v2_cluster->merged_verts + 1) /
-                          (float)(v1_cluster->merged_verts + v2_cluster->merged_verts + 2);
-        madd_v3_v3fl(v1_cluster->co, edgedir, influence);
-
-        v1_cluster->merged_verts += v2_cluster->merged_verts + 1;
-        vert_dest_map[v2] = v1;
-        vert_kill_len++;
-      }
-    }
-
-    MEM_freeN(vert_clusters);
-
-    for (uint i = 0; i < totvert; i++) {
-      if (i == vert_dest_map[i]) {
-        vert_dest_map[i] = OUT_OF_CONTEXT;
-      }
-      else {
-        uint v = i;
-        while ((v != vert_dest_map[v]) && (vert_dest_map[v] != OUT_OF_CONTEXT)) {
-          v = vert_dest_map[v];
-        }
-        vert_dest_map[v] = v;
-        vert_dest_map[i] = v;
-      }
->>>>>>> 8fe0aecf
     }
   }
 
