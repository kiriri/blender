--- conflicted
+++ resolved
@@ -97,10 +97,6 @@
   PointerRNA ptr;
   PointerRNA ob_ptr;
   modifier_panel_get_property_pointers(C, panel, &ob_ptr, &ptr);
-<<<<<<< HEAD
-  modifier_panel_buttons(C, panel);
-=======
->>>>>>> 9b099c86
 
   uiItemR(layout, &ptr, "simulation", 0, NULL, ICON_NONE);
   uiItemR(layout, &ptr, "data_path", 0, NULL, ICON_NONE);
