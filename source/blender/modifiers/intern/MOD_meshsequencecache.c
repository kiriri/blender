/*
 * This program is free software; you can redistribute it and/or
 * modify it under the terms of the GNU General Public License
 * as published by the Free Software Foundation; either version 2
 * of the License, or (at your option) any later version.
 *
 * This program is distributed in the hope that it will be useful,
 * but WITHOUT ANY WARRANTY; without even the implied warranty of
 * MERCHANTABILITY or FITNESS FOR A PARTICULAR PURPOSE.  See the
 * GNU General Public License for more details.
 *
 * You should have received a copy of the GNU General Public License
 * along with this program; if not, write to the Free Software Foundation,
 * Inc., 51 Franklin Street, Fifth Floor, Boston, MA 02110-1301, USA.
 */

/** \file
 * \ingroup modifiers
 */

#include <string.h>

#include "BLI_string.h"
#include "BLI_utildefines.h"

#include "BLT_translation.h"

#include "DNA_cachefile_types.h"
#include "DNA_mesh_types.h"
#include "DNA_meshdata_types.h"
#include "DNA_modifier_types.h"
#include "DNA_object_types.h"
#include "DNA_scene_types.h"
#include "DNA_screen_types.h"

#include "BKE_cachefile.h"
#include "BKE_context.h"
#include "BKE_lib_query.h"
#include "BKE_scene.h"
#include "BKE_screen.h"

#include "UI_interface.h"
#include "UI_resources.h"

#include "RNA_access.h"

#include "DEG_depsgraph_build.h"
#include "DEG_depsgraph_query.h"

#include "MOD_modifiertypes.h"
#include "MOD_ui_common.h"

#ifdef WITH_ALEMBIC
#  include "ABC_alembic.h"
#  include "BKE_global.h"
#  include "BKE_lib_id.h"
#endif

static void initData(ModifierData *md)
{
  MeshSeqCacheModifierData *mcmd = (MeshSeqCacheModifierData *)md;

  mcmd->cache_file = NULL;
  mcmd->object_path[0] = '\0';
  mcmd->read_flag = MOD_MESHSEQ_READ_ALL;

  mcmd->reader = NULL;
  mcmd->reader_object_path[0] = '\0';
}

static void copyData(const ModifierData *md, ModifierData *target, const int flag)
{
#if 0
  const MeshSeqCacheModifierData *mcmd = (const MeshSeqCacheModifierData *)md;
#endif
  MeshSeqCacheModifierData *tmcmd = (MeshSeqCacheModifierData *)target;

  BKE_modifier_copydata_generic(md, target, flag);

  tmcmd->reader = NULL;
  tmcmd->reader_object_path[0] = '\0';
}

static void freeData(ModifierData *md)
{
  MeshSeqCacheModifierData *mcmd = (MeshSeqCacheModifierData *)md;

  if (mcmd->reader) {
    mcmd->reader_object_path[0] = '\0';
    BKE_cachefile_reader_free(mcmd->cache_file, &mcmd->reader);
  }
}

static bool isDisabled(const struct Scene *UNUSED(scene),
                       ModifierData *md,
                       bool UNUSED(useRenderParams))
{
  MeshSeqCacheModifierData *mcmd = (MeshSeqCacheModifierData *)md;

  /* leave it up to the modifier to check the file is valid on calculation */
  return (mcmd->cache_file == NULL) || (mcmd->object_path[0] == '\0');
}

static Mesh *modifyMesh(ModifierData *md, const ModifierEvalContext *ctx, Mesh *mesh)
{
#ifdef WITH_ALEMBIC
  MeshSeqCacheModifierData *mcmd = (MeshSeqCacheModifierData *)md;

  /* Only used to check whether we are operating on org data or not... */
  Mesh *me = (ctx->object->type == OB_MESH) ? ctx->object->data : NULL;
  Mesh *org_mesh = mesh;

  Scene *scene = DEG_get_evaluated_scene(ctx->depsgraph);
  CacheFile *cache_file = mcmd->cache_file;
  const float frame = DEG_get_ctime(ctx->depsgraph);
  const float time = BKE_cachefile_time_offset(cache_file, frame, FPS);
  const char *err_str = NULL;

  if (!mcmd->reader || !STREQ(mcmd->reader_object_path, mcmd->object_path)) {
    STRNCPY(mcmd->reader_object_path, mcmd->object_path);
    BKE_cachefile_reader_open(cache_file, &mcmd->reader, ctx->object, mcmd->object_path);
    if (!mcmd->reader) {
      BKE_modifier_set_error(
          md, "Could not create Alembic reader for file %s", cache_file->filepath);
      return mesh;
    }
  }

  /* If this invocation is for the ORCO mesh, and the mesh in Alembic hasn't changed topology, we
   * must return the mesh as-is instead of deforming it. */
  if (ctx->flag & MOD_APPLY_ORCO &&
      !ABC_mesh_topology_changed(mcmd->reader, ctx->object, mesh, time, &err_str)) {
    return mesh;
  }

  if (me != NULL) {
    MVert *mvert = mesh->mvert;
    MEdge *medge = mesh->medge;
    MPoly *mpoly = mesh->mpoly;

    /* TODO(sybren+bastien): possibly check relevant custom data layers (UV/color depending on
     * flags) and duplicate those too. */
    if ((me->mvert == mvert) || (me->medge == medge) || (me->mpoly == mpoly)) {
      /* We need to duplicate data here, otherwise we'll modify org mesh, see T51701. */
      BKE_id_copy_ex(NULL,
                     &mesh->id,
                     (ID **)&mesh,
                     LIB_ID_CREATE_NO_MAIN | LIB_ID_CREATE_NO_USER_REFCOUNT |
                         LIB_ID_CREATE_NO_DEG_TAG | LIB_ID_COPY_NO_PREVIEW);
    }
  }

  Mesh *result = ABC_read_mesh(mcmd->reader, ctx->object, mesh, time, &err_str, mcmd->read_flag);

  if (err_str) {
    BKE_modifier_set_error(md, "%s", err_str);
  }

  if (!ELEM(result, NULL, mesh) && (mesh != org_mesh)) {
    BKE_id_free(NULL, mesh);
    mesh = org_mesh;
  }

  return result ? result : mesh;
#else
  UNUSED_VARS(ctx, md);
  return mesh;
#endif
}

static bool dependsOnTime(ModifierData *md)
{
#ifdef WITH_ALEMBIC
  MeshSeqCacheModifierData *mcmd = (MeshSeqCacheModifierData *)md;
  return (mcmd->cache_file != NULL);
#else
  UNUSED_VARS(md);
  return false;
#endif
}

static void foreachIDLink(ModifierData *md, Object *ob, IDWalkFunc walk, void *userData)
{
  MeshSeqCacheModifierData *mcmd = (MeshSeqCacheModifierData *)md;

  walk(userData, ob, (ID **)&mcmd->cache_file, IDWALK_CB_USER);
}

static void updateDepsgraph(ModifierData *md, const ModifierUpdateDepsgraphContext *ctx)
{
  MeshSeqCacheModifierData *mcmd = (MeshSeqCacheModifierData *)md;

  if (mcmd->cache_file != NULL) {
    DEG_add_object_cache_relation(
        ctx->node, mcmd->cache_file, DEG_OB_COMP_CACHE, "Mesh Cache File");
  }
}

static void panel_draw(const bContext *C, Panel *panel)
{
  uiLayout *box;
  uiLayout *layout = panel->layout;

  PointerRNA ptr;
  PointerRNA ob_ptr;
  modifier_panel_get_property_pointers(C, panel, &ob_ptr, &ptr);
<<<<<<< HEAD
  modifier_panel_buttons(C, panel);
=======
>>>>>>> 9b099c86

  PointerRNA cache_file_ptr = RNA_pointer_get(&ptr, "cache_file");
  bool has_cache_file = !RNA_pointer_is_null(&cache_file_ptr);

  box = uiLayoutBox(layout);
  uiTemplateCacheFile(box, C, &ptr, "cache_file");

  uiLayoutSetPropSep(layout, true);

  if (has_cache_file) {
    uiItemPointerR(layout, &ptr, "object_path", &cache_file_ptr, "object_paths", NULL, ICON_NONE);
  }

  if (RNA_enum_get(&ob_ptr, "type") == OB_MESH) {
    uiItemR(layout, &ptr, "read_data", UI_ITEM_R_EXPAND, NULL, ICON_NONE);
  }

  modifier_panel_end(layout, &ptr);
}

static void panelRegister(ARegionType *region_type)
{
  modifier_panel_register(region_type, eModifierType_MeshSequenceCache, panel_draw);
}

ModifierTypeInfo modifierType_MeshSequenceCache = {
    /* name */ "MeshSequenceCache",
    /* structName */ "MeshSeqCacheModifierData",
    /* structSize */ sizeof(MeshSeqCacheModifierData),
    /* type */ eModifierTypeType_Constructive,
    /* flags */ eModifierTypeFlag_AcceptsMesh | eModifierTypeFlag_AcceptsCVs,

    /* copyData */ copyData,

    /* deformVerts */ NULL,
    /* deformMatrices */ NULL,
    /* deformVertsEM */ NULL,
    /* deformMatricesEM */ NULL,
    /* modifyMesh */ modifyMesh,
    /* modifyHair */ NULL,
    /* modifyPointCloud */ NULL,
    /* modifyVolume */ NULL,

    /* initData */ initData,
    /* requiredDataMask */ NULL,
    /* freeData */ freeData,
    /* isDisabled */ isDisabled,
    /* updateDepsgraph */ updateDepsgraph,
    /* dependsOnTime */ dependsOnTime,
    /* dependsOnNormals */ NULL,
    /* foreachObjectLink */ NULL,
    /* foreachIDLink */ foreachIDLink,
    /* foreachTexLink */ NULL,
    /* freeRuntimeData */ NULL,
    /* panelRegister */ panelRegister,
};<|MERGE_RESOLUTION|>--- conflicted
+++ resolved
@@ -204,10 +204,6 @@
   PointerRNA ptr;
   PointerRNA ob_ptr;
   modifier_panel_get_property_pointers(C, panel, &ob_ptr, &ptr);
-<<<<<<< HEAD
-  modifier_panel_buttons(C, panel);
-=======
->>>>>>> 9b099c86
 
   PointerRNA cache_file_ptr = RNA_pointer_get(&ptr, "cache_file");
   bool has_cache_file = !RNA_pointer_is_null(&cache_file_ptr);
