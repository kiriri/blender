--- conflicted
+++ resolved
@@ -1187,21 +1187,13 @@
 
 static void panel_draw(const bContext *C, Panel *panel)
 {
-<<<<<<< HEAD
-  uiLayout *sub, *row;
-=======
   uiLayout *row;
->>>>>>> 9b099c86
   uiLayout *layout = panel->layout;
   int toggles_flag = UI_ITEM_R_TOGGLE | UI_ITEM_R_FORCE_BLANK_DECORATE;
 
   PointerRNA ptr;
   PointerRNA ob_ptr;
   modifier_panel_get_property_pointers(C, panel, &ob_ptr, &ptr);
-<<<<<<< HEAD
-  modifier_panel_buttons(C, panel);
-=======
->>>>>>> 9b099c86
 
   PointerRNA obj_data_ptr = RNA_pointer_get(&ob_ptr, "data");
   bool has_vertex_group = RNA_string_length(&ptr, "vertex_group") != 0;
@@ -1220,16 +1212,7 @@
   uiItemR(layout, &ptr, "use_edge_cut", 0, NULL, ICON_NONE);
   uiItemR(layout, &ptr, "use_size", 0, NULL, ICON_NONE);
 
-<<<<<<< HEAD
-  row = uiLayoutRow(layout, true);
-  uiItemPointerR(row, &ptr, "vertex_group", &ob_ptr, "vertex_groups", NULL, ICON_NONE);
-  sub = uiLayoutRow(row, true);
-  uiLayoutSetActive(sub, has_vertex_group);
-  uiLayoutSetPropDecorate(sub, false);
-  uiItemR(sub, &ptr, "invert_vertex_group", 0, "", ICON_ARROW_LEFTRIGHT);
-=======
   modifier_vgroup_ui(layout, &ptr, &ob_ptr, "vertex_group", "invert_vertex_group", NULL);
->>>>>>> 9b099c86
 
   row = uiLayoutRow(layout, false);
   uiLayoutSetActive(row, has_vertex_group);
