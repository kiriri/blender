--- conflicted
+++ resolved
@@ -24,13 +24,7 @@
 #
 # ***** END GPL LICENSE BLOCK *****
 
-<<<<<<< HEAD
-FILE(GLOB SRC intern/*.c)
-
-SET(INC 
-=======
 set(INC 
->>>>>>> 6d201907
 	. ./intern
 	../blenlib
 	../makesdna
@@ -44,13 +38,6 @@
 	${ZLIB_INC}
 )
 
-<<<<<<< HEAD
-IF(NOT WITH_FLUID)
-	ADD_DEFINITIONS(-DDISABLE_ELBEEM)
-ENDIF(NOT WITH_FLUID)
-
-BLENDERLIB(bf_modifiers "${SRC}" "${INC}")
-=======
 set(SRC
 	intern/MOD_armature.c
 	intern/MOD_array.c
@@ -113,5 +100,4 @@
 	add_definitions(-DDISABLE_ELBEEM)
 endif()
 
-blenderlib(bf_modifiers "${SRC}" "${INC}")
->>>>>>> 6d201907
+blenderlib(bf_modifiers "${SRC}" "${INC}")