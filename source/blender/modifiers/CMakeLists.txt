# ***** BEGIN GPL LICENSE BLOCK *****
#
# This program is free software; you can redistribute it and/or
# modify it under the terms of the GNU General Public License
# as published by the Free Software Foundation; either version 2
# of the License, or (at your option) any later version.
#
# This program is distributed in the hope that it will be useful,
# but WITHOUT ANY WARRANTY; without even the implied warranty of
# MERCHANTABILITY or FITNESS FOR A PARTICULAR PURPOSE.  See the
# GNU General Public License for more details.
#
# You should have received a copy of the GNU General Public License
# along with this program; if not, write to the Free Software Foundation,
# Inc., 51 Franklin Street, Fifth Floor, Boston, MA 02110-1301, USA.
#
# The Original Code is Copyright (C) 2006, Blender Foundation
# All rights reserved.
#
# The Original Code is: all of this file.
#
# Contributor(s): Jacques Beaurain
#                 Ben Batt
#
# ***** END GPL LICENSE BLOCK *****

set(INC
	.
	intern
	../blenkernel
	../blenlib
	../blenfont
	../depsgraph
	../makesdna
	../makesrna
	../bmesh
	../render/extern/include
	../../../intern/elbeem/extern
	../../../intern/guardedalloc
	../../../intern/eigen
)

set(INC_SYS
	${ZLIB_INCLUDE_DIRS}
)

set(SRC
	intern/MOD_armature.c
	intern/MOD_array.c
	intern/MOD_bevel.c
	intern/MOD_boolean.c
	intern/MOD_build.c
	intern/MOD_cast.c
	intern/MOD_cloth.c
	intern/MOD_collision.c
	intern/MOD_correctivesmooth.c
	intern/MOD_curve.c
	intern/MOD_datatransfer.c
	intern/MOD_decimate.c
	intern/MOD_displace.c
	intern/MOD_dynamicpaint.c
	intern/MOD_edgesplit.c
	intern/MOD_explode.c
	intern/MOD_fluidsim.c
	intern/MOD_fluidsim_util.c
	intern/MOD_fracture.c
	intern/MOD_hook.c
	intern/MOD_laplaciandeform.c
	intern/MOD_laplaciansmooth.c
	intern/MOD_lattice.c
	intern/MOD_mask.c
	intern/MOD_meshcache.c
	intern/MOD_meshcache_mdd.c
	intern/MOD_meshcache_pc2.c
	intern/MOD_meshcache_util.c
	intern/MOD_meshdeform.c
	intern/MOD_meshsequencecache.c
	intern/MOD_mirror.c
	intern/MOD_multires.c
	intern/MOD_none.c
	intern/MOD_normal_edit.c
	intern/MOD_ocean.c
	intern/MOD_particleinstance.c
	intern/MOD_particlesystem.c
	intern/MOD_remesh.c
	intern/MOD_screw.c
	intern/MOD_shapekey.c
	intern/MOD_shrinkwrap.c
	intern/MOD_simpledeform.c
	intern/MOD_skin.c
	intern/MOD_smoke.c
	intern/MOD_smooth.c
	intern/MOD_softbody.c
	intern/MOD_solidify.c
	intern/MOD_subsurf.c
	intern/MOD_surface.c
	intern/MOD_surfacedeform.c
	intern/MOD_triangulate.c
	intern/MOD_util.c
	intern/MOD_uvwarp.c
	intern/MOD_uvproject.c
	intern/MOD_warp.c
	intern/MOD_wave.c
	intern/MOD_weightvg_util.c
	intern/MOD_weightvgedit.c
	intern/MOD_weightvgmix.c
	intern/MOD_weightvgproximity.c
	intern/MOD_wireframe.c

	MOD_modifiertypes.h
	intern/MOD_fluidsim_util.h
	intern/MOD_meshcache_util.h
	intern/MOD_util.h
	intern/MOD_weightvg_util.h
)

if(WITH_ALEMBIC)
	add_definitions(-DWITH_ALEMBIC)
	list(APPEND INC
		../alembic
	)
endif()

<<<<<<< HEAD
=======
if(WITH_MOD_BOOLEAN)
	add_definitions(-DWITH_MOD_BOOLEAN)
	list(APPEND SRC
		intern/MOD_boolean_util_carve.c
		intern/MOD_boolean_util_bmesh.c
	)
	list(APPEND INC
		../../../extern/carve
	)
endif()

>>>>>>> 16b07fb0
if(WITH_MOD_REMESH)
	add_definitions(-DWITH_MOD_REMESH)
	list(APPEND INC
		../../../intern/dualcon
	)
endif()

if(WITH_MOD_FLUID)
	add_definitions(-DWITH_MOD_FLUID)
endif()

if(WITH_MOD_OCEANSIM)
	add_definitions(-DWITH_OCEANSIM)
endif()

if(WITH_BULLET)
	add_definitions(-DWITH_BULLET)
endif()

if(WITH_INTERNATIONAL)
	add_definitions(-DWITH_INTERNATIONAL)
endif()

if(WITH_OPENSUBDIV)
	add_definitions(-DWITH_OPENSUBDIV)
endif()

# So we can have special tricks in modifier system.
add_definitions(${GL_DEFINITIONS})

blender_add_lib(bf_modifiers "${SRC}" "${INC}" "${INC_SYS}")<|MERGE_RESOLUTION|>--- conflicted
+++ resolved
@@ -121,20 +121,6 @@
 	)
 endif()
 
-<<<<<<< HEAD
-=======
-if(WITH_MOD_BOOLEAN)
-	add_definitions(-DWITH_MOD_BOOLEAN)
-	list(APPEND SRC
-		intern/MOD_boolean_util_carve.c
-		intern/MOD_boolean_util_bmesh.c
-	)
-	list(APPEND INC
-		../../../extern/carve
-	)
-endif()
-
->>>>>>> 16b07fb0
 if(WITH_MOD_REMESH)
 	add_definitions(-DWITH_MOD_REMESH)
 	list(APPEND INC
