--- conflicted
+++ resolved
@@ -92,13 +92,9 @@
 {
 	Material *ma = ptr->id.data;
 
-<<<<<<< HEAD
-	DEG_id_tag_update(&ma->id, 0);
-	WM_main_add_notifier(NC_MATERIAL | ND_SHADING | NC_GPENCIL | ND_DATA, ma);
-=======
 	DEG_id_tag_update(&ma->id, DEG_TAG_COPY_ON_WRITE);
 	WM_main_add_notifier(NC_MATERIAL | ND_SHADING, ma);
->>>>>>> 52aa1f3c
+	WM_main_add_notifier(NC_GPENCIL | ND_DATA, ma); /* XXX: Should GP materials get their own rna_Material_update() wrapper? */
 }
 
 static void rna_Material_update_previews(Main *UNUSED(bmain), Scene *UNUSED(scene), PointerRNA *ptr)
