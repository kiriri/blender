/*
 * ***** BEGIN GPL LICENSE BLOCK *****
 *
 * This program is free software; you can redistribute it and/or
 * modify it under the terms of the GNU General Public License
 * as published by the Free Software Foundation; either version 2
 * of the License, or (at your option) any later version.
 *
 * This program is distributed in the hope that it will be useful,
 * but WITHOUT ANY WARRANTY; without even the implied warranty of
 * MERCHANTABILITY or FITNESS FOR A PARTICULAR PURPOSE.  See the
 * GNU General Public License for more details.
 *
 * You should have received a copy of the GNU General Public License
 * along with this program; if not, write to the Free Software Foundation,
 * Inc., 51 Franklin Street, Fifth Floor, Boston, MA 02110-1301, USA.
 *
 * Contributor(s): Blender Foundation (2008).
 *
 * ***** END GPL LICENSE BLOCK *****
 */

/** \file blender/makesrna/intern/rna_object.c
 *  \ingroup RNA
 */

#include <stdio.h>
#include <stdlib.h>

#include "DNA_action_types.h"
#include "DNA_customdata_types.h"
#include "DNA_group_types.h"
#include "DNA_material_types.h"
#include "DNA_mesh_types.h"
#include "DNA_object_force_types.h"
#include "DNA_object_types.h"
#include "DNA_scene_types.h"
#include "DNA_meta_types.h"
#include "DNA_workspace_types.h"
#include "DNA_gpencil_modifier_types.h"
#include "DNA_shader_fx_types.h"

#include "BLI_utildefines.h"
#include "BLI_listbase.h"

#include "BKE_camera.h"
#include "BKE_collection.h"
#include "BKE_paint.h"
#include "BKE_editlattice.h"
#include "BKE_editmesh.h"
#include "BKE_layer.h"
#include "BKE_object_deform.h"
#include "BKE_object_facemap.h"

#include "RNA_access.h"
#include "RNA_define.h"
#include "RNA_enum_types.h"

#include "rna_internal.h"

#include "BLI_sys_types.h" /* needed for intptr_t used in ED_mesh.h */
#include "ED_mesh.h"

#include "WM_api.h"
#include "WM_types.h"

const EnumPropertyItem rna_enum_object_mode_items[] = {
	{OB_MODE_OBJECT, "OBJECT", ICON_OBJECT_DATAMODE, "Object Mode", ""},
	{OB_MODE_EDIT, "EDIT", ICON_EDITMODE_HLT, "Edit Mode", ""},
	{OB_MODE_POSE, "POSE", ICON_POSE_HLT, "Pose Mode", ""},
	{OB_MODE_SCULPT, "SCULPT", ICON_SCULPTMODE_HLT, "Sculpt Mode", ""},
	{OB_MODE_VERTEX_PAINT, "VERTEX_PAINT", ICON_VPAINT_HLT, "Vertex Paint", ""},
	{OB_MODE_WEIGHT_PAINT, "WEIGHT_PAINT", ICON_WPAINT_HLT, "Weight Paint", ""},
	{OB_MODE_TEXTURE_PAINT, "TEXTURE_PAINT", ICON_TPAINT_HLT, "Texture Paint", ""},
	{OB_MODE_PARTICLE_EDIT, "PARTICLE_EDIT", ICON_PARTICLEMODE, "Particle Edit", ""},
	{OB_MODE_GPENCIL_EDIT, "GPENCIL_EDIT", ICON_EDITMODE_HLT, "Edit Mode", "Edit Grease Pencil Strokes"},
	{OB_MODE_GPENCIL_SCULPT, "GPENCIL_SCULPT", ICON_SCULPTMODE_HLT, "Sculpt Mode", "Sculpt Grease Pencil Strokes"},
	{OB_MODE_GPENCIL_PAINT, "GPENCIL_PAINT", ICON_GREASEPENCIL, "Draw", "Paint Grease Pencil Strokes"},
	{OB_MODE_GPENCIL_WEIGHT, "GPENCIL_WEIGHT", ICON_WPAINT_HLT, "Weight Paint", "Grease Pencil Weight Paint Strokes" },
	{0, NULL, 0, NULL, NULL}
};

const EnumPropertyItem rna_enum_object_empty_drawtype_items[] = {
	{OB_PLAINAXES, "PLAIN_AXES", 0, "Plain Axes", ""},
	{OB_ARROWS, "ARROWS", 0, "Arrows", ""},
	{OB_SINGLE_ARROW, "SINGLE_ARROW", 0, "Single Arrow", ""},
	{OB_CIRCLE, "CIRCLE", 0, "Circle", ""},
	{OB_CUBE, "CUBE", 0, "Cube", ""},
	{OB_EMPTY_SPHERE, "SPHERE", 0, "Sphere", ""},
	{OB_EMPTY_CONE, "CONE", 0, "Cone", ""},
	{OB_EMPTY_IMAGE, "IMAGE", 0, "Image", ""},
	{0, NULL, 0, NULL, NULL}
};

const EnumPropertyItem rna_enum_object_gpencil_type_items[] = {
	{ GP_EMPTY, "EMPTY", ICON_OUTLINER_OB_GREASEPENCIL, "Blank", "Create an empty grease pencil object" },
	{ GP_STROKE, "STROKE", ICON_OUTLINER_OB_CURVE, "Stroke", "Create a simple stroke with basic colors" },
	{ GP_MONKEY, "MONKEY", ICON_MONKEY, "Monkey", "Construct a Suzanne grease pencil object" },
	{ 0, NULL, 0, NULL, NULL }
};

static const EnumPropertyItem parent_type_items[] = {
	{PAROBJECT, "OBJECT", 0, "Object", "The object is parented to an object"},
	{PARSKEL, "ARMATURE", 0, "Armature", ""},
	{PARSKEL, "LATTICE", 0, "Lattice", "The object is parented to a lattice"}, /* PARSKEL reuse will give issues */
	{PARVERT1, "VERTEX", 0, "Vertex", "The object is parented to a vertex"},
	{PARVERT3, "VERTEX_3", 0, "3 Vertices", ""},
	{PARBONE, "BONE", 0, "Bone", "The object is parented to a bone"},
	{0, NULL, 0, NULL, NULL}
};

#define DUPLI_ITEMS_SHARED \
	{0, "NONE", 0, "None", ""}, \
	{OB_DUPLIFRAMES, "FRAMES", 0, "Frames", "Make copy of object for every frame"}, \
	{OB_DUPLIVERTS, "VERTS", 0, "Verts", "Duplicate child objects on all vertices"}, \
	{OB_DUPLIFACES, "FACES", 0, "Faces", "Duplicate child objects on all faces"}

#define DUPLI_ITEM_COLLECTION \
	{OB_DUPLICOLLECTION, "COLLECTION", 0, "Collection", "Enable collection instancing"}
static const EnumPropertyItem dupli_items[] = {
	DUPLI_ITEMS_SHARED,
	DUPLI_ITEM_COLLECTION,
	{0, NULL, 0, NULL, NULL}
};
#ifdef RNA_RUNTIME
static EnumPropertyItem dupli_items_nogroup[] = {
	DUPLI_ITEMS_SHARED,
	{0, NULL, 0, NULL, NULL}
};
#endif
#undef DUPLI_ITEMS_SHARED
#undef DUPLI_ITEM_COLLECTION

const EnumPropertyItem rna_enum_metaelem_type_items[] = {
	{MB_BALL, "BALL", ICON_META_BALL, "Ball", ""},
	{MB_TUBE, "CAPSULE", ICON_META_CAPSULE, "Capsule", ""},
	{MB_PLANE, "PLANE", ICON_META_PLANE, "Plane", ""},
	{MB_ELIPSOID, "ELLIPSOID", ICON_META_ELLIPSOID, "Ellipsoid", ""}, /* NOTE: typo at original definition! */
	{MB_CUBE, "CUBE", ICON_META_CUBE, "Cube", ""},
	{0, NULL, 0, NULL, NULL}
};

/* used for 2 enums */
#define OBTYPE_CU_CURVE {OB_CURVE, "CURVE", 0, "Curve", ""}
#define OBTYPE_CU_SURF {OB_SURF, "SURFACE", 0, "Surface", ""}
#define OBTYPE_CU_FONT {OB_FONT, "FONT", 0, "Font", ""}

const EnumPropertyItem rna_enum_object_type_items[] = {
	{OB_MESH, "MESH", 0, "Mesh", ""},
	OBTYPE_CU_CURVE,
	OBTYPE_CU_SURF,
	{OB_MBALL, "META", 0, "Meta", ""},
	OBTYPE_CU_FONT,
	{0, "", 0, NULL, NULL},
	{OB_ARMATURE, "ARMATURE", 0, "Armature", ""},
	{OB_LATTICE, "LATTICE", 0, "Lattice", ""},
	{OB_EMPTY, "EMPTY", 0, "Empty", ""},
	{OB_GPENCIL, "GPENCIL", 0, "GPencil", ""},
	{0, "", 0, NULL, NULL},
	{OB_CAMERA, "CAMERA", 0, "Camera", ""},
	{OB_LAMP, "LIGHT", 0, "Light", ""},
	{OB_SPEAKER, "SPEAKER", 0, "Speaker", ""},
	{OB_LIGHTPROBE, "LIGHT_PROBE", 0, "Probe", ""},
	{0, NULL, 0, NULL, NULL}
};

const EnumPropertyItem rna_enum_object_type_curve_items[] = {
	OBTYPE_CU_CURVE,
	OBTYPE_CU_SURF,
	OBTYPE_CU_FONT,
	{0, NULL, 0, NULL, NULL}
};

const EnumPropertyItem rna_enum_object_axis_items[] = {
	{OB_POSX, "POS_X", 0, "+X", ""},
	{OB_POSY, "POS_Y", 0, "+Y", ""},
	{OB_POSZ, "POS_Z", 0, "+Z", ""},
	{OB_NEGX, "NEG_X", 0, "-X", ""},
	{OB_NEGY, "NEG_Y", 0, "-Y", ""},
	{OB_NEGZ, "NEG_Z", 0, "-Z", ""},
	{0, NULL, 0, NULL, NULL}
};

#ifdef RNA_RUNTIME

#include "BLI_math.h"

#include "DNA_key_types.h"
#include "DNA_constraint_types.h"
#include "DNA_gpencil_types.h"
#include "DNA_ID.h"
#include "DNA_lattice_types.h"
#include "DNA_modifier_types.h"
#include "DNA_node_types.h"

#include "BKE_armature.h"
#include "BKE_constraint.h"
#include "BKE_context.h"
#include "BKE_curve.h"
#include "BKE_effect.h"
#include "BKE_global.h"
#include "BKE_key.h"
#include "BKE_object.h"
#include "BKE_material.h"
#include "BKE_mesh.h"
#include "BKE_modifier.h"
#include "BKE_particle.h"
#include "BKE_scene.h"
#include "BKE_deform.h"

#include "DEG_depsgraph.h"
#include "DEG_depsgraph_build.h"

#include "ED_object.h"
#include "ED_particle.h"
#include "ED_curve.h"
#include "ED_lattice.h"

static void rna_Object_internal_update(Main *UNUSED(bmain), Scene *UNUSED(scene), PointerRNA *ptr)
{
<<<<<<< HEAD
	DEG_id_tag_update(ptr->id.data, OB_RECALC_OB);
}

static void rna_Object_internal_update_draw(Main *UNUSED(bmain), Scene *UNUSED(scene), PointerRNA *ptr)
{
	DEG_id_tag_update(ptr->id.data, OB_RECALC_OB);
	WM_main_add_notifier(NC_OBJECT | ND_DRAW, ptr->id.data);
=======
	/*keep object and modifier matrix in sync... but... what was the modifier matrix good for still ? XXX */

	Object *ob = (Object*)ptr->id.data;
	FractureModifierData *fmd = (FractureModifierData*) modifiers_findByType(ob, eModifierType_Fracture);
	if (fmd) {
		zero_m4(fmd->origmat);
		zero_m4(fmd->passive_parent_mat);
	}

	DAG_id_tag_update(ptr->id.data, OB_RECALC_OB);
>>>>>>> 16b07fb0
}

static void rna_Object_matrix_world_update(Main *bmain, Scene *scene, PointerRNA *ptr)
{
	/* don't use compat so we get predictable rotation */
	BKE_object_apply_mat4(ptr->id.data, ((Object *)ptr->id.data)->obmat, false, true);
	rna_Object_internal_update(bmain, scene, ptr);
}

static void rna_Object_hide_update(Main *bmain, Scene *UNUSED(scene), PointerRNA *ptr)
{
	Object *ob = ptr->id.data;
	BKE_main_collection_sync(bmain);
	DEG_id_tag_update(&ob->id, DEG_TAG_COPY_ON_WRITE);
	DEG_relations_tag_update(bmain);
	WM_main_add_notifier(NC_OBJECT | ND_DRAW, &ob->id);
}

static void rna_Object_matrix_local_get(PointerRNA *ptr, float values[16])
{
	Object *ob = ptr->id.data;
	BKE_object_matrix_local_get(ob, (float(*)[4])values);
}

static void rna_Object_matrix_local_set(PointerRNA *ptr, const float values[16])
{
	Object *ob = ptr->id.data;
	float local_mat[4][4];

	/* localspace matrix is truly relative to the parent, but parameters stored in object are
	 * relative to parentinv matrix. Undo the parent inverse part before applying it as local matrix. */
	if (ob->parent) {
		float invmat[4][4];
		invert_m4_m4(invmat, ob->parentinv);
		mul_m4_m4m4(local_mat, invmat, (float(*)[4])values);
	}
	else {
		copy_m4_m4(local_mat, (float(*)[4])values);
	}

	/* don't use compat so we get predictable rotation, and do not use parenting either, because it's a local matrix! */
	BKE_object_apply_mat4(ob, local_mat, false, false);
}

static void rna_Object_matrix_basis_get(PointerRNA *ptr, float values[16])
{
	Object *ob = ptr->id.data;
	BKE_object_to_mat4(ob, (float(*)[4])values);
}

static void rna_Object_matrix_basis_set(PointerRNA *ptr, const float values[16])
{
	Object *ob = ptr->id.data;
	BKE_object_apply_mat4(ob, (float(*)[4])values, false, false);
}

void rna_Object_internal_update_data(Main *UNUSED(bmain), Scene *UNUSED(scene), PointerRNA *ptr)
{
	DEG_id_tag_update(ptr->id.data, OB_RECALC_DATA);
	WM_main_add_notifier(NC_OBJECT | ND_DRAW, ptr->id.data);
}

static void rna_Object_active_shape_update(bContext *C, PointerRNA *ptr)
{
	Object *ob = ptr->id.data;
	Main *bmain = CTX_data_main(C);
	Scene *scene = CTX_data_scene(C);

	if (CTX_data_edit_object(C) == ob) {
		/* exit/enter editmode to get new shape */
		switch (ob->type) {
			case OB_MESH:
				EDBM_mesh_load(bmain, ob);
				EDBM_mesh_make(ob, scene->toolsettings->selectmode, true);

				DEG_id_tag_update(ob->data, 0);

				EDBM_mesh_normals_update(((Mesh *)ob->data)->edit_btmesh);
				BKE_editmesh_tessface_calc(((Mesh *)ob->data)->edit_btmesh);
				break;
			case OB_CURVE:
			case OB_SURF:
				ED_curve_editnurb_load(bmain, ob);
				ED_curve_editnurb_make(ob);
				break;
			case OB_LATTICE:
				BKE_editlattice_load(ob);
				BKE_editlattice_make(ob);
				break;
		}
	}

	rna_Object_internal_update_data(bmain, scene, ptr);
}

static void rna_Object_dependency_update(Main *bmain, Scene *UNUSED(scene), PointerRNA *ptr)
{
	DEG_id_tag_update(ptr->id.data, OB_RECALC_OB);
	DEG_relations_tag_update(bmain);
	WM_main_add_notifier(NC_OBJECT | ND_PARENT, ptr->id.data);
}

static void rna_Object_data_set(PointerRNA *ptr, PointerRNA value)
{
	Object *ob = (Object *)ptr->data;
	ID *id = value.data;

	if (ob->mode & OB_MODE_EDIT) {
		return;
	}

	/* assigning NULL only for empties */
	if ((id == NULL) && (ob->type != OB_EMPTY)) {
		return;
	}

	BLI_assert(BKE_id_is_in_gobal_main(&ob->id));
	BLI_assert(BKE_id_is_in_gobal_main(id));

	if (ob->type == OB_EMPTY) {
		if (ob->data) {
			id_us_min((ID *)ob->data);
			ob->data = NULL;
		}

		if (!id || GS(id->name) == ID_IM) {
			id_us_plus(id);
			ob->data = id;
		}
	}
	else if (ob->type == OB_MESH) {
		BKE_mesh_assign_object(G_MAIN, ob, (Mesh *)id);
	}
	else {
		if (ob->data) {
			id_us_min((ID *)ob->data);
		}

		/* no need to type-check here ID. this is done in the _typef() function */
		BLI_assert(OB_DATA_SUPPORT_ID(GS(id->name)));
		id_us_plus(id);

		ob->data = id;
		test_object_materials(G_MAIN, ob, id);

		if (GS(id->name) == ID_CU) {
			BKE_curve_type_test(ob);
		}
		else if (ob->type == OB_ARMATURE) {
			BKE_pose_rebuild(G_MAIN, ob, ob->data, true);
		}
	}
}

static StructRNA *rna_Object_data_typef(PointerRNA *ptr)
{
	Object *ob = (Object *)ptr->data;

	/* keep in sync with OB_DATA_SUPPORT_ID() macro */
	switch (ob->type) {
		case OB_EMPTY: return &RNA_Image;
		case OB_MESH: return &RNA_Mesh;
		case OB_CURVE: return &RNA_Curve;
		case OB_SURF: return &RNA_Curve;
		case OB_FONT: return &RNA_Curve;
		case OB_MBALL: return &RNA_MetaBall;
		case OB_LAMP: return &RNA_Light;
		case OB_CAMERA: return &RNA_Camera;
		case OB_LATTICE: return &RNA_Lattice;
		case OB_ARMATURE: return &RNA_Armature;
		case OB_SPEAKER: return &RNA_Speaker;
		case OB_LIGHTPROBE: return &RNA_LightProbe;
		case OB_GPENCIL: return &RNA_GreasePencil;
		default: return &RNA_ID;
	}
}

static bool rna_Object_data_poll(PointerRNA *ptr, const PointerRNA value)
{
	Object *ob = (Object *)ptr->data;

	if (ob->type == OB_GPENCIL) {
		/* GP Object - Don't allow using "Annotation" GP datablocks here */
		bGPdata *gpd = value.data;
		return (gpd->flag & GP_DATA_ANNOTATIONS) == 0;
	}

	return true;
}

static void rna_Object_parent_set(PointerRNA *ptr, PointerRNA value)
{
	Object *ob = (Object *)ptr->data;
	Object *par = (Object *)value.data;

	{
		ED_object_parent(ob, par, ob->partype, ob->parsubstr);
	}
}

static void rna_Object_parent_type_set(PointerRNA *ptr, int value)
{
	Object *ob = (Object *)ptr->data;

	ED_object_parent(ob, ob->parent, value, ob->parsubstr);
}

static const EnumPropertyItem *rna_Object_parent_type_itemf(bContext *UNUSED(C), PointerRNA *ptr,
                                                      PropertyRNA *UNUSED(prop), bool *r_free)
{
	Object *ob = (Object *)ptr->data;
	EnumPropertyItem *item = NULL;
	int totitem = 0;

	RNA_enum_items_add_value(&item, &totitem, parent_type_items, PAROBJECT);

	if (ob->parent) {
		Object *par = ob->parent;

		if (par->type == OB_LATTICE) {
			/* special hack: prevents this overriding others */
			RNA_enum_items_add_value(&item, &totitem, &parent_type_items[2], PARSKEL);
		}
		else if (par->type == OB_ARMATURE) {
			/* special hack: prevents this being overrided */
			RNA_enum_items_add_value(&item, &totitem, &parent_type_items[1], PARSKEL);
			RNA_enum_items_add_value(&item, &totitem, parent_type_items, PARBONE);
		}

		if (OB_TYPE_SUPPORT_PARVERT(par->type)) {
			RNA_enum_items_add_value(&item, &totitem, parent_type_items, PARVERT1);
			RNA_enum_items_add_value(&item, &totitem, parent_type_items, PARVERT3);
		}
	}

	RNA_enum_item_end(&item, &totitem);
	*r_free = true;

	return item;
}

static void rna_Object_empty_draw_type_set(PointerRNA *ptr, int value)
{
	Object *ob = (Object *)ptr->data;

	BKE_object_empty_draw_type_set(ob, value);
}

static void rna_Object_parent_bone_set(PointerRNA *ptr, const char *value)
{
	Object *ob = (Object *)ptr->data;

	ED_object_parent(ob, ob->parent, ob->partype, value);
}

static const EnumPropertyItem *rna_Object_dupli_type_itemf(
        bContext *UNUSED(C), PointerRNA *ptr,
        PropertyRNA *UNUSED(prop), bool *UNUSED(r_free))
{
	Object *ob = (Object *)ptr->data;
	const EnumPropertyItem *item;

	if (ob->type == OB_EMPTY) {
		item = dupli_items;
	}
	else {
		item = dupli_items_nogroup;
	}

	return item;
}

static void rna_Object_dup_group_set(PointerRNA *ptr, PointerRNA value)
{
	Object *ob = (Object *)ptr->data;
	Collection *grp = (Collection *)value.data;

	/* must not let this be set if the object belongs in this group already,
	 * thus causing a cycle/infinite-recursion leading to crashes on load [#25298]
	 */
	if (BKE_collection_has_object_recursive(grp, ob) == 0) {
		if (ob->type == OB_EMPTY) {
			id_us_min(&ob->dup_group->id);
			ob->dup_group = grp;
			id_us_plus(&ob->dup_group->id);
		}
		else {
			BKE_report(NULL, RPT_ERROR,
			           "Only empty objects support group instances");
		}
	}
	else {
		BKE_report(NULL, RPT_ERROR,
		           "Cannot set dupli-group as object belongs in group being instanced, thus causing a cycle");
	}
}

static void rna_VertexGroup_name_set(PointerRNA *ptr, const char *value)
{
	Object *ob = (Object *)ptr->id.data;
	bDeformGroup *dg = (bDeformGroup *)ptr->data;
	BLI_strncpy_utf8(dg->name, value, sizeof(dg->name));
	defgroup_unique_name(dg, ob);
}

static int rna_VertexGroup_index_get(PointerRNA *ptr)
{
	Object *ob = (Object *)ptr->id.data;

	return BLI_findindex(&ob->defbase, ptr->data);
}

static PointerRNA rna_Object_active_vertex_group_get(PointerRNA *ptr)
{
	Object *ob = (Object *)ptr->id.data;
	return rna_pointer_inherit_refine(ptr, &RNA_VertexGroup, BLI_findlink(&ob->defbase, ob->actdef - 1));
}

static int rna_Object_active_vertex_group_index_get(PointerRNA *ptr)
{
	Object *ob = (Object *)ptr->id.data;
	return ob->actdef - 1;
}

static void rna_Object_active_vertex_group_index_set(PointerRNA *ptr, int value)
{
	Object *ob = (Object *)ptr->id.data;
	ob->actdef = value + 1;
}

static void rna_Object_active_vertex_group_index_range(PointerRNA *ptr, int *min, int *max,
                                                       int *UNUSED(softmin), int *UNUSED(softmax))
{
	Object *ob = (Object *)ptr->id.data;

	*min = 0;
	*max = max_ii(0, BLI_listbase_count(&ob->defbase) - 1);
}

void rna_object_vgroup_name_index_get(PointerRNA *ptr, char *value, int index)
{
	Object *ob = (Object *)ptr->id.data;
	bDeformGroup *dg;

	dg = BLI_findlink(&ob->defbase, index - 1);

	if (dg) BLI_strncpy(value, dg->name, sizeof(dg->name));
	else value[0] = '\0';
}

int rna_object_vgroup_name_index_length(PointerRNA *ptr, int index)
{
	Object *ob = (Object *)ptr->id.data;
	bDeformGroup *dg;

	dg = BLI_findlink(&ob->defbase, index - 1);
	return (dg) ? strlen(dg->name) : 0;
}

void rna_object_vgroup_name_index_set(PointerRNA *ptr, const char *value, short *index)
{
	Object *ob = (Object *)ptr->id.data;
	*index = defgroup_name_index(ob, value) + 1;
}

void rna_object_vgroup_name_set(PointerRNA *ptr, const char *value, char *result, int maxlen)
{
	Object *ob = (Object *)ptr->id.data;
	bDeformGroup *dg = defgroup_find_name(ob, value);
	if (dg) {
		BLI_strncpy(result, value, maxlen); /* no need for BLI_strncpy_utf8, since this matches an existing group */
		return;
	}

	result[0] = '\0';
}

static void rna_FaceMap_name_set(PointerRNA *ptr, const char *value)
{
	Object *ob = (Object *)ptr->id.data;
	bFaceMap *fmap = (bFaceMap *)ptr->data;
	BLI_strncpy_utf8(fmap->name, value, sizeof(fmap->name));
	BKE_object_facemap_unique_name(ob, fmap);
}

static int rna_FaceMap_index_get(PointerRNA *ptr)
{
	Object *ob = (Object *)ptr->id.data;

	return BLI_findindex(&ob->fmaps, ptr->data);
}

static PointerRNA rna_Object_active_face_map_get(PointerRNA *ptr)
{
	Object *ob = (Object *)ptr->id.data;
	return rna_pointer_inherit_refine(ptr, &RNA_FaceMap, BLI_findlink(&ob->fmaps, ob->actfmap - 1));
}

static int rna_Object_active_face_map_index_get(PointerRNA *ptr)
{
	Object *ob = (Object *)ptr->id.data;
	return ob->actfmap - 1;
}

static void rna_Object_active_face_map_index_set(PointerRNA *ptr, int value)
{
	Object *ob = (Object *)ptr->id.data;
	ob->actfmap = value + 1;
}

static void rna_Object_active_face_map_index_range(PointerRNA *ptr, int *min, int *max,
                                                       int *UNUSED(softmin), int *UNUSED(softmax))
{
	Object *ob = (Object *)ptr->id.data;

	*min = 0;
	*max = max_ii(0, BLI_listbase_count(&ob->fmaps) - 1);
}

void rna_object_BKE_object_facemap_name_index_get(PointerRNA *ptr, char *value, int index)
{
	Object *ob = (Object *)ptr->id.data;
	bFaceMap *fmap;

	fmap = BLI_findlink(&ob->fmaps, index - 1);

	if (fmap) BLI_strncpy(value, fmap->name, sizeof(fmap->name));
	else value[0] = '\0';
}

int rna_object_BKE_object_facemap_name_index_length(PointerRNA *ptr, int index)
{
	Object *ob = (Object *)ptr->id.data;
	bFaceMap *fmap;

	fmap = BLI_findlink(&ob->fmaps, index - 1);
	return (fmap) ? strlen(fmap->name) : 0;
}

void rna_object_BKE_object_facemap_name_index_set(PointerRNA *ptr, const char *value, short *index)
{
	Object *ob = (Object *)ptr->id.data;
	*index = BKE_object_facemap_name_index(ob, value) + 1;
}

void rna_object_fmap_name_set(PointerRNA *ptr, const char *value, char *result, int maxlen)
{
	Object *ob = (Object *)ptr->id.data;
	bFaceMap *fmap = BKE_object_facemap_find_name(ob, value);
	if (fmap) {
		BLI_strncpy(result, value, maxlen); /* no need for BLI_strncpy_utf8, since this matches an existing group */
		return;
	}

	result[0] = '\0';
}


void rna_object_uvlayer_name_set(PointerRNA *ptr, const char *value, char *result, int maxlen)
{
	Object *ob = (Object *)ptr->id.data;
	Mesh *me;
	CustomDataLayer *layer;
	int a;

	if (ob->type == OB_MESH && ob->data) {
		me = (Mesh *)ob->data;

		for (a = 0; a < me->ldata.totlayer; a++) {
			layer = &me->ldata.layers[a];

			if (layer->type == CD_MLOOPUV && STREQ(layer->name, value)) {
				BLI_strncpy(result, value, maxlen);
				return;
			}
		}
	}

	result[0] = '\0';
}

void rna_object_vcollayer_name_set(PointerRNA *ptr, const char *value, char *result, int maxlen)
{
	Object *ob = (Object *)ptr->id.data;
	Mesh *me;
	CustomDataLayer *layer;
	int a;

	if (ob->type == OB_MESH && ob->data) {
		me = (Mesh *)ob->data;

		for (a = 0; a < me->fdata.totlayer; a++) {
			layer = &me->fdata.layers[a];

			if (layer->type == CD_MCOL && STREQ(layer->name, value)) {
				BLI_strncpy(result, value, maxlen);
				return;
			}
		}
	}

	result[0] = '\0';
}

static int rna_Object_active_material_index_get(PointerRNA *ptr)
{
	Object *ob = (Object *)ptr->id.data;
	return MAX2(ob->actcol - 1, 0);
}

static void rna_Object_active_material_index_set(PointerRNA *ptr, int value)
{
	Object *ob = (Object *)ptr->id.data;
	ob->actcol = value + 1;

	if (ob->type == OB_MESH) {
		Mesh *me = ob->data;

		if (me->edit_btmesh)
			me->edit_btmesh->mat_nr = value;
	}
}

static void rna_Object_active_material_index_range(PointerRNA *ptr, int *min, int *max,
                                                   int *UNUSED(softmin), int *UNUSED(softmax))
{
	Object *ob = (Object *)ptr->id.data;
	*min = 0;
	*max = max_ii(ob->totcol - 1, 0);
}

/* returns active base material */
static PointerRNA rna_Object_active_material_get(PointerRNA *ptr)
{
	Object *ob = (Object *)ptr->id.data;
	Material *ma;

	ma = (ob->totcol) ? give_current_material(ob, ob->actcol) : NULL;
	return rna_pointer_inherit_refine(ptr, &RNA_Material, ma);
}

static void rna_Object_active_material_set(PointerRNA *ptr, PointerRNA value)
{
	Object *ob = (Object *)ptr->id.data;

	DEG_id_tag_update(value.data, 0);
	BLI_assert(BKE_id_is_in_gobal_main(&ob->id));
	BLI_assert(BKE_id_is_in_gobal_main(value.data));
	assign_material(G_MAIN, ob, value.data, ob->actcol, BKE_MAT_ASSIGN_EXISTING);
}

static int rna_Object_active_material_editable(PointerRNA *ptr, const char **UNUSED(r_info))
{
	Object *ob = (Object *)ptr->id.data;
	bool is_editable;

	if ((ob->matbits == NULL) || (ob->actcol == 0) || ob->matbits[ob->actcol - 1]) {
		is_editable = !ID_IS_LINKED(ob);
	}
	else {
		is_editable = ob->data ? !ID_IS_LINKED(ob->data) : false;
	}

	return is_editable ? PROP_EDITABLE : 0;
}


static void rna_Object_active_particle_system_index_range(PointerRNA *ptr, int *min, int *max,
                                                          int *UNUSED(softmin), int *UNUSED(softmax))
{
	Object *ob = (Object *)ptr->id.data;
	*min = 0;
	*max = max_ii(0, BLI_listbase_count(&ob->particlesystem) - 1);
}

static int rna_Object_active_particle_system_index_get(PointerRNA *ptr)
{
	Object *ob = (Object *)ptr->id.data;
	return psys_get_current_num(ob);
}

static void rna_Object_active_particle_system_index_set(PointerRNA *ptr, int value)
{
	Object *ob = (Object *)ptr->id.data;
	psys_set_current_num(ob, value);
}

static void rna_Object_particle_update(Main *UNUSED(bmain), Scene *scene, PointerRNA *ptr)
{
	/* TODO: Disabled for now, because bContext is not available. */
#if 0
	Object *ob = (Object *)ptr->id.data;
	PE_current_changed(NULL, scene, ob);
#else
	(void) scene;
	(void) ptr;
#endif
}

/* rotation - axis-angle */
static void rna_Object_rotation_axis_angle_get(PointerRNA *ptr, float *value)
{
	Object *ob = ptr->data;

	/* for now, assume that rotation mode is axis-angle */
	value[0] = ob->rotAngle;
	copy_v3_v3(&value[1], ob->rotAxis);
}

/* rotation - axis-angle */
static void rna_Object_rotation_axis_angle_set(PointerRNA *ptr, const float *value)
{
	Object *ob = ptr->data;

	/* for now, assume that rotation mode is axis-angle */
	ob->rotAngle = value[0];
	copy_v3_v3(ob->rotAxis, &value[1]);

	/* TODO: validate axis? */
}

static void rna_Object_rotation_mode_set(PointerRNA *ptr, int value)
{
	Object *ob = ptr->data;

	/* use API Method for conversions... */
	BKE_rotMode_change_values(ob->quat, ob->rot, ob->rotAxis, &ob->rotAngle, ob->rotmode, (short)value);

	/* finally, set the new rotation type */
	ob->rotmode = value;
}

static void rna_Object_dimensions_get(PointerRNA *ptr, float *value)
{
	Object *ob = ptr->data;
	BKE_object_dimensions_get(ob, value);
}

static void rna_Object_dimensions_set(PointerRNA *ptr, const float *value)
{
	Object *ob = ptr->data;
	BKE_object_dimensions_set(ob, value);
}

static int rna_Object_location_editable(PointerRNA *ptr, int index)
{
	Object *ob = (Object *)ptr->data;

	/* only if the axis in question is locked, not editable... */
	if ((index == 0) && (ob->protectflag & OB_LOCK_LOCX))
		return 0;
	else if ((index == 1) && (ob->protectflag & OB_LOCK_LOCY))
		return 0;
	else if ((index == 2) && (ob->protectflag & OB_LOCK_LOCZ))
		return 0;
	else
		return PROP_EDITABLE;
}

static int rna_Object_scale_editable(PointerRNA *ptr, int index)
{
	Object *ob = (Object *)ptr->data;

	/* only if the axis in question is locked, not editable... */
	if ((index == 0) && (ob->protectflag & OB_LOCK_SCALEX))
		return 0;
	else if ((index == 1) && (ob->protectflag & OB_LOCK_SCALEY))
		return 0;
	else if ((index == 2) && (ob->protectflag & OB_LOCK_SCALEZ))
		return 0;
	else
		return PROP_EDITABLE;
}

static int rna_Object_rotation_euler_editable(PointerRNA *ptr, int index)
{
	Object *ob = (Object *)ptr->data;

	/* only if the axis in question is locked, not editable... */
	if ((index == 0) && (ob->protectflag & OB_LOCK_ROTX))
		return 0;
	else if ((index == 1) && (ob->protectflag & OB_LOCK_ROTY))
		return 0;
	else if ((index == 2) && (ob->protectflag & OB_LOCK_ROTZ))
		return 0;
	else
		return PROP_EDITABLE;
}

static int rna_Object_rotation_4d_editable(PointerRNA *ptr, int index)
{
	Object *ob = (Object *)ptr->data;

	/* only consider locks if locking components individually... */
	if (ob->protectflag & OB_LOCK_ROT4D) {
		/* only if the axis in question is locked, not editable... */
		if ((index == 0) && (ob->protectflag & OB_LOCK_ROTW))
			return 0;
		else if ((index == 1) && (ob->protectflag & OB_LOCK_ROTX))
			return 0;
		else if ((index == 2) && (ob->protectflag & OB_LOCK_ROTY))
			return 0;
		else if ((index == 3) && (ob->protectflag & OB_LOCK_ROTZ))
			return 0;
	}

	return PROP_EDITABLE;
}

static int rna_MaterialSlot_material_editable(PointerRNA *ptr, const char **UNUSED(r_info))
{
	Object *ob = (Object *)ptr->id.data;
	const int index = (Material **)ptr->data - ob->mat;
	bool is_editable;

	if ((ob->matbits == NULL) || ob->matbits[index]) {
		is_editable = !ID_IS_LINKED(ob);
	}
	else {
		is_editable = ob->data ? !ID_IS_LINKED(ob->data) : false;
	}

	return is_editable ? PROP_EDITABLE : 0;
}

static PointerRNA rna_MaterialSlot_material_get(PointerRNA *ptr)
{
	Object *ob = (Object *)ptr->id.data;
	Material *ma;
	const int index = (Material **)ptr->data - ob->mat;

	ma = give_current_material(ob, index + 1);
	return rna_pointer_inherit_refine(ptr, &RNA_Material, ma);
}

static void rna_MaterialSlot_material_set(PointerRNA *ptr, PointerRNA value)
{
	Object *ob = (Object *)ptr->id.data;
	int index = (Material **)ptr->data - ob->mat;

	BLI_assert(BKE_id_is_in_gobal_main(&ob->id));
	BLI_assert(BKE_id_is_in_gobal_main(value.data));
	assign_material(G_MAIN, ob, value.data, index + 1, BKE_MAT_ASSIGN_EXISTING);
}

static bool rna_MaterialSlot_material_poll(PointerRNA *ptr, PointerRNA value)
{
	Object *ob = (Object *)ptr->id.data;
	Material *ma = (Material *)value.data;

	if (ob->type == OB_GPENCIL) {
		/* GP Materials only */
		return (ma->gp_style != NULL);
	}
	else {
		/* Everything except GP materials */
		return (ma->gp_style == NULL);
	}
}

static int rna_MaterialSlot_link_get(PointerRNA *ptr)
{
	Object *ob = (Object *)ptr->id.data;
	int index = (Material **)ptr->data - ob->mat;

	return ob->matbits[index] != 0;
}

static void rna_MaterialSlot_link_set(PointerRNA *ptr, int value)
{
	Object *ob = (Object *)ptr->id.data;
	int index = (Material **)ptr->data - ob->mat;

	if (value) {
		ob->matbits[index] = 1;
		/* ob->colbits |= (1 << index); */ /* DEPRECATED */
	}
	else {
		ob->matbits[index] = 0;
		/* ob->colbits &= ~(1 << index); */ /* DEPRECATED */
	}
}

static int rna_MaterialSlot_name_length(PointerRNA *ptr)
{
	Object *ob = (Object *)ptr->id.data;
	Material *ma;
	int index = (Material **)ptr->data - ob->mat;

	ma = give_current_material(ob, index + 1);

	if (ma)
		return strlen(ma->id.name + 2);

	return 0;
}

static void rna_MaterialSlot_name_get(PointerRNA *ptr, char *str)
{
	Object *ob = (Object *)ptr->id.data;
	Material *ma;
	int index = (Material **)ptr->data - ob->mat;

	ma = give_current_material(ob, index + 1);

	if (ma)
		strcpy(str, ma->id.name + 2);
	else
		str[0] = '\0';
}

static void rna_MaterialSlot_update(Main *bmain, Scene *scene, PointerRNA *ptr)
{
	rna_Object_internal_update(bmain, scene, ptr);

	WM_main_add_notifier(NC_OBJECT | ND_OB_SHADING, ptr->id.data);
	WM_main_add_notifier(NC_MATERIAL | ND_SHADING_LINKS, NULL);
	DEG_relations_tag_update(bmain);
}

static char *rna_MaterialSlot_path(PointerRNA *ptr)
{
	Object *ob = (Object *)ptr->id.data;
	int index = (Material **)ptr->data - ob->mat;

	return BLI_sprintfN("material_slots[%d]", index);
}

/* why does this have to be so complicated?, can't all this crap be
 * moved to in BGE conversion function? - Campbell *
 *
 * logic from check_body_type()
 *  */

static char *rna_ObjectDisplay_path(PointerRNA *UNUSED(ptr))
{
	return BLI_strdup("display");
}

static PointerRNA rna_Object_active_particle_system_get(PointerRNA *ptr)
{
	Object *ob = (Object *)ptr->id.data;
	ParticleSystem *psys = psys_get_current(ob);
	return rna_pointer_inherit_refine(ptr, &RNA_ParticleSystem, psys);
}

static void rna_Object_active_shape_key_index_range(PointerRNA *ptr, int *min, int *max,
                                                    int *UNUSED(softmin), int *UNUSED(softmax))
{
	Object *ob = (Object *)ptr->id.data;
	Key *key = BKE_key_from_object(ob);

	*min = 0;
	if (key) {
		*max = BLI_listbase_count(&key->block) - 1;
		if (*max < 0) *max = 0;
	}
	else {
		*max = 0;
	}
}

static int rna_Object_active_shape_key_index_get(PointerRNA *ptr)
{
	Object *ob = (Object *)ptr->id.data;

	return MAX2(ob->shapenr - 1, 0);
}

static void rna_Object_active_shape_key_index_set(PointerRNA *ptr, int value)
{
	Object *ob = (Object *)ptr->id.data;

	ob->shapenr = value + 1;
}

static PointerRNA rna_Object_active_shape_key_get(PointerRNA *ptr)
{
	Object *ob = (Object *)ptr->id.data;
	Key *key = BKE_key_from_object(ob);
	KeyBlock *kb;
	PointerRNA keyptr;

	if (key == NULL)
		return PointerRNA_NULL;

	kb = BLI_findlink(&key->block, ob->shapenr - 1);
	RNA_pointer_create((ID *)key, &RNA_ShapeKey, kb, &keyptr);
	return keyptr;
}

static PointerRNA rna_Object_field_get(PointerRNA *ptr)
{
	Object *ob = (Object *)ptr->id.data;

	/* weak */
	if (!ob->pd)
		ob->pd = object_add_collision_fields(0);

	return rna_pointer_inherit_refine(ptr, &RNA_FieldSettings, ob->pd);
}

static PointerRNA rna_Object_collision_get(PointerRNA *ptr)
{
	Object *ob = (Object *)ptr->id.data;

	if (ob->type != OB_MESH)
		return PointerRNA_NULL;

	/* weak */
	if (!ob->pd)
		ob->pd = object_add_collision_fields(0);

	return rna_pointer_inherit_refine(ptr, &RNA_CollisionSettings, ob->pd);
}

static PointerRNA rna_Object_active_constraint_get(PointerRNA *ptr)
{
	Object *ob = (Object *)ptr->id.data;
	bConstraint *con = BKE_constraints_active_get(&ob->constraints);
	return rna_pointer_inherit_refine(ptr, &RNA_Constraint, con);
}

static void rna_Object_active_constraint_set(PointerRNA *ptr, PointerRNA value)
{
	Object *ob = (Object *)ptr->id.data;
	BKE_constraints_active_set(&ob->constraints, (bConstraint *)value.data);
}

static bConstraint *rna_Object_constraints_new(Object *object, Main *bmain, int type)
{
	bConstraint *new_con = BKE_constraint_add_for_object(object, NULL, type);

	ED_object_constraint_tag_update(bmain, object, new_con);
	WM_main_add_notifier(NC_OBJECT | ND_CONSTRAINT | NA_ADDED, object);

	return new_con;
}

static void rna_Object_constraints_remove(Object *object, Main *bmain, ReportList *reports, PointerRNA *con_ptr)
{
	bConstraint *con = con_ptr->data;
	if (BLI_findindex(&object->constraints, con) == -1) {
		BKE_reportf(reports, RPT_ERROR, "Constraint '%s' not found in object '%s'", con->name, object->id.name + 2);
		return;
	}

	BKE_constraint_remove(&object->constraints, con);
	RNA_POINTER_INVALIDATE(con_ptr);

	ED_object_constraint_update(bmain, object);
	ED_object_constraint_set_active(object, NULL);
	WM_main_add_notifier(NC_OBJECT | ND_CONSTRAINT | NA_REMOVED, object);
}

static void rna_Object_constraints_clear(Object *object, Main *bmain)
{
	BKE_constraints_free(&object->constraints);

	ED_object_constraint_update(bmain, object);
	ED_object_constraint_set_active(object, NULL);

	WM_main_add_notifier(NC_OBJECT | ND_CONSTRAINT | NA_REMOVED, object);
}

bool rna_Object_constraints_override_apply(
        Main *UNUSED(bmain),
        PointerRNA *ptr_dst, PointerRNA *ptr_src, PointerRNA *UNUSED(ptr_storage),
        PropertyRNA *UNUSED(prop_dst), PropertyRNA *UNUSED(prop_src), PropertyRNA *UNUSED(prop_storage),
        const int UNUSED(len_dst), const int UNUSED(len_src), const int UNUSED(len_storage),
        PointerRNA *UNUSED(ptr_item_dst), PointerRNA *UNUSED(ptr_item_src), PointerRNA *UNUSED(ptr_item_storage),
        IDOverrideStaticPropertyOperation *opop)
{
	BLI_assert(opop->operation == IDOVERRIDESTATIC_OP_INSERT_AFTER &&
	           "Unsupported RNA override operation on constraints collection");

	Object *ob_dst = (Object *)ptr_dst->id.data;
	Object *ob_src = (Object *)ptr_src->id.data;

	/* Remember that insertion operations are defined and stored in correct order, which means that
	 * even if we insert several items in a row, we alays insert first one, then second one, etc.
	 * So we should always find 'anchor' constraint in both _src *and* _dst> */
	bConstraint *con_anchor = NULL;
	if (opop->subitem_local_name && opop->subitem_local_name[0]) {
		con_anchor = BLI_findstring(&ob_dst->constraints, opop->subitem_local_name, offsetof(bConstraint, name));
	}
	if (con_anchor == NULL && opop->subitem_local_index >= 0) {
		con_anchor = BLI_findlink(&ob_dst->constraints, opop->subitem_local_index);
	}
	/* Otherwise we just insert in first position. */

	bConstraint *con_src = NULL;
	if (opop->subitem_local_name && opop->subitem_local_name[0]) {
		con_src = BLI_findstring(&ob_src->constraints, opop->subitem_local_name, offsetof(bConstraint, name));
	}
	if (con_src == NULL && opop->subitem_local_index >= 0) {
		con_src = BLI_findlink(&ob_src->constraints, opop->subitem_local_index);
	}
	con_src = con_src ? con_src->next : ob_src->constraints.first;

	BLI_assert(con_src != NULL);

	bConstraint *con_dst = BKE_constraint_duplicate_ex(con_src, 0, true);

	/* This handles NULL anchor as expected by adding at head of list. */
	BLI_insertlinkafter(&ob_dst->constraints, con_anchor, con_dst);

	/* This should actually *not* be needed in typical cases. However, if overridden source was edited,
	 * we *may* have some new conflicting names. */
	BKE_constraint_unique_name(con_dst, &ob_dst->constraints);

//	printf("%s: We inserted a constraint...\n", __func__);
	return true;
}

static ModifierData *rna_Object_modifier_new(Object *object, bContext *C, ReportList *reports,
                                             const char *name, int type)
{
	return ED_object_modifier_add(reports, CTX_data_main(C), CTX_data_scene(C), object, name, type);
}

static void rna_Object_modifier_remove(Object *object, bContext *C, ReportList *reports, PointerRNA *md_ptr)
{
	ModifierData *md = md_ptr->data;
	if (ED_object_modifier_remove(reports, CTX_data_main(C), object, md) == false) {
		/* error is already set */
		return;
	}

	RNA_POINTER_INVALIDATE(md_ptr);

	WM_main_add_notifier(NC_OBJECT | ND_MODIFIER | NA_REMOVED, object);
}

static void rna_Object_modifier_clear(Object *object, bContext *C)
{
	ED_object_modifier_clear(CTX_data_main(C), object);

	WM_main_add_notifier(NC_OBJECT | ND_MODIFIER | NA_REMOVED, object);
}

bool rna_Object_modifiers_override_apply(
        Main *UNUSED(bmain),
        PointerRNA *ptr_dst, PointerRNA *ptr_src, PointerRNA *UNUSED(ptr_storage),
        PropertyRNA *UNUSED(prop_dst), PropertyRNA *UNUSED(prop_src), PropertyRNA *UNUSED(prop_storage),
        const int UNUSED(len_dst), const int UNUSED(len_src), const int UNUSED(len_storage),
        PointerRNA *UNUSED(ptr_item_dst), PointerRNA *UNUSED(ptr_item_src), PointerRNA *UNUSED(ptr_item_storage),
        IDOverrideStaticPropertyOperation *opop)
{
	BLI_assert(opop->operation == IDOVERRIDESTATIC_OP_INSERT_AFTER &&
	           "Unsupported RNA override operation on modifiers collection");

	Object *ob_dst = (Object *)ptr_dst->id.data;
	Object *ob_src = (Object *)ptr_src->id.data;

	/* Remember that insertion operations are defined and stored in correct order, which means that
	 * even if we insert several items in a row, we alays insert first one, then second one, etc.
	 * So we should always find 'anchor' constraint in both _src *and* _dst> */
	ModifierData *mod_anchor = NULL;
	if (opop->subitem_local_name && opop->subitem_local_name[0]) {
		mod_anchor = BLI_findstring(&ob_dst->modifiers, opop->subitem_local_name, offsetof(ModifierData, name));
	}
	if (mod_anchor == NULL && opop->subitem_local_index >= 0) {
		mod_anchor = BLI_findlink(&ob_dst->modifiers, opop->subitem_local_index);
	}
	/* Otherwise we just insert in first position. */

	ModifierData *mod_src = NULL;
	if (opop->subitem_local_name && opop->subitem_local_name[0]) {
		mod_src = BLI_findstring(&ob_src->modifiers, opop->subitem_local_name, offsetof(ModifierData, name));
	}
	if (mod_src == NULL && opop->subitem_local_index >= 0) {
		mod_src = BLI_findlink(&ob_src->modifiers, opop->subitem_local_index);
	}
	mod_src = mod_src ? mod_src->next : ob_src->modifiers.first;

	BLI_assert(mod_src != NULL);

	ModifierData *mod_dst = modifier_new(mod_src->type);
	modifier_copyData(mod_src, mod_dst);

	/* This handles NULL anchor as expected by adding at head of list. */
	BLI_insertlinkafter(&ob_dst->modifiers, mod_anchor, mod_dst);

	/* This should actually *not* be needed in typical cases. However, if overridden source was edited,
	 * we *may* have some new conflicting names. */
	modifier_unique_name(&ob_dst->modifiers, mod_dst);

//	printf("%s: We inserted a modifier...\n", __func__);
	return true;
}

static GpencilModifierData *rna_Object_greasepencil_modifier_new(
        Object *object, bContext *C, ReportList *reports,
        const char *name, int type)
{
	return ED_object_gpencil_modifier_add(reports, CTX_data_main(C), CTX_data_scene(C), object, name, type);
}

static void rna_Object_greasepencil_modifier_remove(
        Object *object, bContext *C, ReportList *reports, PointerRNA *gmd_ptr)
{
	GpencilModifierData *gmd = gmd_ptr->data;
	if (ED_object_gpencil_modifier_remove(reports, CTX_data_main(C), object, gmd) == false) {
		/* error is already set */
		return;
	}

	RNA_POINTER_INVALIDATE(gmd_ptr);

	WM_main_add_notifier(NC_OBJECT | ND_MODIFIER | NA_REMOVED, object);
}

static void rna_Object_greasepencil_modifier_clear(Object *object, bContext *C)
{
	ED_object_gpencil_modifier_clear(CTX_data_main(C), object);
	WM_main_add_notifier(NC_OBJECT | ND_MODIFIER | NA_REMOVED, object);
}

/* shader fx */
static ShaderFxData *rna_Object_shaderfx_new(
	Object *object, bContext *C, ReportList *reports,
	const char *name, int type)
{
	return ED_object_shaderfx_add(reports, CTX_data_main(C), CTX_data_scene(C), object, name, type);
}

static void rna_Object_shaderfx_remove(
	Object *object, bContext *C, ReportList *reports, PointerRNA *gmd_ptr)
{
	ShaderFxData *gmd = gmd_ptr->data;
	if (ED_object_shaderfx_remove(reports, CTX_data_main(C), object, gmd) == false) {
		/* error is already set */
		return;
	}

	RNA_POINTER_INVALIDATE(gmd_ptr);

	WM_main_add_notifier(NC_OBJECT | ND_MODIFIER | NA_REMOVED, object);
}

static void rna_Object_shaderfx_clear(Object *object, bContext *C)
{
	ED_object_shaderfx_clear(CTX_data_main(C), object);
	WM_main_add_notifier(NC_OBJECT | ND_MODIFIER | NA_REMOVED, object);
}

static void rna_Object_boundbox_get(PointerRNA *ptr, float *values)
{
	Object *ob = (Object *)ptr->id.data;
	BoundBox *bb = BKE_object_boundbox_get(ob);
	if (bb) {
		memcpy(values, bb->vec, sizeof(bb->vec));
	}
	else {
		copy_vn_fl(values, sizeof(bb->vec) / sizeof(float), 0.0f);
	}

}

static bDeformGroup *rna_Object_vgroup_new(Object *ob, const char *name)
{
	bDeformGroup *defgroup = BKE_object_defgroup_add_name(ob, name);

	WM_main_add_notifier(NC_OBJECT | ND_DRAW, ob);

	return defgroup;
}

static void rna_Object_vgroup_remove(Object *ob, ReportList *reports, PointerRNA *defgroup_ptr)
{
	bDeformGroup *defgroup = defgroup_ptr->data;
	if (BLI_findindex(&ob->defbase, defgroup) == -1) {
		BKE_reportf(reports, RPT_ERROR, "DeformGroup '%s' not in object '%s'", defgroup->name, ob->id.name + 2);
		return;
	}

	BKE_object_defgroup_remove(ob, defgroup);
	RNA_POINTER_INVALIDATE(defgroup_ptr);

	WM_main_add_notifier(NC_OBJECT | ND_DRAW, ob);
}

static void rna_Object_vgroup_clear(Object *ob)
{
	BKE_object_defgroup_remove_all(ob);

	WM_main_add_notifier(NC_OBJECT | ND_DRAW, ob);
}

static void rna_VertexGroup_vertex_add(ID *id, bDeformGroup *def, ReportList *reports, int index_len,
                                       int *index, float weight, int assignmode)
{
	Object *ob = (Object *)id;

	if (BKE_object_is_in_editmode_vgroup(ob)) {
		BKE_report(reports, RPT_ERROR, "VertexGroup.add(): cannot be called while object is in edit mode");
		return;
	}

	while (index_len--)
		ED_vgroup_vert_add(ob, def, *index++, weight, assignmode);  /* XXX, not efficient calling within loop*/

	WM_main_add_notifier(NC_GEOM | ND_DATA, (ID *)ob->data);
}

static void rna_VertexGroup_vertex_remove(ID *id, bDeformGroup *dg, ReportList *reports, int index_len, int *index)
{
	Object *ob = (Object *)id;

	if (BKE_object_is_in_editmode_vgroup(ob)) {
		BKE_report(reports, RPT_ERROR, "VertexGroup.remove(): cannot be called while object is in edit mode");
		return;
	}

	while (index_len--)
		ED_vgroup_vert_remove(ob, dg, *index++);

	WM_main_add_notifier(NC_GEOM | ND_DATA, (ID *)ob->data);
}

static float rna_VertexGroup_weight(ID *id, bDeformGroup *dg, ReportList *reports, int index)
{
	float weight = ED_vgroup_vert_weight((Object *)id, dg, index);

	if (weight < 0) {
		BKE_report(reports, RPT_ERROR, "Vertex not in group");
	}
	return weight;
}

static bFaceMap *rna_Object_fmap_new(Object *ob, const char *name)
{
	bFaceMap *fmap = BKE_object_facemap_add_name(ob, name);

	WM_main_add_notifier(NC_OBJECT | ND_DRAW, ob);

	return fmap;
}

static void rna_Object_fmap_remove(Object *ob, ReportList *reports, PointerRNA *fmap_ptr)
{
	bFaceMap *fmap = fmap_ptr->data;
	if (BLI_findindex(&ob->fmaps, fmap) == -1) {
		BKE_reportf(reports, RPT_ERROR, "FaceMap '%s' not in object '%s'", fmap->name, ob->id.name + 2);
		return;
	}

	BKE_object_facemap_remove(ob, fmap);
	RNA_POINTER_INVALIDATE(fmap_ptr);

	WM_main_add_notifier(NC_OBJECT | ND_DRAW, ob);
}


static void rna_Object_fmap_clear(Object *ob)
{
	BKE_object_facemap_clear(ob);

	WM_main_add_notifier(NC_OBJECT | ND_DRAW, ob);
}


static void rna_FaceMap_face_add(ID *id, bFaceMap *fmap, ReportList *reports, int index_len,
                                 int *index)
{
	Object *ob = (Object *)id;

	if (BKE_object_is_in_editmode(ob)) {
		BKE_report(reports, RPT_ERROR, "FaceMap.add(): cannot be called while object is in edit mode");
		return;
	}

	while (index_len--)
		ED_object_facemap_face_add(ob, fmap, *index++);

	WM_main_add_notifier(NC_GEOM | ND_DATA, (ID *)ob->data);
}

static void rna_FaceMap_face_remove(ID *id, bFaceMap *fmap, ReportList *reports, int index_len, int *index)
{
	Object *ob = (Object *)id;

	if (BKE_object_is_in_editmode(ob)) {
		BKE_report(reports, RPT_ERROR, "FaceMap.add(): cannot be called while object is in edit mode");
		return;
	}

	while (index_len--)
		ED_object_facemap_face_remove(ob, fmap, *index++);

	WM_main_add_notifier(NC_GEOM | ND_DATA, (ID *)ob->data);
}

/* generic poll functions */
bool rna_Lattice_object_poll(PointerRNA *UNUSED(ptr), PointerRNA value)
{
	return ((Object *)value.id.data)->type == OB_LATTICE;
}

bool rna_Curve_object_poll(PointerRNA *UNUSED(ptr), PointerRNA value)
{
	return ((Object *)value.id.data)->type == OB_CURVE;
}

bool rna_Armature_object_poll(PointerRNA *UNUSED(ptr), PointerRNA value)
{
	return ((Object *)value.id.data)->type == OB_ARMATURE;
}

bool rna_Mesh_object_poll(PointerRNA *UNUSED(ptr), PointerRNA value)
{
	return ((Object *)value.id.data)->type == OB_MESH;
}

bool rna_Camera_object_poll(PointerRNA *UNUSED(ptr), PointerRNA value)
{
	return ((Object *)value.id.data)->type == OB_CAMERA;
}

bool rna_Light_object_poll(PointerRNA *UNUSED(ptr), PointerRNA value)
{
	return ((Object *)value.id.data)->type == OB_LAMP;
}

bool rna_GPencil_object_poll(PointerRNA *UNUSED(ptr), PointerRNA value)
{
	return ((Object *)value.id.data)->type == OB_GPENCIL;
}

int rna_Object_use_dynamic_topology_sculpting_get(PointerRNA *ptr)
{
	SculptSession *ss = ((Object *)ptr->id.data)->sculpt;
	return (ss && ss->bm);
}

#else

static void rna_def_vertex_group(BlenderRNA *brna)
{
	StructRNA *srna;
	PropertyRNA *prop;
	FunctionRNA *func;
	PropertyRNA *parm;

	static const EnumPropertyItem assign_mode_items[] = {
		{WEIGHT_REPLACE,  "REPLACE",  0, "Replace",  "Replace"},
		{WEIGHT_ADD,      "ADD",      0, "Add",      "Add"},
		{WEIGHT_SUBTRACT, "SUBTRACT", 0, "Subtract", "Subtract"},
		{0, NULL, 0, NULL, NULL}
	};

	srna = RNA_def_struct(brna, "VertexGroup", NULL);
	RNA_def_struct_sdna(srna, "bDeformGroup");
	RNA_def_struct_ui_text(srna, "Vertex Group", "Group of vertices, used for armature deform and other purposes");
	RNA_def_struct_ui_icon(srna, ICON_GROUP_VERTEX);

	prop = RNA_def_property(srna, "name", PROP_STRING, PROP_NONE);
	RNA_def_property_ui_text(prop, "Name", "Vertex group name");
	RNA_def_struct_name_property(srna, prop);
	RNA_def_property_string_funcs(prop, NULL, NULL, "rna_VertexGroup_name_set");
	/* update data because modifiers may use [#24761] */
	RNA_def_property_update(prop, NC_GEOM | ND_DATA | NA_RENAME, "rna_Object_internal_update_data");

	prop = RNA_def_property(srna, "lock_weight", PROP_BOOLEAN, PROP_NONE);
	RNA_def_property_ui_text(prop, "", "Maintain the relative weights for the group");
	RNA_def_property_boolean_sdna(prop, NULL, "flag", 0);
	/* update data because modifiers may use [#24761] */
	RNA_def_property_update(prop, NC_GEOM | ND_DATA | NA_RENAME, "rna_Object_internal_update_data");

	prop = RNA_def_property(srna, "index", PROP_INT, PROP_UNSIGNED);
	RNA_def_property_clear_flag(prop, PROP_EDITABLE);
	RNA_def_property_int_funcs(prop, "rna_VertexGroup_index_get", NULL, NULL);
	RNA_def_property_ui_text(prop, "Index", "Index number of the vertex group");

	func = RNA_def_function(srna, "add", "rna_VertexGroup_vertex_add");
	RNA_def_function_ui_description(func, "Add vertices to the group");
	RNA_def_function_flag(func, FUNC_USE_REPORTS | FUNC_USE_SELF_ID);
	/* TODO, see how array size of 0 works, this shouldnt be used */
	parm = RNA_def_int_array(func, "index", 1, NULL, 0, 0, "", "Index List", 0, 0);
	RNA_def_parameter_flags(parm, PROP_DYNAMIC, PARM_REQUIRED);
	parm = RNA_def_float(func, "weight", 0, 0.0f, 1.0f, "", "Vertex weight", 0.0f, 1.0f);
	RNA_def_parameter_flags(parm, 0, PARM_REQUIRED);
	parm = RNA_def_enum(func, "type", assign_mode_items, 0, "", "Vertex assign mode");
	RNA_def_parameter_flags(parm, 0, PARM_REQUIRED);

	func = RNA_def_function(srna, "remove", "rna_VertexGroup_vertex_remove");
	RNA_def_function_ui_description(func, "Remove a vertex from the group");
	RNA_def_function_flag(func, FUNC_USE_REPORTS | FUNC_USE_SELF_ID);
	/* TODO, see how array size of 0 works, this shouldnt be used */
	parm = RNA_def_int_array(func, "index", 1, NULL, 0, 0, "", "Index List", 0, 0);
	RNA_def_parameter_flags(parm, PROP_DYNAMIC, PARM_REQUIRED);

	func = RNA_def_function(srna, "weight", "rna_VertexGroup_weight");
	RNA_def_function_ui_description(func, "Get a vertex weight from the group");
	RNA_def_function_flag(func, FUNC_USE_REPORTS | FUNC_USE_SELF_ID);
	parm = RNA_def_int(func, "index", 0, 0, INT_MAX, "Index", "The index of the vertex", 0, INT_MAX);
	RNA_def_parameter_flags(parm, 0, PARM_REQUIRED);
	parm = RNA_def_float(func, "weight", 0, 0.0f, 1.0f, "", "Vertex weight", 0.0f, 1.0f);
	RNA_def_function_return(func, parm);
}

static void rna_def_face_map(BlenderRNA *brna)
{
	StructRNA *srna;
	PropertyRNA *prop;
	FunctionRNA *func;

	srna = RNA_def_struct(brna, "FaceMap", NULL);
	RNA_def_struct_sdna(srna, "bFaceMap");
	RNA_def_struct_ui_text(srna, "Face Map", "Group of faces, each face can only be part of one map");
	RNA_def_struct_ui_icon(srna, ICON_MOD_TRIANGULATE);

	prop = RNA_def_property(srna, "name", PROP_STRING, PROP_NONE);
	RNA_def_property_ui_text(prop, "Name", "Face map name");
	RNA_def_struct_name_property(srna, prop);
	RNA_def_property_string_funcs(prop, NULL, NULL, "rna_FaceMap_name_set");
	/* update data because modifiers may use [#24761] */
	RNA_def_property_update(prop, NC_GEOM | ND_DATA | NA_RENAME, "rna_Object_internal_update_data");

	prop = RNA_def_property(srna, "select", PROP_BOOLEAN, PROP_NONE);
	RNA_def_property_boolean_sdna(prop, NULL, "flag", SELECT);
	RNA_def_property_ui_text(prop, "Select", "Face-map selection state (for tools to use)");
	/* important not to use a notifier here, creates a feedback loop! */

	prop = RNA_def_property(srna, "index", PROP_INT, PROP_UNSIGNED);
	RNA_def_property_clear_flag(prop, PROP_EDITABLE);
	RNA_def_property_int_funcs(prop, "rna_FaceMap_index_get", NULL, NULL);
	RNA_def_property_ui_text(prop, "Index", "Index number of the face map");

	func = RNA_def_function(srna, "add", "rna_FaceMap_face_add");
	RNA_def_function_ui_description(func, "Add vertices to the group");
	RNA_def_function_flag(func, FUNC_USE_REPORTS | FUNC_USE_SELF_ID);
	/* TODO, see how array size of 0 works, this shouldnt be used */
	prop = RNA_def_int_array(func, "index", 1, NULL, 0, 0, "", "Index List", 0, 0);
	RNA_def_parameter_flags(prop, PROP_DYNAMIC, PARM_REQUIRED);

	func = RNA_def_function(srna, "remove", "rna_FaceMap_face_remove");
	RNA_def_function_ui_description(func, "Remove a vertex from the group");
	RNA_def_function_flag(func, FUNC_USE_REPORTS | FUNC_USE_SELF_ID);
	/* TODO, see how array size of 0 works, this shouldnt be used */
	prop = RNA_def_int_array(func, "index", 1, NULL, 0, 0, "", "Index List", 0, 0);
	RNA_def_parameter_flags(prop, PROP_DYNAMIC, PARM_REQUIRED);
}

static void rna_def_material_slot(BlenderRNA *brna)
{
	StructRNA *srna;
	PropertyRNA *prop;

	static const EnumPropertyItem link_items[] = {
		{1, "OBJECT", 0, "Object", ""},
		{0, "DATA", 0, "Data", ""},
		{0, NULL, 0, NULL, NULL}
	};

	/* NOTE: there is no MaterialSlot equivalent in DNA, so the internal
	 * pointer data points to ob->mat + index, and we manually implement
	 * get/set for the properties. */

	srna = RNA_def_struct(brna, "MaterialSlot", NULL);
	RNA_def_struct_ui_text(srna, "Material Slot", "Material slot in an object");
	RNA_def_struct_ui_icon(srna, ICON_MATERIAL_DATA);

	/* WARNING! Order is crucial for override to work properly here... :/
	 * 'link' must come before material pointer, since it defines where (in object or obdata) that one is set! */
	prop = RNA_def_property(srna, "link", PROP_ENUM, PROP_NONE);
	RNA_def_property_enum_items(prop, link_items);
	RNA_def_property_enum_funcs(prop, "rna_MaterialSlot_link_get", "rna_MaterialSlot_link_set", NULL);
	RNA_def_property_override_flag(prop, PROPOVERRIDE_OVERRIDABLE_STATIC);
	RNA_def_property_ui_text(prop, "Link", "Link material to object or the object's data");
	RNA_def_property_update(prop, NC_OBJECT | ND_DRAW, "rna_MaterialSlot_update");

	prop = RNA_def_property(srna, "material", PROP_POINTER, PROP_NONE);
	RNA_def_property_struct_type(prop, "Material");
	RNA_def_property_flag(prop, PROP_EDITABLE);
	RNA_def_property_editable_func(prop, "rna_MaterialSlot_material_editable");
	RNA_def_property_override_flag(prop, PROPOVERRIDE_OVERRIDABLE_STATIC);
	RNA_def_property_pointer_funcs(prop, "rna_MaterialSlot_material_get", "rna_MaterialSlot_material_set", NULL, "rna_MaterialSlot_material_poll");
	RNA_def_property_ui_text(prop, "Material", "Material data-block used by this material slot");
	RNA_def_property_update(prop, NC_OBJECT | ND_DRAW, "rna_MaterialSlot_update");

	prop = RNA_def_property(srna, "name", PROP_STRING, PROP_NONE);
	RNA_def_property_string_funcs(prop, "rna_MaterialSlot_name_get", "rna_MaterialSlot_name_length", NULL);
	RNA_def_property_ui_text(prop, "Name", "Material slot name");
	RNA_def_property_clear_flag(prop, PROP_EDITABLE);
	RNA_def_struct_name_property(srna, prop);

	RNA_def_struct_path_func(srna, "rna_MaterialSlot_path");
}

static void rna_def_object_constraints(BlenderRNA *brna, PropertyRNA *cprop)
{
	StructRNA *srna;
	PropertyRNA *prop;

	FunctionRNA *func;
	PropertyRNA *parm;

	RNA_def_property_srna(cprop, "ObjectConstraints");
	srna = RNA_def_struct(brna, "ObjectConstraints", NULL);
	RNA_def_struct_sdna(srna, "Object");
	RNA_def_struct_ui_text(srna, "Object Constraints", "Collection of object constraints");


	/* Collection active property */
	prop = RNA_def_property(srna, "active", PROP_POINTER, PROP_NONE);
	RNA_def_property_struct_type(prop, "Constraint");
	RNA_def_property_pointer_funcs(prop, "rna_Object_active_constraint_get",
	                               "rna_Object_active_constraint_set", NULL, NULL);
	RNA_def_property_flag(prop, PROP_EDITABLE);
	RNA_def_property_ui_text(prop, "Active Constraint", "Active Object constraint");


	/* Constraint collection */
	func = RNA_def_function(srna, "new", "rna_Object_constraints_new");
	RNA_def_function_ui_description(func, "Add a new constraint to this object");
	RNA_def_function_flag(func, FUNC_USE_MAIN);
	/* object to add */
	parm = RNA_def_enum(func, "type", rna_enum_constraint_type_items, 1, "", "Constraint type to add");
	RNA_def_parameter_flags(parm, 0, PARM_REQUIRED);
	/* return type */
	parm = RNA_def_pointer(func, "constraint", "Constraint", "", "New constraint");
	RNA_def_function_return(func, parm);

	func = RNA_def_function(srna, "remove", "rna_Object_constraints_remove");
	RNA_def_function_ui_description(func, "Remove a constraint from this object");
	RNA_def_function_flag(func, FUNC_USE_MAIN | FUNC_USE_REPORTS);
	/* constraint to remove */
	parm = RNA_def_pointer(func, "constraint", "Constraint", "", "Removed constraint");
	RNA_def_parameter_flags(parm, PROP_NEVER_NULL, PARM_REQUIRED | PARM_RNAPTR);
	RNA_def_parameter_clear_flags(parm, PROP_THICK_WRAP, 0);

	func = RNA_def_function(srna, "clear", "rna_Object_constraints_clear");
	RNA_def_function_flag(func, FUNC_USE_MAIN);
	RNA_def_function_ui_description(func, "Remove all constraint from this object");
}

/* object.modifiers */
static void rna_def_object_modifiers(BlenderRNA *brna, PropertyRNA *cprop)
{
	StructRNA *srna;

	FunctionRNA *func;
	PropertyRNA *parm;

	RNA_def_property_srna(cprop, "ObjectModifiers");
	srna = RNA_def_struct(brna, "ObjectModifiers", NULL);
	RNA_def_struct_sdna(srna, "Object");
	RNA_def_struct_ui_text(srna, "Object Modifiers", "Collection of object modifiers");

#if 0
	prop = RNA_def_property(srna, "active", PROP_POINTER, PROP_NONE);
	RNA_def_property_struct_type(prop, "EditBone");
	RNA_def_property_pointer_sdna(prop, NULL, "act_edbone");
	RNA_def_property_flag(prop, PROP_EDITABLE);
	RNA_def_property_ui_text(prop, "Active EditBone", "Armatures active edit bone");
	/*RNA_def_property_update(prop, 0, "rna_Armature_act_editbone_update"); */
	RNA_def_property_pointer_funcs(prop, NULL, "rna_Armature_act_edit_bone_set", NULL, NULL);

	/* todo, redraw */
/*		RNA_def_property_collection_active(prop, prop_act); */
#endif

	/* add modifier */
	func = RNA_def_function(srna, "new", "rna_Object_modifier_new");
	RNA_def_function_flag(func, FUNC_USE_CONTEXT | FUNC_USE_REPORTS);
	RNA_def_function_ui_description(func, "Add a new modifier");
	parm = RNA_def_string(func, "name", "Name", 0, "", "New name for the modifier");
	RNA_def_parameter_flags(parm, 0, PARM_REQUIRED);
	/* modifier to add */
	parm = RNA_def_enum(func, "type", rna_enum_object_modifier_type_items, 1, "", "Modifier type to add");
	RNA_def_parameter_flags(parm, 0, PARM_REQUIRED);
	/* return type */
	parm = RNA_def_pointer(func, "modifier", "Modifier", "", "Newly created modifier");
	RNA_def_function_return(func, parm);

	/* remove modifier */
	func = RNA_def_function(srna, "remove", "rna_Object_modifier_remove");
	RNA_def_function_flag(func, FUNC_USE_CONTEXT | FUNC_USE_REPORTS);
	RNA_def_function_ui_description(func, "Remove an existing modifier from the object");
	/* modifier to remove */
	parm = RNA_def_pointer(func, "modifier", "Modifier", "", "Modifier to remove");
	RNA_def_parameter_flags(parm, PROP_NEVER_NULL, PARM_REQUIRED | PARM_RNAPTR);
	RNA_def_parameter_clear_flags(parm, PROP_THICK_WRAP, 0);

	/* clear all modifiers */
	func = RNA_def_function(srna, "clear", "rna_Object_modifier_clear");
	RNA_def_function_flag(func, FUNC_USE_CONTEXT);
	RNA_def_function_ui_description(func, "Remove all modifiers from the object");
}

/* object.grease_pencil_modifiers */
static void rna_def_object_grease_pencil_modifiers(BlenderRNA *brna, PropertyRNA *cprop)
{
	StructRNA *srna;

	FunctionRNA *func;
	PropertyRNA *parm;

	RNA_def_property_srna(cprop, "ObjectGpencilModifiers");
	srna = RNA_def_struct(brna, "ObjectGpencilModifiers", NULL);
	RNA_def_struct_sdna(srna, "Object");
	RNA_def_struct_ui_text(srna, "Object Grease Pencil Modifiers", "Collection of object grease pencil modifiers");

	/* add greasepencil modifier */
	func = RNA_def_function(srna, "new", "rna_Object_greasepencil_modifier_new");
	RNA_def_function_flag(func, FUNC_USE_CONTEXT | FUNC_USE_REPORTS);
	RNA_def_function_ui_description(func, "Add a new greasepencil_modifier");
	parm = RNA_def_string(func, "name", "Name", 0, "", "New name for the greasepencil_modifier");
	RNA_def_parameter_flags(parm, 0, PARM_REQUIRED);
	/* greasepencil_modifier to add */
	parm = RNA_def_enum(func, "type", rna_enum_object_greasepencil_modifier_type_items, 1, "", "Modifier type to add");
	RNA_def_parameter_flags(parm, 0, PARM_REQUIRED);
	/* return type */
	parm = RNA_def_pointer(func, "greasepencil_modifier", "GpencilModifier", "", "Newly created modifier");
	RNA_def_function_return(func, parm);

	/* remove greasepencil_modifier */
	func = RNA_def_function(srna, "remove", "rna_Object_greasepencil_modifier_remove");
	RNA_def_function_flag(func, FUNC_USE_CONTEXT | FUNC_USE_REPORTS);
	RNA_def_function_ui_description(func, "Remove an existing greasepencil_modifier from the object");
	/* greasepencil_modifier to remove */
	parm = RNA_def_pointer(func, "greasepencil_modifier", "GpencilModifier", "", "Modifier to remove");
	RNA_def_parameter_flags(parm, PROP_NEVER_NULL, PARM_REQUIRED | PARM_RNAPTR);
	RNA_def_parameter_clear_flags(parm, PROP_THICK_WRAP, 0);

	/* clear all greasepencil modifiers */
	func = RNA_def_function(srna, "clear", "rna_Object_greasepencil_modifier_clear");
	RNA_def_function_flag(func, FUNC_USE_CONTEXT);
	RNA_def_function_ui_description(func, "Remove all grease pencil modifiers from the object");
}

/* object.shaderfxs */
static void rna_def_object_shaderfxs(BlenderRNA *brna, PropertyRNA *cprop)
{
	StructRNA *srna;

	FunctionRNA *func;
	PropertyRNA *parm;

	RNA_def_property_srna(cprop, "ObjectShaderFx");
	srna = RNA_def_struct(brna, "ObjectShaderFx", NULL);
	RNA_def_struct_sdna(srna, "Object");
	RNA_def_struct_ui_text(srna, "Object Shader Effects", "Collection of object effects");

	/* add shader_fx */
	func = RNA_def_function(srna, "new", "rna_Object_shaderfx_new");
	RNA_def_function_flag(func, FUNC_USE_CONTEXT | FUNC_USE_REPORTS);
	RNA_def_function_ui_description(func, "Add a new shader fx");
	parm = RNA_def_string(func, "name", "Name", 0, "", "New name for the effect");
	RNA_def_parameter_flags(parm, 0, PARM_REQUIRED);
	/* shader to add */
	parm = RNA_def_enum(func, "type", rna_enum_object_shaderfx_type_items, 1, "", "Effect type to add");
	RNA_def_parameter_flags(parm, 0, PARM_REQUIRED);
	/* return type */
	parm = RNA_def_pointer(func, "shader_fx", "ShaderFx", "", "Newly created effect");
	RNA_def_function_return(func, parm);

	/* remove shader_fx */
	func = RNA_def_function(srna, "remove", "rna_Object_shaderfx_remove");
	RNA_def_function_flag(func, FUNC_USE_CONTEXT | FUNC_USE_REPORTS);
	RNA_def_function_ui_description(func, "Remove an existing effect from the object");
	/* shader to remove */
	parm = RNA_def_pointer(func, "shader_fx", "ShaderFx", "", "Effect to remove");
	RNA_def_parameter_flags(parm, PROP_NEVER_NULL, PARM_REQUIRED | PARM_RNAPTR);
	RNA_def_parameter_clear_flags(parm, PROP_THICK_WRAP, 0);

	/* clear all shader fx */
	func = RNA_def_function(srna, "clear", "rna_Object_shaderfx_clear");
	RNA_def_function_flag(func, FUNC_USE_CONTEXT);
	RNA_def_function_ui_description(func, "Remove all effects from the object");
}

/* object.particle_systems */
static void rna_def_object_particle_systems(BlenderRNA *brna, PropertyRNA *cprop)
{
	StructRNA *srna;

	PropertyRNA *prop;

	/* FunctionRNA *func; */
	/* PropertyRNA *parm; */

	RNA_def_property_srna(cprop, "ParticleSystems");
	srna = RNA_def_struct(brna, "ParticleSystems", NULL);
	RNA_def_struct_sdna(srna, "Object");
	RNA_def_struct_ui_text(srna, "Particle Systems", "Collection of particle systems");

	prop = RNA_def_property(srna, "active", PROP_POINTER, PROP_NONE);
	RNA_def_property_struct_type(prop, "ParticleSystem");
	RNA_def_property_pointer_funcs(prop, "rna_Object_active_particle_system_get", NULL, NULL, NULL);
	RNA_def_property_ui_text(prop, "Active Particle System", "Active particle system being displayed");
	RNA_def_property_update(prop, NC_OBJECT | ND_DRAW, NULL);

	prop = RNA_def_property(srna, "active_index", PROP_INT, PROP_UNSIGNED);
	RNA_def_property_clear_flag(prop, PROP_ANIMATABLE);
	RNA_def_property_int_funcs(prop, "rna_Object_active_particle_system_index_get",
	                           "rna_Object_active_particle_system_index_set",
	                           "rna_Object_active_particle_system_index_range");
	RNA_def_property_ui_text(prop, "Active Particle System Index", "Index of active particle system slot");
	RNA_def_property_update(prop, NC_OBJECT | ND_DRAW, "rna_Object_particle_update");
}


/* object.vertex_groups */
static void rna_def_object_vertex_groups(BlenderRNA *brna, PropertyRNA *cprop)
{
	StructRNA *srna;

	PropertyRNA *prop;

	FunctionRNA *func;
	PropertyRNA *parm;

	RNA_def_property_srna(cprop, "VertexGroups");
	srna = RNA_def_struct(brna, "VertexGroups", NULL);
	RNA_def_struct_sdna(srna, "Object");
	RNA_def_struct_ui_text(srna, "Vertex Groups", "Collection of vertex groups");

	prop = RNA_def_property(srna, "active", PROP_POINTER, PROP_NONE);
	RNA_def_property_struct_type(prop, "VertexGroup");
	RNA_def_property_pointer_funcs(prop, "rna_Object_active_vertex_group_get",
	                               "rna_Object_active_vertex_group_set", NULL, NULL);
	RNA_def_property_ui_text(prop, "Active Vertex Group", "Vertex groups of the object");
	RNA_def_property_update(prop, NC_GEOM | ND_DATA, "rna_Object_internal_update_data");

	prop = RNA_def_property(srna, "active_index", PROP_INT, PROP_UNSIGNED);
	RNA_def_property_clear_flag(prop, PROP_ANIMATABLE);
	RNA_def_property_int_sdna(prop, NULL, "actdef");
	RNA_def_property_int_funcs(prop, "rna_Object_active_vertex_group_index_get",
	                           "rna_Object_active_vertex_group_index_set",
	                           "rna_Object_active_vertex_group_index_range");
	RNA_def_property_ui_text(prop, "Active Vertex Group Index", "Active index in vertex group array");
	RNA_def_property_update(prop, NC_GEOM | ND_DATA, "rna_Object_internal_update_data");

	/* vertex groups */ /* add_vertex_group */
	func = RNA_def_function(srna, "new", "rna_Object_vgroup_new");
	RNA_def_function_ui_description(func, "Add vertex group to object");
	RNA_def_string(func, "name", "Group", 0, "", "Vertex group name"); /* optional */
	parm = RNA_def_pointer(func, "group", "VertexGroup", "", "New vertex group");
	RNA_def_function_return(func, parm);

	func = RNA_def_function(srna, "remove", "rna_Object_vgroup_remove");
	RNA_def_function_flag(func, FUNC_USE_REPORTS);
	RNA_def_function_ui_description(func, "Delete vertex group from object");
	parm = RNA_def_pointer(func, "group", "VertexGroup", "", "Vertex group to remove");
	RNA_def_parameter_flags(parm, PROP_NEVER_NULL, PARM_REQUIRED | PARM_RNAPTR);
	RNA_def_parameter_clear_flags(parm, PROP_THICK_WRAP, 0);

	func = RNA_def_function(srna, "clear", "rna_Object_vgroup_clear");
	RNA_def_function_ui_description(func, "Delete all vertex groups from object");
}

/* object.face_maps */
static void rna_def_object_face_maps(BlenderRNA *brna, PropertyRNA *cprop)
{
	StructRNA *srna;

	PropertyRNA *prop;

	FunctionRNA *func;
	PropertyRNA *parm;

	RNA_def_property_srna(cprop, "FaceMaps");
	srna = RNA_def_struct(brna, "FaceMaps", NULL);
	RNA_def_struct_sdna(srna, "Object");
	RNA_def_struct_ui_text(srna, "Face Maps", "Collection of face maps");

	prop = RNA_def_property(srna, "active", PROP_POINTER, PROP_NONE);
	RNA_def_property_struct_type(prop, "FaceMap");
	RNA_def_property_pointer_funcs(prop, "rna_Object_active_face_map_get",
	                               "rna_Object_active_face_map_set", NULL, NULL);
	RNA_def_property_ui_text(prop, "Active Face Map", "Face maps of the object");
	RNA_def_property_update(prop, NC_GEOM | ND_DATA, "rna_Object_internal_update_data");

	prop = RNA_def_property(srna, "active_index", PROP_INT, PROP_UNSIGNED);
	RNA_def_property_clear_flag(prop, PROP_ANIMATABLE);
	RNA_def_property_int_sdna(prop, NULL, "actfmap");
	RNA_def_property_int_funcs(prop, "rna_Object_active_face_map_index_get",
	                           "rna_Object_active_face_map_index_set",
	                           "rna_Object_active_face_map_index_range");
	RNA_def_property_ui_text(prop, "Active Face Map Index", "Active index in face map array");
	RNA_def_property_update(prop, NC_GEOM | ND_DATA, "rna_Object_internal_update_data");

	/* face maps */ /* add_face_map */
	func = RNA_def_function(srna, "new", "rna_Object_fmap_new");
	RNA_def_function_ui_description(func, "Add face map to object");
	RNA_def_string(func, "name", "Map", 0, "", "face map name"); /* optional */
	parm = RNA_def_pointer(func, "fmap", "FaceMap", "", "New face map");
	RNA_def_function_return(func, parm);

	func = RNA_def_function(srna, "remove", "rna_Object_fmap_remove");
	RNA_def_function_flag(func, FUNC_USE_REPORTS);
	RNA_def_function_ui_description(func, "Delete vertex group from object");
	parm = RNA_def_pointer(func, "group", "FaceMap", "", "Face map to remove");
	RNA_def_parameter_flags(parm, PROP_NEVER_NULL, PARM_REQUIRED | PARM_RNAPTR);
	RNA_def_property_clear_flag(parm, PROP_THICK_WRAP);

	func = RNA_def_function(srna, "clear", "rna_Object_fmap_clear");
	RNA_def_function_ui_description(func, "Delete all vertex groups from object");
}

static void rna_def_object_display(BlenderRNA *brna)
{
	StructRNA *srna;
	PropertyRNA *prop;

	srna = RNA_def_struct(brna, "ObjectDisplay", NULL);
	RNA_def_struct_ui_text(srna, "Object Display", "Object display settings for 3d viewport");
	RNA_def_struct_sdna(srna, "ObjectDisplay");
	RNA_def_struct_path_func(srna, "rna_ObjectDisplay_path");

	prop = RNA_def_property(srna, "show_shadows", PROP_BOOLEAN, PROP_NONE);
	RNA_def_property_boolean_sdna(prop, NULL, "flag", OB_SHOW_SHADOW);
	RNA_def_property_boolean_default(prop, true);
	RNA_def_property_ui_text(prop, "Shadow", "Object cast shadows in the 3d viewport");
	RNA_def_property_update(prop, NC_OBJECT | ND_DRAW, NULL);
}

static void rna_def_object(BlenderRNA *brna)
{
	StructRNA *srna;
	PropertyRNA *prop;

	static const EnumPropertyItem up_items[] = {
		{OB_POSX, "X", 0, "X", ""},
		{OB_POSY, "Y", 0, "Y", ""},
		{OB_POSZ, "Z", 0, "Z", ""},
		{0, NULL, 0, NULL, NULL}
	};

	static const EnumPropertyItem drawtype_items[] = {
		{OB_BOUNDBOX, "BOUNDS", 0, "Bounds", "Draw the bounds of the object"},
		{OB_WIRE, "WIRE", 0, "Wire", "Draw the object as a wireframe"},
		{OB_SOLID, "SOLID", 0, "Solid", "Draw the object as a solid (if solid drawing is enabled in the viewport)"},
		{OB_TEXTURE, "TEXTURED", 0, "Textured",
		             "Draw the object with textures (if textures are enabled in the viewport)"},
		{0, NULL, 0, NULL, NULL}
	};

	static const EnumPropertyItem boundtype_items[] = {
		{OB_BOUND_BOX, "BOX", 0, "Box", "Draw bounds as box"},
		{OB_BOUND_SPHERE, "SPHERE", 0, "Sphere", "Draw bounds as sphere"},
		{OB_BOUND_CYLINDER, "CYLINDER", 0, "Cylinder", "Draw bounds as cylinder"},
		{OB_BOUND_CONE, "CONE", 0, "Cone", "Draw bounds as cone"},
		{OB_BOUND_CAPSULE, "CAPSULE", 0, "Capsule", "Draw bounds as capsule"},
		{0, NULL, 0, NULL, NULL}
	};


	/* XXX: this RNA enum define is currently duplicated for objects,
	 *      since there is some text here which is not applicable */
	static const EnumPropertyItem prop_rotmode_items[] = {
		{ROT_MODE_QUAT, "QUATERNION", 0, "Quaternion (WXYZ)", "No Gimbal Lock"},
		{ROT_MODE_XYZ, "XYZ", 0, "XYZ Euler", "XYZ Rotation Order - prone to Gimbal Lock (default)"},
		{ROT_MODE_XZY, "XZY", 0, "XZY Euler", "XZY Rotation Order - prone to Gimbal Lock"},
		{ROT_MODE_YXZ, "YXZ", 0, "YXZ Euler", "YXZ Rotation Order - prone to Gimbal Lock"},
		{ROT_MODE_YZX, "YZX", 0, "YZX Euler", "YZX Rotation Order - prone to Gimbal Lock"},
		{ROT_MODE_ZXY, "ZXY", 0, "ZXY Euler", "ZXY Rotation Order - prone to Gimbal Lock"},
		{ROT_MODE_ZYX, "ZYX", 0, "ZYX Euler", "ZYX Rotation Order - prone to Gimbal Lock"},
		{ROT_MODE_AXISANGLE, "AXIS_ANGLE", 0, "Axis Angle",
		                     "Axis Angle (W+XYZ), defines a rotation around some axis defined by 3D-Vector"},
		{0, NULL, 0, NULL, NULL}
	};

	static float default_quat[4] = {1, 0, 0, 0};    /* default quaternion values */
	static float default_axisAngle[4] = {0, 0, 1, 0};   /* default axis-angle rotation values */
	static float default_scale[3] = {1, 1, 1}; /* default scale values */
	static int boundbox_dimsize[] = {8, 3};

	srna = RNA_def_struct(brna, "Object", "ID");
	RNA_def_struct_ui_text(srna, "Object", "Object data-block defining an object in a scene");
	RNA_def_struct_clear_flag(srna, STRUCT_ID_REFCOUNT);
	RNA_def_struct_ui_icon(srna, ICON_OBJECT_DATA);

	prop = RNA_def_property(srna, "data", PROP_POINTER, PROP_NONE);
	RNA_def_property_struct_type(prop, "ID");
	RNA_def_property_pointer_funcs(prop, NULL, "rna_Object_data_set", "rna_Object_data_typef", "rna_Object_data_poll");
	RNA_def_property_flag(prop, PROP_EDITABLE | PROP_NEVER_UNLINK);
	RNA_def_property_override_flag(prop, PROPOVERRIDE_OVERRIDABLE_STATIC);
	RNA_def_property_ui_text(prop, "Data", "Object data");
	RNA_def_property_update(prop, 0, "rna_Object_internal_update_data");

	prop = RNA_def_property(srna, "type", PROP_ENUM, PROP_NONE);
	RNA_def_property_enum_sdna(prop, NULL, "type");
	RNA_def_property_enum_items(prop, rna_enum_object_type_items);
	RNA_def_property_clear_flag(prop, PROP_EDITABLE);
	RNA_def_property_ui_text(prop, "Type", "Type of Object");

	prop = RNA_def_property(srna, "mode", PROP_ENUM, PROP_NONE);
	RNA_def_property_enum_sdna(prop, NULL, "mode");
	RNA_def_property_enum_items(prop, rna_enum_object_mode_items);
	RNA_def_property_clear_flag(prop, PROP_EDITABLE);
	RNA_def_property_ui_text(prop, "Mode", "Object interaction mode");

	prop = RNA_def_property(srna, "layers_local_view", PROP_BOOLEAN, PROP_LAYER_MEMBER);
	RNA_def_property_boolean_sdna(prop, NULL, "lay", 0x01000000);
	RNA_def_property_array(prop, 8);
	RNA_def_property_clear_flag(prop, PROP_EDITABLE);
	RNA_def_property_ui_text(prop, "Local View Layers", "3D local view layers the object is on");

	/* for data access */
	prop = RNA_def_property(srna, "bound_box", PROP_FLOAT, PROP_NONE);
	RNA_def_property_multi_array(prop, 2, boundbox_dimsize);
	RNA_def_property_clear_flag(prop, PROP_EDITABLE);
	RNA_def_property_float_funcs(prop, "rna_Object_boundbox_get", NULL, NULL);
	RNA_def_property_ui_text(prop, "Bounding Box",
	                         "Object's bounding box in object-space coordinates, all values are -1.0 when "
	                         "not available");

	/* parent */
	prop = RNA_def_property(srna, "parent", PROP_POINTER, PROP_NONE);
	RNA_def_property_pointer_funcs(prop, NULL, "rna_Object_parent_set", NULL, NULL);
	RNA_def_property_flag(prop, PROP_EDITABLE | PROP_ID_SELF_CHECK);
	RNA_def_property_override_flag(prop, PROPOVERRIDE_OVERRIDABLE_STATIC);
	RNA_def_property_ui_text(prop, "Parent", "Parent Object");
	RNA_def_property_update(prop, NC_OBJECT | ND_DRAW, "rna_Object_dependency_update");

	prop = RNA_def_property(srna, "parent_type", PROP_ENUM, PROP_NONE);
	RNA_def_property_enum_bitflag_sdna(prop, NULL, "partype");
	RNA_def_property_enum_items(prop, parent_type_items);
	RNA_def_property_enum_funcs(prop, NULL, "rna_Object_parent_type_set", "rna_Object_parent_type_itemf");
	RNA_def_property_ui_text(prop, "Parent Type", "Type of parent relation");
	RNA_def_property_update(prop, NC_OBJECT | ND_DRAW, "rna_Object_dependency_update");

	prop = RNA_def_property(srna, "parent_vertices", PROP_INT, PROP_UNSIGNED);
	RNA_def_property_int_sdna(prop, NULL, "par1");
	RNA_def_property_array(prop, 3);
	RNA_def_property_ui_text(prop, "Parent Vertices", "Indices of vertices in case of a vertex parenting relation");
	RNA_def_property_update(prop, NC_OBJECT | ND_DRAW, "rna_Object_internal_update");

	prop = RNA_def_property(srna, "parent_bone", PROP_STRING, PROP_NONE);
	RNA_def_property_string_sdna(prop, NULL, "parsubstr");
	RNA_def_property_string_funcs(prop, NULL, NULL, "rna_Object_parent_bone_set");
	RNA_def_property_ui_text(prop, "Parent Bone", "Name of parent bone in case of a bone parenting relation");
	RNA_def_property_update(prop, NC_OBJECT | ND_DRAW, "rna_Object_dependency_update");

	/* Track and Up flags */
	/* XXX: these have been saved here for a bit longer (after old track was removed),
	 *      since some other tools still refer to this */
	prop = RNA_def_property(srna, "track_axis", PROP_ENUM, PROP_NONE);
	RNA_def_property_enum_sdna(prop, NULL, "trackflag");
	RNA_def_property_enum_items(prop, rna_enum_object_axis_items);
	RNA_def_property_ui_text(prop, "Track Axis",
	                         "Axis that points in 'forward' direction (applies to DupliFrame when "
	                         "parent 'Follow' is enabled)");
	RNA_def_property_update(prop, NC_OBJECT | ND_DRAW, "rna_Object_internal_update");

	prop = RNA_def_property(srna, "up_axis", PROP_ENUM, PROP_NONE);
	RNA_def_property_enum_sdna(prop, NULL, "upflag");
	RNA_def_property_enum_items(prop, up_items);
	RNA_def_property_ui_text(prop, "Up Axis",
	                         "Axis that points in the upward direction (applies to DupliFrame when "
	                         "parent 'Follow' is enabled)");
	RNA_def_property_update(prop, NC_OBJECT | ND_DRAW, "rna_Object_internal_update");

	/* proxy */
	prop = RNA_def_property(srna, "proxy", PROP_POINTER, PROP_NONE);
	RNA_def_property_ui_text(prop, "Proxy", "Library object this proxy object controls");

	prop = RNA_def_property(srna, "proxy_group", PROP_POINTER, PROP_NONE);
	RNA_def_property_ui_text(prop, "Proxy Collection", "Library collection duplicator object this proxy object controls");

	/* materials */
	prop = RNA_def_property(srna, "material_slots", PROP_COLLECTION, PROP_NONE);
	RNA_def_property_collection_sdna(prop, NULL, "mat", "totcol");
	RNA_def_property_struct_type(prop, "MaterialSlot");
	RNA_def_property_override_flag(prop, PROPOVERRIDE_OVERRIDABLE_STATIC | PROPOVERRIDE_NO_PROP_NAME);
	/* don't dereference pointer! */
	RNA_def_property_collection_funcs(prop, NULL, NULL, NULL, "rna_iterator_array_get", NULL, NULL, NULL, NULL);
	RNA_def_property_ui_text(prop, "Material Slots", "Material slots in the object");

	prop = RNA_def_property(srna, "active_material", PROP_POINTER, PROP_NONE);
	RNA_def_property_struct_type(prop, "Material");
	RNA_def_property_pointer_funcs(prop, "rna_Object_active_material_get",
	                               "rna_Object_active_material_set", NULL,
	                               "rna_MaterialSlot_material_poll");
	RNA_def_property_flag(prop, PROP_EDITABLE);
	RNA_def_property_override_flag(prop, PROPOVERRIDE_OVERRIDABLE_STATIC);
	RNA_def_property_editable_func(prop, "rna_Object_active_material_editable");
	RNA_def_property_ui_text(prop, "Active Material", "Active material being displayed");
	RNA_def_property_update(prop, NC_OBJECT | ND_DRAW, "rna_MaterialSlot_update");

	prop = RNA_def_property(srna, "active_material_index", PROP_INT, PROP_UNSIGNED);
	RNA_def_property_int_sdna(prop, NULL, "actcol");
	RNA_def_property_clear_flag(prop, PROP_ANIMATABLE);
	RNA_def_property_override_flag(prop, PROPOVERRIDE_OVERRIDABLE_STATIC);
	RNA_def_property_int_funcs(prop, "rna_Object_active_material_index_get", "rna_Object_active_material_index_set",
	                           "rna_Object_active_material_index_range");
	RNA_def_property_ui_text(prop, "Active Material Index", "Index of active material slot");
	RNA_def_property_update(prop, NC_MATERIAL | ND_SHADING_LINKS, NULL);

	/* transform */
	prop = RNA_def_property(srna, "location", PROP_FLOAT, PROP_TRANSLATION);
	RNA_def_property_float_sdna(prop, NULL, "loc");
	RNA_def_property_editable_array_func(prop, "rna_Object_location_editable");
	RNA_def_property_override_flag(prop, PROPOVERRIDE_OVERRIDABLE_STATIC);
	RNA_def_property_ui_text(prop, "Location", "Location of the object");
	RNA_def_property_ui_range(prop, -FLT_MAX, FLT_MAX, 1, RNA_TRANSLATION_PREC_DEFAULT);
	RNA_def_property_update(prop, NC_OBJECT | ND_TRANSFORM, "rna_Object_internal_update");

	prop = RNA_def_property(srna, "rotation_quaternion", PROP_FLOAT, PROP_QUATERNION);
	RNA_def_property_float_sdna(prop, NULL, "quat");
	RNA_def_property_editable_array_func(prop, "rna_Object_rotation_4d_editable");
	RNA_def_property_override_flag(prop, PROPOVERRIDE_OVERRIDABLE_STATIC);
	RNA_def_property_float_array_default(prop, default_quat);
	RNA_def_property_ui_text(prop, "Quaternion Rotation", "Rotation in Quaternions");
	RNA_def_property_update(prop, NC_OBJECT | ND_TRANSFORM, "rna_Object_internal_update");

	/* XXX: for axis-angle, it would have been nice to have 2 separate fields for UI purposes, but
	 * having a single one is better for Keyframing and other property-management situations...
	 */
	prop = RNA_def_property(srna, "rotation_axis_angle", PROP_FLOAT, PROP_AXISANGLE);
	RNA_def_property_array(prop, 4);
	RNA_def_property_float_funcs(prop, "rna_Object_rotation_axis_angle_get",
	                             "rna_Object_rotation_axis_angle_set", NULL);
	RNA_def_property_editable_array_func(prop, "rna_Object_rotation_4d_editable");
	RNA_def_property_float_array_default(prop, default_axisAngle);
	RNA_def_property_override_flag(prop, PROPOVERRIDE_OVERRIDABLE_STATIC);
	RNA_def_property_ui_text(prop, "Axis-Angle Rotation", "Angle of Rotation for Axis-Angle rotation representation");
	RNA_def_property_update(prop, NC_OBJECT | ND_TRANSFORM, "rna_Object_internal_update");

	prop = RNA_def_property(srna, "rotation_euler", PROP_FLOAT, PROP_EULER);
	RNA_def_property_float_sdna(prop, NULL, "rot");
	RNA_def_property_editable_array_func(prop, "rna_Object_rotation_euler_editable");
	RNA_def_property_override_flag(prop, PROPOVERRIDE_OVERRIDABLE_STATIC);
	RNA_def_property_ui_text(prop, "Euler Rotation", "Rotation in Eulers");
	RNA_def_property_update(prop, NC_OBJECT | ND_TRANSFORM, "rna_Object_internal_update");

	prop = RNA_def_property(srna, "rotation_mode", PROP_ENUM, PROP_NONE);
	RNA_def_property_enum_sdna(prop, NULL, "rotmode");
	RNA_def_property_enum_items(prop, prop_rotmode_items); /* XXX move to using a single define of this someday */
	RNA_def_property_enum_funcs(prop, NULL, "rna_Object_rotation_mode_set", NULL);
	RNA_def_property_ui_text(prop, "Rotation Mode", "");
	RNA_def_property_update(prop, NC_OBJECT | ND_TRANSFORM, "rna_Object_internal_update");

	prop = RNA_def_property(srna, "scale", PROP_FLOAT, PROP_XYZ);
	RNA_def_property_float_sdna(prop, NULL, "size");
	RNA_def_property_flag(prop, PROP_PROPORTIONAL);
	RNA_def_property_override_flag(prop, PROPOVERRIDE_OVERRIDABLE_STATIC);
	RNA_def_property_editable_array_func(prop, "rna_Object_scale_editable");
	RNA_def_property_ui_range(prop, -FLT_MAX, FLT_MAX, 1, 3);
	RNA_def_property_float_array_default(prop, default_scale);
	RNA_def_property_ui_text(prop, "Scale", "Scaling of the object");
	RNA_def_property_update(prop, NC_OBJECT | ND_TRANSFORM, "rna_Object_internal_update");

	prop = RNA_def_property(srna, "dimensions", PROP_FLOAT, PROP_XYZ_LENGTH);
	RNA_def_property_array(prop, 3);
	/* only for the transform-panel and conflicts with animating scale */
	RNA_def_property_clear_flag(prop, PROP_ANIMATABLE);
	RNA_def_property_float_funcs(prop, "rna_Object_dimensions_get", "rna_Object_dimensions_set", NULL);
	RNA_def_property_ui_range(prop, 0.0f, FLT_MAX, 1, RNA_TRANSLATION_PREC_DEFAULT);
	RNA_def_property_ui_text(prop, "Dimensions", "Absolute bounding box dimensions of the object");
	RNA_def_property_update(prop, NC_OBJECT | ND_TRANSFORM, "rna_Object_internal_update");


	/* delta transforms */
	prop = RNA_def_property(srna, "delta_location", PROP_FLOAT, PROP_TRANSLATION);
	RNA_def_property_float_sdna(prop, NULL, "dloc");
	RNA_def_property_ui_text(prop, "Delta Location", "Extra translation added to the location of the object");
	RNA_def_property_ui_range(prop, -FLT_MAX, FLT_MAX, 1, RNA_TRANSLATION_PREC_DEFAULT);
	RNA_def_property_update(prop, NC_OBJECT | ND_TRANSFORM, "rna_Object_internal_update");

	prop = RNA_def_property(srna, "delta_rotation_euler", PROP_FLOAT, PROP_EULER);
	RNA_def_property_float_sdna(prop, NULL, "drot");
	RNA_def_property_ui_text(prop, "Delta Rotation (Euler)",
	                         "Extra rotation added to the rotation of the object (when using Euler rotations)");
	RNA_def_property_update(prop, NC_OBJECT | ND_TRANSFORM, "rna_Object_internal_update");

	prop = RNA_def_property(srna, "delta_rotation_quaternion", PROP_FLOAT, PROP_QUATERNION);
	RNA_def_property_float_sdna(prop, NULL, "dquat");
	RNA_def_property_float_array_default(prop, default_quat);
	RNA_def_property_ui_text(prop, "Delta Rotation (Quaternion)",
	                         "Extra rotation added to the rotation of the object (when using Quaternion rotations)");
	RNA_def_property_update(prop, NC_OBJECT | ND_TRANSFORM, "rna_Object_internal_update");

#if 0 /* XXX not supported well yet... */
	prop = RNA_def_property(srna, "delta_rotation_axis_angle", PROP_FLOAT, PROP_AXISANGLE);
	/* FIXME: this is not a single field any more! (drotAxis and drotAngle) */
	RNA_def_property_float_sdna(prop, NULL, "dquat");
	RNA_def_property_float_array_default(prop, default_axisAngle);
	RNA_def_property_ui_text(prop, "Delta Rotation (Axis Angle)",
	                         "Extra rotation added to the rotation of the object (when using Axis-Angle rotations)");
	RNA_def_property_update(prop, NC_OBJECT | ND_TRANSFORM, "rna_Object_internal_update");
#endif

	prop = RNA_def_property(srna, "delta_scale", PROP_FLOAT, PROP_XYZ);
	RNA_def_property_float_sdna(prop, NULL, "dscale");
	RNA_def_property_flag(prop, PROP_PROPORTIONAL);
	RNA_def_property_ui_range(prop, -FLT_MAX, FLT_MAX, 1, 3);
	RNA_def_property_float_array_default(prop, default_scale);
	RNA_def_property_ui_text(prop, "Delta Scale", "Extra scaling added to the scale of the object");
	RNA_def_property_update(prop, NC_OBJECT | ND_TRANSFORM, "rna_Object_internal_update");

	/* transform locks */
	prop = RNA_def_property(srna, "lock_location", PROP_BOOLEAN, PROP_NONE);
	RNA_def_property_boolean_sdna(prop, NULL, "protectflag", OB_LOCK_LOCX);
	RNA_def_property_array(prop, 3);
	RNA_def_property_ui_text(prop, "Lock Location", "Lock editing of location in the interface");
	RNA_def_property_ui_icon(prop, ICON_UNLOCKED, 1);
	RNA_def_property_update(prop, NC_OBJECT | ND_TRANSFORM, "rna_Object_internal_update");

	prop = RNA_def_property(srna, "lock_rotation", PROP_BOOLEAN, PROP_NONE);
	RNA_def_property_boolean_sdna(prop, NULL, "protectflag", OB_LOCK_ROTX);
	RNA_def_property_array(prop, 3);
	RNA_def_property_ui_text(prop, "Lock Rotation", "Lock editing of rotation in the interface");
	RNA_def_property_ui_icon(prop, ICON_UNLOCKED, 1);
	RNA_def_property_update(prop, NC_OBJECT | ND_TRANSFORM, "rna_Object_internal_update");

	/* XXX this is sub-optimal - it really should be included above,
	 *     but due to technical reasons we can't do this! */
	prop = RNA_def_property(srna, "lock_rotation_w", PROP_BOOLEAN, PROP_NONE);
	RNA_def_property_boolean_sdna(prop, NULL, "protectflag", OB_LOCK_ROTW);
	RNA_def_property_ui_icon(prop, ICON_UNLOCKED, 1);
	RNA_def_property_ui_text(prop, "Lock Rotation (4D Angle)",
	                         "Lock editing of 'angle' component of four-component rotations in the interface");
	/* XXX this needs a better name */
	prop = RNA_def_property(srna, "lock_rotations_4d", PROP_BOOLEAN, PROP_NONE);
	RNA_def_property_boolean_sdna(prop, NULL, "protectflag", OB_LOCK_ROT4D);
	RNA_def_property_ui_text(prop, "Lock Rotations (4D)",
	                         "Lock editing of four component rotations by components (instead of as Eulers)");

	prop = RNA_def_property(srna, "lock_scale", PROP_BOOLEAN, PROP_NONE);
	RNA_def_property_boolean_sdna(prop, NULL, "protectflag", OB_LOCK_SCALEX);
	RNA_def_property_array(prop, 3);
	RNA_def_property_ui_text(prop, "Lock Scale", "Lock editing of scale in the interface");
	RNA_def_property_ui_icon(prop, ICON_UNLOCKED, 1);
	RNA_def_property_update(prop, NC_OBJECT | ND_TRANSFORM, "rna_Object_internal_update");

	/* matrix */
	prop = RNA_def_property(srna, "matrix_world", PROP_FLOAT, PROP_MATRIX);
	RNA_def_property_float_sdna(prop, NULL, "obmat");
	RNA_def_property_multi_array(prop, 2, rna_matrix_dimsize_4x4);
	RNA_def_property_clear_flag(prop, PROP_ANIMATABLE);
	RNA_def_property_ui_text(prop, "Matrix World", "Worldspace transformation matrix");
	RNA_def_property_update(prop, NC_OBJECT | ND_TRANSFORM, "rna_Object_matrix_world_update");

	prop = RNA_def_property(srna, "matrix_local", PROP_FLOAT, PROP_MATRIX);
	RNA_def_property_multi_array(prop, 2, rna_matrix_dimsize_4x4);
	RNA_def_property_clear_flag(prop, PROP_ANIMATABLE);
	RNA_def_property_ui_text(prop, "Local Matrix", "Parent relative transformation matrix - "
	                         "WARNING: Only takes into account 'Object' parenting, so e.g. in case of bone parenting "
	                         "you get a matrix relative to the Armature object, not to the actual parent bone");
	RNA_def_property_float_funcs(prop, "rna_Object_matrix_local_get", "rna_Object_matrix_local_set", NULL);
	RNA_def_property_update(prop, NC_OBJECT | ND_TRANSFORM, NULL);

	prop = RNA_def_property(srna, "matrix_basis", PROP_FLOAT, PROP_MATRIX);
	RNA_def_property_multi_array(prop, 2, rna_matrix_dimsize_4x4);
	RNA_def_property_clear_flag(prop, PROP_ANIMATABLE);
	RNA_def_property_ui_text(prop, "Input Matrix",
	                         "Matrix access to location, rotation and scale (including deltas), "
	                         "before constraints and parenting are applied");
	RNA_def_property_float_funcs(prop, "rna_Object_matrix_basis_get", "rna_Object_matrix_basis_set", NULL);
	RNA_def_property_update(prop, NC_OBJECT | ND_TRANSFORM, "rna_Object_internal_update");

	/*parent_inverse*/
	prop = RNA_def_property(srna, "matrix_parent_inverse", PROP_FLOAT, PROP_MATRIX);
	RNA_def_property_float_sdna(prop, NULL, "parentinv");
	RNA_def_property_multi_array(prop, 2, rna_matrix_dimsize_4x4);
	RNA_def_property_ui_text(prop, "Matrix", "Inverse of object's parent matrix at time of parenting");
	RNA_def_property_update(prop, NC_OBJECT | ND_TRANSFORM, "rna_Object_internal_update");

	/* modifiers */
	prop = RNA_def_property(srna, "modifiers", PROP_COLLECTION, PROP_NONE);
	RNA_def_property_struct_type(prop, "Modifier");
	RNA_def_property_ui_text(prop, "Modifiers", "Modifiers affecting the geometric data of the object");
	RNA_def_property_override_funcs(prop, NULL, NULL, "rna_Object_modifiers_override_apply");
	RNA_def_property_override_flag(prop, PROPOVERRIDE_OVERRIDABLE_STATIC | PROPOVERRIDE_STATIC_INSERTION);
	rna_def_object_modifiers(brna, prop);

	/* Grease Pencil modifiers. */
	prop = RNA_def_property(srna, "grease_pencil_modifiers", PROP_COLLECTION, PROP_NONE);
	RNA_def_property_collection_sdna(prop, NULL, "greasepencil_modifiers", NULL);
	RNA_def_property_struct_type(prop, "GpencilModifier");
	RNA_def_property_ui_text(prop, "Grease Pencil Modifiers", "Modifiers affecting the data of the grease pencil object");
	rna_def_object_grease_pencil_modifiers(brna, prop);

	/* Shader FX. */
	prop = RNA_def_property(srna, "shader_effects", PROP_COLLECTION, PROP_NONE);
	RNA_def_property_collection_sdna(prop, NULL, "shader_fx", NULL);
	RNA_def_property_struct_type(prop, "ShaderFx");
	RNA_def_property_ui_text(prop, "Shader Effects", "Effects affecting display of object");
	rna_def_object_shaderfxs(brna, prop);

	/* constraints */
	prop = RNA_def_property(srna, "constraints", PROP_COLLECTION, PROP_NONE);
	RNA_def_property_struct_type(prop, "Constraint");
	RNA_def_property_override_flag(prop, PROPOVERRIDE_OVERRIDABLE_STATIC | PROPOVERRIDE_STATIC_INSERTION);
	RNA_def_property_ui_text(prop, "Constraints", "Constraints affecting the transformation of the object");
	RNA_def_property_override_funcs(prop, NULL, NULL, "rna_Object_constraints_override_apply");
/*	RNA_def_property_collection_funcs(prop, NULL, NULL, NULL, NULL, NULL, NULL, NULL, "constraints__add", "constraints__remove"); */
	rna_def_object_constraints(brna, prop);

	/* vertex groups */
	prop = RNA_def_property(srna, "vertex_groups", PROP_COLLECTION, PROP_NONE);
	RNA_def_property_collection_sdna(prop, NULL, "defbase", NULL);
	RNA_def_property_struct_type(prop, "VertexGroup");
	RNA_def_property_ui_text(prop, "Vertex Groups", "Vertex groups of the object");
	rna_def_object_vertex_groups(brna, prop);


	/* face maps */
	prop = RNA_def_property(srna, "face_maps", PROP_COLLECTION, PROP_NONE);
	RNA_def_property_collection_sdna(prop, NULL, "fmaps", NULL);
	RNA_def_property_struct_type(prop, "FaceMap");
	RNA_def_property_ui_text(prop, "Face Maps", "Maps of faces of the object");
	rna_def_object_face_maps(brna, prop);

	/* empty */
	prop = RNA_def_property(srna, "empty_draw_type", PROP_ENUM, PROP_NONE);
	RNA_def_property_enum_sdna(prop, NULL, "empty_drawtype");
	RNA_def_property_enum_items(prop, rna_enum_object_empty_drawtype_items);
	RNA_def_property_enum_funcs(prop, NULL, "rna_Object_empty_draw_type_set", NULL);
	RNA_def_property_ui_text(prop, "Empty Display Type", "Viewport display style for empties");
	RNA_def_property_update(prop, NC_OBJECT | ND_DRAW, NULL);

	prop = RNA_def_property(srna, "empty_draw_size", PROP_FLOAT, PROP_DISTANCE);
	RNA_def_property_float_sdna(prop, NULL, "empty_drawsize");
	RNA_def_property_range(prop, 0.0001f, 1000.0f);
	RNA_def_property_ui_range(prop, 0.01, 100, 1, 2);
	RNA_def_property_ui_text(prop, "Empty Display Size", "Size of display for empties in the viewport");
	RNA_def_property_update(prop, NC_OBJECT | ND_DRAW, NULL);

	prop = RNA_def_property(srna, "empty_image_offset", PROP_FLOAT, PROP_NONE);
	RNA_def_property_float_sdna(prop, NULL, "ima_ofs");
	RNA_def_property_ui_text(prop, "Origin Offset", "Origin offset distance");
	RNA_def_property_ui_range(prop, -FLT_MAX, FLT_MAX, 0.1f, 2);
	RNA_def_property_update(prop, NC_OBJECT | ND_DRAW, NULL);

	prop = RNA_def_property(srna, "image_user", PROP_POINTER, PROP_NONE);
	RNA_def_property_flag(prop, PROP_NEVER_NULL);
	RNA_def_property_pointer_sdna(prop, NULL, "iuser");
	RNA_def_property_ui_text(prop, "Image User",
	                         "Parameters defining which layer, pass and frame of the image is displayed");
	RNA_def_property_update(prop, NC_OBJECT | ND_DRAW, NULL);

	/* render */
	prop = RNA_def_property(srna, "pass_index", PROP_INT, PROP_UNSIGNED);
	RNA_def_property_int_sdna(prop, NULL, "index");
	RNA_def_property_ui_text(prop, "Pass Index", "Index number for the \"Object Index\" render pass");
	RNA_def_property_update(prop, NC_OBJECT, "rna_Object_internal_update_draw");

	prop = RNA_def_property(srna, "color", PROP_FLOAT, PROP_COLOR);
	RNA_def_property_float_sdna(prop, NULL, "col");
	RNA_def_property_ui_text(prop, "Color", "Object color and alpha, used when faces have the ObColor mode enabled");
	RNA_def_property_update(prop, NC_OBJECT | ND_DRAW, NULL);

	/* physics */
	prop = RNA_def_property(srna, "field", PROP_POINTER, PROP_NONE);
	RNA_def_property_pointer_sdna(prop, NULL, "pd");
	RNA_def_property_struct_type(prop, "FieldSettings");
	RNA_def_property_pointer_funcs(prop, "rna_Object_field_get", NULL, NULL, NULL);
	RNA_def_property_ui_text(prop, "Field Settings", "Settings for using the object as a field in physics simulation");

	prop = RNA_def_property(srna, "collision", PROP_POINTER, PROP_NONE);
	RNA_def_property_pointer_sdna(prop, NULL, "pd");
	RNA_def_property_struct_type(prop, "CollisionSettings");
	RNA_def_property_pointer_funcs(prop, "rna_Object_collision_get", NULL, NULL, NULL);
	RNA_def_property_ui_text(prop, "Collision Settings",
	                         "Settings for using the object as a collider in physics simulation");

	prop = RNA_def_property(srna, "soft_body", PROP_POINTER, PROP_NONE);
	RNA_def_property_pointer_sdna(prop, NULL, "soft");
	RNA_def_property_struct_type(prop, "SoftBodySettings");
	RNA_def_property_ui_text(prop, "Soft Body Settings", "Settings for soft body simulation");

	prop = RNA_def_property(srna, "particle_systems", PROP_COLLECTION, PROP_NONE);
	RNA_def_property_collection_sdna(prop, NULL, "particlesystem", NULL);
	RNA_def_property_struct_type(prop, "ParticleSystem");
	RNA_def_property_ui_text(prop, "Particle Systems", "Particle systems emitted from the object");
	rna_def_object_particle_systems(brna, prop);


	prop = RNA_def_property(srna, "rigid_body", PROP_POINTER, PROP_NONE);
	RNA_def_property_pointer_sdna(prop, NULL, "rigidbody_object");
	RNA_def_property_struct_type(prop, "RigidBodyObject");
	RNA_def_property_ui_text(prop, "Rigid Body Settings", "Settings for rigid body simulation");

	prop = RNA_def_property(srna, "rigid_body_constraint", PROP_POINTER, PROP_NONE);
	RNA_def_property_pointer_sdna(prop, NULL, "rigidbody_constraint");
	RNA_def_property_struct_type(prop, "RigidBodyConstraint");
	RNA_def_property_ui_text(prop, "Rigid Body Constraint", "Constraint constraining rigid bodies");

	/* restrict */
	prop = RNA_def_property(srna, "hide_viewport", PROP_BOOLEAN, PROP_NONE);
	RNA_def_property_boolean_sdna(prop, NULL, "restrictflag", OB_RESTRICT_VIEW);
	RNA_def_property_ui_text(prop, "Disable View", "Disable object in the viewport");
	RNA_def_property_ui_icon(prop, ICON_RESTRICT_VIEW_OFF, 1);
	RNA_def_property_update(prop, NC_OBJECT | ND_DRAW, "rna_Object_hide_update");

	prop = RNA_def_property(srna, "hide_select", PROP_BOOLEAN, PROP_NONE);
	RNA_def_property_boolean_sdna(prop, NULL, "restrictflag", OB_RESTRICT_SELECT);
	RNA_def_property_ui_text(prop, "Disable Select", "Disable object selection in the viewport");
	RNA_def_property_ui_icon(prop, ICON_RESTRICT_SELECT_OFF, 1);
	RNA_def_property_update(prop, NC_OBJECT | ND_DRAW, NULL);

	prop = RNA_def_property(srna, "hide_render", PROP_BOOLEAN, PROP_NONE);
	RNA_def_property_boolean_sdna(prop, NULL, "restrictflag", OB_RESTRICT_RENDER);
	RNA_def_property_ui_text(prop, "Disable Render", "Disable object in renders");
	RNA_def_property_ui_icon(prop, ICON_RESTRICT_RENDER_OFF, 1);
	RNA_def_property_update(prop, NC_OBJECT | ND_DRAW, "rna_Object_hide_update");

	prop = RNA_def_property(srna, "show_duplicator_for_render", PROP_BOOLEAN, PROP_NONE);
	RNA_def_property_boolean_sdna(prop, NULL, "duplicator_visibility_flag", OB_DUPLI_FLAG_RENDER);
	RNA_def_property_ui_text(prop, "Render Duplicator", "Make duplicator visible when rendering");

	prop = RNA_def_property(srna, "show_duplicator_for_viewport", PROP_BOOLEAN, PROP_NONE);
	RNA_def_property_boolean_sdna(prop, NULL, "duplicator_visibility_flag", OB_DUPLI_FLAG_VIEWPORT);
	RNA_def_property_ui_text(prop, "Display Duplicator", "Make duplicator visible in the viewport");

	/* anim */
	rna_def_animdata_common(srna);

	rna_def_animviz_common(srna);
	rna_def_motionpath_common(srna);

	/* slow parenting */
	/* XXX: evil old crap */
	prop = RNA_def_property(srna, "use_slow_parent", PROP_BOOLEAN, PROP_NONE);
	RNA_def_property_boolean_sdna(prop, NULL, "partype", PARSLOW);
	RNA_def_property_ui_text(prop, "Slow Parent",
	                         "Create a delay in the parent relationship (beware: this isn't renderfarm "
	                         "safe and may be invalid after jumping around the timeline)");
	RNA_def_property_update(prop, NC_OBJECT | ND_DRAW, "rna_Object_internal_update");

	prop = RNA_def_property(srna, "slow_parent_offset", PROP_FLOAT, PROP_NONE | PROP_UNIT_TIME);
	RNA_def_property_float_sdna(prop, NULL, "sf");
	RNA_def_property_range(prop, MINAFRAMEF, MAXFRAMEF);
	RNA_def_property_ui_text(prop, "Slow Parent Offset", "Delay in the parent relationship");
	RNA_def_property_update(prop, NC_OBJECT | ND_TRANSFORM, "rna_Object_internal_update");

	/* duplicates */
	prop = RNA_def_property(srna, "dupli_type", PROP_ENUM, PROP_NONE);
	RNA_def_property_enum_bitflag_sdna(prop, NULL, "transflag");
	RNA_def_property_enum_items(prop, dupli_items);
	RNA_def_property_enum_funcs(prop, NULL, NULL, "rna_Object_dupli_type_itemf");
	RNA_def_property_ui_text(prop, "Dupli Type", "If not None, object duplication method to use");
	RNA_def_property_update(prop, NC_OBJECT | ND_DRAW, "rna_Object_dependency_update");

	prop = RNA_def_property(srna, "use_dupli_frames_speed", PROP_BOOLEAN, PROP_NONE);
	RNA_def_property_boolean_negative_sdna(prop, NULL, "transflag", OB_DUPLINOSPEED);
	RNA_def_property_ui_text(prop, "Dupli Frames Speed",
	                         "Set dupliframes to use the current frame instead of parent curve's evaluation time");
	RNA_def_property_update(prop, NC_OBJECT | ND_DRAW, "rna_Object_internal_update");

	prop = RNA_def_property(srna, "use_dupli_vertices_rotation", PROP_BOOLEAN, PROP_NONE);
	RNA_def_property_boolean_sdna(prop, NULL, "transflag", OB_DUPLIROT);
	RNA_def_property_ui_text(prop, "Dupli Verts Rotation", "Rotate dupli according to vertex normal");
	RNA_def_property_update(prop, NC_OBJECT | ND_DRAW, NULL);

	prop = RNA_def_property(srna, "use_dupli_faces_scale", PROP_BOOLEAN, PROP_NONE);
	RNA_def_property_boolean_sdna(prop, NULL, "transflag", OB_DUPLIFACES_SCALE);
	RNA_def_property_ui_text(prop, "Dupli Faces Inherit Scale", "Scale dupli based on face size");
	RNA_def_property_update(prop, NC_OBJECT | ND_DRAW, "rna_Object_internal_update");

	prop = RNA_def_property(srna, "dupli_faces_scale", PROP_FLOAT, PROP_NONE);
	RNA_def_property_float_sdna(prop, NULL, "dupfacesca");
	RNA_def_property_range(prop, 0.001f, 10000.0f);
	RNA_def_property_ui_text(prop, "Dupli Faces Scale", "Scale the DupliFace objects");
	RNA_def_property_update(prop, NC_OBJECT | ND_DRAW, "rna_Object_internal_update");

	prop = RNA_def_property(srna, "dupli_group", PROP_POINTER, PROP_NONE);
	RNA_def_property_struct_type(prop, "Collection");
	RNA_def_property_pointer_sdna(prop, NULL, "dup_group");
	RNA_def_property_flag(prop, PROP_EDITABLE);
	RNA_def_property_pointer_funcs(prop, NULL, "rna_Object_dup_group_set", NULL, NULL);
	RNA_def_property_ui_text(prop, "Dupli Collection", "Instance an existing collection");
	RNA_def_property_update(prop, NC_OBJECT | ND_DRAW, "rna_Object_dependency_update");

	prop = RNA_def_property(srna, "dupli_frames_start", PROP_INT, PROP_NONE | PROP_UNIT_TIME);
	RNA_def_property_int_sdna(prop, NULL, "dupsta");
	RNA_def_property_range(prop, MINAFRAME, MAXFRAME);
	RNA_def_property_ui_text(prop, "Dupli Frames Start", "Start frame for DupliFrames");
	RNA_def_property_update(prop, NC_OBJECT | ND_DRAW, "rna_Object_internal_update");

	prop = RNA_def_property(srna, "dupli_frames_end", PROP_INT, PROP_NONE | PROP_UNIT_TIME);
	RNA_def_property_int_sdna(prop, NULL, "dupend");
	RNA_def_property_range(prop, MINAFRAME, MAXFRAME);
	RNA_def_property_ui_text(prop, "Dupli Frames End", "End frame for DupliFrames");
	RNA_def_property_update(prop, NC_OBJECT | ND_DRAW, "rna_Object_internal_update");

	prop = RNA_def_property(srna, "dupli_frames_on", PROP_INT, PROP_NONE | PROP_UNIT_TIME);
	RNA_def_property_int_sdna(prop, NULL, "dupon");
	RNA_def_property_range(prop, 1, MAXFRAME);
	RNA_def_property_ui_range(prop, 1, 1500, 1, -1);
	RNA_def_property_ui_text(prop, "Dupli Frames On", "Number of frames to use between DupOff frames");
	RNA_def_property_update(prop, NC_OBJECT | ND_DRAW, "rna_Object_internal_update");

	prop = RNA_def_property(srna, "dupli_frames_off", PROP_INT, PROP_NONE | PROP_UNIT_TIME);
	RNA_def_property_int_sdna(prop, NULL, "dupoff");
	RNA_def_property_range(prop, 0, MAXFRAME);
	RNA_def_property_ui_range(prop, 0, 1500, 1, -1);
	RNA_def_property_ui_text(prop, "Dupli Frames Off", "Recurring frames to exclude from the Dupliframes");
	RNA_def_property_update(prop, NC_OBJECT | ND_DRAW, "rna_Object_internal_update");

	prop = RNA_def_property(srna, "is_duplicator", PROP_BOOLEAN, PROP_NONE);
	RNA_def_property_boolean_sdna(prop, NULL, "transflag", OB_DUPLI);
	RNA_def_property_clear_flag(prop, PROP_EDITABLE);

	/* drawing */
	prop = RNA_def_property(srna, "draw_type", PROP_ENUM, PROP_NONE);
	RNA_def_property_enum_sdna(prop, NULL, "dt");
	RNA_def_property_enum_items(prop, drawtype_items);
	RNA_def_property_ui_text(prop, "Maximum Draw Type",  "Maximum draw type to display object with in viewport");
	RNA_def_property_update(prop, NC_OBJECT | ND_DRAW, "rna_Object_internal_update");

	prop = RNA_def_property(srna, "show_bounds", PROP_BOOLEAN, PROP_NONE);
	RNA_def_property_boolean_sdna(prop, NULL, "dtx", OB_DRAWBOUNDOX);
	RNA_def_property_ui_text(prop, "Draw Bounds", "Display the object's bounds");
	RNA_def_property_update(prop, NC_OBJECT | ND_DRAW, NULL);

	prop = RNA_def_property(srna, "draw_bounds_type", PROP_ENUM, PROP_NONE);
	RNA_def_property_enum_sdna(prop, NULL, "boundtype");
	RNA_def_property_enum_items(prop, boundtype_items);
	RNA_def_property_ui_text(prop, "Draw Bounds Type", "Object boundary display type");
	RNA_def_property_update(prop, NC_OBJECT | ND_DRAW, NULL);

	prop = RNA_def_property(srna, "show_name", PROP_BOOLEAN, PROP_NONE);
	RNA_def_property_boolean_sdna(prop, NULL, "dtx", OB_DRAWNAME);
	RNA_def_property_ui_text(prop, "Draw Name", "Display the object's name");
	RNA_def_property_update(prop, NC_OBJECT | ND_DRAW, NULL);

	prop = RNA_def_property(srna, "show_axis", PROP_BOOLEAN, PROP_NONE);
	RNA_def_property_boolean_sdna(prop, NULL, "dtx", OB_AXIS);
	RNA_def_property_ui_text(prop, "Draw Axes", "Display the object's origin and axes");
	RNA_def_property_update(prop, NC_OBJECT | ND_DRAW, NULL);

	prop = RNA_def_property(srna, "show_texture_space", PROP_BOOLEAN, PROP_NONE);
	RNA_def_property_boolean_sdna(prop, NULL, "dtx", OB_TEXSPACE);
	RNA_def_property_ui_text(prop, "Draw Texture Space", "Display the object's texture space");
	RNA_def_property_update(prop, NC_OBJECT | ND_DRAW, NULL);

	prop = RNA_def_property(srna, "show_wire", PROP_BOOLEAN, PROP_NONE);
	RNA_def_property_boolean_sdna(prop, NULL, "dtx", OB_DRAWWIRE);
	RNA_def_property_ui_text(prop, "Draw Wire", "Add the object's wireframe over solid drawing");
	RNA_def_property_update(prop, NC_OBJECT | ND_DRAW, NULL);

	prop = RNA_def_property(srna, "show_all_edges", PROP_BOOLEAN, PROP_NONE);
	RNA_def_property_boolean_sdna(prop, NULL, "dtx", OB_DRAW_ALL_EDGES);
	RNA_def_property_ui_text(prop, "Draw All Edges", "Display all edges for mesh objects");
	RNA_def_property_update(prop, NC_OBJECT | ND_DRAW, NULL);

	prop = RNA_def_property(srna, "show_transparent", PROP_BOOLEAN, PROP_NONE);
	RNA_def_property_boolean_sdna(prop, NULL, "dtx", OB_DRAWTRANSP);
	RNA_def_property_ui_text(prop, "Draw Transparent",
	                         "Display material transparency in the object (unsupported for duplicator drawing)");
	RNA_def_property_update(prop, NC_OBJECT | ND_DRAW, NULL);

	prop = RNA_def_property(srna, "show_x_ray", PROP_BOOLEAN, PROP_NONE);
	RNA_def_property_boolean_sdna(prop, NULL, "dtx", OB_DRAWXRAY);
	RNA_def_property_ui_text(prop, "X-Ray",
	                         "Make the object draw in front of others (unsupported for duplicator drawing)");
	RNA_def_property_update(prop, NC_OBJECT | ND_DRAW, NULL);

	/* Grease Pencil */
#if 1 /* FIXME: Remove this code when all Open-Movie assets have been fixed */
	prop = RNA_def_property(srna, "grease_pencil", PROP_POINTER, PROP_NONE);
	RNA_def_property_pointer_sdna(prop, NULL, "gpd");
	RNA_def_property_struct_type(prop, "GreasePencil");
	RNA_def_property_pointer_funcs(prop, NULL, NULL, NULL, "rna_GPencil_datablocks_obdata_poll"); /* XXX */
	RNA_def_property_flag(prop, PROP_EDITABLE | PROP_ID_REFCOUNT);
	RNA_def_property_ui_text(prop, "Grease Pencil Data", "Grease Pencil data-block (deprecated)");
	RNA_def_property_update(prop, NC_OBJECT | ND_DRAW, NULL);
#endif

	/* pose */
	prop = RNA_def_property(srna, "pose_library", PROP_POINTER, PROP_NONE);
	RNA_def_property_pointer_sdna(prop, NULL, "poselib");
	RNA_def_property_struct_type(prop, "Action");
	RNA_def_property_flag(prop, PROP_EDITABLE | PROP_ID_REFCOUNT);
	RNA_def_property_ui_text(prop, "Pose Library", "Action used as a pose library for armatures");

	prop = RNA_def_property(srna, "pose", PROP_POINTER, PROP_NONE);
	RNA_def_property_pointer_sdna(prop, NULL, "pose");
	RNA_def_property_struct_type(prop, "Pose");
	RNA_def_property_override_flag(prop, PROPOVERRIDE_OVERRIDABLE_STATIC);
	RNA_def_property_ui_text(prop, "Pose", "Current pose for armatures");

	/* shape keys */
	prop = RNA_def_property(srna, "show_only_shape_key", PROP_BOOLEAN, PROP_NONE);
	RNA_def_property_boolean_sdna(prop, NULL, "shapeflag", OB_SHAPE_LOCK);
	RNA_def_property_ui_text(prop, "Shape Key Lock", "Always show the current Shape for this Object");
	RNA_def_property_ui_icon(prop, ICON_UNPINNED, 1);
	RNA_def_property_update(prop, 0, "rna_Object_internal_update_data");

	prop = RNA_def_property(srna, "use_shape_key_edit_mode", PROP_BOOLEAN, PROP_NONE);
	RNA_def_property_boolean_sdna(prop, NULL, "shapeflag", OB_SHAPE_EDIT_MODE);
	RNA_def_property_ui_text(prop, "Shape Key Edit Mode", "Apply shape keys in edit mode (for Meshes only)");
	RNA_def_property_ui_icon(prop, ICON_EDITMODE_HLT, 0);
	RNA_def_property_update(prop, 0, "rna_Object_internal_update_data");

	prop = RNA_def_property(srna, "active_shape_key", PROP_POINTER, PROP_NONE);
	RNA_def_property_struct_type(prop, "ShapeKey");
	RNA_def_property_pointer_funcs(prop, "rna_Object_active_shape_key_get", NULL, NULL, NULL);
	RNA_def_property_ui_text(prop, "Active Shape Key", "Current shape key");

	prop = RNA_def_property(srna, "active_shape_key_index", PROP_INT, PROP_NONE);
	RNA_def_property_int_sdna(prop, NULL, "shapenr");
	RNA_def_property_flag(prop, PROP_CONTEXT_UPDATE);
	RNA_def_property_clear_flag(prop, PROP_ANIMATABLE); /* XXX this is really unpredictable... */
	RNA_def_property_int_funcs(prop, "rna_Object_active_shape_key_index_get", "rna_Object_active_shape_key_index_set",
	                           "rna_Object_active_shape_key_index_range");
	RNA_def_property_ui_text(prop, "Active Shape Key Index", "Current shape key index");
	RNA_def_property_update(prop, 0, "rna_Object_active_shape_update");

	/* sculpt */
	prop = RNA_def_property(srna, "use_dynamic_topology_sculpting", PROP_BOOLEAN, PROP_NONE);
	RNA_def_property_boolean_funcs(prop, "rna_Object_use_dynamic_topology_sculpting_get", NULL);
	RNA_def_property_clear_flag(prop, PROP_EDITABLE);
	RNA_def_property_ui_text(prop, "Dynamic Topology Sculpting", NULL);

	/* Base Settings */
	prop = RNA_def_property(srna, "is_from_duplicator", PROP_BOOLEAN, PROP_NONE);
	RNA_def_property_boolean_sdna(prop, NULL, "base_flag", BASE_FROMDUPLI);
	RNA_def_property_ui_text(prop, "Base from Duplicator", "Object comes from a duplicator");
	RNA_def_property_clear_flag(prop, PROP_EDITABLE);

	prop = RNA_def_property(srna, "is_from_set", PROP_BOOLEAN, PROP_NONE);
	RNA_def_property_boolean_sdna(prop, NULL, "base_flag", BASE_FROM_SET);
	RNA_def_property_ui_text(prop, "Base from Set", "Object comes from a background set");
	RNA_def_property_clear_flag(prop, PROP_EDITABLE);

	/* Object Display */
	prop = RNA_def_property(srna, "display", PROP_POINTER, PROP_NONE);
	RNA_def_property_pointer_sdna(prop, NULL, "display");
	RNA_def_property_struct_type(prop, "ObjectDisplay");
	RNA_def_property_ui_text(prop, "Object Display", "Object display settings for 3d viewport");

	RNA_api_object(srna);
}

void RNA_def_object(BlenderRNA *brna)
{
	rna_def_object(brna);

	RNA_define_animate_sdna(false);
	rna_def_vertex_group(brna);
	rna_def_face_map(brna);
	rna_def_material_slot(brna);
	rna_def_object_display(brna);
	RNA_define_animate_sdna(true);
}

#endif<|MERGE_RESOLUTION|>--- conflicted
+++ resolved
@@ -218,7 +218,6 @@
 
 static void rna_Object_internal_update(Main *UNUSED(bmain), Scene *UNUSED(scene), PointerRNA *ptr)
 {
-<<<<<<< HEAD
 	DEG_id_tag_update(ptr->id.data, OB_RECALC_OB);
 }
 
@@ -226,18 +225,6 @@
 {
 	DEG_id_tag_update(ptr->id.data, OB_RECALC_OB);
 	WM_main_add_notifier(NC_OBJECT | ND_DRAW, ptr->id.data);
-=======
-	/*keep object and modifier matrix in sync... but... what was the modifier matrix good for still ? XXX */
-
-	Object *ob = (Object*)ptr->id.data;
-	FractureModifierData *fmd = (FractureModifierData*) modifiers_findByType(ob, eModifierType_Fracture);
-	if (fmd) {
-		zero_m4(fmd->origmat);
-		zero_m4(fmd->passive_parent_mat);
-	}
-
-	DAG_id_tag_update(ptr->id.data, OB_RECALC_OB);
->>>>>>> 16b07fb0
 }
 
 static void rna_Object_matrix_world_update(Main *bmain, Scene *scene, PointerRNA *ptr)
