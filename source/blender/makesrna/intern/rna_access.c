/*
 * This program is free software; you can redistribute it and/or
 * modify it under the terms of the GNU General Public License
 * as published by the Free Software Foundation; either version 2
 * of the License, or (at your option) any later version.
 *
 * This program is distributed in the hope that it will be useful,
 * but WITHOUT ANY WARRANTY; without even the implied warranty of
 * MERCHANTABILITY or FITNESS FOR A PARTICULAR PURPOSE.  See the
 * GNU General Public License for more details.
 *
 * You should have received a copy of the GNU General Public License
 * along with this program; if not, write to the Free Software Foundation,
 * Inc., 51 Franklin Street, Fifth Floor, Boston, MA 02110-1301, USA.
 */

/** \file
 * \ingroup RNA
 */

#include <ctype.h>
#include <stddef.h>
#include <stdlib.h>
#include <string.h>

#include "MEM_guardedalloc.h"

#include "DNA_ID.h"
#include "DNA_constraint_types.h"
#include "DNA_modifier_types.h"
#include "DNA_scene_types.h"
#include "DNA_windowmanager_types.h"

#include "BLI_alloca.h"
#include "BLI_blenlib.h"
#include "BLI_dynstr.h"
#include "BLI_ghash.h"
#include "BLI_math.h"
#include "BLI_utildefines.h"

#include "BLF_api.h"
#include "BLT_translation.h"

#include "BKE_anim_data.h"
#include "BKE_collection.h"
#include "BKE_context.h"
#include "BKE_fcurve.h"
#include "BKE_idprop.h"
#include "BKE_idtype.h"
#include "BKE_main.h"
#include "BKE_node.h"
#include "BKE_report.h"

#include "DEG_depsgraph.h"
#include "DEG_depsgraph_build.h"

#include "RNA_access.h"
#include "RNA_define.h"
#include "RNA_enum_types.h"

#include "WM_api.h"
#include "WM_message.h"

/* flush updates */
#include "DNA_object_types.h"
#include "WM_types.h"

#include "rna_access_internal.h"
#include "rna_internal.h"

const PointerRNA PointerRNA_NULL = {NULL};

/* Init/Exit */

void RNA_init(void)
{
  StructRNA *srna;
  PropertyRNA *prop;

  BLENDER_RNA.structs_map = BLI_ghash_str_new_ex(__func__, 2048);
  BLENDER_RNA.structs_len = 0;

  for (srna = BLENDER_RNA.structs.first; srna; srna = srna->cont.next) {
    if (!srna->cont.prophash) {
      srna->cont.prophash = BLI_ghash_str_new("RNA_init gh");

      for (prop = srna->cont.properties.first; prop; prop = prop->next) {
        if (!(prop->flag_internal & PROP_INTERN_BUILTIN)) {
          BLI_ghash_insert(srna->cont.prophash, (void *)prop->identifier, prop);
        }
      }
    }
    BLI_assert(srna->flag & STRUCT_PUBLIC_NAMESPACE);
    BLI_ghash_insert(BLENDER_RNA.structs_map, (void *)srna->identifier, srna);
    BLENDER_RNA.structs_len += 1;
  }
}

void RNA_exit(void)
{
  StructRNA *srna;

  for (srna = BLENDER_RNA.structs.first; srna; srna = srna->cont.next) {
    if (srna->cont.prophash) {
      BLI_ghash_free(srna->cont.prophash, NULL, NULL);
      srna->cont.prophash = NULL;
    }
  }

  RNA_free(&BLENDER_RNA);
}

/* Pointer */

void RNA_main_pointer_create(struct Main *main, PointerRNA *r_ptr)
{
  r_ptr->owner_id = NULL;
  r_ptr->type = &RNA_BlendData;
  r_ptr->data = main;
}

void RNA_id_pointer_create(ID *id, PointerRNA *r_ptr)
{
  StructRNA *type, *idtype = NULL;

  if (id) {
    PointerRNA tmp = {NULL};
    tmp.data = id;
    idtype = rna_ID_refine(&tmp);

    while (idtype->refine) {
      type = idtype->refine(&tmp);

      if (type == idtype) {
        break;
      }
      idtype = type;
    }
  }

  r_ptr->owner_id = id;
  r_ptr->type = idtype;
  r_ptr->data = id;
}

void RNA_pointer_create(ID *id, StructRNA *type, void *data, PointerRNA *r_ptr)
{
#if 0 /* UNUSED */
  StructRNA *idtype = NULL;

  if (id) {
    PointerRNA tmp = {0};
    tmp.data = id;
    idtype = rna_ID_refine(&tmp);
  }
#endif

  r_ptr->owner_id = id;
  r_ptr->type = type;
  r_ptr->data = data;

  if (data) {
    while (r_ptr->type && r_ptr->type->refine) {
      StructRNA *rtype = r_ptr->type->refine(r_ptr);

      if (rtype == r_ptr->type) {
        break;
      }
      r_ptr->type = rtype;
    }
  }
}

bool RNA_pointer_is_null(const PointerRNA *ptr)
{
  return !((ptr->data != NULL) && (ptr->owner_id != NULL) && (ptr->type != NULL));
}

static void rna_pointer_inherit_id(StructRNA *type, PointerRNA *parent, PointerRNA *ptr)
{
  if (type && type->flag & STRUCT_ID) {
    ptr->owner_id = ptr->data;
  }
  else {
    ptr->owner_id = parent->owner_id;
  }
}

void RNA_blender_rna_pointer_create(PointerRNA *r_ptr)
{
  r_ptr->owner_id = NULL;
  r_ptr->type = &RNA_BlenderRNA;
  r_ptr->data = &BLENDER_RNA;
}

PointerRNA rna_pointer_inherit_refine(PointerRNA *ptr, StructRNA *type, void *data)
{
  if (data) {
    PointerRNA result;
    result.data = data;
    result.type = type;
    rna_pointer_inherit_id(type, ptr, &result);

    while (result.type->refine) {
      type = result.type->refine(&result);

      if (type == result.type) {
        break;
      }
      result.type = type;
    }
    return result;
  }
  return PointerRNA_NULL;
}

void RNA_pointer_recast(PointerRNA *ptr, PointerRNA *r_ptr)
{
#if 0 /* works but this case if covered by more general code below. */
  if (RNA_struct_is_ID(ptr->type)) {
    /* simple case */
    RNA_id_pointer_create(ptr->owner_id, r_ptr);
  }
  else
#endif
  {
    StructRNA *base;
    PointerRNA t_ptr;
    *r_ptr = *ptr; /* initialize as the same in case can't recast */

    for (base = ptr->type->base; base; base = base->base) {
      t_ptr = rna_pointer_inherit_refine(ptr, base, ptr->data);
      if (t_ptr.type && t_ptr.type != ptr->type) {
        *r_ptr = t_ptr;
      }
    }
  }
}

/* ID Properties */

void rna_idproperty_touch(IDProperty *idprop)
{
  /* so the property is seen as 'set' by rna */
  idprop->flag &= ~IDP_FLAG_GHOST;
}

<<<<<<< HEAD
IDProperty *RNA_struct_idprops(PointerRNA *ptr, bool create)
=======
static IDProperty *rna_idproperty_ui_container(PropertyRNA *prop)
{
  IDProperty *idprop;

  for (idprop = ((IDProperty *)prop)->prev; idprop; idprop = idprop->prev) {
    if (STREQ(RNA_IDP_UI, idprop->name)) {
      break;
    }
  }

  if (idprop == NULL) {
    for (idprop = ((IDProperty *)prop)->next; idprop; idprop = idprop->next) {
      if (STREQ(RNA_IDP_UI, idprop->name)) {
        break;
      }
    }
  }

  return idprop;
}

/* return a UI local ID prop definition for this prop */
static const IDProperty *rna_idproperty_ui(const PropertyRNA *prop)
{
  IDProperty *idprop = rna_idproperty_ui_container((PropertyRNA *)prop);

  if (idprop) {
    return IDP_GetPropertyTypeFromGroup(idprop, ((IDProperty *)prop)->name, IDP_GROUP);
  }

  return NULL;
}

/* return or create a UI local ID prop definition for this prop */
static IDProperty *rna_idproperty_ui_ensure(PointerRNA *ptr, PropertyRNA *prop, bool create)
{
  IDProperty *idprop = rna_idproperty_ui_container(prop);
  IDPropertyTemplate dummy = {0};

  if (idprop == NULL && create) {
    IDProperty *props = RNA_struct_idprops(ptr, false);

    /* Sanity check: props is the actual container of this property. */
    if (props != NULL && BLI_findindex(&props->data.group, prop) >= 0) {
      idprop = IDP_New(IDP_GROUP, &dummy, RNA_IDP_UI);

      if (!IDP_AddToGroup(props, idprop)) {
        IDP_FreePropertyContent(idprop);
        return NULL;
      }
    }
  }

  if (idprop) {
    const char *name = ((IDProperty *)prop)->name;
    IDProperty *rv = IDP_GetPropertyTypeFromGroup(idprop, name, IDP_GROUP);

    if (rv == NULL && create) {
      rv = IDP_New(IDP_GROUP, &dummy, name);

      if (!IDP_AddToGroup(idprop, rv)) {
        IDP_FreePropertyContent(rv);
        return NULL;
      }
    }

    return rv;
  }

  return NULL;
}

static bool rna_idproperty_ui_set_default(PointerRNA *ptr,
                                          PropertyRNA *prop,
                                          const char type,
                                          IDPropertyTemplate *value)
{
  BLI_assert(ELEM(type, IDP_INT, IDP_DOUBLE));

  if (prop->magic == RNA_MAGIC) {
    return false;
  }

  /* attempt to get the local ID values */
  IDProperty *idp_ui = rna_idproperty_ui_ensure(ptr, prop, value != NULL);

  if (idp_ui == NULL) {
    return (value == NULL);
  }

  IDProperty *item = IDP_GetPropertyTypeFromGroup(idp_ui, "default", type);

  if (value == NULL) {
    if (item != NULL) {
      IDP_RemoveFromGroup(idp_ui, item);
    }
  }
  else {
    if (item != NULL) {
      switch (type) {
        case IDP_INT:
          IDP_Int(item) = value->i;
          break;
        case IDP_DOUBLE:
          IDP_Double(item) = value->d;
          break;
        default:
          BLI_assert(false);
          return false;
      }
    }
    else {
      item = IDP_New(type, value, "default");

      if (!IDP_AddToGroup(idp_ui, item)) {
        IDP_FreePropertyContent(item);
        return false;
      }
    }
  }

  return true;
}

IDProperty **RNA_struct_idprops_p(PointerRNA *ptr)
>>>>>>> c202d386
{
  StructRNA *type = ptr->type;
  if (type == NULL) {
    return NULL;
  }
  if (type->idproperties == NULL) {
    return NULL;
  }

  return type->idproperties(ptr);
}

IDProperty *RNA_struct_idprops(PointerRNA *ptr, bool create)
{
  IDProperty **property_ptr = RNA_struct_idprops_p(ptr);
  if (property_ptr == NULL) {
    return NULL;
  }

  if (create && *property_ptr == NULL) {
    IDPropertyTemplate val = {0};
    *property_ptr = IDP_New(IDP_GROUP, &val, __func__);
  }

  return *property_ptr;
}

bool RNA_struct_idprops_check(StructRNA *srna)
{
  return (srna && srna->idproperties);
}

IDProperty *rna_idproperty_find(PointerRNA *ptr, const char *name)
{
  IDProperty *group = RNA_struct_idprops(ptr, 0);

  if (group) {
    if (group->type == IDP_GROUP) {
      return IDP_GetPropertyFromGroup(group, name);
    }
    /* Not sure why that happens sometimes, with nested properties... */
    /* Seems to be actually array prop, name is usually "0"... To be sorted out later. */
#if 0
      printf(
          "Got unexpected IDProp container when trying to retrieve %s: %d\n", name, group->type);
#endif
  }

  return NULL;
}

static void rna_idproperty_free(PointerRNA *ptr, const char *name)
{
  IDProperty *group = RNA_struct_idprops(ptr, 0);

  if (group) {
    IDProperty *idprop = IDP_GetPropertyFromGroup(group, name);
    if (idprop) {
      IDP_FreeFromGroup(group, idprop);
    }
  }
}

static int rna_ensure_property_array_length(PointerRNA *ptr, PropertyRNA *prop)
{
  if (prop->magic == RNA_MAGIC) {
    int arraylen[RNA_MAX_ARRAY_DIMENSION];
    return (prop->getlength && ptr->data) ? prop->getlength(ptr, arraylen) : prop->totarraylength;
  }
  IDProperty *idprop = (IDProperty *)prop;

  if (idprop->type == IDP_ARRAY) {
    return idprop->len;
  }
  return 0;
}

static bool rna_ensure_property_array_check(PropertyRNA *prop)
{
  if (prop->magic == RNA_MAGIC) {
    return (prop->getlength || prop->totarraylength);
  }
  IDProperty *idprop = (IDProperty *)prop;

  return (idprop->type == IDP_ARRAY);
}

static void rna_ensure_property_multi_array_length(PointerRNA *ptr,
                                                   PropertyRNA *prop,
                                                   int length[])
{
  if (prop->magic == RNA_MAGIC) {
    if (prop->getlength) {
      prop->getlength(ptr, length);
    }
    else {
      memcpy(length, prop->arraylength, prop->arraydimension * sizeof(int));
    }
  }
  else {
    IDProperty *idprop = (IDProperty *)prop;

    if (idprop->type == IDP_ARRAY) {
      length[0] = idprop->len;
    }
    else {
      length[0] = 0;
    }
  }
}

static bool rna_idproperty_verify_valid(PointerRNA *ptr, PropertyRNA *prop, IDProperty *idprop)
{
  /* this verifies if the idproperty actually matches the property
   * description and otherwise removes it. this is to ensure that
   * rna property access is type safe, e.g. if you defined the rna
   * to have a certain array length you can count on that staying so */

  switch (idprop->type) {
    case IDP_IDPARRAY:
      if (prop->type != PROP_COLLECTION) {
        return false;
      }
      break;
    case IDP_ARRAY:
      if (rna_ensure_property_array_length(ptr, prop) != idprop->len) {
        return false;
      }

      if (idprop->subtype == IDP_FLOAT && prop->type != PROP_FLOAT) {
        return false;
      }
      if (idprop->subtype == IDP_INT && !ELEM(prop->type, PROP_BOOLEAN, PROP_INT, PROP_ENUM)) {
        return false;
      }

      break;
    case IDP_INT:
      if (!ELEM(prop->type, PROP_BOOLEAN, PROP_INT, PROP_ENUM)) {
        return false;
      }
      break;
    case IDP_FLOAT:
    case IDP_DOUBLE:
      if (prop->type != PROP_FLOAT) {
        return false;
      }
      break;
    case IDP_STRING:
      if (prop->type != PROP_STRING) {
        return false;
      }
      break;
    case IDP_GROUP:
    case IDP_ID:
      if (prop->type != PROP_POINTER) {
        return false;
      }
      break;
    default:
      return false;
  }

  return true;
}

static PropertyRNA *typemap[IDP_NUMTYPES] = {
    (PropertyRNA *)&rna_PropertyGroupItem_string,
    (PropertyRNA *)&rna_PropertyGroupItem_int,
    (PropertyRNA *)&rna_PropertyGroupItem_float,
    NULL,
    NULL,
    NULL,
    (PropertyRNA *)&rna_PropertyGroupItem_group,
    (PropertyRNA *)&rna_PropertyGroupItem_id,
    (PropertyRNA *)&rna_PropertyGroupItem_double,
    (PropertyRNA *)&rna_PropertyGroupItem_idp_array,
};

static PropertyRNA *arraytypemap[IDP_NUMTYPES] = {
    NULL,
    (PropertyRNA *)&rna_PropertyGroupItem_int_array,
    (PropertyRNA *)&rna_PropertyGroupItem_float_array,
    NULL,
    NULL,
    NULL,
    (PropertyRNA *)&rna_PropertyGroupItem_collection,
    NULL,
    (PropertyRNA *)&rna_PropertyGroupItem_double_array,
};

/* This function initializes a PropertyRNAOrID with all required info, from a given PropertyRNA
 * and PointerRNA data. It deals properly with the three cases (static RNA, runtime RNA, and
 * IDProperty).
 * WARNING: given `ptr` PointerRNA is assumed to be a valid data one here, calling code is
 * responsible to ensure that.
 */
void rna_property_rna_or_id_get(PropertyRNA *prop,
                                PointerRNA *ptr,
                                PropertyRNAOrID *r_prop_rna_or_id)
{
  /* This is quite a hack, but avoids some complexity in the API. we
   * pass IDProperty structs as PropertyRNA pointers to the outside.
   * We store some bytes in PropertyRNA structs that allows us to
   * distinguish it from IDProperty structs. If it is an ID property,
   * we look up an IDP PropertyRNA based on the type, and set the data
   * pointer to the IDProperty. */
  memset(r_prop_rna_or_id, 0, sizeof(*r_prop_rna_or_id));

  r_prop_rna_or_id->ptr = *ptr;
  r_prop_rna_or_id->rawprop = prop;

  if (prop->magic == RNA_MAGIC) {
    r_prop_rna_or_id->rnaprop = prop;
    r_prop_rna_or_id->identifier = prop->identifier;

    r_prop_rna_or_id->is_array = prop->getlength || prop->totarraylength;
    if (r_prop_rna_or_id->is_array) {
      int arraylen[RNA_MAX_ARRAY_DIMENSION];
      r_prop_rna_or_id->array_len = (prop->getlength && ptr->data) ?
                                        (uint)prop->getlength(ptr, arraylen) :
                                        prop->totarraylength;
    }

    if (prop->flag & PROP_IDPROPERTY) {
      IDProperty *idprop = rna_idproperty_find(ptr, prop->identifier);

      if (idprop != NULL && !rna_idproperty_verify_valid(ptr, prop, idprop)) {
        IDProperty *group = RNA_struct_idprops(ptr, 0);

        IDP_FreeFromGroup(group, idprop);
        idprop = NULL;
      }

      r_prop_rna_or_id->idprop = idprop;
      r_prop_rna_or_id->is_set = idprop != NULL && (idprop->flag & IDP_FLAG_GHOST) == 0;
    }
    else {
      /* Full static RNA properties are always set. */
      r_prop_rna_or_id->is_set = true;
    }
  }
  else {
    IDProperty *idprop = (IDProperty *)prop;
    /* Given prop may come from the custom properties of another data, ensure we get the one from
     * given data ptr. */
    IDProperty *idprop_evaluated = rna_idproperty_find(ptr, idprop->name);
    if (idprop_evaluated != NULL && idprop->type != idprop_evaluated->type) {
      idprop_evaluated = NULL;
    }

    r_prop_rna_or_id->idprop = idprop_evaluated;
    r_prop_rna_or_id->is_idprop = true;
    /* Full IDProperties are always set, if it exists. */
    r_prop_rna_or_id->is_set = (idprop_evaluated != NULL);

    r_prop_rna_or_id->identifier = idprop->name;
    if (idprop->type == IDP_ARRAY) {
      r_prop_rna_or_id->rnaprop = arraytypemap[(int)(idprop->subtype)];
      r_prop_rna_or_id->is_array = true;
      r_prop_rna_or_id->array_len = idprop_evaluated != NULL ? (uint)idprop_evaluated->len : 0;
    }
    else {
      r_prop_rna_or_id->rnaprop = typemap[(int)(idprop->type)];
    }
  }
}

/* This function only returns an IDProperty,
 * or NULL (in case IDProp could not be found, or prop is a real RNA property). */
IDProperty *rna_idproperty_check(PropertyRNA **prop, PointerRNA *ptr)
{
  PropertyRNAOrID prop_rna_or_id;

  rna_property_rna_or_id_get(*prop, ptr, &prop_rna_or_id);

  *prop = prop_rna_or_id.rnaprop;
  return prop_rna_or_id.idprop;
}

/* This function always return the valid, real data pointer, be it a regular RNA property one,
 * or an IDProperty one. */
PropertyRNA *rna_ensure_property_realdata(PropertyRNA **prop, PointerRNA *ptr)
{
  PropertyRNAOrID prop_rna_or_id;

  rna_property_rna_or_id_get(*prop, ptr, &prop_rna_or_id);

  *prop = prop_rna_or_id.rnaprop;
  return (prop_rna_or_id.is_idprop || prop_rna_or_id.idprop != NULL) ?
             (PropertyRNA *)prop_rna_or_id.idprop :
             prop_rna_or_id.rnaprop;
}

PropertyRNA *rna_ensure_property(PropertyRNA *prop)
{
  /* the quick version if we don't need the idproperty */

  if (prop->magic == RNA_MAGIC) {
    return prop;
  }

  {
    IDProperty *idprop = (IDProperty *)prop;

    if (idprop->type == IDP_ARRAY) {
      return arraytypemap[(int)(idprop->subtype)];
    }
    return typemap[(int)(idprop->type)];
  }
}

static const char *rna_ensure_property_identifier(const PropertyRNA *prop)
{
  if (prop->magic == RNA_MAGIC) {
    return prop->identifier;
  }
  return ((const IDProperty *)prop)->name;
}

static const char *rna_ensure_property_description(const PropertyRNA *prop)
{
  if (prop->magic == RNA_MAGIC) {
    return prop->description;
  }

  const IDProperty *idprop = (const IDProperty *)prop;
  if (idprop->ui_data) {
    const IDPropertyUIData *ui_data = idprop->ui_data;
    return ui_data->description;
  }

  return "";
}

static const char *rna_ensure_property_name(const PropertyRNA *prop)
{
  const char *name;

  if (prop->magic == RNA_MAGIC) {
    name = prop->name;
  }
  else {
    name = ((const IDProperty *)prop)->name;
  }

  return name;
}

/* Structs */

StructRNA *RNA_struct_find(const char *identifier)
{
  return BLI_ghash_lookup(BLENDER_RNA.structs_map, identifier);
}

const char *RNA_struct_identifier(const StructRNA *type)
{
  return type->identifier;
}

const char *RNA_struct_ui_name(const StructRNA *type)
{
  return CTX_IFACE_(type->translation_context, type->name);
}

const char *RNA_struct_ui_name_raw(const StructRNA *type)
{
  return type->name;
}

int RNA_struct_ui_icon(const StructRNA *type)
{
  if (type) {
    return type->icon;
  }
  return ICON_DOT;
}

const char *RNA_struct_ui_description(const StructRNA *type)
{
  return TIP_(type->description);
}

const char *RNA_struct_ui_description_raw(const StructRNA *type)
{
  return type->description;
}

const char *RNA_struct_translation_context(const StructRNA *type)
{
  return type->translation_context;
}

PropertyRNA *RNA_struct_name_property(const StructRNA *type)
{
  return type->nameproperty;
}

const EnumPropertyItem *RNA_struct_property_tag_defines(const StructRNA *type)
{
  return type->prop_tag_defines;
}

PropertyRNA *RNA_struct_iterator_property(StructRNA *type)
{
  return type->iteratorproperty;
}

StructRNA *RNA_struct_base(StructRNA *type)
{
  return type->base;
}

/**
 * Use to find the subtype directly below a base-type.
 *
 * So if type were `RNA_SpotLIght`, `RNA_struct_base_of(type, &RNA_ID)` would return `&RNA_Light`.
 */
const StructRNA *RNA_struct_base_child_of(const StructRNA *type, const StructRNA *parent_type)
{
  while (type) {
    if (type->base == parent_type) {
      return type;
    }
    type = type->base;
  }
  return NULL;
}

bool RNA_struct_is_ID(const StructRNA *type)
{
  return (type->flag & STRUCT_ID) != 0;
}

bool RNA_struct_undo_check(const StructRNA *type)
{
  return (type->flag & STRUCT_UNDO) != 0;
}

bool RNA_struct_idprops_register_check(const StructRNA *type)
{
  return (type->flag & STRUCT_NO_IDPROPERTIES) == 0;
}

bool RNA_struct_idprops_datablock_allowed(const StructRNA *type)
{
  return (type->flag & (STRUCT_NO_DATABLOCK_IDPROPERTIES | STRUCT_NO_IDPROPERTIES)) == 0;
}

/**
 * Whether given type implies datablock usage by IDProperties.
 * This is used to prevent classes allowed to have IDProperties,
 * but not datablock ones, to indirectly use some
 * (e.g. by assigning an IDP_GROUP containing some IDP_ID pointers...).
 */
bool RNA_struct_idprops_contains_datablock(const StructRNA *type)
{
  return (type->flag & (STRUCT_CONTAINS_DATABLOCK_IDPROPERTIES | STRUCT_ID)) != 0;
}

/* remove an id-property */
bool RNA_struct_idprops_unset(PointerRNA *ptr, const char *identifier)
{
  IDProperty *group = RNA_struct_idprops(ptr, 0);

  if (group) {
    IDProperty *idp = IDP_GetPropertyFromGroup(group, identifier);
    if (idp) {
      IDP_FreeFromGroup(group, idp);

      return true;
    }
  }
  return false;
}

bool RNA_struct_is_a(const StructRNA *type, const StructRNA *srna)
{
  const StructRNA *base;

  if (srna == &RNA_AnyType) {
    return true;
  }

  if (!type) {
    return false;
  }

  /* ptr->type is always maximally refined */
  for (base = type; base; base = base->base) {
    if (base == srna) {
      return true;
    }
  }

  return false;
}

PropertyRNA *RNA_struct_find_property(PointerRNA *ptr, const char *identifier)
{
  if (identifier[0] == '[' && identifier[1] == '"') { /* "  (dummy comment to avoid confusing some
                                                       * function lists in text editors) */
    /* id prop lookup, not so common */
    PropertyRNA *r_prop = NULL;
    PointerRNA r_ptr; /* only support single level props */
    if (RNA_path_resolve_property(ptr, identifier, &r_ptr, &r_prop) && (r_ptr.type == ptr->type) &&
        (r_ptr.data == ptr->data)) {
      return r_prop;
    }
  }
  else {
    /* most common case */
    PropertyRNA *iterprop = RNA_struct_iterator_property(ptr->type);
    PointerRNA propptr;

    if (RNA_property_collection_lookup_string(ptr, iterprop, identifier, &propptr)) {
      return propptr.data;
    }
  }

  return NULL;
}

/* Find the property which uses the given nested struct */
static PropertyRNA *RNA_struct_find_nested(PointerRNA *ptr, StructRNA *srna)
{
  PropertyRNA *prop = NULL;

  RNA_STRUCT_BEGIN (ptr, iprop) {
    /* This assumes that there can only be one user of this nested struct */
    if (RNA_property_pointer_type(ptr, iprop) == srna) {
      prop = iprop;
      break;
    }
  }
  RNA_PROP_END;

  return prop;
}

bool RNA_struct_contains_property(PointerRNA *ptr, PropertyRNA *prop_test)
{
  /* NOTE: prop_test could be freed memory, only use for comparison. */

  /* validate the RNA is ok */
  PropertyRNA *iterprop;
  bool found = false;

  iterprop = RNA_struct_iterator_property(ptr->type);

  RNA_PROP_BEGIN (ptr, itemptr, iterprop) {
    /* PropertyRNA *prop = itemptr.data; */
    if (prop_test == (PropertyRNA *)itemptr.data) {
      found = true;
      break;
    }
  }
  RNA_PROP_END;

  return found;
}

unsigned int RNA_struct_count_properties(StructRNA *srna)
{
  PointerRNA struct_ptr;
  unsigned int counter = 0;

  RNA_pointer_create(NULL, srna, NULL, &struct_ptr);

  RNA_STRUCT_BEGIN (&struct_ptr, prop) {
    counter++;
    UNUSED_VARS(prop);
  }
  RNA_STRUCT_END;

  return counter;
}

/* Low level direct access to type->properties,
 * note this ignores parent classes so should be used with care. */
const struct ListBase *RNA_struct_type_properties(StructRNA *srna)
{
  return &srna->cont.properties;
}

PropertyRNA *RNA_struct_type_find_property(StructRNA *srna, const char *identifier)
{
  return BLI_findstring_ptr(&srna->cont.properties, identifier, offsetof(PropertyRNA, identifier));
}

FunctionRNA *RNA_struct_find_function(StructRNA *srna, const char *identifier)
{
#if 1
  FunctionRNA *func;
  StructRNA *type;
  for (type = srna; type; type = type->base) {
    func = (FunctionRNA *)BLI_findstring_ptr(
        &type->functions, identifier, offsetof(FunctionRNA, identifier));
    if (func) {
      return func;
    }
  }
  return NULL;

  /* functional but slow */
#else
  PointerRNA tptr;
  PropertyRNA *iterprop;
  FunctionRNA *func;

  RNA_pointer_create(NULL, &RNA_Struct, srna, &tptr);
  iterprop = RNA_struct_find_property(&tptr, "functions");

  func = NULL;

  RNA_PROP_BEGIN (&tptr, funcptr, iterprop) {
    if (STREQ(identifier, RNA_function_identifier(funcptr.data))) {
      func = funcptr.data;
      break;
    }
  }
  RNA_PROP_END;

  return func;
#endif
}

const ListBase *RNA_struct_type_functions(StructRNA *srna)
{
  return &srna->functions;
}

StructRegisterFunc RNA_struct_register(StructRNA *type)
{
  return type->reg;
}

StructUnregisterFunc RNA_struct_unregister(StructRNA *type)
{
  do {
    if (type->unreg) {
      return type->unreg;
    }
  } while ((type = type->base));

  return NULL;
}

void **RNA_struct_instance(PointerRNA *ptr)
{
  StructRNA *type = ptr->type;

  do {
    if (type->instance) {
      return type->instance(ptr);
    }
  } while ((type = type->base));

  return NULL;
}

void *RNA_struct_py_type_get(StructRNA *srna)
{
  return srna->py_type;
}

void RNA_struct_py_type_set(StructRNA *srna, void *py_type)
{
  srna->py_type = py_type;
}

void *RNA_struct_blender_type_get(StructRNA *srna)
{
  return srna->blender_type;
}

void RNA_struct_blender_type_set(StructRNA *srna, void *blender_type)
{
  srna->blender_type = blender_type;
}

char *RNA_struct_name_get_alloc(PointerRNA *ptr, char *fixedbuf, int fixedlen, int *r_len)
{
  PropertyRNA *nameprop;

  if (ptr->data && (nameprop = RNA_struct_name_property(ptr->type))) {
    return RNA_property_string_get_alloc(ptr, nameprop, fixedbuf, fixedlen, r_len);
  }

  return NULL;
}

/**
 * Use when registering structs with the #STRUCT_PUBLIC_NAMESPACE flag.
 */
bool RNA_struct_available_or_report(ReportList *reports, const char *identifier)
{
  const StructRNA *srna_exists = RNA_struct_find(identifier);
  if (UNLIKELY(srna_exists != NULL)) {
    /* Use comprehensive string construction since this is such a rare occurrence
     * and information here may cut down time troubleshooting. */
    DynStr *dynstr = BLI_dynstr_new();
    BLI_dynstr_appendf(dynstr, "Type identifier '%s' is already in use: '", identifier);
    BLI_dynstr_append(dynstr, srna_exists->identifier);
    int i = 0;
    if (srna_exists->base) {
      for (const StructRNA *base = srna_exists->base; base; base = base->base) {
        BLI_dynstr_append(dynstr, "(");
        BLI_dynstr_append(dynstr, base->identifier);
        i += 1;
      }
      while (i--) {
        BLI_dynstr_append(dynstr, ")");
      }
    }
    BLI_dynstr_append(dynstr, "'.");
    char *result = BLI_dynstr_get_cstring(dynstr);
    BLI_dynstr_free(dynstr);
    BKE_report(reports, RPT_ERROR, result);
    MEM_freeN(result);
    return false;
  }
  return true;
}

bool RNA_struct_bl_idname_ok_or_report(ReportList *reports,
                                       const char *identifier,
                                       const char *sep)
{
  const int len_sep = strlen(sep);
  const int len_id = strlen(identifier);
  const char *p = strstr(identifier, sep);
  /* TODO: make error, for now warning until add-ons update. */
#if 1
  const int report_level = RPT_WARNING;
  const bool failure = true;
#else
  const int report_level = RPT_ERROR;
  const bool failure = false;
#endif
  if (p == NULL || p == identifier || p + len_sep >= identifier + len_id) {
    BKE_reportf(reports,
                report_level,
                "'%s' does not contain '%s' with prefix and suffix",
                identifier,
                sep);
    return failure;
  }

  const char *c, *start, *end, *last;
  start = identifier;
  end = p;
  last = end - 1;
  for (c = start; c != end; c++) {
    if (((*c >= 'A' && *c <= 'Z') || ((c != start) && (*c >= '0' && *c <= '9')) ||
         ((c != start) && (c != last) && (*c == '_'))) == 0) {
      BKE_reportf(
          reports, report_level, "'%s' doesn't have upper case alpha-numeric prefix", identifier);
      return failure;
    }
  }

  start = p + len_sep;
  end = identifier + len_id;
  last = end - 1;
  for (c = start; c != end; c++) {
    if (((*c >= 'A' && *c <= 'Z') || (*c >= 'a' && *c <= 'z') || (*c >= '0' && *c <= '9') ||
         ((c != start) && (c != last) && (*c == '_'))) == 0) {
      BKE_reportf(reports, report_level, "'%s' doesn't have an alpha-numeric suffix", identifier);
      return failure;
    }
  }
  return true;
}

/* Property Information */

const char *RNA_property_identifier(const PropertyRNA *prop)
{
  return rna_ensure_property_identifier(prop);
}

const char *RNA_property_description(PropertyRNA *prop)
{
  return TIP_(rna_ensure_property_description(prop));
}

PropertyType RNA_property_type(PropertyRNA *prop)
{
  return rna_ensure_property(prop)->type;
}

PropertySubType RNA_property_subtype(PropertyRNA *prop)
{
  PropertyRNA *rna_prop = rna_ensure_property(prop);

  /* For custom properties, find and parse the 'subtype' metadata field. */
  if (prop->magic != RNA_MAGIC) {
    IDProperty *idprop = (IDProperty *)prop;

    if (idprop->ui_data) {
      IDPropertyUIData *ui_data = idprop->ui_data;
      return (PropertySubType)ui_data->rna_subtype;
    }
  }

  return rna_prop->subtype;
}

PropertyUnit RNA_property_unit(PropertyRNA *prop)
{
  return RNA_SUBTYPE_UNIT(RNA_property_subtype(prop));
}

PropertyScaleType RNA_property_ui_scale(PropertyRNA *prop)
{
  PropertyRNA *rna_prop = rna_ensure_property(prop);

  switch (rna_prop->type) {
    case PROP_INT: {
      IntPropertyRNA *iprop = (IntPropertyRNA *)rna_prop;
      return iprop->ui_scale_type;
    }
    case PROP_FLOAT: {
      FloatPropertyRNA *fprop = (FloatPropertyRNA *)rna_prop;
      return fprop->ui_scale_type;
    }
    default:
      return PROP_SCALE_LINEAR;
  }
}

int RNA_property_flag(PropertyRNA *prop)
{
  return rna_ensure_property(prop)->flag;
}

/**
 * Get the tags set for \a prop as int bitfield.
 * \note Doesn't perform any validity check on the set bits. #RNA_def_property_tags does this
 *       in debug builds (to avoid performance issues in non-debug builds), which should be
 *       the only way to set tags. Hence, at this point we assume the tag bitfield to be valid.
 */
int RNA_property_tags(PropertyRNA *prop)
{
  return rna_ensure_property(prop)->tags;
}

bool RNA_property_builtin(PropertyRNA *prop)
{
  return (rna_ensure_property(prop)->flag_internal & PROP_INTERN_BUILTIN) != 0;
}

void *RNA_property_py_data_get(PropertyRNA *prop)
{
  return prop->py_data;
}

int RNA_property_array_length(PointerRNA *ptr, PropertyRNA *prop)
{
  return rna_ensure_property_array_length(ptr, prop);
}

bool RNA_property_array_check(PropertyRNA *prop)
{
  return rna_ensure_property_array_check(prop);
}

/* used by BPY to make an array from the python object */
int RNA_property_array_dimension(PointerRNA *ptr, PropertyRNA *prop, int length[])
{
  PropertyRNA *rprop = rna_ensure_property(prop);

  if (length) {
    rna_ensure_property_multi_array_length(ptr, prop, length);
  }

  return rprop->arraydimension;
}

/* Return the size of Nth dimension. */
int RNA_property_multi_array_length(PointerRNA *ptr, PropertyRNA *prop, int dim)
{
  int len[RNA_MAX_ARRAY_DIMENSION];

  rna_ensure_property_multi_array_length(ptr, prop, len);

  return len[dim];
}

char RNA_property_array_item_char(PropertyRNA *prop, int index)
{
  const char *vectoritem = "XYZW";
  const char *quatitem = "WXYZ";
  const char *coloritem = "RGBA";
  PropertySubType subtype = RNA_property_subtype(prop);

  BLI_assert(index >= 0);

  /* get string to use for array index */
  if ((index < 4) && ELEM(subtype, PROP_QUATERNION, PROP_AXISANGLE)) {
    return quatitem[index];
  }
  if ((index < 4) && ELEM(subtype,
                          PROP_TRANSLATION,
                          PROP_DIRECTION,
                          PROP_XYZ,
                          PROP_XYZ_LENGTH,
                          PROP_EULER,
                          PROP_VELOCITY,
                          PROP_ACCELERATION,
                          PROP_COORDS)) {
    return vectoritem[index];
  }
  if ((index < 4) && ELEM(subtype, PROP_COLOR, PROP_COLOR_GAMMA)) {
    return coloritem[index];
  }

  return '\0';
}

int RNA_property_array_item_index(PropertyRNA *prop, char name)
{
  /* Don't use custom property subtypes in RNA path lookup. */
  PropertySubType subtype = rna_ensure_property(prop)->subtype;

  /* get index based on string name/alias */
  /* maybe a function to find char index in string would be better than all the switches */
  if (ELEM(subtype, PROP_QUATERNION, PROP_AXISANGLE)) {
    switch (name) {
      case 'w':
        return 0;
      case 'x':
        return 1;
      case 'y':
        return 2;
      case 'z':
        return 3;
    }
  }
  else if (ELEM(subtype,
                PROP_TRANSLATION,
                PROP_DIRECTION,
                PROP_XYZ,
                PROP_XYZ_LENGTH,
                PROP_EULER,
                PROP_VELOCITY,
                PROP_ACCELERATION)) {
    switch (name) {
      case 'x':
        return 0;
      case 'y':
        return 1;
      case 'z':
        return 2;
      case 'w':
        return 3;
    }
  }
  else if (ELEM(subtype, PROP_COLOR, PROP_COLOR_GAMMA)) {
    switch (name) {
      case 'r':
        return 0;
      case 'g':
        return 1;
      case 'b':
        return 2;
      case 'a':
        return 3;
    }
  }

  return -1;
}

void RNA_property_int_range(PointerRNA *ptr, PropertyRNA *prop, int *hardmin, int *hardmax)
{
  IntPropertyRNA *iprop = (IntPropertyRNA *)rna_ensure_property(prop);
  int softmin, softmax;

  if (prop->magic != RNA_MAGIC) {
    const IDProperty *idprop = (IDProperty *)prop;
    if (idprop->ui_data) {
      IDPropertyUIDataInt *ui_data = (IDPropertyUIDataInt *)idprop->ui_data;
      *hardmin = ui_data->min;
      *hardmax = ui_data->max;
    }
    else {
      *hardmin = INT_MIN;
      *hardmax = INT_MAX;
    }
    return;
  }

  if (iprop->range) {
    *hardmin = INT_MIN;
    *hardmax = INT_MAX;

    iprop->range(ptr, hardmin, hardmax, &softmin, &softmax);
  }
  else if (iprop->range_ex) {
    *hardmin = INT_MIN;
    *hardmax = INT_MAX;

    iprop->range_ex(ptr, prop, hardmin, hardmax, &softmin, &softmax);
  }
  else {
    *hardmin = iprop->hardmin;
    *hardmax = iprop->hardmax;
  }
}

void RNA_property_int_ui_range(
    PointerRNA *ptr, PropertyRNA *prop, int *softmin, int *softmax, int *step)
{
  IntPropertyRNA *iprop = (IntPropertyRNA *)rna_ensure_property(prop);
  int hardmin, hardmax;

  if (prop->magic != RNA_MAGIC) {
    const IDProperty *idprop = (IDProperty *)prop;
    if (idprop->ui_data) {
      IDPropertyUIDataInt *ui_data_int = (IDPropertyUIDataInt *)idprop->ui_data;
      *softmin = ui_data_int->soft_min;
      *softmax = ui_data_int->soft_max;
      *step = ui_data_int->step;
    }
    else {
      *softmin = INT_MIN;
      *softmax = INT_MAX;
      *step = 1;
    }
    return;
  }

  *softmin = iprop->softmin;
  *softmax = iprop->softmax;

  if (iprop->range) {
    hardmin = INT_MIN;
    hardmax = INT_MAX;

    iprop->range(ptr, &hardmin, &hardmax, softmin, softmax);

    *softmin = max_ii(*softmin, hardmin);
    *softmax = min_ii(*softmax, hardmax);
  }
  else if (iprop->range_ex) {
    hardmin = INT_MIN;
    hardmax = INT_MAX;

    iprop->range_ex(ptr, prop, &hardmin, &hardmax, softmin, softmax);

    *softmin = max_ii(*softmin, hardmin);
    *softmax = min_ii(*softmax, hardmax);
  }

  *step = iprop->step;
}

void RNA_property_float_range(PointerRNA *ptr, PropertyRNA *prop, float *hardmin, float *hardmax)
{
  FloatPropertyRNA *fprop = (FloatPropertyRNA *)rna_ensure_property(prop);
  float softmin, softmax;

  if (prop->magic != RNA_MAGIC) {
    const IDProperty *idprop = (IDProperty *)prop;
    if (idprop->ui_data) {
      IDPropertyUIDataFloat *ui_data = (IDPropertyUIDataFloat *)idprop->ui_data;
      *hardmin = (float)ui_data->min;
      *hardmax = (float)ui_data->max;
    }
    else {
      *hardmin = FLT_MIN;
      *hardmax = FLT_MAX;
    }
    return;
  }

  if (fprop->range) {
    *hardmin = -FLT_MAX;
    *hardmax = FLT_MAX;

    fprop->range(ptr, hardmin, hardmax, &softmin, &softmax);
  }
  else if (fprop->range_ex) {
    *hardmin = -FLT_MAX;
    *hardmax = FLT_MAX;

    fprop->range_ex(ptr, prop, hardmin, hardmax, &softmin, &softmax);
  }
  else {
    *hardmin = fprop->hardmin;
    *hardmax = fprop->hardmax;
  }
}

void RNA_property_float_ui_range(PointerRNA *ptr,
                                 PropertyRNA *prop,
                                 float *softmin,
                                 float *softmax,
                                 float *step,
                                 float *precision)
{
  FloatPropertyRNA *fprop = (FloatPropertyRNA *)rna_ensure_property(prop);
  float hardmin, hardmax;

  if (prop->magic != RNA_MAGIC) {
    const IDProperty *idprop = (IDProperty *)prop;
    if (idprop->ui_data) {
      IDPropertyUIDataFloat *ui_data = (IDPropertyUIDataFloat *)idprop->ui_data;
      *softmin = (float)ui_data->soft_min;
      *softmax = (float)ui_data->soft_max;
      *step = ui_data->step;
      *precision = (float)ui_data->precision;
    }
    else {
      *softmin = FLT_MIN;
      *softmax = FLT_MAX;
      *step = 1.0f;
      *precision = 3.0f;
    }
    return;
  }

  *softmin = fprop->softmin;
  *softmax = fprop->softmax;

  if (fprop->range) {
    hardmin = -FLT_MAX;
    hardmax = FLT_MAX;

    fprop->range(ptr, &hardmin, &hardmax, softmin, softmax);

    *softmin = max_ff(*softmin, hardmin);
    *softmax = min_ff(*softmax, hardmax);
  }
  else if (fprop->range_ex) {
    hardmin = -FLT_MAX;
    hardmax = FLT_MAX;

    fprop->range_ex(ptr, prop, &hardmin, &hardmax, softmin, softmax);

    *softmin = max_ff(*softmin, hardmin);
    *softmax = min_ff(*softmax, hardmax);
  }

  *step = fprop->step;
  *precision = (float)fprop->precision;
}

int RNA_property_float_clamp(PointerRNA *ptr, PropertyRNA *prop, float *value)
{
  float min, max;

  RNA_property_float_range(ptr, prop, &min, &max);

  if (*value < min) {
    *value = min;
    return -1;
  }
  if (*value > max) {
    *value = max;
    return 1;
  }
  return 0;
}

int RNA_property_int_clamp(PointerRNA *ptr, PropertyRNA *prop, int *value)
{
  int min, max;

  RNA_property_int_range(ptr, prop, &min, &max);

  if (*value < min) {
    *value = min;
    return -1;
  }
  if (*value > max) {
    *value = max;
    return 1;
  }
  return 0;
}

/* this is the max length including \0 terminator.
 * '0' used when their is no maximum */
int RNA_property_string_maxlength(PropertyRNA *prop)
{
  StringPropertyRNA *sprop = (StringPropertyRNA *)rna_ensure_property(prop);
  return sprop->maxlength;
}

StructRNA *RNA_property_pointer_type(PointerRNA *ptr, PropertyRNA *prop)
{
  prop = rna_ensure_property(prop);

  if (prop->type == PROP_POINTER) {
    PointerPropertyRNA *pprop = (PointerPropertyRNA *)prop;

    if (pprop->type_fn) {
      return pprop->type_fn(ptr);
    }
    if (pprop->type) {
      return pprop->type;
    }
  }
  else if (prop->type == PROP_COLLECTION) {
    CollectionPropertyRNA *cprop = (CollectionPropertyRNA *)prop;

    if (cprop->item_type) {
      return cprop->item_type;
    }
  }
  /* ignore other types, RNA_struct_find_nested calls with unchecked props */

  return &RNA_UnknownType;
}

bool RNA_property_pointer_poll(PointerRNA *ptr, PropertyRNA *prop, PointerRNA *value)
{
  prop = rna_ensure_property(prop);

  if (prop->type == PROP_POINTER) {
    PointerPropertyRNA *pprop = (PointerPropertyRNA *)prop;

    if (pprop->poll) {
      if (rna_idproperty_check(&prop, ptr)) {
        return ((PropPointerPollFuncPy)pprop->poll)(ptr, *value, prop);
      }
      return pprop->poll(ptr, *value);
    }

    return 1;
  }

  printf("%s: %s is not a pointer property.\n", __func__, prop->identifier);
  return 0;
}

void RNA_property_enum_items_ex(bContext *C,
                                PointerRNA *ptr,
                                PropertyRNA *prop,
                                const bool use_static,
                                const EnumPropertyItem **r_item,
                                int *r_totitem,
                                bool *r_free)
{
  EnumPropertyRNA *eprop = (EnumPropertyRNA *)rna_ensure_property(prop);

  *r_free = false;

  if (!use_static && (eprop->item_fn != NULL)) {
    const bool no_context = (prop->flag & PROP_ENUM_NO_CONTEXT) ||
                            ((ptr->type->flag & STRUCT_NO_CONTEXT_WITHOUT_OWNER_ID) &&
                             (ptr->owner_id == NULL));
    if (C != NULL || no_context) {
      const EnumPropertyItem *item;

      item = eprop->item_fn(no_context ? NULL : C, ptr, prop, r_free);

      /* any callbacks returning NULL should be fixed */
      BLI_assert(item != NULL);

      if (r_totitem) {
        int tot;
        for (tot = 0; item[tot].identifier; tot++) {
          /* pass */
        }
        *r_totitem = tot;
      }

      *r_item = item;
      return;
    }
  }

  *r_item = eprop->item;
  if (r_totitem) {
    *r_totitem = eprop->totitem;
  }
}

void RNA_property_enum_items(bContext *C,
                             PointerRNA *ptr,
                             PropertyRNA *prop,
                             const EnumPropertyItem **r_item,
                             int *r_totitem,
                             bool *r_free)
{
  RNA_property_enum_items_ex(C, ptr, prop, false, r_item, r_totitem, r_free);
}

#ifdef WITH_INTERNATIONAL
static void property_enum_translate(PropertyRNA *prop,
                                    EnumPropertyItem **r_item,
                                    const int *totitem,
                                    bool *r_free)
{
  if (!(prop->flag & PROP_ENUM_NO_TRANSLATE)) {
    int i;

    /* NOTE: Only do those tests once, and then use BLT_pgettext. */
    bool do_iface = BLT_translate_iface();
    bool do_tooltip = BLT_translate_tooltips();
    EnumPropertyItem *nitem;

    if (!(do_iface || do_tooltip)) {
      return;
    }

    if (*r_free) {
      nitem = *r_item;
    }
    else {
      const EnumPropertyItem *item = *r_item;
      int tot;

      if (totitem) {
        tot = *totitem;
      }
      else {
        /* count */
        for (tot = 0; item[tot].identifier; tot++) {
          /* pass */
        }
      }

      nitem = MEM_mallocN(sizeof(EnumPropertyItem) * (tot + 1), "enum_items_gettexted");
      memcpy(nitem, item, sizeof(EnumPropertyItem) * (tot + 1));

      *r_free = true;
    }

    for (i = 0; nitem[i].identifier; i++) {
      if (nitem[i].name && do_iface) {
        nitem[i].name = BLT_pgettext(prop->translation_context, nitem[i].name);
      }
      if (nitem[i].description && do_tooltip) {
        nitem[i].description = BLT_pgettext(NULL, nitem[i].description);
      }
    }

    *r_item = nitem;
  }
}
#endif

void RNA_property_enum_items_gettexted(bContext *C,
                                       PointerRNA *ptr,
                                       PropertyRNA *prop,
                                       const EnumPropertyItem **r_item,
                                       int *r_totitem,
                                       bool *r_free)
{
  RNA_property_enum_items(C, ptr, prop, r_item, r_totitem, r_free);

#ifdef WITH_INTERNATIONAL
  /* Normally dropping 'const' is _not_ ok, in this case it's only modified if we own the memory
   * so allow the exception (callers are creating new arrays in this case). */
  property_enum_translate(prop, (EnumPropertyItem **)r_item, r_totitem, r_free);
#endif
}

void RNA_property_enum_items_gettexted_all(bContext *C,
                                           PointerRNA *ptr,
                                           PropertyRNA *prop,
                                           const EnumPropertyItem **r_item,
                                           int *r_totitem,
                                           bool *r_free)
{
  EnumPropertyRNA *eprop = (EnumPropertyRNA *)rna_ensure_property(prop);
  int mem_size = sizeof(EnumPropertyItem) * (eprop->totitem + 1);
  /* first return all items */
  EnumPropertyItem *item_array = MEM_mallocN(mem_size, "enum_gettext_all");
  *r_free = true;
  memcpy(item_array, eprop->item, mem_size);

  if (r_totitem) {
    *r_totitem = eprop->totitem;
  }

  if (eprop->item_fn != NULL) {
    const bool no_context = (prop->flag & PROP_ENUM_NO_CONTEXT) ||
                            ((ptr->type->flag & STRUCT_NO_CONTEXT_WITHOUT_OWNER_ID) &&
                             (ptr->owner_id == NULL));
    if (C != NULL || no_context) {
      const EnumPropertyItem *item;
      int i;
      bool free = false;

      item = eprop->item_fn(no_context ? NULL : NULL, ptr, prop, &free);

      /* any callbacks returning NULL should be fixed */
      BLI_assert(item != NULL);

      for (i = 0; i < eprop->totitem; i++) {
        bool exists = false;
        int i_fixed;

        /* Items that do not exist on list are returned,
         * but have their names/identifiers NULL'ed out. */
        for (i_fixed = 0; item[i_fixed].identifier; i_fixed++) {
          if (STREQ(item[i_fixed].identifier, item_array[i].identifier)) {
            exists = true;
            break;
          }
        }

        if (!exists) {
          item_array[i].name = NULL;
          item_array[i].identifier = "";
        }
      }

      if (free) {
        MEM_freeN((void *)item);
      }
    }
  }

#ifdef WITH_INTERNATIONAL
  property_enum_translate(prop, &item_array, r_totitem, r_free);
#endif
  *r_item = item_array;
}

bool RNA_property_enum_value(
    bContext *C, PointerRNA *ptr, PropertyRNA *prop, const char *identifier, int *r_value)
{
  const EnumPropertyItem *item;
  bool free;
  bool found;

  RNA_property_enum_items(C, ptr, prop, &item, NULL, &free);

  if (item) {
    const int i = RNA_enum_from_identifier(item, identifier);
    if (i != -1) {
      *r_value = item[i].value;
      found = true;
    }
    else {
      found = false;
    }

    if (free) {
      MEM_freeN((void *)item);
    }
  }
  else {
    found = false;
  }
  return found;
}

bool RNA_enum_identifier(const EnumPropertyItem *item, const int value, const char **r_identifier)
{
  const int i = RNA_enum_from_value(item, value);
  if (i != -1) {
    *r_identifier = item[i].identifier;
    return true;
  }
  return false;
}

int RNA_enum_bitflag_identifiers(const EnumPropertyItem *item,
                                 const int value,
                                 const char **r_identifier)
{
  int index = 0;
  for (; item->identifier; item++) {
    if (item->identifier[0] && item->value & value) {
      r_identifier[index++] = item->identifier;
    }
  }
  r_identifier[index] = NULL;
  return index;
}

bool RNA_enum_name(const EnumPropertyItem *item, const int value, const char **r_name)
{
  const int i = RNA_enum_from_value(item, value);
  if (i != -1) {
    *r_name = item[i].name;
    return true;
  }
  return false;
}

bool RNA_enum_description(const EnumPropertyItem *item,
                          const int value,
                          const char **r_description)
{
  const int i = RNA_enum_from_value(item, value);
  if (i != -1) {
    *r_description = item[i].description;
    return true;
  }
  return false;
}

int RNA_enum_from_identifier(const EnumPropertyItem *item, const char *identifier)
{
  int i = 0;
  for (; item->identifier; item++, i++) {
    if (item->identifier[0] && STREQ(item->identifier, identifier)) {
      return i;
    }
  }
  return -1;
}

/**
 * Take care using this with translated enums,
 * prefer #RNA_enum_from_identifier where possible.
 */
int RNA_enum_from_name(const EnumPropertyItem *item, const char *name)
{
  int i = 0;
  for (; item->identifier; item++, i++) {
    if (item->identifier[0] && STREQ(item->name, name)) {
      return i;
    }
  }
  return -1;
}

int RNA_enum_from_value(const EnumPropertyItem *item, const int value)
{
  int i = 0;
  for (; item->identifier; item++, i++) {
    if (item->identifier[0] && item->value == value) {
      return i;
    }
  }
  return -1;
}

unsigned int RNA_enum_items_count(const EnumPropertyItem *item)
{
  unsigned int i = 0;

  while (item->identifier) {
    item++;
    i++;
  }

  return i;
}

bool RNA_property_enum_identifier(
    bContext *C, PointerRNA *ptr, PropertyRNA *prop, const int value, const char **identifier)
{
  const EnumPropertyItem *item = NULL;
  bool free;

  RNA_property_enum_items(C, ptr, prop, &item, NULL, &free);
  if (item) {
    bool result;
    result = RNA_enum_identifier(item, value, identifier);
    if (free) {
      MEM_freeN((void *)item);
    }
    return result;
  }
  return false;
}

bool RNA_property_enum_name(
    bContext *C, PointerRNA *ptr, PropertyRNA *prop, const int value, const char **name)
{
  const EnumPropertyItem *item = NULL;
  bool free;

  RNA_property_enum_items(C, ptr, prop, &item, NULL, &free);
  if (item) {
    bool result;
    result = RNA_enum_name(item, value, name);
    if (free) {
      MEM_freeN((void *)item);
    }

    return result;
  }
  return false;
}

bool RNA_property_enum_name_gettexted(
    bContext *C, PointerRNA *ptr, PropertyRNA *prop, const int value, const char **name)
{
  bool result;

  result = RNA_property_enum_name(C, ptr, prop, value, name);

  if (result) {
    if (!(prop->flag & PROP_ENUM_NO_TRANSLATE)) {
      if (BLT_translate_iface()) {
        *name = BLT_pgettext(prop->translation_context, *name);
      }
    }
  }

  return result;
}

bool RNA_property_enum_item_from_value(
    bContext *C, PointerRNA *ptr, PropertyRNA *prop, const int value, EnumPropertyItem *r_item)
{
  const EnumPropertyItem *item = NULL;
  bool free;

  RNA_property_enum_items(C, ptr, prop, &item, NULL, &free);
  if (item) {
    const int i = RNA_enum_from_value(item, value);
    bool result;

    if (i != -1) {
      *r_item = item[i];
      result = true;
    }
    else {
      result = false;
    }

    if (free) {
      MEM_freeN((void *)item);
    }

    return result;
  }
  return false;
}

bool RNA_property_enum_item_from_value_gettexted(
    bContext *C, PointerRNA *ptr, PropertyRNA *prop, const int value, EnumPropertyItem *r_item)
{
  const bool result = RNA_property_enum_item_from_value(C, ptr, prop, value, r_item);

  if (result && !(prop->flag & PROP_ENUM_NO_TRANSLATE)) {
    if (BLT_translate_iface()) {
      r_item->name = BLT_pgettext(prop->translation_context, r_item->name);
    }
  }

  return result;
}

int RNA_property_enum_bitflag_identifiers(
    bContext *C, PointerRNA *ptr, PropertyRNA *prop, const int value, const char **identifier)
{
  const EnumPropertyItem *item = NULL;
  bool free;

  RNA_property_enum_items(C, ptr, prop, &item, NULL, &free);
  if (item) {
    int result;
    result = RNA_enum_bitflag_identifiers(item, value, identifier);
    if (free) {
      MEM_freeN((void *)item);
    }

    return result;
  }
  return 0;
}

const char *RNA_property_ui_name(const PropertyRNA *prop)
{
  return CTX_IFACE_(prop->translation_context, rna_ensure_property_name(prop));
}

const char *RNA_property_ui_name_raw(const PropertyRNA *prop)
{
  return rna_ensure_property_name(prop);
}

const char *RNA_property_ui_description(const PropertyRNA *prop)
{
  return TIP_(rna_ensure_property_description(prop));
}

const char *RNA_property_ui_description_raw(const PropertyRNA *prop)
{
  return rna_ensure_property_description(prop);
}

const char *RNA_property_translation_context(const PropertyRNA *prop)
{
  return rna_ensure_property((PropertyRNA *)prop)->translation_context;
}

int RNA_property_ui_icon(const PropertyRNA *prop)
{
  return rna_ensure_property((PropertyRNA *)prop)->icon;
}

bool RNA_property_editable(PointerRNA *ptr, PropertyRNA *prop_orig)
{
  ID *id = ptr->owner_id;
  int flag;
  const char *dummy_info;

  PropertyRNA *prop = rna_ensure_property(prop_orig);
  flag = prop->editable ? prop->editable(ptr, &dummy_info) : prop->flag;

  return (
      (flag & PROP_EDITABLE) && (flag & PROP_REGISTER) == 0 &&
      (!id || ((!ID_IS_LINKED(id) || (prop->flag & PROP_LIB_EXCEPTION)) &&
               (!ID_IS_OVERRIDE_LIBRARY(id) || RNA_property_overridable_get(ptr, prop_orig)))));
}

/**
 * Version of #RNA_property_editable that tries to return additional info in \a r_info
 * that can be exposed in UI.
 */
bool RNA_property_editable_info(PointerRNA *ptr, PropertyRNA *prop, const char **r_info)
{
  ID *id = ptr->owner_id;
  int flag;

  PropertyRNA *prop_type = rna_ensure_property(prop);
  *r_info = "";

  /* get flag */
  if (prop_type->editable) {
    flag = prop_type->editable(ptr, r_info);
  }
  else {
    flag = prop_type->flag;
    if ((flag & PROP_EDITABLE) == 0 || (flag & PROP_REGISTER)) {
      *r_info = N_("This property is for internal use only and can't be edited");
    }
  }

  /* property from linked data-block */
  if (id) {
    if (ID_IS_LINKED(id) && (prop_type->flag & PROP_LIB_EXCEPTION) == 0) {
      if (!(*r_info)[0]) {
        *r_info = N_("Can't edit this property from a linked data-block");
      }
      return false;
    }
    if (ID_IS_OVERRIDE_LIBRARY(id)) {
      if (!RNA_property_overridable_get(ptr, prop)) {
        if (!(*r_info)[0]) {
          *r_info = N_("Can't edit this property from an override data-block");
        }
        return false;
      }
    }
  }

  return ((flag & PROP_EDITABLE) && (flag & PROP_REGISTER) == 0);
}

bool RNA_property_editable_flag(PointerRNA *ptr, PropertyRNA *prop)
{
  int flag;
  const char *dummy_info;

  prop = rna_ensure_property(prop);
  flag = prop->editable ? prop->editable(ptr, &dummy_info) : prop->flag;
  return (flag & PROP_EDITABLE) != 0;
}

/* same as RNA_property_editable(), except this checks individual items in an array */
bool RNA_property_editable_index(PointerRNA *ptr, PropertyRNA *prop, int index)
{
  ID *id;
  int flag;

  BLI_assert(index >= 0);

  prop = rna_ensure_property(prop);

  flag = prop->flag;

  if (prop->editable) {
    const char *dummy_info;
    flag &= prop->editable(ptr, &dummy_info);
  }

  if (prop->itemeditable) {
    flag &= prop->itemeditable(ptr, index);
  }

  id = ptr->owner_id;

  return (flag & PROP_EDITABLE) && (!id || !ID_IS_LINKED(id) || (prop->flag & PROP_LIB_EXCEPTION));
}

bool RNA_property_animateable(PointerRNA *ptr, PropertyRNA *prop)
{
  /* check that base ID-block can support animation data */
  if (!id_can_have_animdata(ptr->owner_id)) {
    return false;
  }

  prop = rna_ensure_property(prop);

  if (!(prop->flag & PROP_ANIMATABLE)) {
    return false;
  }

  return (prop->flag & PROP_EDITABLE) != 0;
}

bool RNA_property_animated(PointerRNA *ptr, PropertyRNA *prop)
{
  int len = 1, index;
  bool driven, special;

  if (!prop) {
    return false;
  }

  if (RNA_property_array_check(prop)) {
    len = RNA_property_array_length(ptr, prop);
  }

  for (index = 0; index < len; index++) {
    if (BKE_fcurve_find_by_rna(ptr, prop, index, NULL, NULL, &driven, &special)) {
      return true;
    }
  }

  return false;
}
/* this function is to check if its possible to create a valid path from the ID
 * its slow so don't call in a loop */
bool RNA_property_path_from_ID_check(PointerRNA *ptr, PropertyRNA *prop)
{
  char *path = RNA_path_from_ID_to_property(ptr, prop);
  bool ret = false;

  if (path) {
    PointerRNA id_ptr;
    PointerRNA r_ptr;
    PropertyRNA *r_prop;

    RNA_id_pointer_create(ptr->owner_id, &id_ptr);
    if (RNA_path_resolve(&id_ptr, path, &r_ptr, &r_prop) == true) {
      ret = (prop == r_prop);
    }
    MEM_freeN(path);
  }

  return ret;
}

static void rna_property_update(
    bContext *C, Main *bmain, Scene *scene, PointerRNA *ptr, PropertyRNA *prop)
{
  const bool is_rna = (prop->magic == RNA_MAGIC);
  prop = rna_ensure_property(prop);

  if (is_rna) {
    if (prop->update) {
      /* ideally no context would be needed for update, but there's some
       * parts of the code that need it still, so we have this exception */
      if (prop->flag & PROP_CONTEXT_UPDATE) {
        if (C) {
          if ((prop->flag & PROP_CONTEXT_PROPERTY_UPDATE) == PROP_CONTEXT_PROPERTY_UPDATE) {
            ((ContextPropUpdateFunc)prop->update)(C, ptr, prop);
          }
          else {
            ((ContextUpdateFunc)prop->update)(C, ptr);
          }
        }
      }
      else {
        prop->update(bmain, scene, ptr);
      }
    }

#if 1
    /* TODO(campbell): Should eventually be replaced entirely by message bus (below)
     * for now keep since COW, bugs are hard to track when we have other missing updates. */
    if (prop->noteflag) {
      WM_main_add_notifier(prop->noteflag, ptr->owner_id);
    }
#endif

    /* if C is NULL, we're updating from animation.
     * avoid slow-down from f-curves by not publishing (for now). */
    if (C != NULL) {
      struct wmMsgBus *mbus = CTX_wm_message_bus(C);
      /* we could add NULL check, for now don't */
      WM_msg_publish_rna(mbus, ptr, prop);
    }
    if (ptr->owner_id != NULL && ((prop->flag & PROP_NO_DEG_UPDATE) == 0)) {
      const short id_type = GS(ptr->owner_id->name);
      if (ID_TYPE_IS_COW(id_type)) {
        DEG_id_tag_update(ptr->owner_id, ID_RECALC_COPY_ON_WRITE);
      }
    }
    /* End message bus. */
  }

  if (!is_rna || (prop->flag & PROP_IDPROPERTY)) {

    /* Disclaimer: this logic is not applied consistently, causing some confusing behavior.
     *
     * - When animated (which skips update functions).
     * - When ID-properties are edited via Python (since RNA properties aren't used in this case).
     *
     * Adding updates will add a lot of overhead in the case of animation.
     * For Python it may cause unexpected slow-downs for developers using ID-properties
     * for data storage. Further, the root ID isn't available with nested data-structures.
     *
     * So editing custom properties only causes updates in the UI,
     * keep this exception because it happens to be useful for driving settings.
     * Python developers on the other hand will need to manually 'update_tag', see: T74000. */
    DEG_id_tag_update(ptr->owner_id,
                      ID_RECALC_TRANSFORM | ID_RECALC_GEOMETRY | ID_RECALC_PARAMETERS);

    /* When updating an ID pointer property, tag depsgraph for update. */
    if (prop->type == PROP_POINTER && RNA_struct_is_ID(RNA_property_pointer_type(ptr, prop))) {
      DEG_relations_tag_update(bmain);
    }

    WM_main_add_notifier(NC_WINDOW, NULL);
    /* Not nice as well, but the only way to make sure material preview
     * is updated with custom nodes.
     */
    if ((prop->flag & PROP_IDPROPERTY) != 0 && (ptr->owner_id != NULL) &&
        (GS(ptr->owner_id->name) == ID_NT)) {
      WM_main_add_notifier(NC_MATERIAL | ND_SHADING, NULL);
    }
  }
}

/* must keep in sync with 'rna_property_update'
 * NOTE: its possible this returns a false positive in the case of #PROP_CONTEXT_UPDATE
 * but this isn't likely to be a performance problem. */
bool RNA_property_update_check(PropertyRNA *prop)
{
  return (prop->magic != RNA_MAGIC || prop->update || prop->noteflag);
}

void RNA_property_update(bContext *C, PointerRNA *ptr, PropertyRNA *prop)
{
  rna_property_update(C, CTX_data_main(C), CTX_data_scene(C), ptr, prop);
}

void RNA_property_update_main(Main *bmain, Scene *scene, PointerRNA *ptr, PropertyRNA *prop)
{
  rna_property_update(NULL, bmain, scene, ptr, prop);
}

/* ---------------------------------------------------------------------- */

/* Property Data */

bool RNA_property_boolean_get(PointerRNA *ptr, PropertyRNA *prop)
{
  BoolPropertyRNA *bprop = (BoolPropertyRNA *)prop;
  IDProperty *idprop;
  bool value;

  BLI_assert(RNA_property_type(prop) == PROP_BOOLEAN);
  BLI_assert(RNA_property_array_check(prop) == false);

  if ((idprop = rna_idproperty_check(&prop, ptr))) {
    value = IDP_Int(idprop) != 0;
  }
  else if (bprop->get) {
    value = bprop->get(ptr);
  }
  else if (bprop->get_ex) {
    value = bprop->get_ex(ptr, prop);
  }
  else {
    value = bprop->defaultvalue;
  }

  BLI_assert(ELEM(value, false, true));

  return value;
}

void RNA_property_boolean_set(PointerRNA *ptr, PropertyRNA *prop, bool value)
{
  BoolPropertyRNA *bprop = (BoolPropertyRNA *)prop;
  IDProperty *idprop;

  BLI_assert(RNA_property_type(prop) == PROP_BOOLEAN);
  BLI_assert(RNA_property_array_check(prop) == false);
  BLI_assert(ELEM(value, false, true));

  /* just in case other values are passed */
  BLI_assert(ELEM(value, true, false));

  if ((idprop = rna_idproperty_check(&prop, ptr))) {
    IDP_Int(idprop) = (int)value;
    rna_idproperty_touch(idprop);
  }
  else if (bprop->set) {
    bprop->set(ptr, value);
  }
  else if (bprop->set_ex) {
    bprop->set_ex(ptr, prop, value);
  }
  else if (prop->flag & PROP_EDITABLE) {
    IDPropertyTemplate val = {0};
    IDProperty *group;

    val.i = value;

    group = RNA_struct_idprops(ptr, 1);
    if (group) {
      IDP_AddToGroup(group, IDP_New(IDP_INT, &val, prop->identifier));
    }
  }
}

static void rna_property_boolean_fill_default_array_values(
    const bool *defarr, int defarr_length, bool defvalue, int out_length, bool *r_values)
{
  if (defarr && defarr_length > 0) {
    defarr_length = MIN2(defarr_length, out_length);
    memcpy(r_values, defarr, sizeof(bool) * defarr_length);
  }
  else {
    defarr_length = 0;
  }

  for (int i = defarr_length; i < out_length; i++) {
    r_values[i] = defvalue;
  }
}

static void rna_property_boolean_get_default_array_values(PointerRNA *ptr,
                                                          BoolPropertyRNA *bprop,
                                                          bool *r_values)
{
  int length = bprop->property.totarraylength;
  int out_length = RNA_property_array_length(ptr, (PropertyRNA *)bprop);

  rna_property_boolean_fill_default_array_values(
      bprop->defaultarray, length, bprop->defaultvalue, out_length, r_values);
}

void RNA_property_boolean_get_array(PointerRNA *ptr, PropertyRNA *prop, bool *values)
{
  BoolPropertyRNA *bprop = (BoolPropertyRNA *)prop;
  IDProperty *idprop;

  BLI_assert(RNA_property_type(prop) == PROP_BOOLEAN);
  BLI_assert(RNA_property_array_check(prop) != false);

  if ((idprop = rna_idproperty_check(&prop, ptr))) {
    if (prop->arraydimension == 0) {
      values[0] = RNA_property_boolean_get(ptr, prop);
    }
    else {
      int *values_src = IDP_Array(idprop);
      for (uint i = 0; i < idprop->len; i++) {
        values[i] = (bool)values_src[i];
      }
    }
  }
  else if (prop->arraydimension == 0) {
    values[0] = RNA_property_boolean_get(ptr, prop);
  }
  else if (bprop->getarray) {
    bprop->getarray(ptr, values);
  }
  else if (bprop->getarray_ex) {
    bprop->getarray_ex(ptr, prop, values);
  }
  else {
    rna_property_boolean_get_default_array_values(ptr, bprop, values);
  }
}

bool RNA_property_boolean_get_index(PointerRNA *ptr, PropertyRNA *prop, int index)
{
  bool tmp[RNA_MAX_ARRAY_LENGTH];
  int len = rna_ensure_property_array_length(ptr, prop);
  bool value;

  BLI_assert(RNA_property_type(prop) == PROP_BOOLEAN);
  BLI_assert(RNA_property_array_check(prop) != false);
  BLI_assert(index >= 0);
  BLI_assert(index < len);

  if (len <= RNA_MAX_ARRAY_LENGTH) {
    RNA_property_boolean_get_array(ptr, prop, tmp);
    value = tmp[index];
  }
  else {
    bool *tmparray;

    tmparray = MEM_mallocN(sizeof(bool) * len, __func__);
    RNA_property_boolean_get_array(ptr, prop, tmparray);
    value = tmparray[index];
    MEM_freeN(tmparray);
  }

  BLI_assert(ELEM(value, false, true));

  return value;
}

void RNA_property_boolean_set_array(PointerRNA *ptr, PropertyRNA *prop, const bool *values)
{
  BoolPropertyRNA *bprop = (BoolPropertyRNA *)prop;
  IDProperty *idprop;

  BLI_assert(RNA_property_type(prop) == PROP_BOOLEAN);
  BLI_assert(RNA_property_array_check(prop) != false);

  if ((idprop = rna_idproperty_check(&prop, ptr))) {
    if (prop->arraydimension == 0) {
      IDP_Int(idprop) = values[0];
    }
    else {
      int *values_dst = IDP_Array(idprop);
      for (uint i = 0; i < idprop->len; i++) {
        values_dst[i] = (int)values[i];
      }
    }
    rna_idproperty_touch(idprop);
  }
  else if (prop->arraydimension == 0) {
    RNA_property_boolean_set(ptr, prop, values[0]);
  }
  else if (bprop->setarray) {
    bprop->setarray(ptr, values);
  }
  else if (bprop->setarray_ex) {
    bprop->setarray_ex(ptr, prop, values);
  }
  else if (prop->flag & PROP_EDITABLE) {
    IDPropertyTemplate val = {0};
    IDProperty *group;

    val.array.len = prop->totarraylength;
    val.array.type = IDP_INT;

    group = RNA_struct_idprops(ptr, 1);
    if (group) {
      idprop = IDP_New(IDP_ARRAY, &val, prop->identifier);
      IDP_AddToGroup(group, idprop);
      int *values_dst = IDP_Array(idprop);
      for (uint i = 0; i < idprop->len; i++) {
        values_dst[i] = (int)values[i];
      }
    }
  }
}

void RNA_property_boolean_set_index(PointerRNA *ptr, PropertyRNA *prop, int index, bool value)
{
  bool tmp[RNA_MAX_ARRAY_LENGTH];
  int len = rna_ensure_property_array_length(ptr, prop);

  BLI_assert(RNA_property_type(prop) == PROP_BOOLEAN);
  BLI_assert(RNA_property_array_check(prop) != false);
  BLI_assert(index >= 0);
  BLI_assert(index < len);
  BLI_assert(ELEM(value, false, true));

  if (len <= RNA_MAX_ARRAY_LENGTH) {
    RNA_property_boolean_get_array(ptr, prop, tmp);
    tmp[index] = value;
    RNA_property_boolean_set_array(ptr, prop, tmp);
  }
  else {
    bool *tmparray;

    tmparray = MEM_mallocN(sizeof(bool) * len, __func__);
    RNA_property_boolean_get_array(ptr, prop, tmparray);
    tmparray[index] = value;
    RNA_property_boolean_set_array(ptr, prop, tmparray);
    MEM_freeN(tmparray);
  }
}

bool RNA_property_boolean_get_default(PointerRNA *UNUSED(ptr), PropertyRNA *prop)
{
  BoolPropertyRNA *bprop = (BoolPropertyRNA *)rna_ensure_property(prop);

  BLI_assert(RNA_property_type(prop) == PROP_BOOLEAN);
  BLI_assert(RNA_property_array_check(prop) == false);
  BLI_assert(ELEM(bprop->defaultvalue, false, true));

  return bprop->defaultvalue;
}

void RNA_property_boolean_get_default_array(PointerRNA *ptr, PropertyRNA *prop, bool *values)
{
  BoolPropertyRNA *bprop = (BoolPropertyRNA *)rna_ensure_property(prop);

  BLI_assert(RNA_property_type(prop) == PROP_BOOLEAN);
  BLI_assert(RNA_property_array_check(prop) != false);

  if (prop->arraydimension == 0) {
    values[0] = bprop->defaultvalue;
  }
  else {
    rna_property_boolean_get_default_array_values(ptr, bprop, values);
  }
}

bool RNA_property_boolean_get_default_index(PointerRNA *ptr, PropertyRNA *prop, int index)
{
  bool tmp[RNA_MAX_ARRAY_LENGTH];
  int len = rna_ensure_property_array_length(ptr, prop);

  BLI_assert(RNA_property_type(prop) == PROP_BOOLEAN);
  BLI_assert(RNA_property_array_check(prop) != false);
  BLI_assert(index >= 0);
  BLI_assert(index < len);

  if (len <= RNA_MAX_ARRAY_LENGTH) {
    RNA_property_boolean_get_default_array(ptr, prop, tmp);
    return tmp[index];
  }
  bool *tmparray, value;

  tmparray = MEM_mallocN(sizeof(bool) * len, __func__);
  RNA_property_boolean_get_default_array(ptr, prop, tmparray);
  value = tmparray[index];
  MEM_freeN(tmparray);

  return value;
}

int RNA_property_int_get(PointerRNA *ptr, PropertyRNA *prop)
{
  IntPropertyRNA *iprop = (IntPropertyRNA *)prop;
  IDProperty *idprop;

  BLI_assert(RNA_property_type(prop) == PROP_INT);
  BLI_assert(RNA_property_array_check(prop) == false);

  if ((idprop = rna_idproperty_check(&prop, ptr))) {
    return IDP_Int(idprop);
  }
  if (iprop->get) {
    return iprop->get(ptr);
  }
  if (iprop->get_ex) {
    return iprop->get_ex(ptr, prop);
  }
  return iprop->defaultvalue;
}

void RNA_property_int_set(PointerRNA *ptr, PropertyRNA *prop, int value)
{
  IntPropertyRNA *iprop = (IntPropertyRNA *)prop;
  IDProperty *idprop;

  BLI_assert(RNA_property_type(prop) == PROP_INT);
  BLI_assert(RNA_property_array_check(prop) == false);
  /* useful to check on bad values but set function should clamp */
  /* BLI_assert(RNA_property_int_clamp(ptr, prop, &value) == 0); */

  if ((idprop = rna_idproperty_check(&prop, ptr))) {
    RNA_property_int_clamp(ptr, prop, &value);
    IDP_Int(idprop) = value;
    rna_idproperty_touch(idprop);
  }
  else if (iprop->set) {
    iprop->set(ptr, value);
  }
  else if (iprop->set_ex) {
    iprop->set_ex(ptr, prop, value);
  }
  else if (prop->flag & PROP_EDITABLE) {
    IDPropertyTemplate val = {0};
    IDProperty *group;

    RNA_property_int_clamp(ptr, prop, &value);

    val.i = value;

    group = RNA_struct_idprops(ptr, 1);
    if (group) {
      IDP_AddToGroup(group, IDP_New(IDP_INT, &val, prop->identifier));
    }
  }
}

static void rna_property_int_fill_default_array_values(
    const int *defarr, int defarr_length, int defvalue, int out_length, int *r_values)
{
  if (defarr && defarr_length > 0) {
    defarr_length = MIN2(defarr_length, out_length);
    memcpy(r_values, defarr, sizeof(int) * defarr_length);
  }
  else {
    defarr_length = 0;
  }

  for (int i = defarr_length; i < out_length; i++) {
    r_values[i] = defvalue;
  }
}

static void rna_property_int_get_default_array_values(PointerRNA *ptr,
                                                      IntPropertyRNA *iprop,
                                                      int *r_values)
{
  int length = iprop->property.totarraylength;
  int out_length = RNA_property_array_length(ptr, (PropertyRNA *)iprop);

  rna_property_int_fill_default_array_values(
      iprop->defaultarray, length, iprop->defaultvalue, out_length, r_values);
}

void RNA_property_int_get_array(PointerRNA *ptr, PropertyRNA *prop, int *values)
{
  IntPropertyRNA *iprop = (IntPropertyRNA *)prop;
  IDProperty *idprop;

  BLI_assert(RNA_property_type(prop) == PROP_INT);
  BLI_assert(RNA_property_array_check(prop) != false);

  if ((idprop = rna_idproperty_check(&prop, ptr))) {
    BLI_assert(idprop->len == RNA_property_array_length(ptr, prop) ||
               (prop->flag & PROP_IDPROPERTY));
    if (prop->arraydimension == 0) {
      values[0] = RNA_property_int_get(ptr, prop);
    }
    else {
      memcpy(values, IDP_Array(idprop), sizeof(int) * idprop->len);
    }
  }
  else if (prop->arraydimension == 0) {
    values[0] = RNA_property_int_get(ptr, prop);
  }
  else if (iprop->getarray) {
    iprop->getarray(ptr, values);
  }
  else if (iprop->getarray_ex) {
    iprop->getarray_ex(ptr, prop, values);
  }
  else {
    rna_property_int_get_default_array_values(ptr, iprop, values);
  }
}

void RNA_property_int_get_array_range(PointerRNA *ptr, PropertyRNA *prop, int values[2])
{
  const int array_len = RNA_property_array_length(ptr, prop);

  if (array_len <= 0) {
    values[0] = 0;
    values[1] = 0;
  }
  else if (array_len == 1) {
    RNA_property_int_get_array(ptr, prop, values);
    values[1] = values[0];
  }
  else {
    int arr_stack[32];
    int *arr;
    int i;

    if (array_len > 32) {
      arr = MEM_mallocN(sizeof(int) * array_len, __func__);
    }
    else {
      arr = arr_stack;
    }

    RNA_property_int_get_array(ptr, prop, arr);
    values[0] = values[1] = arr[0];
    for (i = 1; i < array_len; i++) {
      values[0] = MIN2(values[0], arr[i]);
      values[1] = MAX2(values[1], arr[i]);
    }

    if (arr != arr_stack) {
      MEM_freeN(arr);
    }
  }
}

int RNA_property_int_get_index(PointerRNA *ptr, PropertyRNA *prop, int index)
{
  int tmp[RNA_MAX_ARRAY_LENGTH];
  int len = rna_ensure_property_array_length(ptr, prop);

  BLI_assert(RNA_property_type(prop) == PROP_INT);
  BLI_assert(RNA_property_array_check(prop) != false);
  BLI_assert(index >= 0);
  BLI_assert(index < len);

  if (len <= RNA_MAX_ARRAY_LENGTH) {
    RNA_property_int_get_array(ptr, prop, tmp);
    return tmp[index];
  }
  int *tmparray, value;

  tmparray = MEM_mallocN(sizeof(int) * len, __func__);
  RNA_property_int_get_array(ptr, prop, tmparray);
  value = tmparray[index];
  MEM_freeN(tmparray);

  return value;
}

void RNA_property_int_set_array(PointerRNA *ptr, PropertyRNA *prop, const int *values)
{
  IntPropertyRNA *iprop = (IntPropertyRNA *)prop;
  IDProperty *idprop;

  BLI_assert(RNA_property_type(prop) == PROP_INT);
  BLI_assert(RNA_property_array_check(prop) != false);

  if ((idprop = rna_idproperty_check(&prop, ptr))) {
    BLI_assert(idprop->len == RNA_property_array_length(ptr, prop) ||
               (prop->flag & PROP_IDPROPERTY));
    if (prop->arraydimension == 0) {
      IDP_Int(idprop) = values[0];
    }
    else {
      memcpy(IDP_Array(idprop), values, sizeof(int) * idprop->len);
    }

    rna_idproperty_touch(idprop);
  }
  else if (prop->arraydimension == 0) {
    RNA_property_int_set(ptr, prop, values[0]);
  }
  else if (iprop->setarray) {
    iprop->setarray(ptr, values);
  }
  else if (iprop->setarray_ex) {
    iprop->setarray_ex(ptr, prop, values);
  }
  else if (prop->flag & PROP_EDITABLE) {
    IDPropertyTemplate val = {0};
    IDProperty *group;

    /* TODO: RNA_property_int_clamp_array(ptr, prop, &value); */

    val.array.len = prop->totarraylength;
    val.array.type = IDP_INT;

    group = RNA_struct_idprops(ptr, 1);
    if (group) {
      idprop = IDP_New(IDP_ARRAY, &val, prop->identifier);
      IDP_AddToGroup(group, idprop);
      memcpy(IDP_Array(idprop), values, sizeof(int) * idprop->len);
    }
  }
}

void RNA_property_int_set_index(PointerRNA *ptr, PropertyRNA *prop, int index, int value)
{
  int tmp[RNA_MAX_ARRAY_LENGTH];
  int len = rna_ensure_property_array_length(ptr, prop);

  BLI_assert(RNA_property_type(prop) == PROP_INT);
  BLI_assert(RNA_property_array_check(prop) != false);
  BLI_assert(index >= 0);
  BLI_assert(index < len);

  if (len <= RNA_MAX_ARRAY_LENGTH) {
    RNA_property_int_get_array(ptr, prop, tmp);
    tmp[index] = value;
    RNA_property_int_set_array(ptr, prop, tmp);
  }
  else {
    int *tmparray;

    tmparray = MEM_mallocN(sizeof(int) * len, __func__);
    RNA_property_int_get_array(ptr, prop, tmparray);
    tmparray[index] = value;
    RNA_property_int_set_array(ptr, prop, tmparray);
    MEM_freeN(tmparray);
  }
}

int RNA_property_int_get_default(PointerRNA *UNUSED(ptr), PropertyRNA *prop)
{
  IntPropertyRNA *iprop = (IntPropertyRNA *)rna_ensure_property(prop);

  if (prop->magic != RNA_MAGIC) {
    const IDProperty *idprop = (const IDProperty *)prop;
    if (idprop->ui_data) {
      const IDPropertyUIDataInt *ui_data = (const IDPropertyUIDataInt *)idprop->ui_data;
      return ui_data->default_value;
    }
  }

  return iprop->defaultvalue;
}

bool RNA_property_int_set_default(PropertyRNA *prop, int value)
{
  if (prop->magic == RNA_MAGIC) {
    return false;
  }

  IDProperty *idprop = (IDProperty *)prop;
  BLI_assert(idprop->type == IDP_INT);

  IDPropertyUIDataInt *ui_data = (IDPropertyUIDataInt *)IDP_ui_data_ensure(idprop);
  ui_data->default_value = value;
  return true;
}

void RNA_property_int_get_default_array(PointerRNA *ptr, PropertyRNA *prop, int *values)
{
  IntPropertyRNA *iprop = (IntPropertyRNA *)rna_ensure_property(prop);

  BLI_assert(RNA_property_type(prop) == PROP_INT);
  BLI_assert(RNA_property_array_check(prop) != false);

  if (prop->magic != RNA_MAGIC) {
    int length = rna_ensure_property_array_length(ptr, prop);

    const IDProperty *idprop = (const IDProperty *)prop;
    if (idprop->ui_data) {
      BLI_assert(idprop->type == IDP_ARRAY);
      BLI_assert(idprop->subtype == IDP_INT);
      const IDPropertyUIDataInt *ui_data = (const IDPropertyUIDataInt *)idprop->ui_data;
      if (ui_data->default_array) {
        rna_property_int_fill_default_array_values(ui_data->default_array,
                                                   ui_data->default_array_len,
                                                   ui_data->default_value,
                                                   length,
                                                   values);
      }
      else {
        rna_property_int_fill_default_array_values(
            NULL, 0, ui_data->default_value, length, values);
      }
    }
  }
  else if (prop->arraydimension == 0) {
    values[0] = iprop->defaultvalue;
  }
  else {
    rna_property_int_get_default_array_values(ptr, iprop, values);
  }
}

int RNA_property_int_get_default_index(PointerRNA *ptr, PropertyRNA *prop, int index)
{
  int tmp[RNA_MAX_ARRAY_LENGTH];
  int len = rna_ensure_property_array_length(ptr, prop);

  BLI_assert(RNA_property_type(prop) == PROP_INT);
  BLI_assert(RNA_property_array_check(prop) != false);
  BLI_assert(index >= 0);
  BLI_assert(index < len);

  if (len <= RNA_MAX_ARRAY_LENGTH) {
    RNA_property_int_get_default_array(ptr, prop, tmp);
    return tmp[index];
  }
  int *tmparray, value;

  tmparray = MEM_mallocN(sizeof(int) * len, __func__);
  RNA_property_int_get_default_array(ptr, prop, tmparray);
  value = tmparray[index];
  MEM_freeN(tmparray);

  return value;
}

float RNA_property_float_get(PointerRNA *ptr, PropertyRNA *prop)
{
  FloatPropertyRNA *fprop = (FloatPropertyRNA *)prop;
  IDProperty *idprop;

  BLI_assert(RNA_property_type(prop) == PROP_FLOAT);
  BLI_assert(RNA_property_array_check(prop) == false);

  if ((idprop = rna_idproperty_check(&prop, ptr))) {
    if (idprop->type == IDP_FLOAT) {
      return IDP_Float(idprop);
    }
    return (float)IDP_Double(idprop);
  }
  if (fprop->get) {
    return fprop->get(ptr);
  }
  if (fprop->get_ex) {
    return fprop->get_ex(ptr, prop);
  }
  return fprop->defaultvalue;
}

void RNA_property_float_set(PointerRNA *ptr, PropertyRNA *prop, float value)
{
  FloatPropertyRNA *fprop = (FloatPropertyRNA *)prop;
  IDProperty *idprop;

  BLI_assert(RNA_property_type(prop) == PROP_FLOAT);
  BLI_assert(RNA_property_array_check(prop) == false);
  /* useful to check on bad values but set function should clamp */
  /* BLI_assert(RNA_property_float_clamp(ptr, prop, &value) == 0); */

  if ((idprop = rna_idproperty_check(&prop, ptr))) {
    RNA_property_float_clamp(ptr, prop, &value);
    if (idprop->type == IDP_FLOAT) {
      IDP_Float(idprop) = value;
    }
    else {
      IDP_Double(idprop) = value;
    }

    rna_idproperty_touch(idprop);
  }
  else if (fprop->set) {
    fprop->set(ptr, value);
  }
  else if (fprop->set_ex) {
    fprop->set_ex(ptr, prop, value);
  }
  else if (prop->flag & PROP_EDITABLE) {
    IDPropertyTemplate val = {0};
    IDProperty *group;

    RNA_property_float_clamp(ptr, prop, &value);

    val.f = value;

    group = RNA_struct_idprops(ptr, 1);
    if (group) {
      IDP_AddToGroup(group, IDP_New(IDP_FLOAT, &val, prop->identifier));
    }
  }
}

static void rna_property_float_fill_default_array_values(
    const float *defarr, int defarr_length, float defvalue, int out_length, float *r_values)
{
  if (defarr && defarr_length > 0) {
    defarr_length = MIN2(defarr_length, out_length);
    memcpy(r_values, defarr, sizeof(float) * defarr_length);
  }
  else {
    defarr_length = 0;
  }

  for (int i = defarr_length; i < out_length; i++) {
    r_values[i] = defvalue;
  }
}

static void rna_property_float_get_default_array_values(PointerRNA *ptr,
                                                        FloatPropertyRNA *fprop,
                                                        float *r_values)
{
  int length = fprop->property.totarraylength;
  int out_length = RNA_property_array_length(ptr, (PropertyRNA *)fprop);

  rna_property_float_fill_default_array_values(
      fprop->defaultarray, length, fprop->defaultvalue, out_length, r_values);
}

void RNA_property_float_get_array(PointerRNA *ptr, PropertyRNA *prop, float *values)
{
  FloatPropertyRNA *fprop = (FloatPropertyRNA *)prop;
  IDProperty *idprop;
  int i;

  BLI_assert(RNA_property_type(prop) == PROP_FLOAT);
  BLI_assert(RNA_property_array_check(prop) != false);

  if ((idprop = rna_idproperty_check(&prop, ptr))) {
    BLI_assert(idprop->len == RNA_property_array_length(ptr, prop) ||
               (prop->flag & PROP_IDPROPERTY));
    if (prop->arraydimension == 0) {
      values[0] = RNA_property_float_get(ptr, prop);
    }
    else if (idprop->subtype == IDP_FLOAT) {
      memcpy(values, IDP_Array(idprop), sizeof(float) * idprop->len);
    }
    else {
      for (i = 0; i < idprop->len; i++) {
        values[i] = (float)(((double *)IDP_Array(idprop))[i]);
      }
    }
  }
  else if (prop->arraydimension == 0) {
    values[0] = RNA_property_float_get(ptr, prop);
  }
  else if (fprop->getarray) {
    fprop->getarray(ptr, values);
  }
  else if (fprop->getarray_ex) {
    fprop->getarray_ex(ptr, prop, values);
  }
  else {
    rna_property_float_get_default_array_values(ptr, fprop, values);
  }
}

void RNA_property_float_get_array_range(PointerRNA *ptr, PropertyRNA *prop, float values[2])
{
  const int array_len = RNA_property_array_length(ptr, prop);

  if (array_len <= 0) {
    values[0] = 0.0f;
    values[1] = 0.0f;
  }
  else if (array_len == 1) {
    RNA_property_float_get_array(ptr, prop, values);
    values[1] = values[0];
  }
  else {
    float arr_stack[32];
    float *arr;
    int i;

    if (array_len > 32) {
      arr = MEM_mallocN(sizeof(float) * array_len, __func__);
    }
    else {
      arr = arr_stack;
    }

    RNA_property_float_get_array(ptr, prop, arr);
    values[0] = values[1] = arr[0];
    for (i = 1; i < array_len; i++) {
      values[0] = MIN2(values[0], arr[i]);
      values[1] = MAX2(values[1], arr[i]);
    }

    if (arr != arr_stack) {
      MEM_freeN(arr);
    }
  }
}

float RNA_property_float_get_index(PointerRNA *ptr, PropertyRNA *prop, int index)
{
  float tmp[RNA_MAX_ARRAY_LENGTH];
  int len = rna_ensure_property_array_length(ptr, prop);

  BLI_assert(RNA_property_type(prop) == PROP_FLOAT);
  BLI_assert(RNA_property_array_check(prop) != false);
  BLI_assert(index >= 0);
  BLI_assert(index < len);

  if (len <= RNA_MAX_ARRAY_LENGTH) {
    RNA_property_float_get_array(ptr, prop, tmp);
    return tmp[index];
  }
  float *tmparray, value;

  tmparray = MEM_mallocN(sizeof(float) * len, __func__);
  RNA_property_float_get_array(ptr, prop, tmparray);
  value = tmparray[index];
  MEM_freeN(tmparray);

  return value;
}

void RNA_property_float_set_array(PointerRNA *ptr, PropertyRNA *prop, const float *values)
{
  FloatPropertyRNA *fprop = (FloatPropertyRNA *)prop;
  IDProperty *idprop;
  int i;

  BLI_assert(RNA_property_type(prop) == PROP_FLOAT);
  BLI_assert(RNA_property_array_check(prop) != false);

  if ((idprop = rna_idproperty_check(&prop, ptr))) {
    BLI_assert(idprop->len == RNA_property_array_length(ptr, prop) ||
               (prop->flag & PROP_IDPROPERTY));
    if (prop->arraydimension == 0) {
      if (idprop->type == IDP_FLOAT) {
        IDP_Float(idprop) = values[0];
      }
      else {
        IDP_Double(idprop) = values[0];
      }
    }
    else if (idprop->subtype == IDP_FLOAT) {
      memcpy(IDP_Array(idprop), values, sizeof(float) * idprop->len);
    }
    else {
      for (i = 0; i < idprop->len; i++) {
        ((double *)IDP_Array(idprop))[i] = values[i];
      }
    }

    rna_idproperty_touch(idprop);
  }
  else if (prop->arraydimension == 0) {
    RNA_property_float_set(ptr, prop, values[0]);
  }
  else if (fprop->setarray) {
    fprop->setarray(ptr, values);
  }
  else if (fprop->setarray_ex) {
    fprop->setarray_ex(ptr, prop, values);
  }
  else if (prop->flag & PROP_EDITABLE) {
    IDPropertyTemplate val = {0};
    IDProperty *group;

    /* TODO: RNA_property_float_clamp_array(ptr, prop, &value); */

    val.array.len = prop->totarraylength;
    val.array.type = IDP_FLOAT;

    group = RNA_struct_idprops(ptr, 1);
    if (group) {
      idprop = IDP_New(IDP_ARRAY, &val, prop->identifier);
      IDP_AddToGroup(group, idprop);
      memcpy(IDP_Array(idprop), values, sizeof(float) * idprop->len);
    }
  }
}

void RNA_property_float_set_index(PointerRNA *ptr, PropertyRNA *prop, int index, float value)
{
  float tmp[RNA_MAX_ARRAY_LENGTH];
  int len = rna_ensure_property_array_length(ptr, prop);

  BLI_assert(RNA_property_type(prop) == PROP_FLOAT);
  BLI_assert(RNA_property_array_check(prop) != false);
  BLI_assert(index >= 0);
  BLI_assert(index < len);

  if (len <= RNA_MAX_ARRAY_LENGTH) {
    RNA_property_float_get_array(ptr, prop, tmp);
    tmp[index] = value;
    RNA_property_float_set_array(ptr, prop, tmp);
  }
  else {
    float *tmparray;

    tmparray = MEM_mallocN(sizeof(float) * len, __func__);
    RNA_property_float_get_array(ptr, prop, tmparray);
    tmparray[index] = value;
    RNA_property_float_set_array(ptr, prop, tmparray);
    MEM_freeN(tmparray);
  }
}

float RNA_property_float_get_default(PointerRNA *UNUSED(ptr), PropertyRNA *prop)
{
  FloatPropertyRNA *fprop = (FloatPropertyRNA *)rna_ensure_property(prop);

  BLI_assert(RNA_property_type(prop) == PROP_FLOAT);
  BLI_assert(RNA_property_array_check(prop) == false);

  if (prop->magic != RNA_MAGIC) {
    const IDProperty *idprop = (const IDProperty *)prop;
    if (idprop->ui_data) {
      BLI_assert(ELEM(idprop->type, IDP_FLOAT, IDP_DOUBLE));
      const IDPropertyUIDataFloat *ui_data = (const IDPropertyUIDataFloat *)idprop->ui_data;
      return (float)ui_data->default_value;
    }
  }

  return fprop->defaultvalue;
}

bool RNA_property_float_set_default(PropertyRNA *prop, float value)
{
  if (prop->magic == RNA_MAGIC) {
    return false;
  }

  IDProperty *idprop = (IDProperty *)prop;
  BLI_assert(idprop->type == IDP_FLOAT);

  IDPropertyUIDataFloat *ui_data = (IDPropertyUIDataFloat *)IDP_ui_data_ensure(idprop);
  ui_data->default_value = (double)value;
  return true;
}

void RNA_property_float_get_default_array(PointerRNA *ptr, PropertyRNA *prop, float *values)
{
  FloatPropertyRNA *fprop = (FloatPropertyRNA *)rna_ensure_property(prop);

  BLI_assert(RNA_property_type(prop) == PROP_FLOAT);
  BLI_assert(RNA_property_array_check(prop) != false);

  if (prop->magic != RNA_MAGIC) {
    int length = rna_ensure_property_array_length(ptr, prop);

    const IDProperty *idprop = (const IDProperty *)prop;
    if (idprop->ui_data) {
      BLI_assert(idprop->type == IDP_ARRAY);
      BLI_assert(ELEM(idprop->subtype, IDP_FLOAT, IDP_DOUBLE));
      const IDPropertyUIDataFloat *ui_data = (const IDPropertyUIDataFloat *)idprop->ui_data;
      if (ui_data->default_array) {
        /* A version of #rna_property_float_fill_default_array_values for a double array. */
        const double *default_array = ui_data->default_array;
        for (int i = 0; i < length; i++) {
          values[i] = (i < ui_data->default_array_len) ? (float)default_array[i] :
                                                         (float)ui_data->default_value;
        }
      }
      else {
        rna_property_float_fill_default_array_values(
            NULL, 0, (float)ui_data->default_value, length, values);
      }
    }
  }
  else if (prop->arraydimension == 0) {
    values[0] = fprop->defaultvalue;
  }
  else {
    rna_property_float_get_default_array_values(ptr, fprop, values);
  }
}

float RNA_property_float_get_default_index(PointerRNA *ptr, PropertyRNA *prop, int index)
{
  float tmp[RNA_MAX_ARRAY_LENGTH];
  int len = rna_ensure_property_array_length(ptr, prop);

  BLI_assert(RNA_property_type(prop) == PROP_FLOAT);
  BLI_assert(RNA_property_array_check(prop) != false);
  BLI_assert(index >= 0);
  BLI_assert(index < len);

  if (len <= RNA_MAX_ARRAY_LENGTH) {
    RNA_property_float_get_default_array(ptr, prop, tmp);
    return tmp[index];
  }
  float *tmparray, value;

  tmparray = MEM_mallocN(sizeof(float) * len, __func__);
  RNA_property_float_get_default_array(ptr, prop, tmparray);
  value = tmparray[index];
  MEM_freeN(tmparray);

  return value;
}

void RNA_property_string_get(PointerRNA *ptr, PropertyRNA *prop, char *value)
{
  StringPropertyRNA *sprop = (StringPropertyRNA *)prop;
  IDProperty *idprop;

  BLI_assert(RNA_property_type(prop) == PROP_STRING);

  if ((idprop = rna_idproperty_check(&prop, ptr))) {
    /* editing bytes is not 100% supported
     * since they can contain NIL chars */
    if (idprop->subtype == IDP_STRING_SUB_BYTE) {
      memcpy(value, IDP_String(idprop), idprop->len);
      value[idprop->len] = '\0';
    }
    else {
      memcpy(value, IDP_String(idprop), idprop->len);
    }
  }
  else if (sprop->get) {
    sprop->get(ptr, value);
  }
  else if (sprop->get_ex) {
    sprop->get_ex(ptr, prop, value);
  }
  else {
    strcpy(value, sprop->defaultvalue);
  }
}

char *RNA_property_string_get_alloc(
    PointerRNA *ptr, PropertyRNA *prop, char *fixedbuf, int fixedlen, int *r_len)
{
  char *buf;
  int length;

  BLI_assert(RNA_property_type(prop) == PROP_STRING);

  length = RNA_property_string_length(ptr, prop);

  if (length + 1 < fixedlen) {
    buf = fixedbuf;
  }
  else {
    buf = MEM_mallocN(sizeof(char) * (length + 1), "RNA_string_get_alloc");
  }

#ifndef NDEBUG
  /* safety check to ensure the string is actually set */
  buf[length] = 255;
#endif

  RNA_property_string_get(ptr, prop, buf);

#ifndef NDEBUG
  BLI_assert(buf[length] == '\0');
#endif

  if (r_len) {
    *r_len = length;
  }

  return buf;
}

/* this is the length without \0 terminator */
int RNA_property_string_length(PointerRNA *ptr, PropertyRNA *prop)
{
  StringPropertyRNA *sprop = (StringPropertyRNA *)prop;
  IDProperty *idprop;

  BLI_assert(RNA_property_type(prop) == PROP_STRING);

  if ((idprop = rna_idproperty_check(&prop, ptr))) {
    if (idprop->subtype == IDP_STRING_SUB_BYTE) {
      return idprop->len;
    }
#ifndef NDEBUG
    /* these _must_ stay in sync */
    BLI_assert(strlen(IDP_String(idprop)) == idprop->len - 1);
#endif
    return idprop->len - 1;
  }
  if (sprop->length) {
    return sprop->length(ptr);
  }
  if (sprop->length_ex) {
    return sprop->length_ex(ptr, prop);
  }
  return strlen(sprop->defaultvalue);
}

void RNA_property_string_set(PointerRNA *ptr, PropertyRNA *prop, const char *value)
{
  StringPropertyRNA *sprop = (StringPropertyRNA *)prop;
  IDProperty *idprop;

  BLI_assert(RNA_property_type(prop) == PROP_STRING);

  if ((idprop = rna_idproperty_check(&prop, ptr))) {
    /* both IDP_STRING_SUB_BYTE / IDP_STRING_SUB_UTF8 */
    IDP_AssignString(idprop, value, RNA_property_string_maxlength(prop) - 1);
    rna_idproperty_touch(idprop);
  }
  else if (sprop->set) {
    sprop->set(ptr, value); /* set function needs to clamp its self */
  }
  else if (sprop->set_ex) {
    sprop->set_ex(ptr, prop, value); /* set function needs to clamp its self */
  }
  else if (prop->flag & PROP_EDITABLE) {
    IDProperty *group;

    group = RNA_struct_idprops(ptr, 1);
    if (group) {
      IDP_AddToGroup(group,
                     IDP_NewString(value, prop->identifier, RNA_property_string_maxlength(prop)));
    }
  }
}

void RNA_property_string_set_bytes(PointerRNA *ptr, PropertyRNA *prop, const char *value, int len)
{
  StringPropertyRNA *sprop = (StringPropertyRNA *)prop;
  IDProperty *idprop;

  BLI_assert(RNA_property_type(prop) == PROP_STRING);
  BLI_assert(RNA_property_subtype(prop) == PROP_BYTESTRING);

  if ((idprop = rna_idproperty_check(&prop, ptr))) {
    IDP_ResizeArray(idprop, len);
    memcpy(idprop->data.pointer, value, (size_t)len);

    rna_idproperty_touch(idprop);
  }
  else if (sprop->set) {
    /* XXX, should take length argument (currently not used). */
    sprop->set(ptr, value); /* set function needs to clamp its self */
  }
  else if (sprop->set_ex) {
    /* XXX, should take length argument (currently not used). */
    sprop->set_ex(ptr, prop, value); /* set function needs to clamp its self */
  }
  else if (prop->flag & PROP_EDITABLE) {
    IDProperty *group;

    group = RNA_struct_idprops(ptr, 1);
    if (group) {
      IDPropertyTemplate val = {0};
      val.string.str = value;
      val.string.len = len;
      val.string.subtype = IDP_STRING_SUB_BYTE;
      IDP_AddToGroup(group, IDP_New(IDP_STRING, &val, prop->identifier));
    }
  }
}

void RNA_property_string_get_default(PropertyRNA *prop, char *value, const int max_len)
{
  StringPropertyRNA *sprop = (StringPropertyRNA *)rna_ensure_property(prop);

  if (prop->magic != RNA_MAGIC) {
    const IDProperty *idprop = (const IDProperty *)prop;
    if (idprop->ui_data) {
      BLI_assert(idprop->type == IDP_STRING);
      const IDPropertyUIDataString *ui_data = (const IDPropertyUIDataString *)idprop->ui_data;
      BLI_strncpy(value, ui_data->default_value, max_len);
      return;
    }

    strcpy(value, "");
    return;
  }

  BLI_assert(RNA_property_type(prop) == PROP_STRING);

  strcpy(value, sprop->defaultvalue);
}

char *RNA_property_string_get_default_alloc(PointerRNA *ptr,
                                            PropertyRNA *prop,
                                            char *fixedbuf,
                                            int fixedlen)
{
  char *buf;
  int length;

  BLI_assert(RNA_property_type(prop) == PROP_STRING);

  length = RNA_property_string_default_length(ptr, prop);

  if (length + 1 < fixedlen) {
    buf = fixedbuf;
  }
  else {
    buf = MEM_callocN(sizeof(char) * (length + 1), "RNA_string_get_alloc");
  }

  RNA_property_string_get_default(prop, buf, length + 1);

  return buf;
}

/* this is the length without \0 terminator */
int RNA_property_string_default_length(PointerRNA *UNUSED(ptr), PropertyRNA *prop)
{
  StringPropertyRNA *sprop = (StringPropertyRNA *)rna_ensure_property(prop);

  if (prop->magic != RNA_MAGIC) {
    const IDProperty *idprop = (const IDProperty *)prop;
    if (idprop->ui_data) {
      BLI_assert(idprop->type == IDP_STRING);
      const IDPropertyUIDataString *ui_data = (const IDPropertyUIDataString *)idprop->ui_data;
      if (ui_data->default_value != NULL) {
        return strlen(ui_data->default_value);
      }
    }

    return 0;
  }

  BLI_assert(RNA_property_type(prop) == PROP_STRING);

  return strlen(sprop->defaultvalue);
}

int RNA_property_enum_get(PointerRNA *ptr, PropertyRNA *prop)
{
  EnumPropertyRNA *eprop = (EnumPropertyRNA *)prop;
  IDProperty *idprop;

  BLI_assert(RNA_property_type(prop) == PROP_ENUM);

  if ((idprop = rna_idproperty_check(&prop, ptr))) {
    return IDP_Int(idprop);
  }
  if (eprop->get) {
    return eprop->get(ptr);
  }
  if (eprop->get_ex) {
    return eprop->get_ex(ptr, prop);
  }
  return eprop->defaultvalue;
}

void RNA_property_enum_set(PointerRNA *ptr, PropertyRNA *prop, int value)
{
  EnumPropertyRNA *eprop = (EnumPropertyRNA *)prop;
  IDProperty *idprop;

  BLI_assert(RNA_property_type(prop) == PROP_ENUM);

  if ((idprop = rna_idproperty_check(&prop, ptr))) {
    IDP_Int(idprop) = value;
    rna_idproperty_touch(idprop);
  }
  else if (eprop->set) {
    eprop->set(ptr, value);
  }
  else if (eprop->set_ex) {
    eprop->set_ex(ptr, prop, value);
  }
  else if (prop->flag & PROP_EDITABLE) {
    IDPropertyTemplate val = {0};
    IDProperty *group;

    val.i = value;

    group = RNA_struct_idprops(ptr, 1);
    if (group) {
      IDP_AddToGroup(group, IDP_New(IDP_INT, &val, prop->identifier));
    }
  }
}

int RNA_property_enum_get_default(PointerRNA *UNUSED(ptr), PropertyRNA *prop)
{
  EnumPropertyRNA *eprop = (EnumPropertyRNA *)rna_ensure_property(prop);

  BLI_assert(RNA_property_type(prop) == PROP_ENUM);

  return eprop->defaultvalue;
}

/**
 * Get the value of the item that is \a step items away from \a from_value.
 *
 * \param from_value: Item value to start stepping from.
 * \param step: Absolute value defines step size, sign defines direction.
 *              E.g to get the next item, pass 1, for the previous -1.
 */
int RNA_property_enum_step(
    const bContext *C, PointerRNA *ptr, PropertyRNA *prop, int from_value, int step)
{
  const EnumPropertyItem *item_array;
  int totitem;
  bool free;
  int result_value = from_value;
  int i, i_init;
  int single_step = (step < 0) ? -1 : 1;
  int step_tot = 0;

  RNA_property_enum_items((bContext *)C, ptr, prop, &item_array, &totitem, &free);
  i = RNA_enum_from_value(item_array, from_value);
  i_init = i;

  do {
    i = mod_i(i + single_step, totitem);
    if (item_array[i].identifier[0]) {
      step_tot += single_step;
    }
  } while ((i != i_init) && (step_tot != step));

  if (i != i_init) {
    result_value = item_array[i].value;
  }

  if (free) {
    MEM_freeN((void *)item_array);
  }

  return result_value;
}

PointerRNA RNA_property_pointer_get(PointerRNA *ptr, PropertyRNA *prop)
{
  PointerPropertyRNA *pprop = (PointerPropertyRNA *)prop;
  IDProperty *idprop;

  BLI_assert(RNA_property_type(prop) == PROP_POINTER);

  if ((idprop = rna_idproperty_check(&prop, ptr))) {
    pprop = (PointerPropertyRNA *)prop;

    if (RNA_struct_is_ID(pprop->type)) {
      return rna_pointer_inherit_refine(ptr, pprop->type, IDP_Id(idprop));
    }

    /* for groups, data is idprop itself */
    if (pprop->type_fn) {
      return rna_pointer_inherit_refine(ptr, pprop->type_fn(ptr), idprop);
    }
    return rna_pointer_inherit_refine(ptr, pprop->type, idprop);
  }
  if (pprop->get) {
    return pprop->get(ptr);
  }
  if (prop->flag & PROP_IDPROPERTY) {
    /* XXX temporary hack to add it automatically, reading should
     * never do any write ops, to ensure thread safety etc. */
    RNA_property_pointer_add(ptr, prop);
    return RNA_property_pointer_get(ptr, prop);
  }
  return PointerRNA_NULL;
}

void RNA_property_pointer_set(PointerRNA *ptr,
                              PropertyRNA *prop,
                              PointerRNA ptr_value,
                              ReportList *reports)
{
  /* Detect IDProperty and retrieve the actual PropertyRNA pointer before cast. */
  IDProperty *idprop = rna_idproperty_check(&prop, ptr);

  PointerPropertyRNA *pprop = (PointerPropertyRNA *)prop;
  BLI_assert(RNA_property_type(prop) == PROP_POINTER);

  /* Check types. */
  if (pprop->set != NULL) {
    /* Assigning to a real RNA property. */
    if (ptr_value.type != NULL && !RNA_struct_is_a(ptr_value.type, pprop->type)) {
      BKE_reportf(reports,
                  RPT_ERROR,
                  "%s: expected %s type, not %s",
                  __func__,
                  pprop->type->identifier,
                  ptr_value.type->identifier);
      return;
    }
  }
  else {
    /* Assigning to an IDProperty disguised as RNA one. */
    if (ptr_value.type != NULL && !RNA_struct_is_a(ptr_value.type, &RNA_ID)) {
      BKE_reportf(reports,
                  RPT_ERROR,
                  "%s: expected ID type, not %s",
                  __func__,
                  ptr_value.type->identifier);
      return;
    }
  }

  /* We got an existing IDProperty. */
  if (idprop != NULL) {
    /* Not-yet-defined ID IDProps have an IDP_GROUP type, not an IDP_ID one - because of reasons?
     * XXX This has to be investigated fully - there might be a good reason for it, but off hands
     * this seems really weird... */
    if (idprop->type == IDP_ID) {
      IDP_AssignID(idprop, ptr_value.data, 0);
      rna_idproperty_touch(idprop);
    }
    else {
      BLI_assert(idprop->type == IDP_GROUP);

      IDPropertyTemplate val = {.id = ptr_value.data};
      IDProperty *group = RNA_struct_idprops(ptr, true);
      BLI_assert(group != NULL);

      IDP_ReplaceInGroup_ex(group, IDP_New(IDP_ID, &val, idprop->name), idprop);
    }
  }
  /* RNA property. */
  else if (pprop->set) {
    if (!((prop->flag & PROP_NEVER_NULL) && ptr_value.data == NULL) &&
        !((prop->flag & PROP_ID_SELF_CHECK) && ptr->owner_id == ptr_value.owner_id)) {
      pprop->set(ptr, ptr_value, reports);
    }
  }
  /* IDProperty disguised as RNA property (and not yet defined in ptr). */
  else if (prop->flag & PROP_EDITABLE) {
    IDPropertyTemplate val = {0};
    IDProperty *group;

    val.id = ptr_value.data;

    group = RNA_struct_idprops(ptr, true);
    if (group) {
      IDP_ReplaceInGroup(group, IDP_New(IDP_ID, &val, prop->identifier));
    }
  }
}

PointerRNA RNA_property_pointer_get_default(PointerRNA *UNUSED(ptr), PropertyRNA *UNUSED(prop))
{
  // PointerPropertyRNA *pprop = (PointerPropertyRNA *)prop;

  // BLI_assert(RNA_property_type(prop) == PROP_POINTER);

  return PointerRNA_NULL; /* FIXME: there has to be a way... */
}

void RNA_property_pointer_add(PointerRNA *ptr, PropertyRNA *prop)
{
  // IDProperty *idprop;

  BLI_assert(RNA_property_type(prop) == PROP_POINTER);

  if ((/*idprop=*/rna_idproperty_check(&prop, ptr))) {
    /* already exists */
  }
  else if (prop->flag & PROP_IDPROPERTY) {
    IDPropertyTemplate val = {0};
    IDProperty *group;

    val.i = 0;

    group = RNA_struct_idprops(ptr, 1);
    if (group) {
      IDP_AddToGroup(group, IDP_New(IDP_GROUP, &val, prop->identifier));
    }
  }
  else {
    printf("%s %s.%s: only supported for id properties.\n",
           __func__,
           ptr->type->identifier,
           prop->identifier);
  }
}

void RNA_property_pointer_remove(PointerRNA *ptr, PropertyRNA *prop)
{
  IDProperty *idprop, *group;

  BLI_assert(RNA_property_type(prop) == PROP_POINTER);

  if ((idprop = rna_idproperty_check(&prop, ptr))) {
    group = RNA_struct_idprops(ptr, 0);

    if (group) {
      IDP_FreeFromGroup(group, idprop);
    }
  }
  else {
    printf("%s %s.%s: only supported for id properties.\n",
           __func__,
           ptr->type->identifier,
           prop->identifier);
  }
}

static void rna_property_collection_get_idp(CollectionPropertyIterator *iter)
{
  CollectionPropertyRNA *cprop = (CollectionPropertyRNA *)iter->prop;

  iter->ptr.data = rna_iterator_array_get(iter);
  iter->ptr.type = cprop->item_type;
  rna_pointer_inherit_id(cprop->item_type, &iter->parent, &iter->ptr);
}

void RNA_property_collection_begin(PointerRNA *ptr,
                                   PropertyRNA *prop,
                                   CollectionPropertyIterator *iter)
{
  IDProperty *idprop;

  BLI_assert(RNA_property_type(prop) == PROP_COLLECTION);

  memset(iter, 0, sizeof(*iter));

  if ((idprop = rna_idproperty_check(&prop, ptr)) || (prop->flag & PROP_IDPROPERTY)) {
    iter->parent = *ptr;
    iter->prop = prop;

    if (idprop) {
      rna_iterator_array_begin(
          iter, IDP_IDPArray(idprop), sizeof(IDProperty), idprop->len, 0, NULL);
    }
    else {
      rna_iterator_array_begin(iter, NULL, sizeof(IDProperty), 0, 0, NULL);
    }

    if (iter->valid) {
      rna_property_collection_get_idp(iter);
    }

    iter->idprop = 1;
  }
  else {
    CollectionPropertyRNA *cprop = (CollectionPropertyRNA *)prop;
    cprop->begin(iter, ptr);
  }
}

void RNA_property_collection_next(CollectionPropertyIterator *iter)
{
  CollectionPropertyRNA *cprop = (CollectionPropertyRNA *)rna_ensure_property(iter->prop);

  if (iter->idprop) {
    rna_iterator_array_next(iter);

    if (iter->valid) {
      rna_property_collection_get_idp(iter);
    }
  }
  else {
    cprop->next(iter);
  }
}

void RNA_property_collection_skip(CollectionPropertyIterator *iter, int num)
{
  CollectionPropertyRNA *cprop = (CollectionPropertyRNA *)rna_ensure_property(iter->prop);
  int i;

  if (num > 1 && (iter->idprop || (cprop->property.flag_internal & PROP_INTERN_RAW_ARRAY))) {
    /* fast skip for array */
    ArrayIterator *internal = &iter->internal.array;

    if (!internal->skip) {
      internal->ptr += internal->itemsize * (num - 1);
      iter->valid = (internal->ptr < internal->endptr);
      if (iter->valid) {
        RNA_property_collection_next(iter);
      }
      return;
    }
  }

  /* slow iteration otherwise */
  for (i = 0; i < num && iter->valid; i++) {
    RNA_property_collection_next(iter);
  }
}

void RNA_property_collection_end(CollectionPropertyIterator *iter)
{
  CollectionPropertyRNA *cprop = (CollectionPropertyRNA *)rna_ensure_property(iter->prop);

  if (iter->idprop) {
    rna_iterator_array_end(iter);
  }
  else {
    cprop->end(iter);
  }
}

int RNA_property_collection_length(PointerRNA *ptr, PropertyRNA *prop)
{
  CollectionPropertyRNA *cprop = (CollectionPropertyRNA *)prop;
  IDProperty *idprop;

  BLI_assert(RNA_property_type(prop) == PROP_COLLECTION);

  if ((idprop = rna_idproperty_check(&prop, ptr))) {
    return idprop->len;
  }
  if (cprop->length) {
    return cprop->length(ptr);
  }
  CollectionPropertyIterator iter;
  int length = 0;

  RNA_property_collection_begin(ptr, prop, &iter);
  for (; iter.valid; RNA_property_collection_next(&iter)) {
    length++;
  }
  RNA_property_collection_end(&iter);

  return length;
}

/* This helper checks whether given collection property itself is editable (we only currently
 * support a limited set of operations, insertion of new items, and re-ordering of those new items
 * exclusively). */
static bool property_collection_liboverride_editable(PointerRNA *ptr,
                                                     PropertyRNA *prop,
                                                     bool *r_is_liboverride)
{
  ID *id = ptr->owner_id;
  if (id == NULL) {
    *r_is_liboverride = false;
    return true;
  }

  const bool is_liboverride = *r_is_liboverride = ID_IS_OVERRIDE_LIBRARY(id);

  if (!is_liboverride) {
    /* We return True also for linked data, as it allows tricks like py scripts 'overriding' data
     * of those. */
    return true;
  }

  if (!RNA_property_overridable_get(ptr, prop)) {
    return false;
  }

  if (prop->magic != RNA_MAGIC || (prop->flag & PROP_IDPROPERTY) == 0) {
    /* Insertion and such not supported for pure IDProperties for now, nor for pure RNA/DNA ones.
     */
    return false;
  }
  if ((prop->flag_override & PROPOVERRIDE_LIBRARY_INSERTION) == 0) {
    return false;
  }

  /* No more checks to do, this collections is overridable. */
  return true;
}

void RNA_property_collection_add(PointerRNA *ptr, PropertyRNA *prop, PointerRNA *r_ptr)
{
  IDProperty *idprop;
  /* CollectionPropertyRNA *cprop = (CollectionPropertyRNA *)prop; */

  BLI_assert(RNA_property_type(prop) == PROP_COLLECTION);

  bool is_liboverride;
  if (!property_collection_liboverride_editable(ptr, prop, &is_liboverride)) {
    if (r_ptr) {
      memset(r_ptr, 0, sizeof(*r_ptr));
    }
    return;
  }

  if ((idprop = rna_idproperty_check(&prop, ptr))) {
    IDPropertyTemplate val = {0};
    IDProperty *item;

    item = IDP_New(IDP_GROUP, &val, "");
    if (is_liboverride) {
      item->flag |= IDP_FLAG_OVERRIDELIBRARY_LOCAL;
    }
    IDP_AppendArray(idprop, item);
    /* IDP_AppendArray does a shallow copy (memcpy), only free memory. */
    /* IDP_FreePropertyContent(item); */
    MEM_freeN(item);
    rna_idproperty_touch(idprop);
  }
  else if (prop->flag & PROP_IDPROPERTY) {
    IDProperty *group, *item;
    IDPropertyTemplate val = {0};

    group = RNA_struct_idprops(ptr, 1);
    if (group) {
      idprop = IDP_NewIDPArray(prop->identifier);
      IDP_AddToGroup(group, idprop);

      item = IDP_New(IDP_GROUP, &val, "");
      if (is_liboverride) {
        item->flag |= IDP_FLAG_OVERRIDELIBRARY_LOCAL;
      }
      IDP_AppendArray(idprop, item);
      /* IDP_AppendArray does a shallow copy (memcpy), only free memory */
      /* IDP_FreePropertyContent(item); */
      MEM_freeN(item);
    }
  }

  /* py api calls directly */
#if 0
  else if (cprop->add) {
    if (!(cprop->add->flag & FUNC_USE_CONTEXT)) { /* XXX check for this somewhere else */
      ParameterList params;
      RNA_parameter_list_create(&params, ptr, cprop->add);
      RNA_function_call(NULL, NULL, ptr, cprop->add, &params);
      RNA_parameter_list_free(&params);
    }
  }
#  if 0
  else {
    printf("%s %s.%s: not implemented for this property.\n",
           __func__,
           ptr->type->identifier,
           prop->identifier);
  }
#  endif
#endif

  if (r_ptr) {
    if (idprop) {
      CollectionPropertyRNA *cprop = (CollectionPropertyRNA *)prop;

      r_ptr->data = IDP_GetIndexArray(idprop, idprop->len - 1);
      r_ptr->type = cprop->item_type;
      rna_pointer_inherit_id(NULL, ptr, r_ptr);
    }
    else {
      memset(r_ptr, 0, sizeof(*r_ptr));
    }
  }
}

bool RNA_property_collection_remove(PointerRNA *ptr, PropertyRNA *prop, int key)
{
  IDProperty *idprop;
  /*  CollectionPropertyRNA *cprop = (CollectionPropertyRNA *)prop; */

  BLI_assert(RNA_property_type(prop) == PROP_COLLECTION);

  bool is_liboverride;
  if (!property_collection_liboverride_editable(ptr, prop, &is_liboverride)) {
    return false;
  }

  if ((idprop = rna_idproperty_check(&prop, ptr))) {
    IDProperty tmp, *array;
    int len;

    len = idprop->len;
    array = IDP_IDPArray(idprop);

    if (key >= 0 && key < len) {
      if (is_liboverride && (array[key].flag & IDP_FLAG_OVERRIDELIBRARY_LOCAL) == 0) {
        /* We can only remove items that we actually inserted in the local override. */
        return false;
      }

      if (key + 1 < len) {
        /* move element to be removed to the back */
        memcpy(&tmp, &array[key], sizeof(IDProperty));
        memmove(array + key, array + key + 1, sizeof(IDProperty) * (len - (key + 1)));
        memcpy(&array[len - 1], &tmp, sizeof(IDProperty));
      }

      IDP_ResizeIDPArray(idprop, len - 1);
    }

    return true;
  }
  if (prop->flag & PROP_IDPROPERTY) {
    return true;
  }

  /* py api calls directly */
#if 0
  else if (cprop->remove) {
    if (!(cprop->remove->flag & FUNC_USE_CONTEXT)) { /* XXX check for this somewhere else */
      ParameterList params;
      RNA_parameter_list_create(&params, ptr, cprop->remove);
      RNA_function_call(NULL, NULL, ptr, cprop->remove, &params);
      RNA_parameter_list_free(&params);
    }

    return false;
  }
#  if 0
  else {
    printf("%s %s.%s: only supported for id properties.\n",
           __func__,
           ptr->type->identifier,
           prop->identifier);
  }
#  endif
#endif
  return false;
}

bool RNA_property_collection_move(PointerRNA *ptr, PropertyRNA *prop, int key, int pos)
{
  IDProperty *idprop;

  BLI_assert(RNA_property_type(prop) == PROP_COLLECTION);

  bool is_liboverride;
  if (!property_collection_liboverride_editable(ptr, prop, &is_liboverride)) {
    return false;
  }

  if ((idprop = rna_idproperty_check(&prop, ptr))) {
    IDProperty tmp, *array;
    int len;

    len = idprop->len;
    array = IDP_IDPArray(idprop);

    if (key >= 0 && key < len && pos >= 0 && pos < len && key != pos) {
      if (is_liboverride && (array[key].flag & IDP_FLAG_OVERRIDELIBRARY_LOCAL) == 0) {
        /* We can only move items that we actually inserted in the local override. */
        return false;
      }

      memcpy(&tmp, &array[key], sizeof(IDProperty));
      if (pos < key) {
        memmove(array + pos + 1, array + pos, sizeof(IDProperty) * (key - pos));
      }
      else {
        memmove(array + key, array + key + 1, sizeof(IDProperty) * (pos - key));
      }
      memcpy(&array[pos], &tmp, sizeof(IDProperty));
    }

    return true;
  }
  if (prop->flag & PROP_IDPROPERTY) {
    return true;
  }

  return false;
}

void RNA_property_collection_clear(PointerRNA *ptr, PropertyRNA *prop)
{
  IDProperty *idprop;

  BLI_assert(RNA_property_type(prop) == PROP_COLLECTION);

  bool is_liboverride;
  if (!property_collection_liboverride_editable(ptr, prop, &is_liboverride)) {
    return;
  }

  if ((idprop = rna_idproperty_check(&prop, ptr))) {
    if (is_liboverride) {
      /* We can only move items that we actually inserted in the local override. */
      int len = idprop->len;
      IDProperty tmp, *array = IDP_IDPArray(idprop);
      for (int i = 0; i < len; i++) {
        if ((array[i].flag & IDP_FLAG_OVERRIDELIBRARY_LOCAL) != 0) {
          memcpy(&tmp, &array[i], sizeof(IDProperty));
          memmove(array + i, array + i + 1, sizeof(IDProperty) * (len - (i + 1)));
          memcpy(&array[len - 1], &tmp, sizeof(IDProperty));
          IDP_ResizeIDPArray(idprop, --len);
          i--;
        }
      }
    }
    else {
      IDP_ResizeIDPArray(idprop, 0);
    }
    rna_idproperty_touch(idprop);
  }
}

int RNA_property_collection_lookup_index(PointerRNA *ptr, PropertyRNA *prop, PointerRNA *t_ptr)
{
  CollectionPropertyIterator iter;
  int index = 0;

  BLI_assert(RNA_property_type(prop) == PROP_COLLECTION);

  RNA_property_collection_begin(ptr, prop, &iter);
  for (index = 0; iter.valid; RNA_property_collection_next(&iter), index++) {
    if (iter.ptr.data == t_ptr->data) {
      break;
    }
  }
  RNA_property_collection_end(&iter);

  /* did we find it? */
  if (iter.valid) {
    return index;
  }
  return -1;
}

int RNA_property_collection_lookup_int(PointerRNA *ptr,
                                       PropertyRNA *prop,
                                       int key,
                                       PointerRNA *r_ptr)
{
  CollectionPropertyRNA *cprop = (CollectionPropertyRNA *)rna_ensure_property(prop);

  BLI_assert(RNA_property_type(prop) == PROP_COLLECTION);

  if (cprop->lookupint) {
    /* we have a callback defined, use it */
    return cprop->lookupint(ptr, key, r_ptr);
  }
  /* no callback defined, just iterate and find the nth item */
  CollectionPropertyIterator iter;
  int i;

  RNA_property_collection_begin(ptr, prop, &iter);
  for (i = 0; iter.valid; RNA_property_collection_next(&iter), i++) {
    if (i == key) {
      *r_ptr = iter.ptr;
      break;
    }
  }
  RNA_property_collection_end(&iter);

  if (!iter.valid) {
    memset(r_ptr, 0, sizeof(*r_ptr));
  }

  return iter.valid;
}

int RNA_property_collection_lookup_string_index(
    PointerRNA *ptr, PropertyRNA *prop, const char *key, PointerRNA *r_ptr, int *r_index)
{
  CollectionPropertyRNA *cprop = (CollectionPropertyRNA *)rna_ensure_property(prop);

  BLI_assert(RNA_property_type(prop) == PROP_COLLECTION);

  if (cprop->lookupstring) {
    /* we have a callback defined, use it */
    return cprop->lookupstring(ptr, key, r_ptr);
  }
  /* no callback defined, compare with name properties if they exist */
  CollectionPropertyIterator iter;
  PropertyRNA *nameprop;
  char name[256], *nameptr;
  int found = 0;
  int keylen = strlen(key);
  int namelen;
  int index = 0;

  RNA_property_collection_begin(ptr, prop, &iter);
  for (; iter.valid; RNA_property_collection_next(&iter), index++) {
    if (iter.ptr.data && iter.ptr.type->nameproperty) {
      nameprop = iter.ptr.type->nameproperty;

      nameptr = RNA_property_string_get_alloc(&iter.ptr, nameprop, name, sizeof(name), &namelen);

      if ((keylen == namelen) && STREQ(nameptr, key)) {
        *r_ptr = iter.ptr;
        found = 1;
      }

      if ((char *)&name != nameptr) {
        MEM_freeN(nameptr);
      }

      if (found) {
        break;
      }
    }
  }
  RNA_property_collection_end(&iter);

  if (!iter.valid) {
    memset(r_ptr, 0, sizeof(*r_ptr));
    *r_index = -1;
  }
  else {
    *r_index = index;
  }

  return iter.valid;
}

int RNA_property_collection_lookup_string(PointerRNA *ptr,
                                          PropertyRNA *prop,
                                          const char *key,
                                          PointerRNA *r_ptr)
{
  int index;
  return RNA_property_collection_lookup_string_index(ptr, prop, key, r_ptr, &index);
}

/* zero return is an assignment error */
int RNA_property_collection_assign_int(PointerRNA *ptr,
                                       PropertyRNA *prop,
                                       const int key,
                                       const PointerRNA *assign_ptr)
{
  CollectionPropertyRNA *cprop = (CollectionPropertyRNA *)rna_ensure_property(prop);

  BLI_assert(RNA_property_type(prop) == PROP_COLLECTION);

  if (cprop->assignint) {
    /* we have a callback defined, use it */
    return cprop->assignint(ptr, key, assign_ptr);
  }

  return 0;
}

bool RNA_property_collection_type_get(PointerRNA *ptr, PropertyRNA *prop, PointerRNA *r_ptr)
{
  BLI_assert(RNA_property_type(prop) == PROP_COLLECTION);

  *r_ptr = *ptr;
  return ((r_ptr->type = rna_ensure_property(prop)->srna) ? 1 : 0);
}

int RNA_property_collection_raw_array(PointerRNA *ptr,
                                      PropertyRNA *prop,
                                      PropertyRNA *itemprop,
                                      RawArray *array)
{
  CollectionPropertyIterator iter;
  ArrayIterator *internal;
  char *arrayp;

  BLI_assert(RNA_property_type(prop) == PROP_COLLECTION);

  if (!(prop->flag_internal & PROP_INTERN_RAW_ARRAY) ||
      !(itemprop->flag_internal & PROP_INTERN_RAW_ACCESS)) {
    return 0;
  }

  RNA_property_collection_begin(ptr, prop, &iter);

  if (iter.valid) {
    /* get data from array iterator and item property */
    internal = &iter.internal.array;
    arrayp = (iter.valid) ? iter.ptr.data : NULL;

    if (internal->skip || !RNA_property_editable(&iter.ptr, itemprop)) {
      /* we might skip some items, so it's not a proper array */
      RNA_property_collection_end(&iter);
      return 0;
    }

    array->array = arrayp + itemprop->rawoffset;
    array->stride = internal->itemsize;
    array->len = ((char *)internal->endptr - arrayp) / internal->itemsize;
    array->type = itemprop->rawtype;
  }
  else {
    memset(array, 0, sizeof(RawArray));
  }

  RNA_property_collection_end(&iter);

  return 1;
}

#define RAW_GET(dtype, var, raw, a) \
  { \
    switch (raw.type) { \
      case PROP_RAW_CHAR: \
        var = (dtype)((char *)raw.array)[a]; \
        break; \
      case PROP_RAW_SHORT: \
        var = (dtype)((short *)raw.array)[a]; \
        break; \
      case PROP_RAW_INT: \
        var = (dtype)((int *)raw.array)[a]; \
        break; \
      case PROP_RAW_BOOLEAN: \
        var = (dtype)((bool *)raw.array)[a]; \
        break; \
      case PROP_RAW_FLOAT: \
        var = (dtype)((float *)raw.array)[a]; \
        break; \
      case PROP_RAW_DOUBLE: \
        var = (dtype)((double *)raw.array)[a]; \
        break; \
      default: \
        var = (dtype)0; \
    } \
  } \
  (void)0

#define RAW_SET(dtype, raw, a, var) \
  { \
    switch (raw.type) { \
      case PROP_RAW_CHAR: \
        ((char *)raw.array)[a] = (char)var; \
        break; \
      case PROP_RAW_SHORT: \
        ((short *)raw.array)[a] = (short)var; \
        break; \
      case PROP_RAW_INT: \
        ((int *)raw.array)[a] = (int)var; \
        break; \
      case PROP_RAW_BOOLEAN: \
        ((bool *)raw.array)[a] = (bool)var; \
        break; \
      case PROP_RAW_FLOAT: \
        ((float *)raw.array)[a] = (float)var; \
        break; \
      case PROP_RAW_DOUBLE: \
        ((double *)raw.array)[a] = (double)var; \
        break; \
      default: \
        break; \
    } \
  } \
  (void)0

int RNA_raw_type_sizeof(RawPropertyType type)
{
  switch (type) {
    case PROP_RAW_CHAR:
      return sizeof(char);
    case PROP_RAW_SHORT:
      return sizeof(short);
    case PROP_RAW_INT:
      return sizeof(int);
    case PROP_RAW_BOOLEAN:
      return sizeof(bool);
    case PROP_RAW_FLOAT:
      return sizeof(float);
    case PROP_RAW_DOUBLE:
      return sizeof(double);
    default:
      return 0;
  }
}

static int rna_property_array_length_all_dimensions(PointerRNA *ptr, PropertyRNA *prop)
{
  int i, len[RNA_MAX_ARRAY_DIMENSION];
  const int dim = RNA_property_array_dimension(ptr, prop, len);
  int size;

  if (dim == 0) {
    return 0;
  }

  for (size = 1, i = 0; i < dim; i++) {
    size *= len[i];
  }

  return size;
}

static int rna_raw_access(ReportList *reports,
                          PointerRNA *ptr,
                          PropertyRNA *prop,
                          const char *propname,
                          void *inarray,
                          RawPropertyType intype,
                          int inlen,
                          int set)
{
  StructRNA *ptype;
  PointerRNA itemptr_base;
  PropertyRNA *itemprop, *iprop;
  PropertyType itemtype = 0;
  RawArray in;
  int itemlen = 0;

  /* initialize in array, stride assumed 0 in following code */
  in.array = inarray;
  in.type = intype;
  in.len = inlen;
  in.stride = 0;

  ptype = RNA_property_pointer_type(ptr, prop);

  /* try to get item property pointer */
  RNA_pointer_create(NULL, ptype, NULL, &itemptr_base);
  itemprop = RNA_struct_find_property(&itemptr_base, propname);

  if (itemprop) {
    /* we have item property pointer */
    RawArray out;

    /* check type */
    itemtype = RNA_property_type(itemprop);

    if (!ELEM(itemtype, PROP_BOOLEAN, PROP_INT, PROP_FLOAT, PROP_ENUM)) {
      BKE_report(reports, RPT_ERROR, "Only boolean, int float and enum properties supported");
      return 0;
    }

    /* check item array */
    itemlen = RNA_property_array_length(&itemptr_base, itemprop);

    /* dynamic array? need to get length per item */
    if (itemprop->getlength) {
      itemprop = NULL;
    }
    /* try to access as raw array */
    else if (RNA_property_collection_raw_array(ptr, prop, itemprop, &out)) {
      int arraylen = (itemlen == 0) ? 1 : itemlen;
      if (in.len != arraylen * out.len) {
        BKE_reportf(reports,
                    RPT_ERROR,
                    "Array length mismatch (expected %d, got %d)",
                    out.len * arraylen,
                    in.len);
        return 0;
      }

      /* matching raw types */
      if (out.type == in.type) {
        void *inp = in.array;
        void *outp = out.array;
        int a, size;

        size = RNA_raw_type_sizeof(out.type) * arraylen;

        for (a = 0; a < out.len; a++) {
          if (set) {
            memcpy(outp, inp, size);
          }
          else {
            memcpy(inp, outp, size);
          }

          inp = (char *)inp + size;
          outp = (char *)outp + out.stride;
        }

        return 1;
      }

      /* Could also be faster with non-matching types,
       * for now we just do slower loop. */
    }
  }

  {
    void *tmparray = NULL;
    int tmplen = 0;
    int err = 0, j, a = 0;
    int needconv = 1;

    if (((itemtype == PROP_INT) && (in.type == PROP_RAW_INT)) ||
        ((itemtype == PROP_BOOLEAN) && (in.type == PROP_RAW_BOOLEAN)) ||
        ((itemtype == PROP_FLOAT) && (in.type == PROP_RAW_FLOAT))) {
      /* avoid creating temporary buffer if the data type match */
      needconv = 0;
    }
    /* no item property pointer, can still be id property, or
     * property of a type derived from the collection pointer type */
    RNA_PROP_BEGIN (ptr, itemptr, prop) {
      if (itemptr.data) {
        if (itemprop) {
          /* we got the property already */
          iprop = itemprop;
        }
        else {
          /* not yet, look it up and verify if it is valid */
          iprop = RNA_struct_find_property(&itemptr, propname);

          if (iprop) {
            itemlen = rna_property_array_length_all_dimensions(&itemptr, iprop);
            itemtype = RNA_property_type(iprop);
          }
          else {
            BKE_reportf(reports, RPT_ERROR, "Property named '%s' not found", propname);
            err = 1;
            break;
          }

          if (!ELEM(itemtype, PROP_BOOLEAN, PROP_INT, PROP_FLOAT)) {
            BKE_report(reports, RPT_ERROR, "Only boolean, int and float properties supported");
            err = 1;
            break;
          }
        }

        /* editable check */
        if (!set || RNA_property_editable(&itemptr, iprop)) {
          if (a + itemlen > in.len) {
            BKE_reportf(
                reports, RPT_ERROR, "Array length mismatch (got %d, expected more)", in.len);
            err = 1;
            break;
          }

          if (itemlen == 0) {
            /* handle conversions */
            if (set) {
              switch (itemtype) {
                case PROP_BOOLEAN: {
                  int b;
                  RAW_GET(bool, b, in, a);
                  RNA_property_boolean_set(&itemptr, iprop, b);
                  break;
                }
                case PROP_INT: {
                  int i;
                  RAW_GET(int, i, in, a);
                  RNA_property_int_set(&itemptr, iprop, i);
                  break;
                }
                case PROP_FLOAT: {
                  float f;
                  RAW_GET(float, f, in, a);
                  RNA_property_float_set(&itemptr, iprop, f);
                  break;
                }
                default:
                  break;
              }
            }
            else {
              switch (itemtype) {
                case PROP_BOOLEAN: {
                  int b = RNA_property_boolean_get(&itemptr, iprop);
                  RAW_SET(bool, in, a, b);
                  break;
                }
                case PROP_INT: {
                  int i = RNA_property_int_get(&itemptr, iprop);
                  RAW_SET(int, in, a, i);
                  break;
                }
                case PROP_FLOAT: {
                  float f = RNA_property_float_get(&itemptr, iprop);
                  RAW_SET(float, in, a, f);
                  break;
                }
                default:
                  break;
              }
            }
            a++;
          }
          else if (needconv == 1) {
            /* allocate temporary array if needed */
            if (tmparray && tmplen != itemlen) {
              MEM_freeN(tmparray);
              tmparray = NULL;
            }
            if (!tmparray) {
              tmparray = MEM_callocN(sizeof(float) * itemlen, "RNA tmparray");
              tmplen = itemlen;
            }

            /* handle conversions */
            if (set) {
              switch (itemtype) {
                case PROP_BOOLEAN: {
                  for (j = 0; j < itemlen; j++, a++) {
                    RAW_GET(bool, ((bool *)tmparray)[j], in, a);
                  }
                  RNA_property_boolean_set_array(&itemptr, iprop, tmparray);
                  break;
                }
                case PROP_INT: {
                  for (j = 0; j < itemlen; j++, a++) {
                    RAW_GET(int, ((int *)tmparray)[j], in, a);
                  }
                  RNA_property_int_set_array(&itemptr, iprop, tmparray);
                  break;
                }
                case PROP_FLOAT: {
                  for (j = 0; j < itemlen; j++, a++) {
                    RAW_GET(float, ((float *)tmparray)[j], in, a);
                  }
                  RNA_property_float_set_array(&itemptr, iprop, tmparray);
                  break;
                }
                default:
                  break;
              }
            }
            else {
              switch (itemtype) {
                case PROP_BOOLEAN: {
                  RNA_property_boolean_get_array(&itemptr, iprop, tmparray);
                  for (j = 0; j < itemlen; j++, a++) {
                    RAW_SET(int, in, a, ((bool *)tmparray)[j]);
                  }
                  break;
                }
                case PROP_INT: {
                  RNA_property_int_get_array(&itemptr, iprop, tmparray);
                  for (j = 0; j < itemlen; j++, a++) {
                    RAW_SET(int, in, a, ((int *)tmparray)[j]);
                  }
                  break;
                }
                case PROP_FLOAT: {
                  RNA_property_float_get_array(&itemptr, iprop, tmparray);
                  for (j = 0; j < itemlen; j++, a++) {
                    RAW_SET(float, in, a, ((float *)tmparray)[j]);
                  }
                  break;
                }
                default:
                  break;
              }
            }
          }
          else {
            if (set) {
              switch (itemtype) {
                case PROP_BOOLEAN: {
                  RNA_property_boolean_set_array(&itemptr, iprop, &((bool *)in.array)[a]);
                  a += itemlen;
                  break;
                }
                case PROP_INT: {
                  RNA_property_int_set_array(&itemptr, iprop, &((int *)in.array)[a]);
                  a += itemlen;
                  break;
                }
                case PROP_FLOAT: {
                  RNA_property_float_set_array(&itemptr, iprop, &((float *)in.array)[a]);
                  a += itemlen;
                  break;
                }
                default:
                  break;
              }
            }
            else {
              switch (itemtype) {
                case PROP_BOOLEAN: {
                  RNA_property_boolean_get_array(&itemptr, iprop, &((bool *)in.array)[a]);
                  a += itemlen;
                  break;
                }
                case PROP_INT: {
                  RNA_property_int_get_array(&itemptr, iprop, &((int *)in.array)[a]);
                  a += itemlen;
                  break;
                }
                case PROP_FLOAT: {
                  RNA_property_float_get_array(&itemptr, iprop, &((float *)in.array)[a]);
                  a += itemlen;
                  break;
                }
                default:
                  break;
              }
            }
          }
        }
      }
    }
    RNA_PROP_END;

    if (tmparray) {
      MEM_freeN(tmparray);
    }

    return !err;
  }
}

RawPropertyType RNA_property_raw_type(PropertyRNA *prop)
{
  if (prop->rawtype == PROP_RAW_UNSET) {
    /* this property has no raw access,
     * yet we try to provide a raw type to help building the array. */
    switch (prop->type) {
      case PROP_BOOLEAN:
        return PROP_RAW_BOOLEAN;
      case PROP_INT:
        return PROP_RAW_INT;
      case PROP_FLOAT:
        return PROP_RAW_FLOAT;
      case PROP_ENUM:
        return PROP_RAW_INT;
      default:
        break;
    }
  }
  return prop->rawtype;
}

int RNA_property_collection_raw_get(ReportList *reports,
                                    PointerRNA *ptr,
                                    PropertyRNA *prop,
                                    const char *propname,
                                    void *array,
                                    RawPropertyType type,
                                    int len)
{
  return rna_raw_access(reports, ptr, prop, propname, array, type, len, 0);
}

int RNA_property_collection_raw_set(ReportList *reports,
                                    PointerRNA *ptr,
                                    PropertyRNA *prop,
                                    const char *propname,
                                    void *array,
                                    RawPropertyType type,
                                    int len)
{
  return rna_raw_access(reports, ptr, prop, propname, array, type, len, 1);
}

/* Standard iterator functions */

void rna_iterator_listbase_begin(CollectionPropertyIterator *iter,
                                 ListBase *lb,
                                 IteratorSkipFunc skip)
{
  ListBaseIterator *internal = &iter->internal.listbase;

  internal->link = (lb) ? lb->first : NULL;
  internal->skip = skip;

  iter->valid = (internal->link != NULL);

  if (skip && iter->valid && skip(iter, internal->link)) {
    rna_iterator_listbase_next(iter);
  }
}

void rna_iterator_listbase_next(CollectionPropertyIterator *iter)
{
  ListBaseIterator *internal = &iter->internal.listbase;

  if (internal->skip) {
    do {
      internal->link = internal->link->next;
      iter->valid = (internal->link != NULL);
    } while (iter->valid && internal->skip(iter, internal->link));
  }
  else {
    internal->link = internal->link->next;
    iter->valid = (internal->link != NULL);
  }
}

void *rna_iterator_listbase_get(CollectionPropertyIterator *iter)
{
  ListBaseIterator *internal = &iter->internal.listbase;

  return internal->link;
}

void rna_iterator_listbase_end(CollectionPropertyIterator *UNUSED(iter))
{
}

PointerRNA rna_listbase_lookup_int(PointerRNA *ptr,
                                   StructRNA *type,
                                   struct ListBase *lb,
                                   int index)
{
  void *data = BLI_findlink(lb, index);
  return rna_pointer_inherit_refine(ptr, type, data);
}

void rna_iterator_array_begin(CollectionPropertyIterator *iter,
                              void *ptr,
                              int itemsize,
                              int length,
                              bool free_ptr,
                              IteratorSkipFunc skip)
{
  ArrayIterator *internal;

  if (ptr == NULL) {
    length = 0;
  }
  else if (length == 0) {
    ptr = NULL;
    itemsize = 0;
  }

  internal = &iter->internal.array;
  internal->ptr = ptr;
  internal->free_ptr = free_ptr ? ptr : NULL;
  internal->endptr = ((char *)ptr) + length * itemsize;
  internal->itemsize = itemsize;
  internal->skip = skip;
  internal->length = length;

  iter->valid = (internal->ptr != internal->endptr);

  if (skip && iter->valid && skip(iter, internal->ptr)) {
    rna_iterator_array_next(iter);
  }
}

void rna_iterator_array_next(CollectionPropertyIterator *iter)
{
  ArrayIterator *internal = &iter->internal.array;

  if (internal->skip) {
    do {
      internal->ptr += internal->itemsize;
      iter->valid = (internal->ptr != internal->endptr);
    } while (iter->valid && internal->skip(iter, internal->ptr));
  }
  else {
    internal->ptr += internal->itemsize;
    iter->valid = (internal->ptr != internal->endptr);
  }
}

void *rna_iterator_array_get(CollectionPropertyIterator *iter)
{
  ArrayIterator *internal = &iter->internal.array;

  return internal->ptr;
}

void *rna_iterator_array_dereference_get(CollectionPropertyIterator *iter)
{
  ArrayIterator *internal = &iter->internal.array;

  /* for ** arrays */
  return *(void **)(internal->ptr);
}

void rna_iterator_array_end(CollectionPropertyIterator *iter)
{
  ArrayIterator *internal = &iter->internal.array;

  if (internal->free_ptr) {
    MEM_freeN(internal->free_ptr);
    internal->free_ptr = NULL;
  }
}

PointerRNA rna_array_lookup_int(
    PointerRNA *ptr, StructRNA *type, void *data, int itemsize, int length, int index)
{
  if (index < 0 || index >= length) {
    return PointerRNA_NULL;
  }

  return rna_pointer_inherit_refine(ptr, type, ((char *)data) + index * itemsize);
}

/* RNA Path - Experiment */

static char *rna_path_token(const char **path, char *fixedbuf, int fixedlen, int bracket)
{
  const char *p;
  int len = 0;

  if (bracket) {
    /* get data between [], check escaping quotes and back-slashes with #BLI_str_unescape. */
    if (**path == '[') {
      (*path)++;
    }
    else {
      return NULL;
    }

    p = *path;

    /* 2 kinds of look-ups now, quoted or unquoted. */
    if (*p != '"') {
      while (*p && (*p != ']')) {
        len++;
        p++;
      }
    }
    else {
      const char *p_end = BLI_str_escape_find_quote(p + 1);
      if (p_end == NULL) {
        /* No Matching quote. */
        return NULL;
      }
      /* Skip the last quoted char to get the `]`. */
      p_end += 1;

      len += (p_end - p);
      p = p_end;
    }

    if (*p != ']') {
      return NULL;
    }
  }
  else {
    /* get data until . or [ */
    p = *path;

    while (*p && *p != '.' && *p != '[') {
      len++;
      p++;
    }
  }

  /* empty, return */
  if (len == 0) {
    return NULL;
  }

  /* Try to use fixed buffer if possible. */
  char *buf = (len + 1 < fixedlen) ? fixedbuf : MEM_mallocN(sizeof(char) * (len + 1), __func__);

  /* copy string, taking into account escaped ] */
  if (bracket) {
    BLI_str_unescape(buf, *path, len);
    p = (*path) + len;
  }
  else {
    memcpy(buf, *path, sizeof(char) * len);
    buf[len] = '\0';
  }

  /* set path to start of next token */
  if (*p == ']') {
    p++;
  }
  if (*p == '.') {
    p++;
  }
  *path = p;

  return buf;
}

static int rna_token_strip_quotes(char *token)
{
  if (token[0] == '"') {
    int len = strlen(token);
    if (len >= 2 && token[len - 1] == '"') {
      /* strip away "" */
      token[len - 1] = '\0';
      return 1;
    }
  }
  return 0;
}

static bool rna_path_parse_collection_key(const char **path,
                                          PointerRNA *ptr,
                                          PropertyRNA *prop,
                                          PointerRNA *r_nextptr)
{
  char fixedbuf[256];
  int intkey;

  *r_nextptr = *ptr;

  /* end of path, ok */
  if (!(**path)) {
    return true;
  }

  if (**path == '[') {
    char *token;

    /* resolve the lookup with [] brackets */
    token = rna_path_token(path, fixedbuf, sizeof(fixedbuf), 1);

    if (!token) {
      return false;
    }

    /* check for "" to see if it is a string */
    if (rna_token_strip_quotes(token)) {
      if (RNA_property_collection_lookup_string(ptr, prop, token + 1, r_nextptr)) {
        /* pass */
      }
      else {
        r_nextptr->data = NULL;
      }
    }
    else {
      /* otherwise do int lookup */
      intkey = atoi(token);
      if (intkey == 0 && (token[0] != '0' || token[1] != '\0')) {
        return false; /* we can be sure the fixedbuf was used in this case */
      }
      if (RNA_property_collection_lookup_int(ptr, prop, intkey, r_nextptr)) {
        /* pass */
      }
      else {
        r_nextptr->data = NULL;
      }
    }

    if (token != fixedbuf) {
      MEM_freeN(token);
    }
  }
  else {
    if (RNA_property_collection_type_get(ptr, prop, r_nextptr)) {
      /* pass */
    }
    else {
      /* ensure we quit on invalid values */
      r_nextptr->data = NULL;
    }
  }

  return true;
}

static bool rna_path_parse_array_index(const char **path,
                                       PointerRNA *ptr,
                                       PropertyRNA *prop,
                                       int *r_index)
{
  char fixedbuf[256];
  int index_arr[RNA_MAX_ARRAY_DIMENSION] = {0};
  int len[RNA_MAX_ARRAY_DIMENSION];
  const int dim = RNA_property_array_dimension(ptr, prop, len);
  int i;

  *r_index = -1;

  /* end of path, ok */
  if (!(**path)) {
    return true;
  }

  for (i = 0; i < dim; i++) {
    int temp_index = -1;
    char *token;

    /* multi index resolve */
    if (**path == '[') {
      token = rna_path_token(path, fixedbuf, sizeof(fixedbuf), 1);

      if (token == NULL) {
        /* invalid syntax blah[] */
        return false;
      }
      /* check for "" to see if it is a string */
      if (rna_token_strip_quotes(token)) {
        temp_index = RNA_property_array_item_index(prop, *(token + 1));
      }
      else {
        /* otherwise do int lookup */
        temp_index = atoi(token);

        if (temp_index == 0 && (token[0] != '0' || token[1] != '\0')) {
          if (token != fixedbuf) {
            MEM_freeN(token);
          }

          return false;
        }
      }
    }
    else if (dim == 1) {
      /* location.x || scale.X, single dimension arrays only */
      token = rna_path_token(path, fixedbuf, sizeof(fixedbuf), 0);
      if (token == NULL) {
        /* invalid syntax blah. */
        return false;
      }
      temp_index = RNA_property_array_item_index(prop, *token);
    }
    else {
      /* just to avoid uninitialized pointer use */
      token = fixedbuf;
    }

    if (token != fixedbuf) {
      MEM_freeN(token);
    }

    /* out of range */
    if (temp_index < 0 || temp_index >= len[i]) {
      return false;
    }

    index_arr[i] = temp_index;
    /* end multi index resolve */
  }

  /* arrays always contain numbers so further values are not valid */
  if (**path) {
    return false;
  }

  /* flatten index over all dimensions */
  {
    int totdim = 1;
    int flat_index = 0;

    for (i = dim - 1; i >= 0; i--) {
      flat_index += index_arr[i] * totdim;
      totdim *= len[i];
    }

    *r_index = flat_index;
  }
  return true;
}

/**
 * Generic rna path parser.
 *
 * \note All parameters besides \a ptr and \a path are optional.
 *
 * \param ptr: The root of given RNA path.
 * \param path: The RNA path.
 * \param r_ptr: The final RNA data holding the last property in \a path.
 * \param r_prop: The final property of \a r_ptr, from \a path.
 * \param r_index: The final index in the \a r_prop, if defined by \a path.
 * \param r_item_ptr: Only valid for Pointer and Collection,
 * return the actual value of the pointer, or of the collection item.
 * Mutually exclusive with \a eval_pointer option.
 * \param r_elements: A list of \a PropertyElemRNA items
 * (pairs of \a PointerRNA, \a PropertyRNA that represent the whole given \a path).
 * \param eval_pointer: If \a true, and \a path leads to a Pointer property,
 * or an item in a Collection property,
 * \a r_ptr will be set to the value of that property, and \a r_prop will be NULL.
 * Mutually exclusive with \a r_item_ptr.
 * \return \a true on success, \a false if the path is somehow invalid.
 */
static bool rna_path_parse(PointerRNA *ptr,
                           const char *path,
                           PointerRNA *r_ptr,
                           PropertyRNA **r_prop,
                           int *r_index,
                           PointerRNA *r_item_ptr,
                           ListBase *r_elements,
                           const bool eval_pointer)
{
  BLI_assert(r_item_ptr == NULL || !eval_pointer);
  PropertyRNA *prop;
  PointerRNA curptr, nextptr;
  PropertyElemRNA *prop_elem = NULL;
  int index = -1;
  char fixedbuf[256];
  int type;
  const bool do_item_ptr = r_item_ptr != NULL && !eval_pointer;

  if (do_item_ptr) {
    RNA_POINTER_INVALIDATE(&nextptr);
  }

  prop = NULL;
  curptr = *ptr;

  if (path == NULL || *path == '\0') {
    return false;
  }

  while (*path) {
    if (do_item_ptr) {
      RNA_POINTER_INVALIDATE(&nextptr);
    }

    int use_id_prop = (*path == '[') ? 1 : 0;
    char *token;
    /* custom property lookup ?
     * C.object["someprop"]
     */

    if (!curptr.data) {
      return false;
    }

    /* look up property name in current struct */
    token = rna_path_token(&path, fixedbuf, sizeof(fixedbuf), use_id_prop);

    if (!token) {
      return false;
    }

    prop = NULL;
    if (use_id_prop) { /* look up property name in current struct */
      IDProperty *group = RNA_struct_idprops(&curptr, 0);
      if (group && rna_token_strip_quotes(token)) {
        prop = (PropertyRNA *)IDP_GetPropertyFromGroup(group, token + 1);
      }
    }
    else {
      prop = RNA_struct_find_property(&curptr, token);
    }

    if (token != fixedbuf) {
      MEM_freeN(token);
    }

    if (!prop) {
      return false;
    }

    if (r_elements) {
      prop_elem = MEM_mallocN(sizeof(PropertyElemRNA), __func__);
      prop_elem->ptr = curptr;
      prop_elem->prop = prop;
      prop_elem->index = -1; /* index will be added later, if needed. */
      BLI_addtail(r_elements, prop_elem);
    }

    type = RNA_property_type(prop);

    /* now look up the value of this property if it is a pointer or
     * collection, otherwise return the property rna so that the
     * caller can read the value of the property itself */
    switch (type) {
      case PROP_POINTER: {
        /* resolve pointer if further path elements follow
         * or explicitly requested
         */
        if (do_item_ptr || eval_pointer || *path != '\0') {
          nextptr = RNA_property_pointer_get(&curptr, prop);
        }

        if (eval_pointer || *path != '\0') {
          curptr = nextptr;
          prop = NULL; /* now we have a PointerRNA, the prop is our parent so forget it */
          index = -1;
        }
        break;
      }
      case PROP_COLLECTION: {
        /* Resolve pointer if further path elements follow.
         * Note that if path is empty, rna_path_parse_collection_key will do nothing anyway,
         * so do_item_ptr is of no use in that case.
         */
        if (*path) {
          if (!rna_path_parse_collection_key(&path, &curptr, prop, &nextptr)) {
            return false;
          }

          if (eval_pointer || *path != '\0') {
            curptr = nextptr;
            prop = NULL; /* now we have a PointerRNA, the prop is our parent so forget it */
            index = -1;
          }
        }
        break;
      }
      default:
        if (r_index || prop_elem) {
          if (!rna_path_parse_array_index(&path, &curptr, prop, &index)) {
            return false;
          }

          if (prop_elem) {
            prop_elem->index = index;
          }
        }
        break;
    }
  }

  if (r_ptr) {
    *r_ptr = curptr;
  }
  if (r_prop) {
    *r_prop = prop;
  }
  if (r_index) {
    *r_index = index;
  }
  if (r_item_ptr && do_item_ptr) {
    *r_item_ptr = nextptr;
  }

  if (prop_elem && (prop_elem->ptr.data != curptr.data || prop_elem->prop != prop ||
                    prop_elem->index != index)) {
    prop_elem = MEM_mallocN(sizeof(PropertyElemRNA), __func__);
    prop_elem->ptr = curptr;
    prop_elem->prop = prop;
    prop_elem->index = index;
    BLI_addtail(r_elements, prop_elem);
  }

  return true;
}

/**
 * Resolve the given RNA Path to find the pointer and/or property
 * indicated by fully resolving the path.
 *
 * \warning Unlike \a RNA_path_resolve_property(), that one *will* try to follow RNAPointers,
 * e.g. the path 'parent' applied to a RNAObject \a ptr will return the object.parent in \a r_ptr,
 * and a NULL \a r_prop...
 *
 * \note Assumes all pointers provided are valid
 * \return True if path can be resolved to a valid "pointer + property" OR "pointer only"
 */
bool RNA_path_resolve(PointerRNA *ptr, const char *path, PointerRNA *r_ptr, PropertyRNA **r_prop)
{
  if (!rna_path_parse(ptr, path, r_ptr, r_prop, NULL, NULL, NULL, true)) {
    return false;
  }

  return r_ptr->data != NULL;
}

/**
 * Resolve the given RNA Path to find the pointer and/or property + array index
 * indicated by fully resolving the path.
 *
 * \note Assumes all pointers provided are valid.
 * \return True if path can be resolved to a valid "pointer + property" OR "pointer only"
 */
bool RNA_path_resolve_full(
    PointerRNA *ptr, const char *path, PointerRNA *r_ptr, PropertyRNA **r_prop, int *r_index)
{
  if (!rna_path_parse(ptr, path, r_ptr, r_prop, r_index, NULL, NULL, true)) {
    return false;
  }

  return r_ptr->data != NULL;
}

/**
 * Resolve the given RNA Path to find both the pointer AND property
 * indicated by fully resolving the path.
 *
 * This is a convenience method to avoid logic errors and ugly syntax.
 * \note Assumes all pointers provided are valid
 * \return True only if both a valid pointer and property are found after resolving the path
 */
bool RNA_path_resolve_property(PointerRNA *ptr,
                               const char *path,
                               PointerRNA *r_ptr,
                               PropertyRNA **r_prop)
{
  if (!rna_path_parse(ptr, path, r_ptr, r_prop, NULL, NULL, NULL, false)) {
    return false;
  }

  return r_ptr->data != NULL && *r_prop != NULL;
}

/**
 * Resolve the given RNA Path to find the pointer AND property (as well as the array index)
 * indicated by fully resolving the path.
 *
 * This is a convenience method to avoid logic errors and ugly syntax.
 * \note Assumes all pointers provided are valid
 * \return True only if both a valid pointer and property are found after resolving the path
 */
bool RNA_path_resolve_property_full(
    PointerRNA *ptr, const char *path, PointerRNA *r_ptr, PropertyRNA **r_prop, int *r_index)
{
  if (!rna_path_parse(ptr, path, r_ptr, r_prop, r_index, NULL, NULL, false)) {
    return false;
  }

  return r_ptr->data != NULL && *r_prop != NULL;
}

/**
 * Resolve the given RNA Path to find both the pointer AND property
 * indicated by fully resolving the path, and get the value of the Pointer property
 * (or item of the collection).
 *
 * This is a convenience method to avoid logic errors and ugly syntax,
 * it combines both \a RNA_path_resolve and #RNA_path_resolve_property in a single call.
 * \note Assumes all pointers provided are valid.
 * \param r_item_ptr: The final Pointer or Collection item value.
 * You must check for its validity before use!
 * \return True only if both a valid pointer and property are found after resolving the path
 */
bool RNA_path_resolve_property_and_item_pointer(PointerRNA *ptr,
                                                const char *path,
                                                PointerRNA *r_ptr,
                                                PropertyRNA **r_prop,
                                                PointerRNA *r_item_ptr)
{
  if (!rna_path_parse(ptr, path, r_ptr, r_prop, NULL, r_item_ptr, NULL, false)) {
    return false;
  }

  return r_ptr->data != NULL && *r_prop != NULL;
}

/**
 * Resolve the given RNA Path to find both the pointer AND property (as well as the array index)
 * indicated by fully resolving the path,
 * and get the value of the Pointer property (or item of the collection).
 *
 * This is a convenience method to avoid logic errors and ugly syntax,
 * it combines both \a RNA_path_resolve_full and
 * \a RNA_path_resolve_property_full in a single call.
 * \note Assumes all pointers provided are valid.
 * \param r_item_ptr: The final Pointer or Collection item value.
 * You must check for its validity before use!
 * \return True only if both a valid pointer and property are found after resolving the path
 */
bool RNA_path_resolve_property_and_item_pointer_full(PointerRNA *ptr,
                                                     const char *path,
                                                     PointerRNA *r_ptr,
                                                     PropertyRNA **r_prop,
                                                     int *r_index,
                                                     PointerRNA *r_item_ptr)
{
  if (!rna_path_parse(ptr, path, r_ptr, r_prop, r_index, r_item_ptr, NULL, false)) {
    return false;
  }

  return r_ptr->data != NULL && *r_prop != NULL;
}
/**
 * Resolve the given RNA Path into a linked list of PropertyElemRNA's.
 *
 * To be used when complex operations over path are needed, like e.g. get relative paths,
 * to avoid too much string operations.
 *
 * \return True if there was no error while resolving the path
 * \note Assumes all pointers provided are valid
 */
bool RNA_path_resolve_elements(PointerRNA *ptr, const char *path, ListBase *r_elements)
{
  return rna_path_parse(ptr, path, NULL, NULL, NULL, NULL, r_elements, false);
}

char *RNA_path_append(
    const char *path, PointerRNA *UNUSED(ptr), PropertyRNA *prop, int intkey, const char *strkey)
{
  DynStr *dynstr;
  char *result;

  dynstr = BLI_dynstr_new();

  /* add .identifier */
  if (path) {
    BLI_dynstr_append(dynstr, path);
    if (*path) {
      BLI_dynstr_append(dynstr, ".");
    }
  }

  BLI_dynstr_append(dynstr, RNA_property_identifier(prop));

  if (RNA_property_type(prop) == PROP_COLLECTION) {
    /* add ["strkey"] or [intkey] */
    BLI_dynstr_append(dynstr, "[");

    if (strkey) {
      const int strkey_esc_max_size = (strlen(strkey) * 2) + 1;
      char *strkey_esc = BLI_array_alloca(strkey_esc, strkey_esc_max_size);
      BLI_str_escape(strkey_esc, strkey, strkey_esc_max_size);
      BLI_dynstr_append(dynstr, "\"");
      BLI_dynstr_append(dynstr, strkey_esc);
      BLI_dynstr_append(dynstr, "\"");
    }
    else {
      char appendstr[128];
      BLI_snprintf(appendstr, sizeof(appendstr), "%d", intkey);
      BLI_dynstr_append(dynstr, appendstr);
    }

    BLI_dynstr_append(dynstr, "]");
  }

  result = BLI_dynstr_get_cstring(dynstr);
  BLI_dynstr_free(dynstr);

  return result;
}

char *RNA_path_back(const char *path)
{
  char fixedbuf[256];
  const char *previous, *current;
  char *result;
  int i;

  if (!path) {
    return NULL;
  }

  previous = NULL;
  current = path;

  /* parse token by token until the end, then we back up to the previous
   * position and strip of the next token to get the path one step back */
  while (*current) {
    char *token;

    token = rna_path_token(&current, fixedbuf, sizeof(fixedbuf), 0);

    if (!token) {
      return NULL;
    }
    if (token != fixedbuf) {
      MEM_freeN(token);
    }

    /* in case of collection we also need to strip off [] */
    token = rna_path_token(&current, fixedbuf, sizeof(fixedbuf), 1);
    if (token && token != fixedbuf) {
      MEM_freeN(token);
    }

    if (!*current) {
      break;
    }

    previous = current;
  }

  if (!previous) {
    return NULL;
  }

  /* copy and strip off last token */
  i = previous - path;
  result = BLI_strdup(path);

  if (i > 0 && result[i - 1] == '.') {
    i--;
  }
  result[i] = 0;

  return result;
}

/* generic path search func
 * if its needed this could also reference the IDProperty direct */
typedef struct IDP_Chain {
  struct IDP_Chain *up; /* parent member, reverse and set to child for path conversion. */

  const char *name;
  int index;

} IDP_Chain;

static char *rna_idp_path_create(IDP_Chain *child_link)
{
  DynStr *dynstr = BLI_dynstr_new();
  char *path;
  bool is_first = true;

  int tot = 0;
  IDP_Chain *link = child_link;

  /* reverse the list */
  IDP_Chain *link_prev;
  link_prev = NULL;
  while (link) {
    IDP_Chain *link_next = link->up;
    link->up = link_prev;
    link_prev = link;
    link = link_next;
    tot++;
  }

  for (link = link_prev; link; link = link->up) {
    /* pass */
    if (link->index >= 0) {
      BLI_dynstr_appendf(dynstr, is_first ? "%s[%d]" : ".%s[%d]", link->name, link->index);
    }
    else {
      BLI_dynstr_appendf(dynstr, is_first ? "%s" : ".%s", link->name);
    }

    is_first = false;
  }

  path = BLI_dynstr_get_cstring(dynstr);
  BLI_dynstr_free(dynstr);

  if (*path == '\0') {
    MEM_freeN(path);
    path = NULL;
  }

  return path;
}

static char *rna_idp_path(PointerRNA *ptr,
                          IDProperty *haystack,
                          IDProperty *needle,
                          IDP_Chain *parent_link)
{
  char *path = NULL;
  IDP_Chain link;

  IDProperty *iter;
  int i;

  BLI_assert(haystack->type == IDP_GROUP);

  link.up = parent_link;
  /* Always set both name and index, else a stale value might get used. */
  link.name = NULL;
  link.index = -1;

  for (i = 0, iter = haystack->data.group.first; iter; iter = iter->next, i++) {
    if (needle == iter) { /* found! */
      link.name = iter->name;
      link.index = -1;
      path = rna_idp_path_create(&link);
      break;
    }

    /* Early out in case the IDProperty type cannot contain RNA properties. */
    if (!ELEM(iter->type, IDP_GROUP, IDP_IDPARRAY)) {
      continue;
    }

    /* Ensure this is RNA. */
    /* NOTE: `iter` might be a fully user-defined IDProperty (a.k.a. custom data), which name
     * collides with an actual fully static RNA property of the same struct (which would then not
     * be flagged with `PROP_IDPROPERTY`).
     *
     * That case must be ignored here, we only want to deal with runtime RNA properties stored in
     * IDProps.
     *
     * See T84091. */
    PropertyRNA *prop = RNA_struct_find_property(ptr, iter->name);
    if (prop == NULL || (prop->flag & PROP_IDPROPERTY) == 0) {
      continue;
    }

    if (iter->type == IDP_GROUP) {
      if (prop->type == PROP_POINTER) {
        PointerRNA child_ptr = RNA_property_pointer_get(ptr, prop);
        BLI_assert(!RNA_pointer_is_null(&child_ptr));
        link.name = iter->name;
        link.index = -1;
        if ((path = rna_idp_path(&child_ptr, iter, needle, &link))) {
          break;
        }
      }
    }
    else if (iter->type == IDP_IDPARRAY) {
      if (prop->type == PROP_COLLECTION) {
        IDProperty *array = IDP_IDPArray(iter);
        if (needle >= array && needle < (iter->len + array)) { /* found! */
          link.name = iter->name;
          link.index = (int)(needle - array);
          path = rna_idp_path_create(&link);
          break;
        }
        int j;
        link.name = iter->name;
        for (j = 0; j < iter->len; j++, array++) {
          PointerRNA child_ptr;
          if (RNA_property_collection_lookup_int(ptr, prop, j, &child_ptr)) {
            BLI_assert(!RNA_pointer_is_null(&child_ptr));
            link.index = j;
            if ((path = rna_idp_path(&child_ptr, array, needle, &link))) {
              break;
            }
          }
        }
        if (path) {
          break;
        }
      }
    }
  }

  return path;
}

/**
 * Find the path from the structure referenced by the pointer to the runtime RNA-defined
 * #IDProperty object.
 *
 * \note Does *not* handle pure user-defined IDProperties (a.k.a. custom properties).
 *
 * \param ptr: Reference to the object owning the custom property storage.
 * \param needle: Custom property object to find.
 * \return Relative path or NULL.
 */
char *RNA_path_from_struct_to_idproperty(PointerRNA *ptr, IDProperty *needle)
{
  IDProperty *haystack = RNA_struct_idprops(ptr, false);

  if (haystack) { /* can fail when called on bones */
    return rna_idp_path(ptr, haystack, needle, NULL);
  }
  return NULL;
}

static char *rna_path_from_ID_to_idpgroup(PointerRNA *ptr)
{
  PointerRNA id_ptr;

  BLI_assert(ptr->owner_id != NULL);

  /* TODO: Support Bones/PoseBones. no pointers stored to the bones from here, only the ID.
   *       See example in T25746.
   *       Unless this is added only way to find this is to also search
   *       all bones and pose bones of an armature or object.
   */
  RNA_id_pointer_create(ptr->owner_id, &id_ptr);

  return RNA_path_from_struct_to_idproperty(&id_ptr, ptr->data);
}

/**
 * Find the actual ID pointer and path from it to the given ID.
 *
 * \param id: ID reference to search the global owner for.
 * \param[out] r_path: Path from the real ID to the initial ID.
 * \return The ID pointer, or NULL in case of failure.
 */
ID *RNA_find_real_ID_and_path(Main *bmain, ID *id, const char **r_path)
{
  if (r_path) {
    *r_path = "";
  }

  if ((id == NULL) || (id->flag & LIB_EMBEDDED_DATA) == 0) {
    return id;
  }

  const IDTypeInfo *id_type = BKE_idtype_get_info_from_id(id);
  if (r_path) {
    switch (GS(id->name)) {
      case ID_NT:
        *r_path = "node_tree";
        break;
      case ID_GR:
        *r_path = "collection";
        break;
      default:
        BLI_assert(!"Missing handling of embedded id type.");
    }
  }

  if (id_type->owner_get == NULL) {
    BLI_assert(!"Missing handling of embedded id type.");
    return id;
  }
  return id_type->owner_get(bmain, id);
}

static char *rna_prepend_real_ID_path(Main *bmain, ID *id, char *path, ID **r_real_id)
{
  if (r_real_id != NULL) {
    *r_real_id = NULL;
  }

  const char *prefix;
  ID *real_id = RNA_find_real_ID_and_path(bmain, id, &prefix);

  if (r_real_id != NULL) {
    *r_real_id = real_id;
  }

  if (path != NULL) {
    char *new_path = NULL;

    if (real_id) {
      if (prefix[0]) {
        new_path = BLI_sprintfN("%s%s%s", prefix, path[0] == '[' ? "" : ".", path);
      }
      else {
        return path;
      }
    }

    MEM_freeN(path);
    return new_path;
  }
  return prefix[0] != '\0' ? BLI_strdup(prefix) : NULL;
}

char *RNA_path_from_ID_to_struct(PointerRNA *ptr)
{
  char *ptrpath = NULL;

  if (!ptr->owner_id || !ptr->data) {
    return NULL;
  }

  if (!RNA_struct_is_ID(ptr->type)) {
    if (ptr->type->path) {
      /* if type has a path to some ID, use it */
      ptrpath = ptr->type->path(ptr);
    }
    else if (ptr->type->nested && RNA_struct_is_ID(ptr->type->nested)) {
      PointerRNA parentptr;
      PropertyRNA *userprop;

      /* find the property in the struct we're nested in that references this struct, and
       * use its identifier as the first part of the path used...
       */
      RNA_id_pointer_create(ptr->owner_id, &parentptr);
      userprop = RNA_struct_find_nested(&parentptr, ptr->type);

      if (userprop) {
        ptrpath = BLI_strdup(RNA_property_identifier(userprop));
      }
      else {
        return NULL; /* can't do anything about this case yet... */
      }
    }
    else if (RNA_struct_is_a(ptr->type, &RNA_PropertyGroup)) {
      /* special case, easier to deal with here than in ptr->type->path() */
      return rna_path_from_ID_to_idpgroup(ptr);
    }
    else {
      return NULL;
    }
  }

  return ptrpath;
}

char *RNA_path_from_real_ID_to_struct(Main *bmain, PointerRNA *ptr, struct ID **r_real)
{
  char *path = RNA_path_from_ID_to_struct(ptr);

  /* NULL path is valid in that case, when given struct is an ID one... */
  return rna_prepend_real_ID_path(bmain, ptr->owner_id, path, r_real);
}

static void rna_path_array_multi_from_flat_index(const int dimsize[RNA_MAX_ARRAY_LENGTH],
                                                 const int totdims,
                                                 const int index_dim,
                                                 int index,
                                                 int r_index_multi[RNA_MAX_ARRAY_LENGTH])
{
  int dimsize_step[RNA_MAX_ARRAY_LENGTH + 1];
  int i = totdims - 1;
  dimsize_step[i + 1] = 1;
  dimsize_step[i] = dimsize[i];
  while (--i != -1) {
    dimsize_step[i] = dimsize[i] * dimsize_step[i + 1];
  }
  while (++i != index_dim) {
    int index_round = index / dimsize_step[i + 1];
    r_index_multi[i] = index_round;
    index -= (index_round * dimsize_step[i + 1]);
  }
  BLI_assert(index == 0);
}

static void rna_path_array_multi_string_from_flat_index(PointerRNA *ptr,
                                                        PropertyRNA *prop,
                                                        int index_dim,
                                                        int index,
                                                        char *index_str,
                                                        int index_str_len)
{
  int dimsize[RNA_MAX_ARRAY_LENGTH];
  int totdims = RNA_property_array_dimension(ptr, prop, dimsize);
  int index_multi[RNA_MAX_ARRAY_LENGTH];

  rna_path_array_multi_from_flat_index(dimsize, totdims, index_dim, index, index_multi);

  for (int i = 0, offset = 0; (i < index_dim) && (offset < index_str_len); i++) {
    offset += BLI_snprintf_rlen(
        &index_str[offset], index_str_len - offset, "[%d]", index_multi[i]);
  }
}

/**
 * \param index_dim: The dimension to show, 0 disables. 1 for 1d array, 2 for 2d. etc.
 * \param index: The *flattened* index to use when \a ``index_dim > 0``,
 * this is expanded when used with multi-dimensional arrays.
 */
char *RNA_path_from_ID_to_property_index(PointerRNA *ptr,
                                         PropertyRNA *prop,
                                         int index_dim,
                                         int index)
{
  const bool is_rna = (prop->magic == RNA_MAGIC);
  const char *propname;
  char *ptrpath, *path;

  if (!ptr->owner_id || !ptr->data) {
    return NULL;
  }

  /* path from ID to the struct holding this property */
  ptrpath = RNA_path_from_ID_to_struct(ptr);

  propname = RNA_property_identifier(prop);

  /* support indexing w/ multi-dimensional arrays */
  char index_str[RNA_MAX_ARRAY_LENGTH * 12 + 1];
  if (index_dim == 0) {
    index_str[0] = '\0';
  }
  else {
    rna_path_array_multi_string_from_flat_index(
        ptr, prop, index_dim, index, index_str, sizeof(index_str));
  }

  if (ptrpath) {
    if (is_rna) {
      path = BLI_sprintfN("%s.%s%s", ptrpath, propname, index_str);
    }
    else {
      char propname_esc[MAX_IDPROP_NAME * 2];
      BLI_str_escape(propname_esc, propname, sizeof(propname_esc));
      path = BLI_sprintfN("%s[\"%s\"]%s", ptrpath, propname_esc, index_str);
    }
    MEM_freeN(ptrpath);
  }
  else if (RNA_struct_is_ID(ptr->type)) {
    if (is_rna) {
      path = BLI_sprintfN("%s%s", propname, index_str);
    }
    else {
      char propname_esc[MAX_IDPROP_NAME * 2];
      BLI_str_escape(propname_esc, propname, sizeof(propname_esc));
      path = BLI_sprintfN("[\"%s\"]%s", propname_esc, index_str);
    }
  }
  else {
    path = NULL;
  }

  return path;
}

char *RNA_path_from_ID_to_property(PointerRNA *ptr, PropertyRNA *prop)
{
  return RNA_path_from_ID_to_property_index(ptr, prop, 0, -1);
}

char *RNA_path_from_real_ID_to_property_index(
    Main *bmain, PointerRNA *ptr, PropertyRNA *prop, int index_dim, int index, ID **r_real_id)
{
  char *path = RNA_path_from_ID_to_property_index(ptr, prop, index_dim, index);

  /* NULL path is always an error here, in that case do not return the 'fake ID from real ID' part
   * of the path either. */
  return path != NULL ? rna_prepend_real_ID_path(bmain, ptr->owner_id, path, r_real_id) : NULL;
}

/**
 * \return the path to given ptr/prop from the closest ancestor of given type,
 * if any (else return NULL).
 */
char *RNA_path_resolve_from_type_to_property(PointerRNA *ptr,
                                             PropertyRNA *prop,
                                             const StructRNA *type)
{
  /* Try to recursively find an "type"'d ancestor,
   * to handle situations where path from ID is not enough. */
  PointerRNA idptr;
  ListBase path_elems = {NULL};
  char *path = NULL;
  char *full_path = RNA_path_from_ID_to_property(ptr, prop);

  if (full_path == NULL) {
    return NULL;
  }

  RNA_id_pointer_create(ptr->owner_id, &idptr);

  if (RNA_path_resolve_elements(&idptr, full_path, &path_elems)) {
    PropertyElemRNA *prop_elem;

    for (prop_elem = path_elems.last; prop_elem; prop_elem = prop_elem->prev) {
      if (RNA_struct_is_a(prop_elem->ptr.type, type)) {
        char *ref_path = RNA_path_from_ID_to_struct(&prop_elem->ptr);
        if (ref_path) {
          path = BLI_strdup(full_path + strlen(ref_path) + 1); /* +1 for the linking '.' */
          MEM_freeN(ref_path);
        }
        break;
      }
    }

    BLI_freelistN(&path_elems);
  }

  MEM_freeN(full_path);
  return path;
}

/**
 * Get the ID as a python representation, eg:
 *   bpy.data.foo["bar"]
 */
char *RNA_path_full_ID_py(Main *bmain, ID *id)
{
  const char *path;
  ID *id_real = RNA_find_real_ID_and_path(bmain, id, &path);

  if (id_real) {
    id = id_real;
  }
  else {
    path = "";
  }

  char lib_filepath_esc[(sizeof(id->lib->filepath) * 2) + 4];
  if (id->lib != NULL) {
    int ofs = 0;
    memcpy(lib_filepath_esc, ", \"", 3);
    ofs += 3;
    ofs += BLI_str_escape(lib_filepath_esc + ofs, id->lib->filepath, sizeof(lib_filepath_esc));
    memcpy(lib_filepath_esc + ofs, "\"", 2);
  }
  else {
    lib_filepath_esc[0] = '\0';
  }

  char id_esc[(sizeof(id->name) - 2) * 2];
  BLI_str_escape(id_esc, id->name + 2, sizeof(id_esc));

  return BLI_sprintfN("bpy.data.%s[\"%s\"%s]%s%s",
                      BKE_idtype_idcode_to_name_plural(GS(id->name)),
                      id_esc,
                      lib_filepath_esc,
                      path[0] ? "." : "",
                      path);
}

/**
 * Get the ID.struct as a python representation, eg:
 *   bpy.data.foo["bar"].some_struct
 */
char *RNA_path_full_struct_py(Main *bmain, struct PointerRNA *ptr)
{
  char *id_path;
  char *data_path;

  char *ret;

  if (!ptr->owner_id) {
    return NULL;
  }

  /* never fails */
  id_path = RNA_path_full_ID_py(bmain, ptr->owner_id);

  data_path = RNA_path_from_ID_to_struct(ptr);

  /* XXX data_path may be NULL (see T36788),
   * do we want to get the 'bpy.data.foo["bar"].(null)' stuff? */
  ret = BLI_sprintfN("%s.%s", id_path, data_path);

  if (data_path) {
    MEM_freeN(data_path);
  }
  MEM_freeN(id_path);

  return ret;
}

/**
 * Get the ID.struct.property as a python representation, eg:
 *   bpy.data.foo["bar"].some_struct.some_prop[10]
 */
char *RNA_path_full_property_py_ex(
    Main *bmain, PointerRNA *ptr, PropertyRNA *prop, int index, bool use_fallback)
{
  char *id_path;
  const char *data_delim;
  const char *data_path;
  bool data_path_free;

  char *ret;

  if (!ptr->owner_id) {
    return NULL;
  }

  /* never fails */
  id_path = RNA_path_full_ID_py(bmain, ptr->owner_id);

  data_path = RNA_path_from_ID_to_property(ptr, prop);
  if (data_path) {
    data_delim = (data_path[0] == '[') ? "" : ".";
    data_path_free = true;
  }
  else {
    if (use_fallback) {
      /* Fuzzy fallback. Be explicit in our ignorance. */
      data_path = RNA_property_identifier(prop);
      data_delim = " ... ";
    }
    else {
      data_delim = ".";
    }
    data_path_free = false;
  }

  if ((index == -1) || (RNA_property_array_check(prop) == false)) {
    ret = BLI_sprintfN("%s%s%s", id_path, data_delim, data_path);
  }
  else {
    ret = BLI_sprintfN("%s%s%s[%d]", id_path, data_delim, data_path, index);
  }
  MEM_freeN(id_path);
  if (data_path_free) {
    MEM_freeN((void *)data_path);
  }

  return ret;
}

char *RNA_path_full_property_py(Main *bmain, PointerRNA *ptr, PropertyRNA *prop, int index)
{
  return RNA_path_full_property_py_ex(bmain, ptr, prop, index, false);
}

/**
 * Get the struct.property as a python representation, eg:
 *   some_struct.some_prop[10]
 */
char *RNA_path_struct_property_py(PointerRNA *ptr, PropertyRNA *prop, int index)
{
  char *data_path;

  char *ret;

  if (!ptr->owner_id) {
    return NULL;
  }

  data_path = RNA_path_from_ID_to_property(ptr, prop);

  if (data_path == NULL) {
    /* This may not be an ID at all, check for simple when pointer owns property.
     * TODO: more complex nested case. */
    if (!RNA_struct_is_ID(ptr->type)) {
      const char *prop_identifier = RNA_property_identifier(prop);
      if (RNA_struct_find_property(ptr, prop_identifier) == prop) {
        data_path = BLI_strdup(prop_identifier);
      }
    }
  }

  if ((index == -1) || (RNA_property_array_check(prop) == false)) {
    ret = BLI_sprintfN("%s", data_path);
  }
  else {
    ret = BLI_sprintfN("%s[%d]", data_path, index);
  }

  if (data_path) {
    MEM_freeN(data_path);
  }

  return ret;
}

/**
 * Get the struct.property as a python representation, eg:
 *   some_prop[10]
 */
char *RNA_path_property_py(PointerRNA *UNUSED(ptr), PropertyRNA *prop, int index)
{
  char *ret;

  if ((index == -1) || (RNA_property_array_check(prop) == false)) {
    ret = BLI_sprintfN("%s", RNA_property_identifier(prop));
  }
  else {
    ret = BLI_sprintfN("%s[%d]", RNA_property_identifier(prop), index);
  }

  return ret;
}

/* Quick name based property access */

bool RNA_boolean_get(PointerRNA *ptr, const char *name)
{
  PropertyRNA *prop = RNA_struct_find_property(ptr, name);

  if (prop) {
    return RNA_property_boolean_get(ptr, prop);
  }
  printf("%s: %s.%s not found.\n", __func__, ptr->type->identifier, name);
  return 0;
}

void RNA_boolean_set(PointerRNA *ptr, const char *name, bool value)
{
  PropertyRNA *prop = RNA_struct_find_property(ptr, name);

  if (prop) {
    RNA_property_boolean_set(ptr, prop, value);
  }
  else {
    printf("%s: %s.%s not found.\n", __func__, ptr->type->identifier, name);
  }
}

void RNA_boolean_get_array(PointerRNA *ptr, const char *name, bool *values)
{
  PropertyRNA *prop = RNA_struct_find_property(ptr, name);

  if (prop) {
    RNA_property_boolean_get_array(ptr, prop, values);
  }
  else {
    printf("%s: %s.%s not found.\n", __func__, ptr->type->identifier, name);
  }
}

void RNA_boolean_set_array(PointerRNA *ptr, const char *name, const bool *values)
{
  PropertyRNA *prop = RNA_struct_find_property(ptr, name);

  if (prop) {
    RNA_property_boolean_set_array(ptr, prop, values);
  }
  else {
    printf("%s: %s.%s not found.\n", __func__, ptr->type->identifier, name);
  }
}

int RNA_int_get(PointerRNA *ptr, const char *name)
{
  PropertyRNA *prop = RNA_struct_find_property(ptr, name);

  if (prop) {
    return RNA_property_int_get(ptr, prop);
  }
  printf("%s: %s.%s not found.\n", __func__, ptr->type->identifier, name);
  return 0;
}

void RNA_int_set(PointerRNA *ptr, const char *name, int value)
{
  PropertyRNA *prop = RNA_struct_find_property(ptr, name);

  if (prop) {
    RNA_property_int_set(ptr, prop, value);
  }
  else {
    printf("%s: %s.%s not found.\n", __func__, ptr->type->identifier, name);
  }
}

void RNA_int_get_array(PointerRNA *ptr, const char *name, int *values)
{
  PropertyRNA *prop = RNA_struct_find_property(ptr, name);

  if (prop) {
    RNA_property_int_get_array(ptr, prop, values);
  }
  else {
    printf("%s: %s.%s not found.\n", __func__, ptr->type->identifier, name);
  }
}

void RNA_int_set_array(PointerRNA *ptr, const char *name, const int *values)
{
  PropertyRNA *prop = RNA_struct_find_property(ptr, name);

  if (prop) {
    RNA_property_int_set_array(ptr, prop, values);
  }
  else {
    printf("%s: %s.%s not found.\n", __func__, ptr->type->identifier, name);
  }
}

float RNA_float_get(PointerRNA *ptr, const char *name)
{
  PropertyRNA *prop = RNA_struct_find_property(ptr, name);

  if (prop) {
    return RNA_property_float_get(ptr, prop);
  }
  printf("%s: %s.%s not found.\n", __func__, ptr->type->identifier, name);
  return 0;
}

void RNA_float_set(PointerRNA *ptr, const char *name, float value)
{
  PropertyRNA *prop = RNA_struct_find_property(ptr, name);

  if (prop) {
    RNA_property_float_set(ptr, prop, value);
  }
  else {
    printf("%s: %s.%s not found.\n", __func__, ptr->type->identifier, name);
  }
}

void RNA_float_get_array(PointerRNA *ptr, const char *name, float *values)
{
  PropertyRNA *prop = RNA_struct_find_property(ptr, name);

  if (prop) {
    RNA_property_float_get_array(ptr, prop, values);
  }
  else {
    printf("%s: %s.%s not found.\n", __func__, ptr->type->identifier, name);
  }
}

void RNA_float_set_array(PointerRNA *ptr, const char *name, const float *values)
{
  PropertyRNA *prop = RNA_struct_find_property(ptr, name);

  if (prop) {
    RNA_property_float_set_array(ptr, prop, values);
  }
  else {
    printf("%s: %s.%s not found.\n", __func__, ptr->type->identifier, name);
  }
}

int RNA_enum_get(PointerRNA *ptr, const char *name)
{
  PropertyRNA *prop = RNA_struct_find_property(ptr, name);

  if (prop) {
    return RNA_property_enum_get(ptr, prop);
  }
  printf("%s: %s.%s not found.\n", __func__, ptr->type->identifier, name);
  return 0;
}

void RNA_enum_set(PointerRNA *ptr, const char *name, int value)
{
  PropertyRNA *prop = RNA_struct_find_property(ptr, name);

  if (prop) {
    RNA_property_enum_set(ptr, prop, value);
  }
  else {
    printf("%s: %s.%s not found.\n", __func__, ptr->type->identifier, name);
  }
}

void RNA_enum_set_identifier(bContext *C, PointerRNA *ptr, const char *name, const char *id)
{
  PropertyRNA *prop = RNA_struct_find_property(ptr, name);

  if (prop) {
    int value;
    if (RNA_property_enum_value(C, ptr, prop, id, &value)) {
      RNA_property_enum_set(ptr, prop, value);
    }
    else {
      printf("%s: %s.%s has no enum id '%s'.\n", __func__, ptr->type->identifier, name, id);
    }
  }
  else {
    printf("%s: %s.%s not found.\n", __func__, ptr->type->identifier, name);
  }
}

bool RNA_enum_is_equal(bContext *C, PointerRNA *ptr, const char *name, const char *enumname)
{
  PropertyRNA *prop = RNA_struct_find_property(ptr, name);
  const EnumPropertyItem *item;
  bool free;

  if (prop) {
    int i;
    bool cmp = false;

    RNA_property_enum_items(C, ptr, prop, &item, NULL, &free);
    i = RNA_enum_from_identifier(item, enumname);
    if (i != -1) {
      cmp = (item[i].value == RNA_property_enum_get(ptr, prop));
    }

    if (free) {
      MEM_freeN((void *)item);
    }

    if (i != -1) {
      return cmp;
    }

    printf("%s: %s.%s item %s not found.\n", __func__, ptr->type->identifier, name, enumname);
    return false;
  }
  printf("%s: %s.%s not found.\n", __func__, ptr->type->identifier, name);
  return false;
}

bool RNA_enum_value_from_id(const EnumPropertyItem *item, const char *identifier, int *r_value)
{
  const int i = RNA_enum_from_identifier(item, identifier);
  if (i != -1) {
    *r_value = item[i].value;
    return true;
  }
  return false;
}

bool RNA_enum_id_from_value(const EnumPropertyItem *item, int value, const char **r_identifier)
{
  const int i = RNA_enum_from_value(item, value);
  if (i != -1) {
    *r_identifier = item[i].identifier;
    return true;
  }
  return false;
}

bool RNA_enum_icon_from_value(const EnumPropertyItem *item, int value, int *r_icon)
{
  const int i = RNA_enum_from_value(item, value);
  if (i != -1) {
    *r_icon = item[i].icon;
    return true;
  }
  return false;
}

bool RNA_enum_name_from_value(const EnumPropertyItem *item, int value, const char **r_name)
{
  const int i = RNA_enum_from_value(item, value);
  if (i != -1) {
    *r_name = item[i].name;
    return true;
  }
  return false;
}

void RNA_string_get(PointerRNA *ptr, const char *name, char *value)
{
  PropertyRNA *prop = RNA_struct_find_property(ptr, name);

  if (prop) {
    RNA_property_string_get(ptr, prop, value);
  }
  else {
    printf("%s: %s.%s not found.\n", __func__, ptr->type->identifier, name);
    value[0] = '\0';
  }
}

char *RNA_string_get_alloc(PointerRNA *ptr, const char *name, char *fixedbuf, int fixedlen)
{
  PropertyRNA *prop = RNA_struct_find_property(ptr, name);

  if (prop) {
    /* TODO: pass length. */
    return RNA_property_string_get_alloc(ptr, prop, fixedbuf, fixedlen, NULL);
  }
  printf("%s: %s.%s not found.\n", __func__, ptr->type->identifier, name);
  return NULL;
}

int RNA_string_length(PointerRNA *ptr, const char *name)
{
  PropertyRNA *prop = RNA_struct_find_property(ptr, name);

  if (prop) {
    return RNA_property_string_length(ptr, prop);
  }
  printf("%s: %s.%s not found.\n", __func__, ptr->type->identifier, name);
  return 0;
}

void RNA_string_set(PointerRNA *ptr, const char *name, const char *value)
{
  PropertyRNA *prop = RNA_struct_find_property(ptr, name);

  if (prop) {
    RNA_property_string_set(ptr, prop, value);
  }
  else {
    printf("%s: %s.%s not found.\n", __func__, ptr->type->identifier, name);
  }
}

PointerRNA RNA_pointer_get(PointerRNA *ptr, const char *name)
{
  PropertyRNA *prop = RNA_struct_find_property(ptr, name);

  if (prop) {
    return RNA_property_pointer_get(ptr, prop);
  }
  printf("%s: %s.%s not found.\n", __func__, ptr->type->identifier, name);

  return PointerRNA_NULL;
}

void RNA_pointer_set(PointerRNA *ptr, const char *name, PointerRNA ptr_value)
{
  PropertyRNA *prop = RNA_struct_find_property(ptr, name);

  if (prop) {
    RNA_property_pointer_set(ptr, prop, ptr_value, NULL);
  }
  else {
    printf("%s: %s.%s not found.\n", __func__, ptr->type->identifier, name);
  }
}

void RNA_pointer_add(PointerRNA *ptr, const char *name)
{
  PropertyRNA *prop = RNA_struct_find_property(ptr, name);

  if (prop) {
    RNA_property_pointer_add(ptr, prop);
  }
  else {
    printf("%s: %s.%s not found.\n", __func__, ptr->type->identifier, name);
  }
}

void RNA_collection_begin(PointerRNA *ptr, const char *name, CollectionPropertyIterator *iter)
{
  PropertyRNA *prop = RNA_struct_find_property(ptr, name);

  if (prop) {
    RNA_property_collection_begin(ptr, prop, iter);
  }
  else {
    printf("%s: %s.%s not found.\n", __func__, ptr->type->identifier, name);
  }
}

void RNA_collection_add(PointerRNA *ptr, const char *name, PointerRNA *r_value)
{
  PropertyRNA *prop = RNA_struct_find_property(ptr, name);

  if (prop) {
    RNA_property_collection_add(ptr, prop, r_value);
  }
  else {
    printf("%s: %s.%s not found.\n", __func__, ptr->type->identifier, name);
  }
}

void RNA_collection_clear(PointerRNA *ptr, const char *name)
{
  PropertyRNA *prop = RNA_struct_find_property(ptr, name);

  if (prop) {
    RNA_property_collection_clear(ptr, prop);
  }
  else {
    printf("%s: %s.%s not found.\n", __func__, ptr->type->identifier, name);
  }
}

int RNA_collection_length(PointerRNA *ptr, const char *name)
{
  PropertyRNA *prop = RNA_struct_find_property(ptr, name);

  if (prop) {
    return RNA_property_collection_length(ptr, prop);
  }
  printf("%s: %s.%s not found.\n", __func__, ptr->type->identifier, name);
  return 0;
}

bool RNA_property_is_set_ex(PointerRNA *ptr, PropertyRNA *prop, bool use_ghost)
{
  prop = rna_ensure_property(prop);
  if (prop->flag & PROP_IDPROPERTY) {
    IDProperty *idprop = rna_idproperty_find(ptr, prop->identifier);
    return ((idprop != NULL) && (use_ghost == false || !(idprop->flag & IDP_FLAG_GHOST)));
  }
  return true;
}

bool RNA_property_is_set(PointerRNA *ptr, PropertyRNA *prop)
{
  prop = rna_ensure_property(prop);
  if (prop->flag & PROP_IDPROPERTY) {
    IDProperty *idprop = rna_idproperty_find(ptr, prop->identifier);
    return ((idprop != NULL) && !(idprop->flag & IDP_FLAG_GHOST));
  }
  return true;
}

void RNA_property_unset(PointerRNA *ptr, PropertyRNA *prop)
{
  prop = rna_ensure_property(prop);
  if (prop->flag & PROP_IDPROPERTY) {
    rna_idproperty_free(ptr, prop->identifier);
  }
}

bool RNA_struct_property_is_set_ex(PointerRNA *ptr, const char *identifier, bool use_ghost)
{
  PropertyRNA *prop = RNA_struct_find_property(ptr, identifier);

  if (prop) {
    return RNA_property_is_set_ex(ptr, prop, use_ghost);
  }
  /* python raises an error */
  /* printf("%s: %s.%s not found.\n", __func__, ptr->type->identifier, name); */
  return 0;
}

bool RNA_struct_property_is_set(PointerRNA *ptr, const char *identifier)
{
  PropertyRNA *prop = RNA_struct_find_property(ptr, identifier);

  if (prop) {
    return RNA_property_is_set(ptr, prop);
  }
  /* python raises an error */
  /* printf("%s: %s.%s not found.\n", __func__, ptr->type->identifier, name); */
  return 0;
}

void RNA_struct_property_unset(PointerRNA *ptr, const char *identifier)
{
  PropertyRNA *prop = RNA_struct_find_property(ptr, identifier);

  if (prop) {
    RNA_property_unset(ptr, prop);
  }
}

bool RNA_property_is_idprop(const PropertyRNA *prop)
{
  return (prop->magic != RNA_MAGIC);
}

/* mainly for the UI */
bool RNA_property_is_unlink(PropertyRNA *prop)
{
  const int flag = RNA_property_flag(prop);
  if (RNA_property_type(prop) == PROP_STRING) {
    return (flag & PROP_NEVER_UNLINK) == 0;
  }
  return (flag & (PROP_NEVER_UNLINK | PROP_NEVER_NULL)) == 0;
}

/* string representation of a property, python
 * compatible but can be used for display too,
 * context may be NULL */
char *RNA_pointer_as_string_id(bContext *C, PointerRNA *ptr)
{
  DynStr *dynstr = BLI_dynstr_new();
  char *cstring;

  const char *propname;
  int first_time = 1;

  BLI_dynstr_append(dynstr, "{");

  RNA_STRUCT_BEGIN (ptr, prop) {
    propname = RNA_property_identifier(prop);

    if (STREQ(propname, "rna_type")) {
      continue;
    }

    if (first_time == 0) {
      BLI_dynstr_append(dynstr, ", ");
    }
    first_time = 0;

    cstring = RNA_property_as_string(C, ptr, prop, -1, INT_MAX);
    BLI_dynstr_appendf(dynstr, "\"%s\":%s", propname, cstring);
    MEM_freeN(cstring);
  }
  RNA_STRUCT_END;

  BLI_dynstr_append(dynstr, "}");

  cstring = BLI_dynstr_get_cstring(dynstr);
  BLI_dynstr_free(dynstr);
  return cstring;
}

static char *rna_pointer_as_string__bldata(Main *bmain, PointerRNA *ptr)
{
  if (ptr->type == NULL || ptr->owner_id == NULL) {
    return BLI_strdup("None");
  }
  if (RNA_struct_is_ID(ptr->type)) {
    return RNA_path_full_ID_py(bmain, ptr->owner_id);
  }
  return RNA_path_full_struct_py(bmain, ptr);
}

char *RNA_pointer_as_string(bContext *C,
                            PointerRNA *ptr,
                            PropertyRNA *prop_ptr,
                            PointerRNA *ptr_prop)
{
  IDProperty *prop;
  if (ptr_prop->data == NULL) {
    return BLI_strdup("None");
  }
  if ((prop = rna_idproperty_check(&prop_ptr, ptr)) && prop->type != IDP_ID) {
    return RNA_pointer_as_string_id(C, ptr_prop);
  }
  return rna_pointer_as_string__bldata(CTX_data_main(C), ptr_prop);
}

/* context can be NULL */
char *RNA_pointer_as_string_keywords_ex(bContext *C,
                                        PointerRNA *ptr,
                                        const bool as_function,
                                        const bool all_args,
                                        const bool nested_args,
                                        const int max_prop_length,
                                        PropertyRNA *iterprop)
{
  const char *arg_name = NULL;

  PropertyRNA *prop;

  DynStr *dynstr = BLI_dynstr_new();
  char *cstring, *buf;
  bool first_iter = true;
  int flag, flag_parameter;

  RNA_PROP_BEGIN (ptr, propptr, iterprop) {
    prop = propptr.data;

    flag = RNA_property_flag(prop);
    flag_parameter = RNA_parameter_flag(prop);

    if (as_function && (flag_parameter & PARM_OUTPUT)) {
      continue;
    }

    arg_name = RNA_property_identifier(prop);

    if (STREQ(arg_name, "rna_type")) {
      continue;
    }

    if ((nested_args == false) && (RNA_property_type(prop) == PROP_POINTER)) {
      continue;
    }

    if (as_function && (prop->flag_parameter & PARM_REQUIRED)) {
      /* required args don't have useful defaults */
      BLI_dynstr_appendf(dynstr, first_iter ? "%s" : ", %s", arg_name);
      first_iter = false;
    }
    else {
      bool ok = true;

      if (all_args == true) {
        /* pass */
      }
      else if (RNA_struct_idprops_check(ptr->type)) {
        ok = RNA_property_is_set(ptr, prop);
      }

      if (ok) {
        if (as_function && RNA_property_type(prop) == PROP_POINTER) {
          /* don't expand pointers for functions */
          if (flag & PROP_NEVER_NULL) {
            /* we can't really do the right thing here. arg=arg?, hrmf! */
            buf = BLI_strdup(arg_name);
          }
          else {
            buf = BLI_strdup("None");
          }
        }
        else {
          buf = RNA_property_as_string(C, ptr, prop, -1, max_prop_length);
        }

        BLI_dynstr_appendf(dynstr, first_iter ? "%s=%s" : ", %s=%s", arg_name, buf);
        first_iter = false;
        MEM_freeN(buf);
      }
    }
  }
  RNA_PROP_END;

  cstring = BLI_dynstr_get_cstring(dynstr);
  BLI_dynstr_free(dynstr);
  return cstring;
}

char *RNA_pointer_as_string_keywords(bContext *C,
                                     PointerRNA *ptr,
                                     const bool as_function,
                                     const bool all_args,
                                     const bool nested_args,
                                     const int max_prop_length)
{
  PropertyRNA *iterprop;

  iterprop = RNA_struct_iterator_property(ptr->type);

  return RNA_pointer_as_string_keywords_ex(
      C, ptr, as_function, all_args, nested_args, max_prop_length, iterprop);
}

char *RNA_function_as_string_keywords(bContext *C,
                                      FunctionRNA *func,
                                      const bool as_function,
                                      const bool all_args,
                                      const int max_prop_length)
{
  PointerRNA funcptr;
  PropertyRNA *iterprop;

  RNA_pointer_create(NULL, &RNA_Function, func, &funcptr);

  iterprop = RNA_struct_find_property(&funcptr, "parameters");

  RNA_struct_iterator_property(funcptr.type);

  return RNA_pointer_as_string_keywords_ex(
      C, &funcptr, as_function, all_args, true, max_prop_length, iterprop);
}

static const char *bool_as_py_string(const int var)
{
  return var ? "True" : "False";
}

static void *rna_array_as_string_alloc(
    int type, int len, PointerRNA *ptr, PropertyRNA *prop, void **r_buf_end)
{
  void *buf_ret = NULL;
  if (type == PROP_BOOLEAN) {
    bool *buf = buf_ret = MEM_mallocN(sizeof(*buf) * len, __func__);
    RNA_property_boolean_get_array(ptr, prop, buf);
    *r_buf_end = buf + len;
  }
  else if (type == PROP_INT) {
    int *buf = buf_ret = MEM_mallocN(sizeof(*buf) * len, __func__);
    RNA_property_int_get_array(ptr, prop, buf);
    *r_buf_end = buf + len;
  }
  else if (type == PROP_FLOAT) {
    float *buf = buf_ret = MEM_mallocN(sizeof(*buf) * len, __func__);
    RNA_property_float_get_array(ptr, prop, buf);
    *r_buf_end = buf + len;
  }
  else {
    BLI_assert(0);
  }
  return buf_ret;
}

static void rna_array_as_string_elem(int type, void **buf_p, int len, DynStr *dynstr)
{
  /* This will print a comma separated string of the array elements from
   * buf start to len. We will add a comma if len == 1 to preserve tuples. */
  const int end = len - 1;
  if (type == PROP_BOOLEAN) {
    bool *buf = *buf_p;
    for (int i = 0; i < len; i++, buf++) {
      BLI_dynstr_appendf(dynstr, (i < end || !end) ? "%s, " : "%s", bool_as_py_string(*buf));
    }
    *buf_p = buf;
  }
  else if (type == PROP_INT) {
    int *buf = *buf_p;
    for (int i = 0; i < len; i++, buf++) {
      BLI_dynstr_appendf(dynstr, (i < end || !end) ? "%d, " : "%d", *buf);
    }
    *buf_p = buf;
  }
  else if (type == PROP_FLOAT) {
    float *buf = *buf_p;
    for (int i = 0; i < len; i++, buf++) {
      BLI_dynstr_appendf(dynstr, (i < end || !end) ? "%g, " : "%g", *buf);
    }
    *buf_p = buf;
  }
  else {
    BLI_assert(0);
  }
}

static void rna_array_as_string_recursive(
    int type, void **buf_p, int totdim, const int *dim_size, DynStr *dynstr)
{
  BLI_dynstr_append(dynstr, "(");
  if (totdim > 1) {
    totdim--;
    const int end = dim_size[totdim] - 1;
    for (int i = 0; i <= end; i++) {
      rna_array_as_string_recursive(type, buf_p, totdim, dim_size, dynstr);
      if (i < end || !end) {
        BLI_dynstr_append(dynstr, ", ");
      }
    }
  }
  else {
    rna_array_as_string_elem(type, buf_p, dim_size[0], dynstr);
  }
  BLI_dynstr_append(dynstr, ")");
}

static void rna_array_as_string(
    int type, int len, PointerRNA *ptr, PropertyRNA *prop, DynStr *dynstr)
{
  void *buf_end;
  void *buf = rna_array_as_string_alloc(type, len, ptr, prop, &buf_end);
  void *buf_step = buf;
  int totdim, dim_size[RNA_MAX_ARRAY_DIMENSION];

  totdim = RNA_property_array_dimension(ptr, prop, dim_size);

  rna_array_as_string_recursive(type, &buf_step, totdim, dim_size, dynstr);
  BLI_assert(buf_step == buf_end);
  MEM_freeN(buf);
}

char *RNA_property_as_string(
    bContext *C, PointerRNA *ptr, PropertyRNA *prop, int index, int max_prop_length)
{
  int type = RNA_property_type(prop);
  int len = RNA_property_array_length(ptr, prop);

  DynStr *dynstr = BLI_dynstr_new();
  char *cstring;

  /* see if we can coerce into a python type - PropertyType */
  switch (type) {
    case PROP_BOOLEAN:
      if (len == 0) {
        BLI_dynstr_append(dynstr, bool_as_py_string(RNA_property_boolean_get(ptr, prop)));
      }
      else {
        if (index != -1) {
          BLI_dynstr_append(dynstr,
                            bool_as_py_string(RNA_property_boolean_get_index(ptr, prop, index)));
        }
        else {
          rna_array_as_string(type, len, ptr, prop, dynstr);
        }
      }
      break;
    case PROP_INT:
      if (len == 0) {
        BLI_dynstr_appendf(dynstr, "%d", RNA_property_int_get(ptr, prop));
      }
      else {
        if (index != -1) {
          BLI_dynstr_appendf(dynstr, "%d", RNA_property_int_get_index(ptr, prop, index));
        }
        else {
          rna_array_as_string(type, len, ptr, prop, dynstr);
        }
      }
      break;
    case PROP_FLOAT:
      if (len == 0) {
        BLI_dynstr_appendf(dynstr, "%g", RNA_property_float_get(ptr, prop));
      }
      else {
        if (index != -1) {
          BLI_dynstr_appendf(dynstr, "%g", RNA_property_float_get_index(ptr, prop, index));
        }
        else {
          rna_array_as_string(type, len, ptr, prop, dynstr);
        }
      }
      break;
    case PROP_STRING: {
      char *buf_esc;
      char *buf;
      int length;

      length = RNA_property_string_length(ptr, prop);
      buf = MEM_mallocN(sizeof(char) * (length + 1), "RNA_property_as_string");
      buf_esc = MEM_mallocN(sizeof(char) * (length * 2 + 1), "RNA_property_as_string esc");
      RNA_property_string_get(ptr, prop, buf);
      BLI_str_escape(buf_esc, buf, length * 2 + 1);
      MEM_freeN(buf);
      BLI_dynstr_appendf(dynstr, "\"%s\"", buf_esc);
      MEM_freeN(buf_esc);
      break;
    }
    case PROP_ENUM: {
      /* string arrays don't exist */
      const char *identifier;
      int val = RNA_property_enum_get(ptr, prop);

      if (RNA_property_flag(prop) & PROP_ENUM_FLAG) {
        /* represent as a python set */
        if (val) {
          const EnumPropertyItem *item_array;
          bool free;

          BLI_dynstr_append(dynstr, "{");

          RNA_property_enum_items(C, ptr, prop, &item_array, NULL, &free);
          if (item_array) {
            const EnumPropertyItem *item = item_array;
            bool is_first = true;
            for (; item->identifier; item++) {
              if (item->identifier[0] && item->value & val) {
                BLI_dynstr_appendf(dynstr, is_first ? "'%s'" : ", '%s'", item->identifier);
                is_first = false;
              }
            }

            if (free) {
              MEM_freeN((void *)item_array);
            }
          }

          BLI_dynstr_append(dynstr, "}");
        }
        else {
          /* annoying exception, don't confuse with dictionary syntax above: {} */
          BLI_dynstr_append(dynstr, "set()");
        }
      }
      else if (RNA_property_enum_identifier(C, ptr, prop, val, &identifier)) {
        BLI_dynstr_appendf(dynstr, "'%s'", identifier);
      }
      else {
        BLI_dynstr_append(dynstr, "'<UNKNOWN ENUM>'");
      }
      break;
    }
    case PROP_POINTER: {
      PointerRNA tptr = RNA_property_pointer_get(ptr, prop);
      cstring = RNA_pointer_as_string(C, ptr, prop, &tptr);
      BLI_dynstr_append(dynstr, cstring);
      MEM_freeN(cstring);
      break;
    }
    case PROP_COLLECTION: {
      int i = 0;
      CollectionPropertyIterator collect_iter;
      BLI_dynstr_append(dynstr, "[");

      for (RNA_property_collection_begin(ptr, prop, &collect_iter);
           (i < max_prop_length) && collect_iter.valid;
           RNA_property_collection_next(&collect_iter), i++) {
        PointerRNA itemptr = collect_iter.ptr;

        if (i != 0) {
          BLI_dynstr_append(dynstr, ", ");
        }

        /* now get every prop of the collection */
        cstring = RNA_pointer_as_string(C, ptr, prop, &itemptr);
        BLI_dynstr_append(dynstr, cstring);
        MEM_freeN(cstring);
      }

      RNA_property_collection_end(&collect_iter);
      BLI_dynstr_append(dynstr, "]");
      break;
    }
    default:
      BLI_dynstr_append(dynstr, "'<UNKNOWN TYPE>'"); /* TODO */
      break;
  }

  cstring = BLI_dynstr_get_cstring(dynstr);
  BLI_dynstr_free(dynstr);
  return cstring;
}

/* Function */

const char *RNA_function_identifier(FunctionRNA *func)
{
  return func->identifier;
}

const char *RNA_function_ui_description(FunctionRNA *func)
{
  return TIP_(func->description);
}

const char *RNA_function_ui_description_raw(FunctionRNA *func)
{
  return func->description;
}

int RNA_function_flag(FunctionRNA *func)
{
  return func->flag;
}

int RNA_function_defined(FunctionRNA *func)
{
  return func->call != NULL;
}

PropertyRNA *RNA_function_get_parameter(PointerRNA *UNUSED(ptr), FunctionRNA *func, int index)
{
  return BLI_findlink(&func->cont.properties, index);
}

PropertyRNA *RNA_function_find_parameter(PointerRNA *UNUSED(ptr),
                                         FunctionRNA *func,
                                         const char *identifier)
{
  PropertyRNA *parm;

  parm = func->cont.properties.first;
  for (; parm; parm = parm->next) {
    if (STREQ(RNA_property_identifier(parm), identifier)) {
      break;
    }
  }

  return parm;
}

const ListBase *RNA_function_defined_parameters(FunctionRNA *func)
{
  return &func->cont.properties;
}

/* Utility */

int RNA_parameter_flag(PropertyRNA *prop)
{
  return (int)rna_ensure_property(prop)->flag_parameter;
}

ParameterList *RNA_parameter_list_create(ParameterList *parms,
                                         PointerRNA *UNUSED(ptr),
                                         FunctionRNA *func)
{
  PropertyRNA *parm;
  PointerRNA null_ptr = PointerRNA_NULL;
  void *data;
  int alloc_size = 0, size;

  parms->arg_count = 0;
  parms->ret_count = 0;

  /* allocate data */
  for (parm = func->cont.properties.first; parm; parm = parm->next) {
    alloc_size += rna_parameter_size(parm);

    if (parm->flag_parameter & PARM_OUTPUT) {
      parms->ret_count++;
    }
    else {
      parms->arg_count++;
    }
  }

  parms->data = MEM_callocN(alloc_size, "RNA_parameter_list_create");
  parms->func = func;
  parms->alloc_size = alloc_size;

  /* set default values */
  data = parms->data;

  for (parm = func->cont.properties.first; parm; parm = parm->next) {
    size = rna_parameter_size(parm);

    /* set length to 0, these need to be set later, see bpy_array.c's py_to_array */
    if (parm->flag & PROP_DYNAMIC) {
      ParameterDynAlloc *data_alloc = data;
      data_alloc->array_tot = 0;
      data_alloc->array = NULL;
    }

    if (!(parm->flag_parameter & PARM_REQUIRED) && !(parm->flag & PROP_DYNAMIC)) {
      switch (parm->type) {
        case PROP_BOOLEAN:
          if (parm->arraydimension) {
            rna_property_boolean_get_default_array_values(
                &null_ptr, (BoolPropertyRNA *)parm, data);
          }
          else {
            memcpy(data, &((BoolPropertyRNA *)parm)->defaultvalue, size);
          }
          break;
        case PROP_INT:
          if (parm->arraydimension) {
            rna_property_int_get_default_array_values(&null_ptr, (IntPropertyRNA *)parm, data);
          }
          else {
            memcpy(data, &((IntPropertyRNA *)parm)->defaultvalue, size);
          }
          break;
        case PROP_FLOAT:
          if (parm->arraydimension) {
            rna_property_float_get_default_array_values(&null_ptr, (FloatPropertyRNA *)parm, data);
          }
          else {
            memcpy(data, &((FloatPropertyRNA *)parm)->defaultvalue, size);
          }
          break;
        case PROP_ENUM:
          memcpy(data, &((EnumPropertyRNA *)parm)->defaultvalue, size);
          break;
        case PROP_STRING: {
          const char *defvalue = ((StringPropertyRNA *)parm)->defaultvalue;
          if (defvalue && defvalue[0]) {
            /* causes bug T29988, possibly this is only correct for thick wrapped
             * need to look further into it - campbell */
#if 0
            BLI_strncpy(data, defvalue, size);
#else
            memcpy(data, &defvalue, size);
#endif
          }
          break;
        }
        case PROP_POINTER:
        case PROP_COLLECTION:
          break;
      }
    }

    data = ((char *)data) + rna_parameter_size(parm);
  }

  return parms;
}

void RNA_parameter_list_free(ParameterList *parms)
{
  PropertyRNA *parm;
  int tot;

  parm = parms->func->cont.properties.first;
  for (tot = 0; parm; parm = parm->next) {
    if (parm->type == PROP_COLLECTION) {
      BLI_freelistN((ListBase *)((char *)parms->data + tot));
    }
    else if (parm->flag & PROP_DYNAMIC) {
      /* for dynamic arrays and strings, data is a pointer to an array */
      ParameterDynAlloc *data_alloc = (void *)(((char *)parms->data) + tot);
      if (data_alloc->array) {
        MEM_freeN(data_alloc->array);
      }
    }

    tot += rna_parameter_size(parm);
  }

  MEM_freeN(parms->data);
  parms->data = NULL;

  parms->func = NULL;
}

int RNA_parameter_list_size(const ParameterList *parms)
{
  return parms->alloc_size;
}

int RNA_parameter_list_arg_count(const ParameterList *parms)
{
  return parms->arg_count;
}

int RNA_parameter_list_ret_count(const ParameterList *parms)
{
  return parms->ret_count;
}

void RNA_parameter_list_begin(ParameterList *parms, ParameterIterator *iter)
{
  /* may be useful but unused now */
  // RNA_pointer_create(NULL, &RNA_Function, parms->func, &iter->funcptr); /* UNUSED */

  iter->parms = parms;
  iter->parm = parms->func->cont.properties.first;
  iter->valid = iter->parm != NULL;
  iter->offset = 0;

  if (iter->valid) {
    iter->size = rna_parameter_size(iter->parm);
    iter->data = (((char *)iter->parms->data)); /* +iter->offset, always 0 */
  }
}

void RNA_parameter_list_next(ParameterIterator *iter)
{
  iter->offset += iter->size;
  iter->parm = iter->parm->next;
  iter->valid = iter->parm != NULL;

  if (iter->valid) {
    iter->size = rna_parameter_size(iter->parm);
    iter->data = (((char *)iter->parms->data) + iter->offset);
  }
}

void RNA_parameter_list_end(ParameterIterator *UNUSED(iter))
{
  /* nothing to do */
}

void RNA_parameter_get(ParameterList *parms, PropertyRNA *parm, void **value)
{
  ParameterIterator iter;

  RNA_parameter_list_begin(parms, &iter);

  for (; iter.valid; RNA_parameter_list_next(&iter)) {
    if (iter.parm == parm) {
      break;
    }
  }

  if (iter.valid) {
    if (parm->flag & PROP_DYNAMIC) {
      /* for dynamic arrays and strings, data is a pointer to an array */
      ParameterDynAlloc *data_alloc = iter.data;
      *value = data_alloc->array;
    }
    else {
      *value = iter.data;
    }
  }
  else {
    *value = NULL;
  }

  RNA_parameter_list_end(&iter);
}

void RNA_parameter_get_lookup(ParameterList *parms, const char *identifier, void **value)
{
  PropertyRNA *parm;

  parm = parms->func->cont.properties.first;
  for (; parm; parm = parm->next) {
    if (STREQ(RNA_property_identifier(parm), identifier)) {
      break;
    }
  }

  if (parm) {
    RNA_parameter_get(parms, parm, value);
  }
}

void RNA_parameter_set(ParameterList *parms, PropertyRNA *parm, const void *value)
{
  ParameterIterator iter;

  RNA_parameter_list_begin(parms, &iter);

  for (; iter.valid; RNA_parameter_list_next(&iter)) {
    if (iter.parm == parm) {
      break;
    }
  }

  if (iter.valid) {
    if (parm->flag & PROP_DYNAMIC) {
      /* for dynamic arrays and strings, data is a pointer to an array */
      ParameterDynAlloc *data_alloc = iter.data;
      size_t size = 0;
      switch (parm->type) {
        case PROP_STRING:
          size = sizeof(char);
          break;
        case PROP_INT:
        case PROP_BOOLEAN:
          size = sizeof(int);
          break;
        case PROP_FLOAT:
          size = sizeof(float);
          break;
        default:
          break;
      }
      size *= data_alloc->array_tot;
      if (data_alloc->array) {
        MEM_freeN(data_alloc->array);
      }
      data_alloc->array = MEM_mallocN(size, __func__);
      memcpy(data_alloc->array, value, size);
    }
    else {
      memcpy(iter.data, value, iter.size);
    }
  }

  RNA_parameter_list_end(&iter);
}

void RNA_parameter_set_lookup(ParameterList *parms, const char *identifier, const void *value)
{
  PropertyRNA *parm;

  parm = parms->func->cont.properties.first;
  for (; parm; parm = parm->next) {
    if (STREQ(RNA_property_identifier(parm), identifier)) {
      break;
    }
  }

  if (parm) {
    RNA_parameter_set(parms, parm, value);
  }
}

int RNA_parameter_dynamic_length_get(ParameterList *parms, PropertyRNA *parm)
{
  ParameterIterator iter;
  int len = 0;

  RNA_parameter_list_begin(parms, &iter);

  for (; iter.valid; RNA_parameter_list_next(&iter)) {
    if (iter.parm == parm) {
      break;
    }
  }

  if (iter.valid) {
    len = RNA_parameter_dynamic_length_get_data(parms, parm, iter.data);
  }

  RNA_parameter_list_end(&iter);

  return len;
}

void RNA_parameter_dynamic_length_set(ParameterList *parms, PropertyRNA *parm, int length)
{
  ParameterIterator iter;

  RNA_parameter_list_begin(parms, &iter);

  for (; iter.valid; RNA_parameter_list_next(&iter)) {
    if (iter.parm == parm) {
      break;
    }
  }

  if (iter.valid) {
    RNA_parameter_dynamic_length_set_data(parms, parm, iter.data, length);
  }

  RNA_parameter_list_end(&iter);
}

int RNA_parameter_dynamic_length_get_data(ParameterList *UNUSED(parms),
                                          PropertyRNA *parm,
                                          void *data)
{
  if (parm->flag & PROP_DYNAMIC) {
    return (int)((ParameterDynAlloc *)data)->array_tot;
  }
  return 0;
}

void RNA_parameter_dynamic_length_set_data(ParameterList *UNUSED(parms),
                                           PropertyRNA *parm,
                                           void *data,
                                           int length)
{
  if (parm->flag & PROP_DYNAMIC) {
    ((ParameterDynAlloc *)data)->array_tot = (intptr_t)length;
  }
}

int RNA_function_call(
    bContext *C, ReportList *reports, PointerRNA *ptr, FunctionRNA *func, ParameterList *parms)
{
  if (func->call) {
    func->call(C, reports, ptr, parms);

    return 0;
  }

  return -1;
}

int RNA_function_call_lookup(bContext *C,
                             ReportList *reports,
                             PointerRNA *ptr,
                             const char *identifier,
                             ParameterList *parms)
{
  FunctionRNA *func;

  func = RNA_struct_find_function(ptr->type, identifier);

  if (func) {
    return RNA_function_call(C, reports, ptr, func, parms);
  }

  return -1;
}

int RNA_function_call_direct(
    bContext *C, ReportList *reports, PointerRNA *ptr, FunctionRNA *func, const char *format, ...)
{
  va_list args;
  int ret;

  va_start(args, format);

  ret = RNA_function_call_direct_va(C, reports, ptr, func, format, args);

  va_end(args);

  return ret;
}

int RNA_function_call_direct_lookup(bContext *C,
                                    ReportList *reports,
                                    PointerRNA *ptr,
                                    const char *identifier,
                                    const char *format,
                                    ...)
{
  FunctionRNA *func;

  func = RNA_struct_find_function(ptr->type, identifier);

  if (func) {
    va_list args;
    int ret;

    va_start(args, format);

    ret = RNA_function_call_direct_va(C, reports, ptr, func, format, args);

    va_end(args);

    return ret;
  }

  return -1;
}

static int rna_function_format_array_length(const char *format, int ofs, int flen)
{
  char lenbuf[16];
  int idx = 0;

  if (format[ofs++] == '[') {
    for (; ofs < flen && format[ofs] != ']' && idx < sizeof(lenbuf) - 1; idx++, ofs++) {
      lenbuf[idx] = format[ofs];
    }
  }

  if (ofs < flen && format[ofs + 1] == ']') {
    /* XXX put better error reporting for (ofs >= flen) or idx over lenbuf capacity */
    lenbuf[idx] = '\0';
    return atoi(lenbuf);
  }

  return 0;
}

static int rna_function_parameter_parse(PointerRNA *ptr,
                                        PropertyRNA *prop,
                                        PropertyType type,
                                        char ftype,
                                        int len,
                                        void *dest,
                                        const void *src,
                                        StructRNA *srna,
                                        const char *tid,
                                        const char *fid,
                                        const char *pid)
{
  /* ptr is always a function pointer, prop always a parameter */

  switch (type) {
    case PROP_BOOLEAN: {
      if (ftype != 'b') {
        fprintf(
            stderr, "%s.%s: wrong type for parameter %s, a boolean was expected\n", tid, fid, pid);
        return -1;
      }

      if (len == 0) {
        *((bool *)dest) = *((bool *)src);
      }
      else {
        memcpy(dest, src, len * sizeof(bool));
      }

      break;
    }
    case PROP_INT: {
      if (ftype != 'i') {
        fprintf(stderr,
                "%s.%s: wrong type for parameter %s, an integer was expected\n",
                tid,
                fid,
                pid);
        return -1;
      }

      if (len == 0) {
        *((int *)dest) = *((int *)src);
      }
      else {
        memcpy(dest, src, len * sizeof(int));
      }

      break;
    }
    case PROP_FLOAT: {
      if (ftype != 'f') {
        fprintf(
            stderr, "%s.%s: wrong type for parameter %s, a float was expected\n", tid, fid, pid);
        return -1;
      }

      if (len == 0) {
        *((float *)dest) = *((float *)src);
      }
      else {
        memcpy(dest, src, len * sizeof(float));
      }

      break;
    }
    case PROP_STRING: {
      if (ftype != 's') {
        fprintf(
            stderr, "%s.%s: wrong type for parameter %s, a string was expected\n", tid, fid, pid);
        return -1;
      }

      *((char **)dest) = *((char **)src);

      break;
    }
    case PROP_ENUM: {
      if (ftype != 'e') {
        fprintf(
            stderr, "%s.%s: wrong type for parameter %s, an enum was expected\n", tid, fid, pid);
        return -1;
      }

      *((int *)dest) = *((int *)src);

      break;
    }
    case PROP_POINTER: {
      StructRNA *ptype;

      if (ftype != 'O') {
        fprintf(
            stderr, "%s.%s: wrong type for parameter %s, an object was expected\n", tid, fid, pid);
        return -1;
      }

      ptype = RNA_property_pointer_type(ptr, prop);

      if (prop->flag_parameter & PARM_RNAPTR) {
        *((PointerRNA *)dest) = *((PointerRNA *)src);
        break;
      }

      if (ptype != srna && !RNA_struct_is_a(srna, ptype)) {
        fprintf(stderr,
                "%s.%s: wrong type for parameter %s, "
                "an object of type %s was expected, passed an object of type %s\n",
                tid,
                fid,
                pid,
                RNA_struct_identifier(ptype),
                RNA_struct_identifier(srna));
        return -1;
      }

      *((void **)dest) = *((void **)src);

      break;
    }
    case PROP_COLLECTION: {
      StructRNA *ptype;
      ListBase *lb, *clb;
      Link *link;
      CollectionPointerLink *clink;

      if (ftype != 'C') {
        fprintf(stderr,
                "%s.%s: wrong type for parameter %s, a collection was expected\n",
                tid,
                fid,
                pid);
        return -1;
      }

      lb = (ListBase *)src;
      clb = (ListBase *)dest;
      ptype = RNA_property_pointer_type(ptr, prop);

      if (ptype != srna && !RNA_struct_is_a(srna, ptype)) {
        fprintf(stderr,
                "%s.%s: wrong type for parameter %s, "
                "a collection of objects of type %s was expected, "
                "passed a collection of objects of type %s\n",
                tid,
                fid,
                pid,
                RNA_struct_identifier(ptype),
                RNA_struct_identifier(srna));
        return -1;
      }

      for (link = lb->first; link; link = link->next) {
        clink = MEM_callocN(sizeof(CollectionPointerLink), "CCollectionPointerLink");
        RNA_pointer_create(NULL, srna, link, &clink->ptr);
        BLI_addtail(clb, clink);
      }

      break;
    }
    default: {
      if (len == 0) {
        fprintf(stderr, "%s.%s: unknown type for parameter %s\n", tid, fid, pid);
      }
      else {
        fprintf(stderr, "%s.%s: unknown array type for parameter %s\n", tid, fid, pid);
      }

      return -1;
    }
  }

  return 0;
}

int RNA_function_call_direct_va(bContext *C,
                                ReportList *reports,
                                PointerRNA *ptr,
                                FunctionRNA *func,
                                const char *format,
                                va_list args)
{
  PointerRNA funcptr;
  ParameterList parms;
  ParameterIterator iter;
  PropertyRNA *pret, *parm;
  PropertyType type;
  int i, ofs, flen, flag_parameter, len, alen, err = 0;
  const char *tid, *fid, *pid = NULL;
  char ftype;
  void **retdata = NULL;

  RNA_pointer_create(NULL, &RNA_Function, func, &funcptr);

  tid = RNA_struct_identifier(ptr->type);
  fid = RNA_function_identifier(func);
  pret = func->c_ret;
  flen = strlen(format);

  RNA_parameter_list_create(&parms, ptr, func);
  RNA_parameter_list_begin(&parms, &iter);

  for (i = 0, ofs = 0; iter.valid; RNA_parameter_list_next(&iter), i++) {
    parm = iter.parm;
    flag_parameter = RNA_parameter_flag(parm);

    if (parm == pret) {
      retdata = iter.data;
      continue;
    }
    if (flag_parameter & PARM_OUTPUT) {
      continue;
    }

    pid = RNA_property_identifier(parm);

    if (ofs >= flen || format[ofs] == 'N') {
      if (parm->flag_parameter & PARM_REQUIRED) {
        err = -1;
        fprintf(stderr, "%s.%s: missing required parameter %s\n", tid, fid, pid);
        break;
      }
      ofs++;
      continue;
    }

    type = RNA_property_type(parm);
    ftype = format[ofs++];
    len = RNA_property_array_length(&funcptr, parm);
    alen = rna_function_format_array_length(format, ofs, flen);

    if (len != alen) {
      err = -1;
      fprintf(stderr,
              "%s.%s: for parameter %s, "
              "was expecting an array of %i elements, "
              "passed %i elements instead\n",
              tid,
              fid,
              pid,
              len,
              alen);
      break;
    }

    switch (type) {
      case PROP_BOOLEAN:
      case PROP_INT:
      case PROP_ENUM: {
        int arg = va_arg(args, int);
        err = rna_function_parameter_parse(
            &funcptr, parm, type, ftype, len, iter.data, &arg, NULL, tid, fid, pid);
        break;
      }
      case PROP_FLOAT: {
        double arg = va_arg(args, double);
        err = rna_function_parameter_parse(
            &funcptr, parm, type, ftype, len, iter.data, &arg, NULL, tid, fid, pid);
        break;
      }
      case PROP_STRING: {
        const char *arg = va_arg(args, char *);
        err = rna_function_parameter_parse(
            &funcptr, parm, type, ftype, len, iter.data, &arg, NULL, tid, fid, pid);
        break;
      }
      case PROP_POINTER: {
        StructRNA *srna = va_arg(args, StructRNA *);
        void *arg = va_arg(args, void *);
        err = rna_function_parameter_parse(
            &funcptr, parm, type, ftype, len, iter.data, &arg, srna, tid, fid, pid);
        break;
      }
      case PROP_COLLECTION: {
        StructRNA *srna = va_arg(args, StructRNA *);
        ListBase *arg = va_arg(args, ListBase *);
        err = rna_function_parameter_parse(
            &funcptr, parm, type, ftype, len, iter.data, &arg, srna, tid, fid, pid);
        break;
      }
      default: {
        /* handle errors */
        err = rna_function_parameter_parse(
            &funcptr, parm, type, ftype, len, iter.data, NULL, NULL, tid, fid, pid);
        break;
      }
    }

    if (err != 0) {
      break;
    }
  }

  if (err == 0) {
    err = RNA_function_call(C, reports, ptr, func, &parms);
  }

  /* XXX throw error when more parameters than those needed are passed or leave silent? */
  if (err == 0 && pret && ofs < flen && format[ofs++] == 'R') {
    parm = pret;

    type = RNA_property_type(parm);
    ftype = format[ofs++];
    len = RNA_property_array_length(&funcptr, parm);
    alen = rna_function_format_array_length(format, ofs, flen);

    if (len != alen) {
      err = -1;
      fprintf(stderr,
              "%s.%s: for return parameter %s, "
              "was expecting an array of %i elements, passed %i elements instead\n",
              tid,
              fid,
              pid,
              len,
              alen);
    }
    else {
      switch (type) {
        case PROP_BOOLEAN:
        case PROP_INT:
        case PROP_ENUM: {
          int *arg = va_arg(args, int *);
          err = rna_function_parameter_parse(
              &funcptr, parm, type, ftype, len, arg, retdata, NULL, tid, fid, pid);
          break;
        }
        case PROP_FLOAT: {
          float *arg = va_arg(args, float *);
          err = rna_function_parameter_parse(
              &funcptr, parm, type, ftype, len, arg, retdata, NULL, tid, fid, pid);
          break;
        }
        case PROP_STRING: {
          char **arg = va_arg(args, char **);
          err = rna_function_parameter_parse(
              &funcptr, parm, type, ftype, len, arg, retdata, NULL, tid, fid, pid);
          break;
        }
        case PROP_POINTER: {
          StructRNA *srna = va_arg(args, StructRNA *);
          void **arg = va_arg(args, void **);
          err = rna_function_parameter_parse(
              &funcptr, parm, type, ftype, len, arg, retdata, srna, tid, fid, pid);
          break;
        }
        case PROP_COLLECTION: {
          StructRNA *srna = va_arg(args, StructRNA *);
          ListBase **arg = va_arg(args, ListBase **);
          err = rna_function_parameter_parse(
              &funcptr, parm, type, ftype, len, arg, retdata, srna, tid, fid, pid);
          break;
        }
        default: {
          /* handle errors */
          err = rna_function_parameter_parse(
              &funcptr, parm, type, ftype, len, NULL, NULL, NULL, tid, fid, pid);
          break;
        }
      }
    }
  }

  RNA_parameter_list_end(&iter);
  RNA_parameter_list_free(&parms);

  return err;
}

int RNA_function_call_direct_va_lookup(bContext *C,
                                       ReportList *reports,
                                       PointerRNA *ptr,
                                       const char *identifier,
                                       const char *format,
                                       va_list args)
{
  FunctionRNA *func;

  func = RNA_struct_find_function(ptr->type, identifier);

  if (func) {
    return RNA_function_call_direct_va(C, reports, ptr, func, format, args);
  }

  return 0;
}

const char *RNA_translate_ui_text(
    const char *text, const char *text_ctxt, StructRNA *type, PropertyRNA *prop, int translate)
{
  return rna_translate_ui_text(text, text_ctxt, type, prop, translate);
}

bool RNA_property_reset(PointerRNA *ptr, PropertyRNA *prop, int index)
{
  int len;

  /* get the length of the array to work with */
  len = RNA_property_array_length(ptr, prop);

  /* get and set the default values as appropriate for the various types */
  switch (RNA_property_type(prop)) {
    case PROP_BOOLEAN:
      if (len) {
        if (index == -1) {
          bool *tmparray = MEM_callocN(sizeof(bool) * len, "reset_defaults - boolean");

          RNA_property_boolean_get_default_array(ptr, prop, tmparray);
          RNA_property_boolean_set_array(ptr, prop, tmparray);

          MEM_freeN(tmparray);
        }
        else {
          int value = RNA_property_boolean_get_default_index(ptr, prop, index);
          RNA_property_boolean_set_index(ptr, prop, index, value);
        }
      }
      else {
        int value = RNA_property_boolean_get_default(ptr, prop);
        RNA_property_boolean_set(ptr, prop, value);
      }
      return true;
    case PROP_INT:
      if (len) {
        if (index == -1) {
          int *tmparray = MEM_callocN(sizeof(int) * len, "reset_defaults - int");

          RNA_property_int_get_default_array(ptr, prop, tmparray);
          RNA_property_int_set_array(ptr, prop, tmparray);

          MEM_freeN(tmparray);
        }
        else {
          int value = RNA_property_int_get_default_index(ptr, prop, index);
          RNA_property_int_set_index(ptr, prop, index, value);
        }
      }
      else {
        int value = RNA_property_int_get_default(ptr, prop);
        RNA_property_int_set(ptr, prop, value);
      }
      return true;
    case PROP_FLOAT:
      if (len) {
        if (index == -1) {
          float *tmparray = MEM_callocN(sizeof(float) * len, "reset_defaults - float");

          RNA_property_float_get_default_array(ptr, prop, tmparray);
          RNA_property_float_set_array(ptr, prop, tmparray);

          MEM_freeN(tmparray);
        }
        else {
          float value = RNA_property_float_get_default_index(ptr, prop, index);
          RNA_property_float_set_index(ptr, prop, index, value);
        }
      }
      else {
        float value = RNA_property_float_get_default(ptr, prop);
        RNA_property_float_set(ptr, prop, value);
      }
      return true;
    case PROP_ENUM: {
      int value = RNA_property_enum_get_default(ptr, prop);
      RNA_property_enum_set(ptr, prop, value);
      return true;
    }

    case PROP_STRING: {
      char *value = RNA_property_string_get_default_alloc(ptr, prop, NULL, 0);
      RNA_property_string_set(ptr, prop, value);
      MEM_freeN(value);
      return true;
    }

    case PROP_POINTER: {
      PointerRNA value = RNA_property_pointer_get_default(ptr, prop);
      RNA_property_pointer_set(ptr, prop, value, NULL);
      return true;
    }

    default:
      /* FIXME: are there still any cases that haven't been handled?
       * comment out "default" block to check :) */
      return false;
  }
}

bool RNA_property_assign_default(PointerRNA *ptr, PropertyRNA *prop)
{
  if (!RNA_property_is_idprop(prop) || RNA_property_array_check(prop)) {
    return false;
  }

  /* get and set the default values as appropriate for the various types */
  switch (RNA_property_type(prop)) {
    case PROP_INT: {
      int value = RNA_property_int_get(ptr, prop);
      return RNA_property_int_set_default(prop, value);
    }

    case PROP_FLOAT: {
      float value = RNA_property_float_get(ptr, prop);
      return RNA_property_float_set_default(prop, value);
    }

    default:
      return false;
  }
}

/* use RNA_warning macro which includes __func__ suffix */
void _RNA_warning(const char *format, ...)
{
  va_list args;

  va_start(args, format);
  vprintf(format, args);
  va_end(args);

  /* gcc macro adds '\n', but can't use for other compilers */
#ifndef __GNUC__
  fputc('\n', stdout);
#endif

#ifdef WITH_PYTHON
  {
    extern void PyC_LineSpit(void);
    PyC_LineSpit();
  }
#endif
}

bool RNA_path_resolved_create(PointerRNA *ptr,
                              struct PropertyRNA *prop,
                              const int prop_index,
                              PathResolvedRNA *r_anim_rna)
{
  int array_len = RNA_property_array_length(ptr, prop);

  if ((array_len == 0) || (prop_index < array_len)) {
    r_anim_rna->ptr = *ptr;
    r_anim_rna->prop = prop;
    r_anim_rna->prop_index = array_len ? prop_index : -1;

    return true;
  }
  return false;
}

static char rna_struct_state_owner[64];
void RNA_struct_state_owner_set(const char *name)
{
  if (name) {
    BLI_strncpy(rna_struct_state_owner, name, sizeof(rna_struct_state_owner));
  }
  else {
    rna_struct_state_owner[0] = '\0';
  }
}

const char *RNA_struct_state_owner_get(void)
{
  if (rna_struct_state_owner[0]) {
    return rna_struct_state_owner;
  }
  return NULL;
}<|MERGE_RESOLUTION|>--- conflicted
+++ resolved
@@ -245,135 +245,7 @@
   idprop->flag &= ~IDP_FLAG_GHOST;
 }
 
-<<<<<<< HEAD
-IDProperty *RNA_struct_idprops(PointerRNA *ptr, bool create)
-=======
-static IDProperty *rna_idproperty_ui_container(PropertyRNA *prop)
-{
-  IDProperty *idprop;
-
-  for (idprop = ((IDProperty *)prop)->prev; idprop; idprop = idprop->prev) {
-    if (STREQ(RNA_IDP_UI, idprop->name)) {
-      break;
-    }
-  }
-
-  if (idprop == NULL) {
-    for (idprop = ((IDProperty *)prop)->next; idprop; idprop = idprop->next) {
-      if (STREQ(RNA_IDP_UI, idprop->name)) {
-        break;
-      }
-    }
-  }
-
-  return idprop;
-}
-
-/* return a UI local ID prop definition for this prop */
-static const IDProperty *rna_idproperty_ui(const PropertyRNA *prop)
-{
-  IDProperty *idprop = rna_idproperty_ui_container((PropertyRNA *)prop);
-
-  if (idprop) {
-    return IDP_GetPropertyTypeFromGroup(idprop, ((IDProperty *)prop)->name, IDP_GROUP);
-  }
-
-  return NULL;
-}
-
-/* return or create a UI local ID prop definition for this prop */
-static IDProperty *rna_idproperty_ui_ensure(PointerRNA *ptr, PropertyRNA *prop, bool create)
-{
-  IDProperty *idprop = rna_idproperty_ui_container(prop);
-  IDPropertyTemplate dummy = {0};
-
-  if (idprop == NULL && create) {
-    IDProperty *props = RNA_struct_idprops(ptr, false);
-
-    /* Sanity check: props is the actual container of this property. */
-    if (props != NULL && BLI_findindex(&props->data.group, prop) >= 0) {
-      idprop = IDP_New(IDP_GROUP, &dummy, RNA_IDP_UI);
-
-      if (!IDP_AddToGroup(props, idprop)) {
-        IDP_FreePropertyContent(idprop);
-        return NULL;
-      }
-    }
-  }
-
-  if (idprop) {
-    const char *name = ((IDProperty *)prop)->name;
-    IDProperty *rv = IDP_GetPropertyTypeFromGroup(idprop, name, IDP_GROUP);
-
-    if (rv == NULL && create) {
-      rv = IDP_New(IDP_GROUP, &dummy, name);
-
-      if (!IDP_AddToGroup(idprop, rv)) {
-        IDP_FreePropertyContent(rv);
-        return NULL;
-      }
-    }
-
-    return rv;
-  }
-
-  return NULL;
-}
-
-static bool rna_idproperty_ui_set_default(PointerRNA *ptr,
-                                          PropertyRNA *prop,
-                                          const char type,
-                                          IDPropertyTemplate *value)
-{
-  BLI_assert(ELEM(type, IDP_INT, IDP_DOUBLE));
-
-  if (prop->magic == RNA_MAGIC) {
-    return false;
-  }
-
-  /* attempt to get the local ID values */
-  IDProperty *idp_ui = rna_idproperty_ui_ensure(ptr, prop, value != NULL);
-
-  if (idp_ui == NULL) {
-    return (value == NULL);
-  }
-
-  IDProperty *item = IDP_GetPropertyTypeFromGroup(idp_ui, "default", type);
-
-  if (value == NULL) {
-    if (item != NULL) {
-      IDP_RemoveFromGroup(idp_ui, item);
-    }
-  }
-  else {
-    if (item != NULL) {
-      switch (type) {
-        case IDP_INT:
-          IDP_Int(item) = value->i;
-          break;
-        case IDP_DOUBLE:
-          IDP_Double(item) = value->d;
-          break;
-        default:
-          BLI_assert(false);
-          return false;
-      }
-    }
-    else {
-      item = IDP_New(type, value, "default");
-
-      if (!IDP_AddToGroup(idp_ui, item)) {
-        IDP_FreePropertyContent(item);
-        return false;
-      }
-    }
-  }
-
-  return true;
-}
-
 IDProperty **RNA_struct_idprops_p(PointerRNA *ptr)
->>>>>>> c202d386
 {
   StructRNA *type = ptr->type;
   if (type == NULL) {
