/*
 * This program is free software; you can redistribute it and/or
 * modify it under the terms of the GNU General Public License
 * as published by the Free Software Foundation; either version 2
 * of the License, or (at your option) any later version.
 *
 * This program is distributed in the hope that it will be useful,
 * but WITHOUT ANY WARRANTY; without even the implied warranty of
 * MERCHANTABILITY or FITNESS FOR A PARTICULAR PURPOSE.  See the
 * GNU General Public License for more details.
 *
 * You should have received a copy of the GNU General Public License
 * along with this program; if not, write to the Free Software Foundation,
 * Inc., 51 Franklin Street, Fifth Floor, Boston, MA 02110-1301, USA.
 */

/** \file
 * \ingroup RNA
 */

#include <float.h>
#include <limits.h>
#include <stdlib.h>

#include "DNA_armature_types.h"
#include "DNA_cachefile_types.h"
#include "DNA_mesh_types.h"
#include "DNA_modifier_types.h"
#include "DNA_object_force_types.h"
#include "DNA_object_types.h"
#include "DNA_scene_types.h"

#include "MEM_guardedalloc.h"

#include "BLI_math.h"

#include "BLT_translation.h"

#include "BKE_animsys.h"
#include "BKE_curveprofile.h"
#include "BKE_data_transfer.h"
#include "BKE_dynamicpaint.h"
#include "BKE_effect.h"
#include "BKE_fluid.h" /* For BKE_fluid_modifier_free & BKE_fluid_modifier_create_type_data */
#include "BKE_idprop.h"
#include "BKE_mesh_mapping.h"
#include "BKE_mesh_remap.h"
#include "BKE_multires.h"
#include "BKE_ocean.h"

#include "RNA_access.h"
#include "RNA_define.h"
#include "RNA_enum_types.h"

#include "rna_internal.h"

#include "WM_api.h"
#include "WM_types.h"

#include "MOD_nodes.h"

const EnumPropertyItem rna_enum_object_modifier_type_items[] = {
    {0, "", 0, N_("Modify"), ""},
    {eModifierType_DataTransfer,
     "DATA_TRANSFER",
     ICON_MOD_DATA_TRANSFER,
     "Data Transfer",
     "Transfer several types of data (vertex groups, UV maps, vertex colors, custom normals) from "
     "one mesh to another"},
    {eModifierType_MeshCache,
     "MESH_CACHE",
     ICON_MOD_MESHDEFORM,
     "Mesh Cache",
     "Deform the mesh using an external frame-by-frame vertex transform cache"},
    {eModifierType_MeshSequenceCache,
     "MESH_SEQUENCE_CACHE",
     ICON_MOD_MESHDEFORM,
     "Mesh Sequence Cache",
     "Deform the mesh or curve using an external mesh cache in Alembic format"},
    {eModifierType_NormalEdit,
     "NORMAL_EDIT",
     ICON_MOD_NORMALEDIT,
     "Normal Edit",
     "Modify the direction of the surface normals"},
    {eModifierType_WeightedNormal,
     "WEIGHTED_NORMAL",
     ICON_MOD_NORMALEDIT,
     "Weighted Normal",
     "Modify the direction of the surface normals using a weighting method"},
    {eModifierType_UVProject,
     "UV_PROJECT",
     ICON_MOD_UVPROJECT,
     "UV Project",
     "Project the UV map coordinates from the negative Z axis of another object"},
    {eModifierType_UVWarp,
     "UV_WARP",
     ICON_MOD_UVPROJECT,
     "UV Warp",
     "Transform the UV map using the difference between two objects"},
    {eModifierType_WeightVGEdit,
     "VERTEX_WEIGHT_EDIT",
     ICON_MOD_VERTEX_WEIGHT,
     "Vertex Weight Edit",
     "Modify of the weights of a vertex group"},
    {eModifierType_WeightVGMix,
     "VERTEX_WEIGHT_MIX",
     ICON_MOD_VERTEX_WEIGHT,
     "Vertex Weight Mix",
     "Mix the weights of two vertex groups"},
    {eModifierType_WeightVGProximity,
     "VERTEX_WEIGHT_PROXIMITY",
     ICON_MOD_VERTEX_WEIGHT,
     "Vertex Weight Proximity",
     "Set the vertex group weights based on the distance to another target object"},
    {0, "", 0, N_("Generate"), ""},
    {eModifierType_Array,
     "ARRAY",
     ICON_MOD_ARRAY,
     "Array",
     "Create copies of the shape with offsets"},
    {eModifierType_Bevel,
     "BEVEL",
     ICON_MOD_BEVEL,
     "Bevel",
     "Generate sloped corners by adding geometry to the mesh's edges or vertices"},
    {eModifierType_Boolean,
     "BOOLEAN",
     ICON_MOD_BOOLEAN,
     "Boolean",
     "Use another shape to cut, combine or perform a difference operation"},
    {eModifierType_Build,
     "BUILD",
     ICON_MOD_BUILD,
     "Build",
     "Cause the faces of the mesh object to appear or disappear one after the other over time"},
    {eModifierType_Decimate,
     "DECIMATE",
     ICON_MOD_DECIM,
     "Decimate",
     "Reduce the geometry density"},
    {eModifierType_EdgeSplit,
     "EDGE_SPLIT",
     ICON_MOD_EDGESPLIT,
     "Edge Split",
     "Split away joined faces at the edges"},
    {eModifierType_Nodes, "NODES", ICON_NODETREE, "Geometry Nodes", ""},
    {eModifierType_Mask,
     "MASK",
     ICON_MOD_MASK,
     "Mask",
     "Dynamically hide vertices based on a vertex group or armature"},
    {eModifierType_Mirror,
     "MIRROR",
     ICON_MOD_MIRROR,
     "Mirror",
     "Mirror along the local X, Y and/or Z axes, over the object origin"},
    {eModifierType_MeshToVolume,
     "MESH_TO_VOLUME",
     ICON_VOLUME_DATA,
     "Mesh to Volume",
     ""}, /* TODO: Use correct icon. */
    {eModifierType_Multires,
     "MULTIRES",
     ICON_MOD_MULTIRES,
     "Multiresolution",
     "Subdivide the mesh in a way that allows editing the higher subdivision levels"},
    {eModifierType_Remesh,
     "REMESH",
     ICON_MOD_REMESH,
     "Remesh",
     "Generate new mesh topology based on the current shape"},
    {eModifierType_Screw,
     "SCREW",
     ICON_MOD_SCREW,
     "Screw",
     "Lathe around an axis, treating the input mesh as a profile"},
    {eModifierType_Skin,
     "SKIN",
     ICON_MOD_SKIN,
     "Skin",
     "Create a solid shape from vertices and edges, using the vertex radius to define the "
     "thickness"},
    {eModifierType_Solidify, "SOLIDIFY", ICON_MOD_SOLIDIFY, "Solidify", " Make the surface thick"},
    {eModifierType_Subsurf,
     "SUBSURF",
     ICON_MOD_SUBSURF,
     "Subdivision Surface",
     "Split the faces into smaller parts, giving it a smoother appearance"},
    {eModifierType_Triangulate,
     "TRIANGULATE",
     ICON_MOD_TRIANGULATE,
     "Triangulate",
     "Convert all polygons to triangles"},
    {eModifierType_VolumeToMesh,
     "VOLUME_TO_MESH",
     ICON_VOLUME_DATA,
     "Volume to Mesh",
     ""}, /* TODO: Use correct icon. */
    {eModifierType_Weld,
     "WELD",
     ICON_AUTOMERGE_OFF,
     "Weld",
     "Find groups of vertices closer than dist and merge them together"},
    {eModifierType_Wireframe,
     "WIREFRAME",
     ICON_MOD_WIREFRAME,
     "Wireframe",
     "Convert faces into thickened edges"},
    {0, "", 0, N_("Deform"), ""},
    {eModifierType_Armature,
     "ARMATURE",
     ICON_MOD_ARMATURE,
     "Armature",
     "Deform the shape using an armature object"},
    {eModifierType_Cast,
     "CAST",
     ICON_MOD_CAST,
     "Cast",
     "Shift the shape towards a predefined primitive"},
    {eModifierType_Curve, "CURVE", ICON_MOD_CURVE, "Curve", "Bend the mesh using a curve object"},
    {eModifierType_Displace,
     "DISPLACE",
     ICON_MOD_DISPLACE,
     "Displace",
     "Offset vertices based on a texture"},
    {eModifierType_Hook, "HOOK", ICON_HOOK, "Hook", "Deform specific points using another object"},
    {eModifierType_LaplacianDeform,
     "LAPLACIANDEFORM",
     ICON_MOD_MESHDEFORM,
     "Laplacian Deform",
     "Deform based a series of anchor points"},
    {eModifierType_Lattice,
     "LATTICE",
     ICON_MOD_LATTICE,
     "Lattice",
     "Deform using the shape of a lattice object"},
    {eModifierType_MeshDeform,
     "MESH_DEFORM",
     ICON_MOD_MESHDEFORM,
     "Mesh Deform",
     "Deform using a different mesh, which acts as a deformation cage"},
    {eModifierType_Shrinkwrap,
     "SHRINKWRAP",
     ICON_MOD_SHRINKWRAP,
     "Shrinkwrap",
     "Project the shape onto another object"},
    {eModifierType_SimpleDeform,
     "SIMPLE_DEFORM",
     ICON_MOD_SIMPLEDEFORM,
     "Simple Deform",
     "Deform the shape by twisting, bending, tapering or stretching"},
    {eModifierType_Smooth,
     "SMOOTH",
     ICON_MOD_SMOOTH,
     "Smooth",
     "Smooth the mesh by flattening the angles between adjacent faces"},
    {eModifierType_CorrectiveSmooth,
     "CORRECTIVE_SMOOTH",
     ICON_MOD_SMOOTH,
     "Smooth Corrective",
     "Smooth the mesh while still preserving the volume"},
    {eModifierType_LaplacianSmooth,
     "LAPLACIANSMOOTH",
     ICON_MOD_SMOOTH,
     "Smooth Laplacian",
     "Reduce the noise on a mesh surface with minimal changes to its shape"},
    {eModifierType_SurfaceDeform,
     "SURFACE_DEFORM",
     ICON_MOD_MESHDEFORM,
     "Surface Deform",
     "Transfer motion from another mesh"},
    {eModifierType_Warp,
     "WARP",
     ICON_MOD_WARP,
     "Warp",
     "Warp parts of a mesh to a new location in a very flexible way thanks to 2 specified "
     "objects"},
    {eModifierType_Wave,
     "WAVE",
     ICON_MOD_WAVE,
     "Wave",
     "Adds a ripple-like motion to an object’s geometry"},
    {eModifierType_VolumeDisplace,
     "VOLUME_DISPLACE",
     ICON_VOLUME_DATA,
     "Volume Displace",
     "Deform volume based on noise or other vector fields"}, /* TODO: Use correct icon. */
    {0, "", 0, N_("Physics"), ""},
    {eModifierType_Cloth, "CLOTH", ICON_MOD_CLOTH, "Cloth", ""},
    {eModifierType_Collision, "COLLISION", ICON_MOD_PHYSICS, "Collision", ""},
    {eModifierType_DynamicPaint, "DYNAMIC_PAINT", ICON_MOD_DYNAMICPAINT, "Dynamic Paint", ""},
    {eModifierType_Explode,
     "EXPLODE",
     ICON_MOD_EXPLODE,
     "Explode",
     "Break apart the mesh faces and let them follow particles"},
    {eModifierType_Fluid, "FLUID", ICON_MOD_FLUIDSIM, "Fluid", ""},
    {eModifierType_Ocean, "OCEAN", ICON_MOD_OCEAN, "Ocean", "Generate a moving ocean surface"},
    {eModifierType_ParticleInstance,
     "PARTICLE_INSTANCE",
     ICON_MOD_PARTICLE_INSTANCE,
     "Particle Instance",
     ""},
    {eModifierType_ParticleSystem,
     "PARTICLE_SYSTEM",
     ICON_MOD_PARTICLES,
     "Particle System",
     "Spawn particles from the shape"},
    {eModifierType_Softbody, "SOFT_BODY", ICON_MOD_SOFT, "Soft Body", ""},
    {eModifierType_Surface, "SURFACE", ICON_MODIFIER, "Surface", ""},
    {0, NULL, 0, NULL, NULL},
};

const EnumPropertyItem rna_enum_modifier_triangulate_quad_method_items[] = {
    {MOD_TRIANGULATE_QUAD_BEAUTY,
     "BEAUTY",
     0,
     "Beauty",
     "Split the quads in nice triangles, slower method"},
    {MOD_TRIANGULATE_QUAD_FIXED,
     "FIXED",
     0,
     "Fixed",
     "Split the quads on the first and third vertices"},
    {MOD_TRIANGULATE_QUAD_ALTERNATE,
     "FIXED_ALTERNATE",
     0,
     "Fixed Alternate",
     "Split the quads on the 2nd and 4th vertices"},
    {MOD_TRIANGULATE_QUAD_SHORTEDGE,
     "SHORTEST_DIAGONAL",
     0,
     "Shortest Diagonal",
     "Split the quads based on the distance between the vertices"},
    {0, NULL, 0, NULL, NULL},
};

const EnumPropertyItem rna_enum_modifier_triangulate_ngon_method_items[] = {
    {MOD_TRIANGULATE_NGON_BEAUTY,
     "BEAUTY",
     0,
     "Beauty",
     "Arrange the new triangles evenly (slow)"},
    {MOD_TRIANGULATE_NGON_EARCLIP,
     "CLIP",
     0,
     "Clip",
     "Split the polygons with an ear clipping algorithm"},
    {0, NULL, 0, NULL, NULL},
};

const EnumPropertyItem rna_enum_modifier_shrinkwrap_mode_items[] = {
    {MOD_SHRINKWRAP_ON_SURFACE,
     "ON_SURFACE",
     0,
     "On Surface",
     "The point is constrained to the surface of the target object, "
     "with distance offset towards the original point location"},
    {MOD_SHRINKWRAP_INSIDE,
     "INSIDE",
     0,
     "Inside",
     "The point is constrained to be inside the target object"},
    {MOD_SHRINKWRAP_OUTSIDE,
     "OUTSIDE",
     0,
     "Outside",
     "The point is constrained to be outside the target object"},
    {MOD_SHRINKWRAP_OUTSIDE_SURFACE,
     "OUTSIDE_SURFACE",
     0,
     "Outside Surface",
     "The point is constrained to the surface of the target object, "
     "with distance offset always to the outside, towards or away from the original location"},
    {MOD_SHRINKWRAP_ABOVE_SURFACE,
     "ABOVE_SURFACE",
     0,
     "Above Surface",
     "The point is constrained to the surface of the target object, "
     "with distance offset applied exactly along the target normal"},
    {0, NULL, 0, NULL, NULL},
};

#ifndef RNA_RUNTIME
/* use eWarp_Falloff_*** & eHook_Falloff_***, they're in sync */
static const EnumPropertyItem modifier_warp_falloff_items[] = {
    {eWarp_Falloff_None, "NONE", 0, "No Falloff", ""},
    {eWarp_Falloff_Curve, "CURVE", 0, "Curve", ""},
    {eWarp_Falloff_Smooth, "SMOOTH", ICON_SMOOTHCURVE, "Smooth", ""},
    {eWarp_Falloff_Sphere, "SPHERE", ICON_SPHERECURVE, "Sphere", ""},
    {eWarp_Falloff_Root, "ROOT", ICON_ROOTCURVE, "Root", ""},
    {eWarp_Falloff_InvSquare, "INVERSE_SQUARE", ICON_ROOTCURVE, "Inverse Square", ""},
    {eWarp_Falloff_Sharp, "SHARP", ICON_SHARPCURVE, "Sharp", ""},
    {eWarp_Falloff_Linear, "LINEAR", ICON_LINCURVE, "Linear", ""},
    {eWarp_Falloff_Const, "CONSTANT", ICON_NOCURVE, "Constant", ""},
    {0, NULL, 0, NULL, NULL},
};
#endif

/* ***** Data Transfer ***** */

const EnumPropertyItem rna_enum_dt_method_vertex_items[] = {
    {MREMAP_MODE_TOPOLOGY, "TOPOLOGY", 0, "Topology", "Copy from identical topology meshes"},
    {MREMAP_MODE_VERT_NEAREST, "NEAREST", 0, "Nearest Vertex", "Copy from closest vertex"},
    {MREMAP_MODE_VERT_EDGE_NEAREST,
     "EDGE_NEAREST",
     0,
     "Nearest Edge Vertex",
     "Copy from closest vertex of closest edge"},
    {MREMAP_MODE_VERT_EDGEINTERP_NEAREST,
     "EDGEINTERP_NEAREST",
     0,
     "Nearest Edge Interpolated",
     "Copy from interpolated values of vertices from closest point on closest edge"},
    {MREMAP_MODE_VERT_POLY_NEAREST,
     "POLY_NEAREST",
     0,
     "Nearest Face Vertex",
     "Copy from closest vertex of closest face"},
    {MREMAP_MODE_VERT_POLYINTERP_NEAREST,
     "POLYINTERP_NEAREST",
     0,
     "Nearest Face Interpolated",
     "Copy from interpolated values of vertices from closest point on closest face"},
    {MREMAP_MODE_VERT_POLYINTERP_VNORPROJ,
     "POLYINTERP_VNORPROJ",
     0,
     "Projected Face Interpolated",
     "Copy from interpolated values of vertices from point on closest face hit by "
     "normal-projection"},
    {0, NULL, 0, NULL, NULL},
};

const EnumPropertyItem rna_enum_dt_method_edge_items[] = {
    {MREMAP_MODE_TOPOLOGY, "TOPOLOGY", 0, "Topology", "Copy from identical topology meshes"},
    {MREMAP_MODE_EDGE_VERT_NEAREST,
     "VERT_NEAREST",
     0,
     "Nearest Vertices",
     "Copy from most similar edge (edge which vertices are the closest of destination edge's "
     "ones)"},
    {MREMAP_MODE_EDGE_NEAREST,
     "NEAREST",
     0,
     "Nearest Edge",
     "Copy from closest edge (using midpoints)"},
    {MREMAP_MODE_EDGE_POLY_NEAREST,
     "POLY_NEAREST",
     0,
     "Nearest Face Edge",
     "Copy from closest edge of closest face (using midpoints)"},
    {MREMAP_MODE_EDGE_EDGEINTERP_VNORPROJ,
     "EDGEINTERP_VNORPROJ",
     0,
     "Projected Edge Interpolated",
     "Interpolate all source edges hit by the projection of destination one along its own normal "
     "(from vertices)"},
    {0, NULL, 0, NULL, NULL},
};

const EnumPropertyItem rna_enum_dt_method_loop_items[] = {
    {MREMAP_MODE_TOPOLOGY, "TOPOLOGY", 0, "Topology", "Copy from identical topology meshes"},
    {MREMAP_MODE_LOOP_NEAREST_LOOPNOR,
     "NEAREST_NORMAL",
     0,
     "Nearest Corner And Best Matching Normal",
     "Copy from nearest corner which has the best matching normal"},
    {MREMAP_MODE_LOOP_NEAREST_POLYNOR,
     "NEAREST_POLYNOR",
     0,
     "Nearest Corner And Best Matching Face Normal",
     "Copy from nearest corner which has the face with the best matching normal to destination "
     "corner's face one"},
    {MREMAP_MODE_LOOP_POLY_NEAREST,
     "NEAREST_POLY",
     0,
     "Nearest Corner Of Nearest Face",
     "Copy from nearest corner of nearest polygon"},
    {MREMAP_MODE_LOOP_POLYINTERP_NEAREST,
     "POLYINTERP_NEAREST",
     0,
     "Nearest Face Interpolated",
     "Copy from interpolated corners of the nearest source polygon"},
    {MREMAP_MODE_LOOP_POLYINTERP_LNORPROJ,
     "POLYINTERP_LNORPROJ",
     0,
     "Projected Face Interpolated",
     "Copy from interpolated corners of the source polygon hit by corner normal projection"},
    {0, NULL, 0, NULL, NULL},
};

const EnumPropertyItem rna_enum_dt_method_poly_items[] = {
    {MREMAP_MODE_TOPOLOGY, "TOPOLOGY", 0, "Topology", "Copy from identical topology meshes"},
    {MREMAP_MODE_POLY_NEAREST,
     "NEAREST",
     0,
     "Nearest Face",
     "Copy from nearest polygon (using center points)"},
    {MREMAP_MODE_POLY_NOR,
     "NORMAL",
     0,
     "Best Normal-Matching",
     "Copy from source polygon which normal is the closest to destination one"},
    {MREMAP_MODE_POLY_POLYINTERP_PNORPROJ,
     "POLYINTERP_PNORPROJ",
     0,
     "Projected Face Interpolated",
     "Interpolate all source polygons intersected by the projection of destination one along its "
     "own normal"},
    {0, NULL, 0, NULL, NULL},
};

const EnumPropertyItem rna_enum_dt_mix_mode_items[] = {
    {CDT_MIX_TRANSFER, "REPLACE", 0, "Replace", "Overwrite all elements' data"},
    {CDT_MIX_REPLACE_ABOVE_THRESHOLD,
     "ABOVE_THRESHOLD",
     0,
     "Above Threshold",
     "Only replace destination elements where data is above given threshold (exact behavior "
     "depends on data type)"},
    {CDT_MIX_REPLACE_BELOW_THRESHOLD,
     "BELOW_THRESHOLD",
     0,
     "Below Threshold",
     "Only replace destination elements where data is below given threshold (exact behavior "
     "depends on data type)"},
    {CDT_MIX_MIX,
     "MIX",
     0,
     "Mix",
     "Mix source value into destination one, using given threshold as factor"},
    {CDT_MIX_ADD,
     "ADD",
     0,
     "Add",
     "Add source value to destination one, using given threshold as factor"},
    {CDT_MIX_SUB,
     "SUB",
     0,
     "Subtract",
     "Subtract source value to destination one, using given threshold as factor"},
    {CDT_MIX_MUL,
     "MUL",
     0,
     "Multiply",
     "Multiply source value to destination one, using given threshold as factor"},
    /* etc. etc. */
    {0, NULL, 0, NULL, NULL},
};

const EnumPropertyItem rna_enum_dt_layers_select_src_items[] = {
    {DT_LAYERS_ACTIVE_SRC, "ACTIVE", 0, "Active Layer", "Only transfer active data layer"},
    {DT_LAYERS_ALL_SRC, "ALL", 0, "All Layers", "Transfer all data layers"},
    {DT_LAYERS_VGROUP_SRC_BONE_SELECT,
     "BONE_SELECT",
     0,
     "Selected Pose Bones",
     "Transfer all vertex groups used by selected pose bones"},
    {DT_LAYERS_VGROUP_SRC_BONE_DEFORM,
     "BONE_DEFORM",
     0,
     "Deform Pose Bones",
     "Transfer all vertex groups used by deform bones"},
    {0, NULL, 0, NULL, NULL},
};

const EnumPropertyItem rna_enum_dt_layers_select_dst_items[] = {
    {DT_LAYERS_ACTIVE_DST, "ACTIVE", 0, "Active Layer", "Affect active data layer of all targets"},
    {DT_LAYERS_NAME_DST, "NAME", 0, "By Name", "Match target data layers to affect by name"},
    {DT_LAYERS_INDEX_DST,
     "INDEX",
     0,
     "By Order",
     "Match target data layers to affect by order (indices)"},
    {0, NULL, 0, NULL, NULL},
};

const EnumPropertyItem rna_enum_axis_xy_items[] = {
    {0, "X", 0, "X", ""},
    {1, "Y", 0, "Y", ""},
    {0, NULL, 0, NULL, NULL},
};

const EnumPropertyItem rna_enum_axis_xyz_items[] = {
    {0, "X", 0, "X", ""},
    {1, "Y", 0, "Y", ""},
    {2, "Z", 0, "Z", ""},
    {0, NULL, 0, NULL, NULL},
};

const EnumPropertyItem rna_enum_axis_flag_xyz_items[] = {
    {(1 << 0), "X", 0, "X", ""},
    {(1 << 1), "Y", 0, "Y", ""},
    {(1 << 2), "Z", 0, "Z", ""},
    {0, NULL, 0, NULL, NULL},
};

#ifdef RNA_RUNTIME
#  include "DNA_curve_types.h"
#  include "DNA_fluid_types.h"
#  include "DNA_particle_types.h"

#  include "BKE_cachefile.h"
#  include "BKE_context.h"
#  include "BKE_mesh_runtime.h"
#  include "BKE_modifier.h"
#  include "BKE_object.h"
#  include "BKE_particle.h"

#  include "BLI_sort_utils.h"

#  include "DEG_depsgraph.h"
#  include "DEG_depsgraph_build.h"
#  include "DEG_depsgraph_query.h"

#  ifdef WITH_ALEMBIC
#    include "ABC_alembic.h"
#  endif

static void rna_UVProject_projectors_begin(CollectionPropertyIterator *iter, PointerRNA *ptr)
{
  UVProjectModifierData *uvp = (UVProjectModifierData *)ptr->data;
  rna_iterator_array_begin(
      iter, (void *)uvp->projectors, sizeof(Object *), uvp->num_projectors, 0, NULL);
}

static StructRNA *rna_Modifier_refine(struct PointerRNA *ptr)
{
  ModifierData *md = (ModifierData *)ptr->data;
  const ModifierTypeInfo *modifier_type = BKE_modifier_get_info(md->type);
  if (modifier_type != NULL) {
    return modifier_type->srna;
  }
  return &RNA_Modifier;
}

static void rna_Modifier_name_set(PointerRNA *ptr, const char *value)
{
  ModifierData *md = ptr->data;
  char oldname[sizeof(md->name)];

  /* make a copy of the old name first */
  BLI_strncpy(oldname, md->name, sizeof(md->name));

  /* copy the new name into the name slot */
  BLI_strncpy_utf8(md->name, value, sizeof(md->name));

  /* make sure the name is truly unique */
  if (ptr->owner_id) {
    Object *ob = (Object *)ptr->owner_id;
    BKE_modifier_unique_name(&ob->modifiers, md);
  }

  /* fix all the animation data which may link to this */
  BKE_animdata_fix_paths_rename_all(NULL, "modifiers", oldname, md->name);
}

static char *rna_Modifier_path(PointerRNA *ptr)
{
  ModifierData *md = ptr->data;
  char name_esc[sizeof(md->name) * 2];

  BLI_strescape(name_esc, md->name, sizeof(name_esc));
  return BLI_sprintfN("modifiers[\"%s\"]", name_esc);
}

static void rna_Modifier_update(Main *UNUSED(bmain), Scene *UNUSED(scene), PointerRNA *ptr)
{
  DEG_id_tag_update(ptr->owner_id, ID_RECALC_GEOMETRY);
  WM_main_add_notifier(NC_OBJECT | ND_MODIFIER, ptr->owner_id);
}

static void rna_Modifier_dependency_update(Main *bmain, Scene *scene, PointerRNA *ptr)
{
  rna_Modifier_update(bmain, scene, ptr);
  DEG_relations_tag_update(bmain);
}

static void rna_Modifier_is_active_set(PointerRNA *ptr, bool value)
{
  ModifierData *md = ptr->data;

  if (value) {
    /* Disable the active flag of all other modif-iers. */
    for (ModifierData *prev_md = md->prev; prev_md != NULL; prev_md = prev_md->prev) {
      prev_md->flag &= ~eModifierFlag_Active;
    }
    for (ModifierData *next_md = md->next; next_md != NULL; next_md = next_md->next) {
      next_md->flag &= ~eModifierFlag_Active;
    }

    md->flag |= eModifierFlag_Active;
  }
}

/* Vertex Groups */

#  define RNA_MOD_VGROUP_NAME_SET(_type, _prop) \
    static void rna_##_type##Modifier_##_prop##_set(PointerRNA *ptr, const char *value) \
    { \
      _type##ModifierData *tmd = (_type##ModifierData *)ptr->data; \
      rna_object_vgroup_name_set(ptr, value, tmd->_prop, sizeof(tmd->_prop)); \
    }

RNA_MOD_VGROUP_NAME_SET(Armature, defgrp_name);
RNA_MOD_VGROUP_NAME_SET(Bevel, defgrp_name);
RNA_MOD_VGROUP_NAME_SET(Cast, defgrp_name);
RNA_MOD_VGROUP_NAME_SET(Curve, name);
RNA_MOD_VGROUP_NAME_SET(DataTransfer, defgrp_name);
RNA_MOD_VGROUP_NAME_SET(Decimate, defgrp_name);
RNA_MOD_VGROUP_NAME_SET(CorrectiveSmooth, defgrp_name);
RNA_MOD_VGROUP_NAME_SET(Displace, defgrp_name);
RNA_MOD_VGROUP_NAME_SET(Hook, name);
RNA_MOD_VGROUP_NAME_SET(LaplacianDeform, anchor_grp_name);
RNA_MOD_VGROUP_NAME_SET(LaplacianSmooth, defgrp_name);
RNA_MOD_VGROUP_NAME_SET(Lattice, name);
RNA_MOD_VGROUP_NAME_SET(Mask, vgroup);
RNA_MOD_VGROUP_NAME_SET(MeshDeform, defgrp_name);
RNA_MOD_VGROUP_NAME_SET(NormalEdit, defgrp_name);
RNA_MOD_VGROUP_NAME_SET(Shrinkwrap, vgroup_name);
RNA_MOD_VGROUP_NAME_SET(SimpleDeform, vgroup_name);
RNA_MOD_VGROUP_NAME_SET(Smooth, defgrp_name);
RNA_MOD_VGROUP_NAME_SET(Solidify, defgrp_name);
RNA_MOD_VGROUP_NAME_SET(Solidify, shell_defgrp_name);
RNA_MOD_VGROUP_NAME_SET(Solidify, rim_defgrp_name);
RNA_MOD_VGROUP_NAME_SET(SurfaceDeform, defgrp_name);
RNA_MOD_VGROUP_NAME_SET(UVWarp, vgroup_name);
RNA_MOD_VGROUP_NAME_SET(Warp, defgrp_name);
RNA_MOD_VGROUP_NAME_SET(Wave, defgrp_name);
RNA_MOD_VGROUP_NAME_SET(WeightVGEdit, defgrp_name);
RNA_MOD_VGROUP_NAME_SET(WeightVGEdit, mask_defgrp_name);
RNA_MOD_VGROUP_NAME_SET(WeightVGMix, defgrp_name_a);
RNA_MOD_VGROUP_NAME_SET(WeightVGMix, defgrp_name_b);
RNA_MOD_VGROUP_NAME_SET(WeightVGMix, mask_defgrp_name);
RNA_MOD_VGROUP_NAME_SET(WeightVGProximity, defgrp_name);
RNA_MOD_VGROUP_NAME_SET(WeightVGProximity, mask_defgrp_name);
RNA_MOD_VGROUP_NAME_SET(WeightedNormal, defgrp_name);
RNA_MOD_VGROUP_NAME_SET(Weld, defgrp_name);
RNA_MOD_VGROUP_NAME_SET(Wireframe, defgrp_name);

static void rna_ExplodeModifier_vgroup_get(PointerRNA *ptr, char *value)
{
  ExplodeModifierData *emd = (ExplodeModifierData *)ptr->data;
  rna_object_vgroup_name_index_get(ptr, value, emd->vgroup);
}

static int rna_ExplodeModifier_vgroup_length(PointerRNA *ptr)
{
  ExplodeModifierData *emd = (ExplodeModifierData *)ptr->data;
  return rna_object_vgroup_name_index_length(ptr, emd->vgroup);
}

static void rna_ExplodeModifier_vgroup_set(PointerRNA *ptr, const char *value)
{
  ExplodeModifierData *emd = (ExplodeModifierData *)ptr->data;
  rna_object_vgroup_name_index_set(ptr, value, &emd->vgroup);
}

#  undef RNA_MOD_VGROUP_NAME_SET

/* UV layers */

#  define RNA_MOD_UVLAYER_NAME_SET(_type, _prop) \
    static void rna_##_type##Modifier_##_prop##_set(PointerRNA *ptr, const char *value) \
    { \
      _type##ModifierData *tmd = (_type##ModifierData *)ptr->data; \
      rna_object_uvlayer_name_set(ptr, value, tmd->_prop, sizeof(tmd->_prop)); \
    }

RNA_MOD_UVLAYER_NAME_SET(MappingInfo, uvlayer_name);
RNA_MOD_UVLAYER_NAME_SET(UVProject, uvlayer_name);
RNA_MOD_UVLAYER_NAME_SET(UVWarp, uvlayer_name);
RNA_MOD_UVLAYER_NAME_SET(WeightVGEdit, mask_tex_uvlayer_name);
RNA_MOD_UVLAYER_NAME_SET(WeightVGMix, mask_tex_uvlayer_name);
RNA_MOD_UVLAYER_NAME_SET(WeightVGProximity, mask_tex_uvlayer_name);

#  undef RNA_MOD_UVLAYER_NAME_SET

/* Objects */

static void modifier_object_set(Object *self, Object **ob_p, int type, PointerRNA value)
{
  Object *ob = value.data;

  if (!self || ob != self) {
    if (!ob || type == OB_EMPTY || ob->type == type) {
      id_lib_extern((ID *)ob);
      *ob_p = ob;
    }
  }
}

#  define RNA_MOD_OBJECT_SET(_type, _prop, _obtype) \
    static void rna_##_type##Modifier_##_prop##_set( \
        PointerRNA *ptr, PointerRNA value, struct ReportList *UNUSED(reports)) \
    { \
      _type##ModifierData *tmd = (_type##ModifierData *)ptr->data; \
      modifier_object_set((Object *)ptr->owner_id, &tmd->_prop, _obtype, value); \
    }

RNA_MOD_OBJECT_SET(Armature, object, OB_ARMATURE);
RNA_MOD_OBJECT_SET(Array, start_cap, OB_MESH);
RNA_MOD_OBJECT_SET(Array, end_cap, OB_MESH);
RNA_MOD_OBJECT_SET(Array, curve_ob, OB_CURVE);
RNA_MOD_OBJECT_SET(Boolean, object, OB_MESH);
RNA_MOD_OBJECT_SET(Cast, object, OB_EMPTY);
RNA_MOD_OBJECT_SET(Curve, object, OB_CURVE);
RNA_MOD_OBJECT_SET(DataTransfer, ob_source, OB_MESH);
RNA_MOD_OBJECT_SET(Lattice, object, OB_LATTICE);
RNA_MOD_OBJECT_SET(Mask, ob_arm, OB_ARMATURE);
RNA_MOD_OBJECT_SET(MeshDeform, object, OB_MESH);
RNA_MOD_OBJECT_SET(NormalEdit, target, OB_EMPTY);
RNA_MOD_OBJECT_SET(Shrinkwrap, target, OB_MESH);
RNA_MOD_OBJECT_SET(Shrinkwrap, auxTarget, OB_MESH);
RNA_MOD_OBJECT_SET(SurfaceDeform, target, OB_MESH);

static void rna_HookModifier_object_set(PointerRNA *ptr,
                                        PointerRNA value,
                                        struct ReportList *UNUSED(reports))
{
  Object *owner = (Object *)ptr->owner_id;
  HookModifierData *hmd = ptr->data;
  Object *ob = (Object *)value.data;

  hmd->object = ob;
  id_lib_extern((ID *)ob);
  BKE_object_modifier_hook_reset(owner, hmd);
}

static bool rna_HookModifier_object_override_apply(Main *UNUSED(bmain),
                                                   PointerRNA *ptr_dst,
                                                   PointerRNA *ptr_src,
                                                   PointerRNA *ptr_storage,
                                                   PropertyRNA *prop_dst,
                                                   PropertyRNA *prop_src,
                                                   PropertyRNA *UNUSED(prop_storage),
                                                   const int len_dst,
                                                   const int len_src,
                                                   const int len_storage,
                                                   PointerRNA *UNUSED(ptr_item_dst),
                                                   PointerRNA *UNUSED(ptr_item_src),
                                                   PointerRNA *UNUSED(ptr_item_storage),
                                                   IDOverrideLibraryPropertyOperation *opop)
{
  BLI_assert(len_dst == len_src && (!ptr_storage || len_dst == len_storage) && len_dst == 0);
  BLI_assert(opop->operation == IDOVERRIDE_LIBRARY_OP_REPLACE &&
             "Unsupported RNA override operation on Hook modifier target object pointer");
  UNUSED_VARS_NDEBUG(ptr_storage, len_dst, len_src, len_storage, opop);

  /* We need a special handling here because setting hook target resets invert parent matrix,
   * which is evil in our case. */
  HookModifierData *hmd = ptr_dst->data;
  Object *owner = (Object *)ptr_dst->owner_id;
  Object *target_dst = RNA_property_pointer_get(ptr_dst, prop_dst).data;
  Object *target_src = RNA_property_pointer_get(ptr_src, prop_src).data;

  BLI_assert(target_dst == hmd->object);

  if (target_src == target_dst) {
    return false;
  }

  hmd->object = target_src;
  if (target_src == NULL) {
    /* The only case where we do want default behavior (with matrix reset). */
    BKE_object_modifier_hook_reset(owner, hmd);
  }
  return true;
}

static void rna_HookModifier_subtarget_set(PointerRNA *ptr, const char *value)
{
  Object *owner = (Object *)ptr->owner_id;
  HookModifierData *hmd = ptr->data;

  BLI_strncpy(hmd->subtarget, value, sizeof(hmd->subtarget));
  BKE_object_modifier_hook_reset(owner, hmd);
}

static int rna_HookModifier_vertex_indices_get_length(PointerRNA *ptr,
                                                      int length[RNA_MAX_ARRAY_DIMENSION])
{
  HookModifierData *hmd = ptr->data;
  int totindex = hmd->indexar ? hmd->totindex : 0;
  return (length[0] = totindex);
}

static void rna_HookModifier_vertex_indices_get(PointerRNA *ptr, int *values)
{
  HookModifierData *hmd = ptr->data;
  if (hmd->indexar != NULL) {
    memcpy(values, hmd->indexar, sizeof(int) * hmd->totindex);
  }
}

static void rna_HookModifier_vertex_indices_set(HookModifierData *hmd,
                                                ReportList *reports,
                                                int indices_len,
                                                int *indices)
{
  if (indices_len == 0) {
    MEM_SAFE_FREE(hmd->indexar);
    hmd->totindex = 0;
  }
  else {
    /* Reject negative indices. */
    for (int i = 0; i < indices_len; i++) {
      if (indices[i] < 0) {
        BKE_reportf(reports, RPT_ERROR, "Negative vertex index in vertex_indices_set");
        return;
      }
    }

    /* Copy and sort the index array. */
    size_t size = sizeof(int) * indices_len;
    int *buffer = MEM_mallocN(size, "hook indexar");
    memcpy(buffer, indices, size);

    qsort(buffer, indices_len, sizeof(int), BLI_sortutil_cmp_int);

    /* Reject duplicate indices. */
    for (int i = 1; i < indices_len; i++) {
      if (buffer[i] == buffer[i - 1]) {
        BKE_reportf(reports, RPT_ERROR, "Duplicate index %d in vertex_indices_set", buffer[i]);
        MEM_freeN(buffer);
        return;
      }
    }

    /* Success - save the new array. */
    MEM_SAFE_FREE(hmd->indexar);
    hmd->indexar = buffer;
    hmd->totindex = indices_len;
  }
}

static PointerRNA rna_UVProjector_object_get(PointerRNA *ptr)
{
  Object **ob = (Object **)ptr->data;
  return rna_pointer_inherit_refine(ptr, &RNA_Object, *ob);
}

static void rna_UVProjector_object_set(PointerRNA *ptr,
                                       PointerRNA value,
                                       struct ReportList *UNUSED(reports))
{
  Object **ob_p = (Object **)ptr->data;
  Object *ob = (Object *)value.data;
  id_lib_extern((ID *)ob);
  *ob_p = ob;
}

#  undef RNA_MOD_OBJECT_SET

/* Other rna callbacks */

static void rna_fluid_set_type(Main *bmain, Scene *scene, PointerRNA *ptr)
{
  FluidModifierData *fmd = (FluidModifierData *)ptr->data;
  Object *ob = (Object *)ptr->owner_id;

  /* nothing changed */
  if ((fmd->type & MOD_FLUID_TYPE_DOMAIN) && fmd->domain) {
    return;
  }

#  ifdef WITH_FLUID
  BKE_fluid_modifier_free(fmd);             /* XXX TODO: completely free all 3 pointers */
  BKE_fluid_modifier_create_type_data(fmd); /* create regarding of selected type */
#  endif

  switch (fmd->type) {
    case MOD_FLUID_TYPE_DOMAIN:
      ob->dt = OB_WIRE;
      break;
    case MOD_FLUID_TYPE_FLOW:
    case MOD_FLUID_TYPE_EFFEC:
    case 0:
    default:
      break;
  }

  /* update dependency since a domain - other type switch could have happened */
  rna_Modifier_dependency_update(bmain, scene, ptr);
}

static void rna_MultiresModifier_level_range(
    PointerRNA *ptr, int *min, int *max, int *UNUSED(softmin), int *UNUSED(softmax))
{
  MultiresModifierData *mmd = (MultiresModifierData *)ptr->data;

  *min = 0;
  *max = max_ii(0, mmd->totlvl); /* intentionally _not_ -1 */
}

static bool rna_MultiresModifier_external_get(PointerRNA *ptr)
{
  Object *ob = (Object *)ptr->owner_id;
  Mesh *me = ob->data;

  return CustomData_external_test(&me->ldata, CD_MDISPS);
}

static void rna_MultiresModifier_filepath_get(PointerRNA *ptr, char *value)
{
  Object *ob = (Object *)ptr->owner_id;
  CustomDataExternal *external = ((Mesh *)ob->data)->ldata.external;

  BLI_strncpy(value, (external) ? external->filename : "", sizeof(external->filename));
}

static void rna_MultiresModifier_filepath_set(PointerRNA *ptr, const char *value)
{
  Object *ob = (Object *)ptr->owner_id;
  CustomDataExternal *external = ((Mesh *)ob->data)->ldata.external;

  if (external && !STREQ(external->filename, value)) {
    BLI_strncpy(external->filename, value, sizeof(external->filename));
    multires_force_external_reload(ob);
  }
}

static int rna_MultiresModifier_filepath_length(PointerRNA *ptr)
{
  Object *ob = (Object *)ptr->owner_id;
  CustomDataExternal *external = ((Mesh *)ob->data)->ldata.external;

  return strlen((external) ? external->filename : "");
}

static int rna_ShrinkwrapModifier_face_cull_get(PointerRNA *ptr)
{
  ShrinkwrapModifierData *swm = (ShrinkwrapModifierData *)ptr->data;
  return swm->shrinkOpts & MOD_SHRINKWRAP_CULL_TARGET_MASK;
}

static void rna_ShrinkwrapModifier_face_cull_set(struct PointerRNA *ptr, int value)
{
  ShrinkwrapModifierData *swm = (ShrinkwrapModifierData *)ptr->data;
  swm->shrinkOpts = (swm->shrinkOpts & ~MOD_SHRINKWRAP_CULL_TARGET_MASK) | value;
}

static bool rna_MeshDeformModifier_is_bound_get(PointerRNA *ptr)
{
  return (((MeshDeformModifierData *)ptr->data)->bindcagecos != NULL);
}

static PointerRNA rna_SoftBodyModifier_settings_get(PointerRNA *ptr)
{
  Object *ob = (Object *)ptr->owner_id;
  return rna_pointer_inherit_refine(ptr, &RNA_SoftBodySettings, ob->soft);
}

static PointerRNA rna_SoftBodyModifier_point_cache_get(PointerRNA *ptr)
{
  Object *ob = (Object *)ptr->owner_id;
  return rna_pointer_inherit_refine(ptr, &RNA_PointCache, ob->soft->shared->pointcache);
}

static PointerRNA rna_CollisionModifier_settings_get(PointerRNA *ptr)
{
  Object *ob = (Object *)ptr->owner_id;
  return rna_pointer_inherit_refine(ptr, &RNA_CollisionSettings, ob->pd);
}

/* Special update function for setting the number of segments of the modifier that also resamples
 * the segments in the custom profile. */
static void rna_BevelModifier_update_segments(Main *bmain, Scene *scene, PointerRNA *ptr)
{
  BevelModifierData *bmd = (BevelModifierData *)ptr->data;
  if (RNA_enum_get(ptr, "profile_type") == MOD_BEVEL_PROFILE_CUSTOM) {
    short segments = (short)RNA_int_get(ptr, "segments");
    BKE_curveprofile_init(bmd->custom_profile, segments);
  }
  rna_Modifier_update(bmain, scene, ptr);
}

static void rna_UVProjectModifier_num_projectors_set(PointerRNA *ptr, int value)
{
  UVProjectModifierData *md = (UVProjectModifierData *)ptr->data;
  int a;

  md->num_projectors = CLAMPIS(value, 1, MOD_UVPROJECT_MAXPROJECTORS);
  for (a = md->num_projectors; a < MOD_UVPROJECT_MAXPROJECTORS; a++) {
    md->projectors[a] = NULL;
  }
}

static void rna_OceanModifier_init_update(Main *bmain, Scene *scene, PointerRNA *ptr)
{
  OceanModifierData *omd = (OceanModifierData *)ptr->data;

  BKE_ocean_free_modifier_cache(omd);
  rna_Modifier_update(bmain, scene, ptr);
}

static void rna_OceanModifier_ocean_chop_set(PointerRNA *ptr, float value)
{
  OceanModifierData *omd = (OceanModifierData *)ptr->data;
  float old_value = omd->chop_amount;

  omd->chop_amount = value;

  if ((old_value == 0.0f && value > 0.0f) || (old_value > 0.0f && value == 0.0f)) {
    BKE_ocean_free_modifier_cache(omd);
  }
}

static bool rna_LaplacianDeformModifier_is_bind_get(PointerRNA *ptr)
{
  LaplacianDeformModifierData *lmd = (LaplacianDeformModifierData *)ptr->data;
  return ((lmd->flag & MOD_LAPLACIANDEFORM_BIND) && (lmd->vertexco != NULL));
}

/* NOTE: Curve and array modifiers requires curve path to be evaluated,
 * dependency graph will make sure that curve eval would create such a path,
 * but if curve was already evaluated we might miss path.
 *
 * So what we do here is: if path was not calculated for target curve we
 * tag it for update.
 */

static void rna_CurveModifier_dependency_update(Main *bmain, Scene *scene, PointerRNA *ptr)
{
  CurveModifierData *cmd = (CurveModifierData *)ptr->data;
  rna_Modifier_update(bmain, scene, ptr);
  DEG_relations_tag_update(bmain);
  if (cmd->object != NULL) {
    Curve *curve = cmd->object->data;
    if ((curve->flag & CU_PATH) == 0) {
      DEG_id_tag_update(&curve->id, ID_RECALC_GEOMETRY);
    }
  }
}

static void rna_ArrayModifier_dependency_update(Main *bmain, Scene *scene, PointerRNA *ptr)
{
  ArrayModifierData *amd = (ArrayModifierData *)ptr->data;
  rna_Modifier_update(bmain, scene, ptr);
  DEG_relations_tag_update(bmain);
  if (amd->curve_ob != NULL) {
    Curve *curve = amd->curve_ob->data;
    if ((curve->flag & CU_PATH) == 0) {
      DEG_id_tag_update(&curve->id, ID_RECALC_GEOMETRY);
    }
  }
}

static void rna_DataTransferModifier_use_data_update(Main *bmain, Scene *scene, PointerRNA *ptr)
{
  DataTransferModifierData *dtmd = (DataTransferModifierData *)ptr->data;

  if (!(dtmd->flags & MOD_DATATRANSFER_USE_VERT)) {
    dtmd->data_types &= ~DT_TYPE_VERT_ALL;
  }
  if (!(dtmd->flags & MOD_DATATRANSFER_USE_EDGE)) {
    dtmd->data_types &= ~DT_TYPE_EDGE_ALL;
  }
  if (!(dtmd->flags & MOD_DATATRANSFER_USE_LOOP)) {
    dtmd->data_types &= ~DT_TYPE_LOOP_ALL;
  }
  if (!(dtmd->flags & MOD_DATATRANSFER_USE_POLY)) {
    dtmd->data_types &= ~DT_TYPE_POLY_ALL;
  }

  rna_Modifier_dependency_update(bmain, scene, ptr);
}

static void rna_DataTransferModifier_data_types_update(Main *bmain, Scene *scene, PointerRNA *ptr)
{
  DataTransferModifierData *dtmd = (DataTransferModifierData *)ptr->data;
  const int item_types = BKE_object_data_transfer_get_dttypes_item_types(dtmd->data_types);

  if (item_types & ME_VERT) {
    dtmd->flags |= MOD_DATATRANSFER_USE_VERT;
  }
  if (item_types & ME_EDGE) {
    dtmd->flags |= MOD_DATATRANSFER_USE_EDGE;
  }
  if (item_types & ME_LOOP) {
    dtmd->flags |= MOD_DATATRANSFER_USE_LOOP;
  }
  if (item_types & ME_POLY) {
    dtmd->flags |= MOD_DATATRANSFER_USE_POLY;
  }

  rna_Modifier_dependency_update(bmain, scene, ptr);
}

static void rna_DataTransferModifier_verts_data_types_set(struct PointerRNA *ptr, int value)
{
  DataTransferModifierData *dtmd = (DataTransferModifierData *)ptr->data;

  dtmd->data_types &= ~DT_TYPE_VERT_ALL;
  dtmd->data_types |= value;
}

static void rna_DataTransferModifier_edges_data_types_set(struct PointerRNA *ptr, int value)
{
  DataTransferModifierData *dtmd = (DataTransferModifierData *)ptr->data;

  dtmd->data_types &= ~DT_TYPE_EDGE_ALL;
  dtmd->data_types |= value;
}

static void rna_DataTransferModifier_loops_data_types_set(struct PointerRNA *ptr, int value)
{
  DataTransferModifierData *dtmd = (DataTransferModifierData *)ptr->data;

  dtmd->data_types &= ~DT_TYPE_LOOP_ALL;
  dtmd->data_types |= value;
}

static void rna_DataTransferModifier_polys_data_types_set(struct PointerRNA *ptr, int value)
{
  DataTransferModifierData *dtmd = (DataTransferModifierData *)ptr->data;

  dtmd->data_types &= ~DT_TYPE_POLY_ALL;
  dtmd->data_types |= value;
}

static const EnumPropertyItem *rna_DataTransferModifier_layers_select_src_itemf(bContext *C,
                                                                                PointerRNA *ptr,
                                                                                PropertyRNA *prop,
                                                                                bool *r_free)
{
  DataTransferModifierData *dtmd = (DataTransferModifierData *)ptr->data;
  EnumPropertyItem *item = NULL, tmp_item = {0};
  int totitem = 0;

  if (!C) { /* needed for docs and i18n tools */
    return rna_enum_dt_layers_select_src_items;
  }

  /* No active here! */
  RNA_enum_items_add_value(
      &item, &totitem, rna_enum_dt_layers_select_src_items, DT_LAYERS_ALL_SRC);

  if (STREQ(RNA_property_identifier(prop), "layers_vgroup_select_src")) {
    Object *ob_src = dtmd->ob_source;

#  if 0 /* XXX Don't think we want this in modifier version... */
    if (BKE_object_pose_armature_get(ob_src)) {
      RNA_enum_items_add_value(
          &item, &totitem, rna_enum_dt_layers_select_src_items, DT_LAYERS_VGROUP_SRC_BONE_SELECT);
      RNA_enum_items_add_value(
          &item, &totitem, rna_enum_dt_layers_select_src_items, DT_LAYERS_VGROUP_SRC_BONE_DEFORM);
    }
#  endif

    if (ob_src) {
      bDeformGroup *dg;
      int i;

      RNA_enum_item_add_separator(&item, &totitem);

      for (i = 0, dg = ob_src->defbase.first; dg; i++, dg = dg->next) {
        tmp_item.value = i;
        tmp_item.identifier = tmp_item.name = dg->name;
        RNA_enum_item_add(&item, &totitem, &tmp_item);
      }
    }
  }
  else if (STREQ(RNA_property_identifier(prop), "layers_shapekey_select_src")) {
    /* TODO */
  }
  else if (STREQ(RNA_property_identifier(prop), "layers_uv_select_src")) {
    Object *ob_src = dtmd->ob_source;

    if (ob_src) {
      Mesh *me_eval;
      int num_data, i;

      Depsgraph *depsgraph = CTX_data_ensure_evaluated_depsgraph(C);
      Scene *scene_eval = DEG_get_evaluated_scene(depsgraph);
      Object *ob_src_eval = DEG_get_evaluated_object(depsgraph, ob_src);

      CustomData_MeshMasks cddata_masks = CD_MASK_BAREMESH;
      cddata_masks.lmask |= CD_MASK_MLOOPUV;
      me_eval = mesh_get_eval_final(depsgraph, scene_eval, ob_src_eval, &cddata_masks);
      num_data = CustomData_number_of_layers(&me_eval->ldata, CD_MLOOPUV);

      RNA_enum_item_add_separator(&item, &totitem);

      for (i = 0; i < num_data; i++) {
        tmp_item.value = i;
        tmp_item.identifier = tmp_item.name = CustomData_get_layer_name(
            &me_eval->ldata, CD_MLOOPUV, i);
        RNA_enum_item_add(&item, &totitem, &tmp_item);
      }
    }
  }
  else if (STREQ(RNA_property_identifier(prop), "layers_vcol_select_src")) {
    Object *ob_src = dtmd->ob_source;

    if (ob_src) {
      Mesh *me_eval;
      int num_data, i;

      Depsgraph *depsgraph = CTX_data_ensure_evaluated_depsgraph(C);
      Scene *scene_eval = DEG_get_evaluated_scene(depsgraph);
      Object *ob_src_eval = DEG_get_evaluated_object(depsgraph, ob_src);

      CustomData_MeshMasks cddata_masks = CD_MASK_BAREMESH;
      cddata_masks.lmask |= CD_MASK_MLOOPCOL;
      me_eval = mesh_get_eval_final(depsgraph, scene_eval, ob_src_eval, &cddata_masks);
      num_data = CustomData_number_of_layers(&me_eval->ldata, CD_MLOOPCOL);

      RNA_enum_item_add_separator(&item, &totitem);

      for (i = 0; i < num_data; i++) {
        tmp_item.value = i;
        tmp_item.identifier = tmp_item.name = CustomData_get_layer_name(
            &me_eval->ldata, CD_MLOOPCOL, i);
        RNA_enum_item_add(&item, &totitem, &tmp_item);
      }
    }
  }

  RNA_enum_item_end(&item, &totitem);
  *r_free = true;

  return item;
}

static const EnumPropertyItem *rna_DataTransferModifier_layers_select_dst_itemf(bContext *C,
                                                                                PointerRNA *ptr,
                                                                                PropertyRNA *prop,
                                                                                bool *r_free)
{
  DataTransferModifierData *dtmd = (DataTransferModifierData *)ptr->data;
  EnumPropertyItem *item = NULL, tmp_item = {0};
  int totitem = 0;

  if (!C) { /* needed for docs and i18n tools */
    return rna_enum_dt_layers_select_dst_items;
  }

  /* No active here! */
  RNA_enum_items_add_value(
      &item, &totitem, rna_enum_dt_layers_select_dst_items, DT_LAYERS_NAME_DST);
  RNA_enum_items_add_value(
      &item, &totitem, rna_enum_dt_layers_select_dst_items, DT_LAYERS_INDEX_DST);

  if (STREQ(RNA_property_identifier(prop), "layers_vgroup_select_dst")) {
    /* Only list destination layers if we have a single source! */
    if (dtmd->layers_select_src[DT_MULTILAYER_INDEX_MDEFORMVERT] >= 0) {
      Object *ob_dst = CTX_data_active_object(C); /* XXX Is this OK? */

      if (ob_dst) {
        bDeformGroup *dg;
        int i;

        RNA_enum_item_add_separator(&item, &totitem);

        for (i = 0, dg = ob_dst->defbase.first; dg; i++, dg = dg->next) {
          tmp_item.value = i;
          tmp_item.identifier = tmp_item.name = dg->name;
          RNA_enum_item_add(&item, &totitem, &tmp_item);
        }
      }
    }
  }
  else if (STREQ(RNA_property_identifier(prop), "layers_shapekey_select_dst")) {
    /* TODO */
  }
  else if (STREQ(RNA_property_identifier(prop), "layers_uv_select_dst")) {
    /* Only list destination layers if we have a single source! */
    if (dtmd->layers_select_src[DT_MULTILAYER_INDEX_UV] >= 0) {
      Object *ob_dst = CTX_data_active_object(C); /* XXX Is this OK? */

      if (ob_dst && ob_dst->data) {
        Mesh *me_dst;
        CustomData *ldata;
        int num_data, i;

        me_dst = ob_dst->data;
        ldata = &me_dst->ldata;
        num_data = CustomData_number_of_layers(ldata, CD_MLOOPUV);

        RNA_enum_item_add_separator(&item, &totitem);

        for (i = 0; i < num_data; i++) {
          tmp_item.value = i;
          tmp_item.identifier = tmp_item.name = CustomData_get_layer_name(ldata, CD_MLOOPUV, i);
          RNA_enum_item_add(&item, &totitem, &tmp_item);
        }
      }
    }
  }
  else if (STREQ(RNA_property_identifier(prop), "layers_vcol_select_dst")) {
    /* Only list destination layers if we have a single source! */
    if (dtmd->layers_select_src[DT_MULTILAYER_INDEX_VCOL] >= 0) {
      Object *ob_dst = CTX_data_active_object(C); /* XXX Is this OK? */

      if (ob_dst && ob_dst->data) {
        Mesh *me_dst;
        CustomData *ldata;
        int num_data, i;

        me_dst = ob_dst->data;
        ldata = &me_dst->ldata;
        num_data = CustomData_number_of_layers(ldata, CD_MLOOPCOL);

        RNA_enum_item_add_separator(&item, &totitem);

        for (i = 0; i < num_data; i++) {
          tmp_item.value = i;
          tmp_item.identifier = tmp_item.name = CustomData_get_layer_name(ldata, CD_MLOOPCOL, i);
          RNA_enum_item_add(&item, &totitem, &tmp_item);
        }
      }
    }
  }

  RNA_enum_item_end(&item, &totitem);
  *r_free = true;

  return item;
}

static const EnumPropertyItem *rna_DataTransferModifier_mix_mode_itemf(bContext *C,
                                                                       PointerRNA *ptr,
                                                                       PropertyRNA *UNUSED(prop),
                                                                       bool *r_free)
{
  DataTransferModifierData *dtmd = (DataTransferModifierData *)ptr->data;
  EnumPropertyItem *item = NULL;
  int totitem = 0;

  bool support_advanced_mixing, support_threshold;

  if (!C) { /* needed for docs and i18n tools */
    return rna_enum_dt_mix_mode_items;
  }

  RNA_enum_items_add_value(&item, &totitem, rna_enum_dt_mix_mode_items, CDT_MIX_TRANSFER);

  BKE_object_data_transfer_get_dttypes_capacity(
      dtmd->data_types, &support_advanced_mixing, &support_threshold);

  if (support_threshold) {
    RNA_enum_items_add_value(
        &item, &totitem, rna_enum_dt_mix_mode_items, CDT_MIX_REPLACE_ABOVE_THRESHOLD);
    RNA_enum_items_add_value(
        &item, &totitem, rna_enum_dt_mix_mode_items, CDT_MIX_REPLACE_BELOW_THRESHOLD);
  }

  if (support_advanced_mixing) {
    RNA_enum_item_add_separator(&item, &totitem);
    RNA_enum_items_add_value(&item, &totitem, rna_enum_dt_mix_mode_items, CDT_MIX_MIX);
    RNA_enum_items_add_value(&item, &totitem, rna_enum_dt_mix_mode_items, CDT_MIX_ADD);
    RNA_enum_items_add_value(&item, &totitem, rna_enum_dt_mix_mode_items, CDT_MIX_SUB);
    RNA_enum_items_add_value(&item, &totitem, rna_enum_dt_mix_mode_items, CDT_MIX_MUL);
  }

  RNA_enum_item_end(&item, &totitem);
  *r_free = true;

  return item;
}

static void rna_CorrectiveSmoothModifier_update(Main *bmain, Scene *scene, PointerRNA *ptr)
{
  CorrectiveSmoothModifierData *csmd = (CorrectiveSmoothModifierData *)ptr->data;

  MEM_SAFE_FREE(csmd->delta_cache.deltas);

  rna_Modifier_update(bmain, scene, ptr);
}

static void rna_CorrectiveSmoothModifier_rest_source_update(Main *bmain,
                                                            Scene *scene,
                                                            PointerRNA *ptr)
{
  CorrectiveSmoothModifierData *csmd = (CorrectiveSmoothModifierData *)ptr->data;

  if (csmd->rest_source != MOD_CORRECTIVESMOOTH_RESTSOURCE_BIND) {
    MEM_SAFE_FREE(csmd->bind_coords);
    csmd->bind_coords_num = 0;
  }

  rna_CorrectiveSmoothModifier_update(bmain, scene, ptr);
}

static bool rna_CorrectiveSmoothModifier_is_bind_get(PointerRNA *ptr)
{
  CorrectiveSmoothModifierData *csmd = (CorrectiveSmoothModifierData *)ptr->data;
  return (csmd->bind_coords != NULL);
}

static bool rna_SurfaceDeformModifier_is_bound_get(PointerRNA *ptr)
{
  return (((SurfaceDeformModifierData *)ptr->data)->verts != NULL);
}

static bool rna_ParticleInstanceModifier_particle_system_poll(PointerRNA *ptr,
                                                              const PointerRNA value)
{
  ParticleInstanceModifierData *psmd = ptr->data;
  ParticleSystem *psys = value.data;

  if (!psmd->ob) {
    return false;
  }

  /* make sure psys is in the object */
  return BLI_findindex(&psmd->ob->particlesystem, psys) != -1;
}

static PointerRNA rna_ParticleInstanceModifier_particle_system_get(PointerRNA *ptr)
{
  ParticleInstanceModifierData *psmd = ptr->data;
  ParticleSystem *psys;
  PointerRNA rptr;

  if (!psmd->ob) {
    return PointerRNA_NULL;
  }

  psys = BLI_findlink(&psmd->ob->particlesystem, psmd->psys - 1);
  RNA_pointer_create((ID *)psmd->ob, &RNA_ParticleSystem, psys, &rptr);
  return rptr;
}

static void rna_ParticleInstanceModifier_particle_system_set(PointerRNA *ptr,
                                                             const PointerRNA value,
                                                             struct ReportList *UNUSED(reports))
{
  ParticleInstanceModifierData *psmd = ptr->data;

  if (!psmd->ob) {
    return;
  }

  psmd->psys = BLI_findindex(&psmd->ob->particlesystem, value.data) + 1;
  CLAMP_MIN(psmd->psys, 1);
}

/**
 * Special set callback that just changes the first bit of the expansion flag.
 * This way the expansion state of all the sub-panels is not changed by RNA.
 */
static void rna_Modifier_show_expanded_set(PointerRNA *ptr, bool value)
{
  ModifierData *md = ptr->data;
  SET_FLAG_FROM_TEST(md->ui_expand_flag, value, UI_PANEL_DATA_EXPAND_ROOT);
}

/**
 * Only check the first bit of the expansion flag for the main panel's expansion,
 * maintaining compatibility with older versions where there was only one expansion
 * value.
 */
static bool rna_Modifier_show_expanded_get(PointerRNA *ptr)
{
  ModifierData *md = ptr->data;
  return md->ui_expand_flag & UI_PANEL_DATA_EXPAND_ROOT;
}

static int rna_MeshSequenceCacheModifier_has_velocity_get(PointerRNA *ptr)
{
#  ifdef WITH_ALEMBIC
  MeshSeqCacheModifierData *mcmd = (MeshSeqCacheModifierData *)ptr->data;
  return ABC_has_vec3_array_property_named(mcmd->reader, mcmd->cache_file->velocity_name);
#  else
  return false;
  UNUSED_VARS(ptr);
#  endif
}

static int rna_MeshSequenceCacheModifier_read_velocity_get(PointerRNA *ptr)
{
#  ifdef WITH_ALEMBIC
  MeshSeqCacheModifierData *mcmd = (MeshSeqCacheModifierData *)ptr->data;

  if (mcmd->num_vertices == 0) {
    return 0;
  }

  if (mcmd->vertex_velocities) {
    MEM_freeN(mcmd->vertex_velocities);
  }

  mcmd->vertex_velocities = MEM_mallocN(sizeof(MeshCacheVertexVelocity) * mcmd->num_vertices,
                                        "Mesh Cache Velocities");

  int num_read = ABC_read_velocity_cache(mcmd->reader,
                                         mcmd->cache_file->velocity_name,
                                         mcmd->last_lookup_time,
                                         mcmd->velocity_scale * mcmd->velocity_delta,
                                         mcmd->num_vertices,
                                         (float *)mcmd->vertex_velocities);

  if (num_read == -1 || num_read != mcmd->num_vertices) {
    return false;
  }

  return true;
#  else
  return false;
  UNUSED_VARS(ptr);
#  endif
}

static bool rna_NodesModifier_node_group_poll(PointerRNA *ptr, PointerRNA value)
{
  NodesModifierData *nmd = ptr->data;
  bNodeTree *ntree = value.data;
  UNUSED_VARS(nmd, ntree);
  return true;
}

static void rna_NodesModifier_node_group_update(Main *bmain, Scene *scene, PointerRNA *ptr)
{
  Object *object = (Object *)ptr->owner_id;
  NodesModifierData *nmd = ptr->data;
  rna_Modifier_dependency_update(bmain, scene, ptr);
  MOD_nodes_update_interface(object, nmd);
}

static IDProperty *rna_NodesModifierSettings_properties(PointerRNA *ptr, bool create)
{
  NodesModifierSettings *settings = ptr->data;
  if (create && settings->properties == NULL) {
    IDPropertyTemplate val = {0};
    settings->properties = IDP_New(IDP_GROUP, &val, "Nodes Modifier Settings");
  }
  return settings->properties;
}

static char *rna_NodesModifierSettings_path(PointerRNA *UNUSED(ptr))
{
  return BLI_strdup("settings");
}

#else

static void rna_def_property_subdivision_common(StructRNA *srna)
{
  static const EnumPropertyItem prop_uv_smooth_items[] = {
    {SUBSURF_UV_SMOOTH_NONE, "NONE", 0, "None", "UVs are not smoothed, boundaries are kept sharp"},
    {SUBSURF_UV_SMOOTH_PRESERVE_CORNERS,
     "PRESERVE_CORNERS",
     0,
     "Keep Corners",
     "UVs are smoothed, corners on discontinuous boundary are kept sharp"},
#  if 0
    {SUBSURF_UV_SMOOTH_PRESERVE_CORNERS_AND_JUNCTIONS,
     "PRESERVE_CORNERS_AND_JUNCTIONS",
     0,
     "Smooth, keep corners+junctions",
     "UVs are smoothed, corners on discontinuous boundary and "
     "junctions of 3 or more regions are kept sharp"},
    {SUBSURF_UV_SMOOTH_PRESERVE_CORNERS_JUNCTIONS_AND_CONCAVE,
     "PRESERVE_CORNERS_JUNCTIONS_AND_CONCAVE",
     0,
     "Smooth, keep corners+junctions+concave",
     "UVs are smoothed, corners on discontinuous boundary, "
     "junctions of 3 or more regions and darts and concave corners are kept sharp"},
    {SUBSURF_UV_SMOOTH_PRESERVE_BOUNDARIES,
     "PRESERVE_BOUNDARIES",
     0,
     "Smooth, keep corners",
     "UVs are smoothed, boundaries are kept sharp"},
#  endif
    {SUBSURF_UV_SMOOTH_ALL, "PRESERVE_BOUNDARIES", 0, "All", "UVs and boundaries are smoothed"},
    {0, NULL, 0, NULL, NULL},
  };

  static const EnumPropertyItem prop_boundary_smooth_items[] = {
      {SUBSURF_BOUNDARY_SMOOTH_PRESERVE_CORNERS,
       "PRESERVE_CORNERS",
       0,
       "Keep Corners",
       "Smooth boundaries, but corners are kept sharp"},
      {SUBSURF_BOUNDARY_SMOOTH_ALL, "ALL", 0, "All", "Smooth boundaries, including corners"},
      {0, NULL, 0, NULL, NULL},
  };

  PropertyRNA *prop;

  RNA_define_lib_overridable(true);

  prop = RNA_def_property(srna, "uv_smooth", PROP_ENUM, PROP_NONE);
  RNA_def_property_enum_sdna(prop, NULL, "uv_smooth");
  RNA_def_property_enum_items(prop, prop_uv_smooth_items);
  RNA_def_property_ui_text(prop, "UV Smooth", "Controls how smoothing is applied to UVs");
  RNA_def_property_update(prop, 0, "rna_Modifier_update");

  prop = RNA_def_property(srna, "quality", PROP_INT, PROP_UNSIGNED);
  RNA_def_property_int_sdna(prop, NULL, "quality");
  RNA_def_property_range(prop, 1, 10);
  RNA_def_property_ui_range(prop, 1, 6, 1, -1);
  RNA_def_property_ui_text(
      prop, "Quality", "Accuracy of vertex positions, lower value is faster but less precise");
  RNA_def_property_update(prop, 0, "rna_Modifier_update");

  prop = RNA_def_property(srna, "boundary_smooth", PROP_ENUM, PROP_NONE);
  RNA_def_property_enum_sdna(prop, NULL, "boundary_smooth");
  RNA_def_property_enum_items(prop, prop_boundary_smooth_items);
  RNA_def_property_ui_text(prop, "Boundary Smooth", "Controls how open boundaries are smoothed");
  RNA_def_property_update(prop, 0, "rna_Modifier_update");

  RNA_define_lib_overridable(false);
}

static void rna_def_modifier_subsurf(BlenderRNA *brna)
{
  static const EnumPropertyItem prop_subdivision_type_items[] = {
      {SUBSURF_TYPE_CATMULL_CLARK, "CATMULL_CLARK", 0, "Catmull-Clark", ""},
      {SUBSURF_TYPE_SIMPLE, "SIMPLE", 0, "Simple", ""},
      {0, NULL, 0, NULL, NULL},
  };

  StructRNA *srna;
  PropertyRNA *prop;

  srna = RNA_def_struct(brna, "SubsurfModifier", "Modifier");
  RNA_def_struct_ui_text(srna, "Subdivision Surface Modifier", "Subdivision surface modifier");
  RNA_def_struct_sdna(srna, "SubsurfModifierData");
  RNA_def_struct_ui_icon(srna, ICON_MOD_SUBSURF);

  rna_def_property_subdivision_common(srna);

  RNA_define_lib_overridable(true);

  prop = RNA_def_property(srna, "subdivision_type", PROP_ENUM, PROP_NONE);
  RNA_def_property_enum_sdna(prop, NULL, "subdivType");
  RNA_def_property_enum_items(prop, prop_subdivision_type_items);
  RNA_def_property_ui_text(prop, "Subdivision Type", "Select type of subdivision algorithm");
  RNA_def_property_update(prop, 0, "rna_Modifier_update");

  /* see CCGSUBSURF_LEVEL_MAX for max limit */
  prop = RNA_def_property(srna, "levels", PROP_INT, PROP_UNSIGNED);
  RNA_def_property_int_sdna(prop, NULL, "levels");
  RNA_def_property_range(prop, 0, 11);
  RNA_def_property_ui_range(prop, 0, 6, 1, -1);
  RNA_def_property_ui_text(prop, "Levels", "Number of subdivisions to perform");
  RNA_def_property_update(prop, 0, "rna_Modifier_update");

  prop = RNA_def_property(srna, "render_levels", PROP_INT, PROP_UNSIGNED);
  RNA_def_property_int_sdna(prop, NULL, "renderLevels");
  RNA_def_property_range(prop, 0, 11);
  RNA_def_property_ui_range(prop, 0, 6, 1, -1);
  RNA_def_property_ui_text(
      prop, "Render Levels", "Number of subdivisions to perform when rendering");

  prop = RNA_def_property(srna, "show_only_control_edges", PROP_BOOLEAN, PROP_NONE);
  RNA_def_property_boolean_sdna(prop, NULL, "flags", eSubsurfModifierFlag_ControlEdges);
  RNA_def_property_ui_text(
      prop, "Optimal Display", "Skip drawing/rendering of interior subdivided edges");
  RNA_def_property_update(prop, 0, "rna_Modifier_update");

  prop = RNA_def_property(srna, "use_creases", PROP_BOOLEAN, PROP_NONE);
  RNA_def_property_boolean_sdna(prop, NULL, "flags", eSubsurfModifierFlag_UseCrease);
  RNA_def_property_ui_text(
      prop, "Use Creases", "Use mesh edge crease information to sharpen edges");
  RNA_def_property_update(prop, 0, "rna_Modifier_update");

  prop = RNA_def_property(srna, "use_custom_normals", PROP_BOOLEAN, PROP_NONE);
  RNA_def_property_boolean_sdna(prop, NULL, "flags", eSubsurfModifierFlag_UseCustomNormals);
  RNA_def_property_ui_text(
      prop, "Use Custom Normals", "Interpolates existing custom normals to resulting mesh");
  RNA_def_property_update(prop, 0, "rna_Modifier_update");

  prop = RNA_def_property(srna, "use_limit_surface", PROP_BOOLEAN, PROP_NONE);
  RNA_def_property_boolean_negative_sdna(
      prop, NULL, "flags", eSubsurfModifierFlag_UseRecursiveSubdivision);
  RNA_def_property_ui_text(prop,
                           "Use Limit Surface",
                           "Place vertices at the surface that would be produced with infinite "
                           "levels of subdivision (smoothest possible shape)");
  RNA_def_property_update(prop, 0, "rna_Modifier_update");

  RNA_define_lib_overridable(false);
}

static void rna_def_modifier_generic_map_info(StructRNA *srna)
{
  static const EnumPropertyItem prop_texture_coordinates_items[] = {
      {MOD_DISP_MAP_LOCAL,
       "LOCAL",
       0,
       "Local",
       "Use the local coordinate system for the texture coordinates"},
      {MOD_DISP_MAP_GLOBAL,
       "GLOBAL",
       0,
       "Global",
       "Use the global coordinate system for the texture coordinates"},
      {MOD_DISP_MAP_OBJECT,
       "OBJECT",
       0,
       "Object",
       "Use the linked object's local coordinate system for the texture coordinates"},
      {MOD_DISP_MAP_UV, "UV", 0, "UV", "Use UV coordinates for the texture coordinates"},
      {0, NULL, 0, NULL, NULL},
  };

  PropertyRNA *prop;

  RNA_define_lib_overridable(true);

  prop = RNA_def_property(srna, "texture", PROP_POINTER, PROP_NONE);
  RNA_def_property_ui_text(prop, "Texture", "");
  RNA_def_property_flag(prop, PROP_EDITABLE);
  RNA_def_property_update(prop, 0, "rna_Modifier_dependency_update");

  prop = RNA_def_property(srna, "texture_coords", PROP_ENUM, PROP_NONE);
  RNA_def_property_enum_sdna(prop, NULL, "texmapping");
  RNA_def_property_enum_items(prop, prop_texture_coordinates_items);
  RNA_def_property_ui_text(prop, "Texture Coordinates", "");
  RNA_def_property_update(prop, 0, "rna_Modifier_dependency_update");

  prop = RNA_def_property(srna, "uv_layer", PROP_STRING, PROP_NONE);
  RNA_def_property_string_sdna(prop, NULL, "uvlayer_name");
  RNA_def_property_ui_text(prop, "UV Map", "UV map name");
  RNA_def_property_string_funcs(prop, NULL, NULL, "rna_MappingInfoModifier_uvlayer_name_set");
  RNA_def_property_update(prop, 0, "rna_Modifier_update");

  prop = RNA_def_property(srna, "texture_coords_object", PROP_POINTER, PROP_NONE);
  RNA_def_property_pointer_sdna(prop, NULL, "map_object");
  RNA_def_property_ui_text(
      prop, "Texture Coordinate Object", "Object to set the texture coordinates");
  RNA_def_property_flag(prop, PROP_EDITABLE | PROP_ID_SELF_CHECK);
  RNA_def_property_update(prop, 0, "rna_Modifier_dependency_update");

  prop = RNA_def_property(srna, "texture_coords_bone", PROP_STRING, PROP_NONE);
  RNA_def_property_string_sdna(prop, NULL, "map_bone");
  RNA_def_property_ui_text(prop, "Texture Coordinate Bone", "Bone to set the texture coordinates");
  RNA_def_property_update(prop, 0, "rna_Modifier_dependency_update");

  RNA_define_lib_overridable(false);
}

static void rna_def_modifier_warp(BlenderRNA *brna)
{
  StructRNA *srna;
  PropertyRNA *prop;

  srna = RNA_def_struct(brna, "WarpModifier", "Modifier");
  RNA_def_struct_ui_text(srna, "Warp Modifier", "Warp modifier");
  RNA_def_struct_sdna(srna, "WarpModifierData");
  RNA_def_struct_ui_icon(srna, ICON_MOD_WARP);

  RNA_define_lib_overridable(true);

  prop = RNA_def_property(srna, "object_from", PROP_POINTER, PROP_NONE);
  RNA_def_property_pointer_sdna(prop, NULL, "object_from");
  RNA_def_property_ui_text(prop, "Object From", "Object to transform from");
  RNA_def_property_flag(prop, PROP_EDITABLE | PROP_ID_SELF_CHECK);
  RNA_def_property_update(prop, 0, "rna_Modifier_dependency_update");

  prop = RNA_def_property(srna, "bone_from", PROP_STRING, PROP_NONE);
  RNA_def_property_string_sdna(prop, NULL, "bone_from");
  RNA_def_property_ui_text(prop, "Bone From", "Bone to transform from");
  RNA_def_property_update(prop, 0, "rna_Modifier_dependency_update");

  prop = RNA_def_property(srna, "object_to", PROP_POINTER, PROP_NONE);
  RNA_def_property_pointer_sdna(prop, NULL, "object_to");
  RNA_def_property_ui_text(prop, "Object To", "Object to transform to");
  RNA_def_property_flag(prop, PROP_EDITABLE | PROP_ID_SELF_CHECK);
  RNA_def_property_update(prop, 0, "rna_Modifier_dependency_update");

  prop = RNA_def_property(srna, "bone_to", PROP_STRING, PROP_NONE);
  RNA_def_property_string_sdna(prop, NULL, "bone_to");
  RNA_def_property_ui_text(prop, "Bone To", "Bone defining offset");
  RNA_def_property_update(prop, 0, "rna_Modifier_dependency_update");

  prop = RNA_def_property(srna, "strength", PROP_FLOAT, PROP_NONE);
  RNA_def_property_range(prop, -FLT_MAX, FLT_MAX);
  RNA_def_property_ui_range(prop, -100, 100, 10, 2);
  RNA_def_property_ui_text(prop, "Strength", "");
  RNA_def_property_update(prop, 0, "rna_Modifier_update");

  prop = RNA_def_property(srna, "falloff_type", PROP_ENUM, PROP_NONE);
  RNA_def_property_enum_items(prop, modifier_warp_falloff_items);
  RNA_def_property_ui_text(prop, "Falloff Type", "");
  RNA_def_property_translation_context(prop, BLT_I18NCONTEXT_ID_CURVE); /* Abusing id_curve :/ */
  RNA_def_property_update(prop, 0, "rna_Modifier_update");

  prop = RNA_def_property(srna, "falloff_radius", PROP_FLOAT, PROP_UNSIGNED | PROP_DISTANCE);
  RNA_def_property_ui_text(prop, "Radius", "Radius to apply");
  RNA_def_property_update(prop, 0, "rna_Modifier_update");

  prop = RNA_def_property(srna, "falloff_curve", PROP_POINTER, PROP_NONE);
  RNA_def_property_pointer_sdna(prop, NULL, "curfalloff");
  RNA_def_property_ui_text(prop, "Falloff Curve", "Custom falloff curve");
  RNA_def_property_update(prop, 0, "rna_Modifier_update");

  prop = RNA_def_property(srna, "use_volume_preserve", PROP_BOOLEAN, PROP_NONE);
  RNA_def_property_boolean_sdna(prop, NULL, "flag", MOD_WARP_VOLUME_PRESERVE);
  RNA_def_property_ui_text(prop, "Preserve Volume", "Preserve volume when rotations are used");
  RNA_def_property_update(prop, 0, "rna_Modifier_update");

  prop = RNA_def_property(srna, "vertex_group", PROP_STRING, PROP_NONE);
  RNA_def_property_string_sdna(prop, NULL, "defgrp_name");
  RNA_def_property_ui_text(prop, "Vertex Group", "Vertex group name for modulating the deform");
  RNA_def_property_string_funcs(prop, NULL, NULL, "rna_WarpModifier_defgrp_name_set");
  RNA_def_property_update(prop, 0, "rna_Modifier_update");

  prop = RNA_def_property(srna, "invert_vertex_group", PROP_BOOLEAN, PROP_NONE);
  RNA_def_property_boolean_sdna(prop, NULL, "flag", MOD_WARP_INVERT_VGROUP);
  RNA_def_property_ui_text(prop, "Invert", "Invert vertex group influence");
  RNA_def_property_update(prop, 0, "rna_Modifier_update");

  RNA_define_lib_overridable(false);

  rna_def_modifier_generic_map_info(srna);
}

static void rna_def_modifier_multires(BlenderRNA *brna)
{
  StructRNA *srna;
  PropertyRNA *prop;

  srna = RNA_def_struct(brna, "MultiresModifier", "Modifier");
  RNA_def_struct_ui_text(srna, "Multires Modifier", "Multiresolution mesh modifier");
  RNA_def_struct_sdna(srna, "MultiresModifierData");
  RNA_def_struct_ui_icon(srna, ICON_MOD_MULTIRES);

  RNA_define_lib_overridable(true);

  rna_def_property_subdivision_common(srna);

  prop = RNA_def_property(srna, "levels", PROP_INT, PROP_UNSIGNED);
  RNA_def_property_int_sdna(prop, NULL, "lvl");
  RNA_def_property_ui_text(prop, "Levels", "Number of subdivisions to use in the viewport");
  RNA_def_property_int_funcs(prop, NULL, NULL, "rna_MultiresModifier_level_range");
  RNA_def_property_update(prop, 0, "rna_Modifier_update");

  prop = RNA_def_property(srna, "sculpt_levels", PROP_INT, PROP_UNSIGNED);
  RNA_def_property_int_sdna(prop, NULL, "sculptlvl");
  RNA_def_property_ui_text(prop, "Sculpt Levels", "Number of subdivisions to use in sculpt mode");
  RNA_def_property_int_funcs(prop, NULL, NULL, "rna_MultiresModifier_level_range");
  RNA_def_property_update(prop, 0, "rna_Modifier_update");

  prop = RNA_def_property(srna, "render_levels", PROP_INT, PROP_UNSIGNED);
  RNA_def_property_int_sdna(prop, NULL, "renderlvl");
  RNA_def_property_ui_text(prop, "Render Levels", "The subdivision level visible at render time");
  RNA_def_property_int_funcs(prop, NULL, NULL, "rna_MultiresModifier_level_range");

  prop = RNA_def_property(srna, "total_levels", PROP_INT, PROP_UNSIGNED);
  RNA_def_property_int_sdna(prop, NULL, "totlvl");
  RNA_def_property_clear_flag(prop, PROP_EDITABLE);
  RNA_def_property_ui_text(
      prop, "Total Levels", "Number of subdivisions for which displacements are stored");

  prop = RNA_def_property(srna, "is_external", PROP_BOOLEAN, PROP_NONE);
  RNA_def_property_clear_flag(prop, PROP_EDITABLE);
  RNA_def_property_boolean_funcs(prop, "rna_MultiresModifier_external_get", NULL);
  RNA_def_property_ui_text(
      prop, "External", "Store multires displacements outside the .blend file, to save memory");

  prop = RNA_def_property(srna, "filepath", PROP_STRING, PROP_FILEPATH);
  RNA_def_property_string_funcs(prop,
                                "rna_MultiresModifier_filepath_get",
                                "rna_MultiresModifier_filepath_length",
                                "rna_MultiresModifier_filepath_set");
  RNA_def_property_ui_text(prop, "File Path", "Path to external displacements file");
  RNA_def_property_update(prop, 0, "rna_Modifier_update");

  prop = RNA_def_property(srna, "show_only_control_edges", PROP_BOOLEAN, PROP_NONE);
  RNA_def_property_boolean_sdna(prop, NULL, "flags", eMultiresModifierFlag_ControlEdges);
  RNA_def_property_ui_text(
      prop, "Optimal Display", "Skip drawing/rendering of interior subdivided edges");
  RNA_def_property_update(prop, 0, "rna_Modifier_update");

  prop = RNA_def_property(srna, "use_creases", PROP_BOOLEAN, PROP_NONE);
  RNA_def_property_boolean_sdna(prop, NULL, "flags", eMultiresModifierFlag_UseCrease);
  RNA_def_property_ui_text(
      prop, "Use Creases", "Use mesh edge crease information to sharpen edges");
  RNA_def_property_update(prop, 0, "rna_Modifier_update");

  prop = RNA_def_property(srna, "use_custom_normals", PROP_BOOLEAN, PROP_NONE);
  RNA_def_property_boolean_sdna(prop, NULL, "flags", eMultiresModifierFlag_UseCustomNormals);
  RNA_def_property_ui_text(
      prop, "Use Custom Normals", "Interpolates existing custom normals to resulting mesh");
  RNA_def_property_update(prop, 0, "rna_Modifier_update");

  prop = RNA_def_property(srna, "use_sculpt_base_mesh", PROP_BOOLEAN, PROP_NONE);
  RNA_def_property_boolean_sdna(prop, NULL, "flags", eMultiresModifierFlag_UseSculptBaseMesh);
  RNA_def_property_ui_text(prop,
                           "Sculpt Base Mesh",
                           "Make Sculpt Mode tools deform the base mesh while previewing the "
                           "displacement of higher subdivision levels");
  RNA_def_property_update(prop, 0, "rna_Modifier_update");

  RNA_define_lib_overridable(false);
}

static void rna_def_modifier_lattice(BlenderRNA *brna)
{
  StructRNA *srna;
  PropertyRNA *prop;

  srna = RNA_def_struct(brna, "LatticeModifier", "Modifier");
  RNA_def_struct_ui_text(srna, "Lattice Modifier", "Lattice deformation modifier");
  RNA_def_struct_sdna(srna, "LatticeModifierData");
  RNA_def_struct_ui_icon(srna, ICON_MOD_LATTICE);

  RNA_define_lib_overridable(true);

  prop = RNA_def_property(srna, "object", PROP_POINTER, PROP_NONE);
  RNA_def_property_ui_text(prop, "Object", "Lattice object to deform with");
  RNA_def_property_pointer_funcs(
      prop, NULL, "rna_LatticeModifier_object_set", NULL, "rna_Lattice_object_poll");
  RNA_def_property_flag(prop, PROP_EDITABLE | PROP_ID_SELF_CHECK);
  RNA_def_property_update(prop, 0, "rna_Modifier_dependency_update");

  prop = RNA_def_property(srna, "vertex_group", PROP_STRING, PROP_NONE);
  RNA_def_property_string_sdna(prop, NULL, "name");
  RNA_def_property_ui_text(
      prop,
      "Vertex Group",
      "Name of Vertex Group which determines influence of modifier per point");
  RNA_def_property_string_funcs(prop, NULL, NULL, "rna_LatticeModifier_name_set");
  RNA_def_property_update(prop, 0, "rna_Modifier_update");

  prop = RNA_def_property(srna, "invert_vertex_group", PROP_BOOLEAN, PROP_NONE);
  RNA_def_property_boolean_sdna(prop, NULL, "flag", MOD_LATTICE_INVERT_VGROUP);
  RNA_def_property_ui_text(prop, "Invert", "Invert vertex group influence");
  RNA_def_property_update(prop, 0, "rna_Modifier_update");

  prop = RNA_def_property(srna, "strength", PROP_FLOAT, PROP_NONE);
  RNA_def_property_range(prop, -FLT_MAX, FLT_MAX);
  RNA_def_property_ui_range(prop, 0, 1, 10, 2);
  RNA_def_property_ui_text(prop, "Strength", "Strength of modifier effect");
  RNA_def_property_update(prop, 0, "rna_Modifier_update");

  RNA_define_lib_overridable(false);
}

static void rna_def_modifier_curve(BlenderRNA *brna)
{
  StructRNA *srna;
  PropertyRNA *prop;

  static const EnumPropertyItem prop_deform_axis_items[] = {
      {MOD_CURVE_POSX, "POS_X", 0, "X", ""},
      {MOD_CURVE_POSY, "POS_Y", 0, "Y", ""},
      {MOD_CURVE_POSZ, "POS_Z", 0, "Z", ""},
      {MOD_CURVE_NEGX, "NEG_X", 0, "-X", ""},
      {MOD_CURVE_NEGY, "NEG_Y", 0, "-Y", ""},
      {MOD_CURVE_NEGZ, "NEG_Z", 0, "-Z", ""},
      {0, NULL, 0, NULL, NULL},
  };

  srna = RNA_def_struct(brna, "CurveModifier", "Modifier");
  RNA_def_struct_ui_text(srna, "Curve Modifier", "Curve deformation modifier");
  RNA_def_struct_sdna(srna, "CurveModifierData");
  RNA_def_struct_ui_icon(srna, ICON_MOD_CURVE);

  RNA_define_lib_overridable(true);

  prop = RNA_def_property(srna, "object", PROP_POINTER, PROP_NONE);
  RNA_def_property_ui_text(prop, "Object", "Curve object to deform with");
  RNA_def_property_pointer_funcs(
      prop, NULL, "rna_CurveModifier_object_set", NULL, "rna_Curve_object_poll");
  RNA_def_property_flag(prop, PROP_EDITABLE | PROP_ID_SELF_CHECK);
  RNA_def_property_update(prop, 0, "rna_CurveModifier_dependency_update");

  prop = RNA_def_property(srna, "vertex_group", PROP_STRING, PROP_NONE);
  RNA_def_property_string_sdna(prop, NULL, "name");
  RNA_def_property_ui_text(
      prop,
      "Vertex Group",
      "Name of Vertex Group which determines influence of modifier per point");
  RNA_def_property_string_funcs(prop, NULL, NULL, "rna_CurveModifier_name_set");
  RNA_def_property_update(prop, 0, "rna_Modifier_update");

  prop = RNA_def_property(srna, "invert_vertex_group", PROP_BOOLEAN, PROP_NONE);
  RNA_def_property_boolean_sdna(prop, NULL, "flag", MOD_CURVE_INVERT_VGROUP);
  RNA_def_property_ui_text(prop, "Invert", "Invert vertex group influence");
  RNA_def_property_update(prop, 0, "rna_Modifier_update");

  prop = RNA_def_property(srna, "deform_axis", PROP_ENUM, PROP_NONE);
  RNA_def_property_enum_sdna(prop, NULL, "defaxis");
  RNA_def_property_enum_items(prop, prop_deform_axis_items);
  RNA_def_property_ui_text(prop, "Deform Axis", "The axis that the curve deforms along");
  RNA_def_property_update(prop, 0, "rna_Modifier_update");

  RNA_define_lib_overridable(false);
}

static void rna_def_modifier_build(BlenderRNA *brna)
{
  StructRNA *srna;
  PropertyRNA *prop;

  srna = RNA_def_struct(brna, "BuildModifier", "Modifier");
  RNA_def_struct_ui_text(srna, "Build Modifier", "Build effect modifier");
  RNA_def_struct_sdna(srna, "BuildModifierData");
  RNA_def_struct_ui_icon(srna, ICON_MOD_BUILD);

  RNA_define_lib_overridable(true);

  prop = RNA_def_property(srna, "frame_start", PROP_FLOAT, PROP_TIME);
  RNA_def_property_float_sdna(prop, NULL, "start");
  RNA_def_property_range(prop, MINAFRAMEF, MAXFRAMEF);
  RNA_def_property_ui_text(prop, "Start Frame", "Start frame of the effect");
  RNA_def_property_update(prop, 0, "rna_Modifier_update");

  prop = RNA_def_property(srna, "frame_duration", PROP_FLOAT, PROP_TIME);
  RNA_def_property_float_sdna(prop, NULL, "length");
  RNA_def_property_range(prop, 1, MAXFRAMEF);
  RNA_def_property_ui_text(prop, "Length", "Total time the build effect requires");
  RNA_def_property_update(prop, 0, "rna_Modifier_update");

  prop = RNA_def_property(srna, "use_reverse", PROP_BOOLEAN, PROP_NONE);
  RNA_def_property_boolean_sdna(prop, NULL, "flag", MOD_BUILD_FLAG_REVERSE);
  RNA_def_property_ui_text(prop, "Reversed", "Deconstruct the mesh instead of building it");
  RNA_def_property_update(prop, 0, "rna_Modifier_update");

  prop = RNA_def_property(srna, "use_random_order", PROP_BOOLEAN, PROP_NONE);
  RNA_def_property_boolean_sdna(prop, NULL, "flag", MOD_BUILD_FLAG_RANDOMIZE);
  RNA_def_property_ui_text(prop, "Randomize", "Randomize the faces or edges during build");
  RNA_def_property_update(prop, 0, "rna_Modifier_update");

  prop = RNA_def_property(srna, "seed", PROP_INT, PROP_NONE);
  RNA_def_property_range(prop, 1, MAXFRAMEF);
  RNA_def_property_ui_text(prop, "Seed", "Seed for random if used");
  RNA_def_property_update(prop, 0, "rna_Modifier_update");

  RNA_define_lib_overridable(false);
}

static void rna_def_modifier_mirror(BlenderRNA *brna)
{
  StructRNA *srna;
  PropertyRNA *prop;

  srna = RNA_def_struct(brna, "MirrorModifier", "Modifier");
  RNA_def_struct_ui_text(srna, "Mirror Modifier", "Mirroring modifier");
  RNA_def_struct_sdna(srna, "MirrorModifierData");
  RNA_def_struct_ui_icon(srna, ICON_MOD_MIRROR);

  RNA_define_lib_overridable(true);

  prop = RNA_def_property(srna, "use_axis", PROP_BOOLEAN, PROP_NONE);
  RNA_def_property_boolean_sdna(prop, NULL, "flag", MOD_MIR_AXIS_X);
  RNA_def_property_array(prop, 3);
  RNA_def_property_ui_text(prop, "Mirror Axis", "Enable axis mirror");
  RNA_def_property_update(prop, 0, "rna_Modifier_update");

  prop = RNA_def_property(srna, "use_bisect_axis", PROP_BOOLEAN, PROP_NONE);
  RNA_def_property_boolean_sdna(prop, NULL, "flag", MOD_MIR_BISECT_AXIS_X);
  RNA_def_property_array(prop, 3);
  RNA_def_property_ui_text(prop, "Bisect Axis", "Cuts the mesh across the mirror plane");
  RNA_def_property_update(prop, 0, "rna_Modifier_update");

  prop = RNA_def_property(srna, "use_bisect_flip_axis", PROP_BOOLEAN, PROP_NONE);
  RNA_def_property_boolean_sdna(prop, NULL, "flag", MOD_MIR_BISECT_FLIP_AXIS_X);
  RNA_def_property_array(prop, 3);
  RNA_def_property_ui_text(prop, "Bisect Flip Axis", "Flips the direction of the slice");
  RNA_def_property_update(prop, 0, "rna_Modifier_update");

  prop = RNA_def_property(srna, "use_clip", PROP_BOOLEAN, PROP_NONE);
  RNA_def_property_boolean_sdna(prop, NULL, "flag", MOD_MIR_CLIPPING);
  RNA_def_property_ui_text(
      prop, "Clip", "Prevent vertices from going through the mirror during transform");
  RNA_def_property_update(prop, 0, "rna_Modifier_update");

  prop = RNA_def_property(srna, "use_mirror_vertex_groups", PROP_BOOLEAN, PROP_NONE);
  RNA_def_property_boolean_sdna(prop, NULL, "flag", MOD_MIR_VGROUP);
  RNA_def_property_ui_text(prop, "Mirror Vertex Groups", "Mirror vertex groups (e.g. .R->.L)");
  RNA_def_property_update(prop, 0, "rna_Modifier_update");

  prop = RNA_def_property(srna, "use_mirror_merge", PROP_BOOLEAN, PROP_NONE);
  RNA_def_property_boolean_negative_sdna(prop, NULL, "flag", MOD_MIR_NO_MERGE);
  RNA_def_property_ui_text(prop, "Merge Vertices", "Merge vertices within the merge threshold");
  RNA_def_property_update(prop, 0, "rna_Modifier_update");

  prop = RNA_def_property(srna, "use_mirror_u", PROP_BOOLEAN, PROP_NONE);
  RNA_def_property_boolean_sdna(prop, NULL, "flag", MOD_MIR_MIRROR_U);
  RNA_def_property_ui_text(
      prop, "Mirror U", "Mirror the U texture coordinate around the flip offset point");
  RNA_def_property_update(prop, 0, "rna_Modifier_update");

  prop = RNA_def_property(srna, "use_mirror_v", PROP_BOOLEAN, PROP_NONE);
  RNA_def_property_boolean_sdna(prop, NULL, "flag", MOD_MIR_MIRROR_V);
  RNA_def_property_ui_text(
      prop, "Mirror V", "Mirror the V texture coordinate around the flip offset point");
  RNA_def_property_update(prop, 0, "rna_Modifier_update");

  prop = RNA_def_property(srna, "use_mirror_udim", PROP_BOOLEAN, PROP_NONE);
  RNA_def_property_boolean_sdna(prop, NULL, "flag", MOD_MIR_MIRROR_UDIM);
  RNA_def_property_ui_text(
      prop, "Mirror UDIM", "Mirror the texture coordinate around each tile center");
  RNA_def_property_update(prop, 0, "rna_Modifier_update");

  prop = RNA_def_property(srna, "mirror_offset_u", PROP_FLOAT, PROP_FACTOR);
  RNA_def_property_float_sdna(prop, NULL, "uv_offset[0]");
  RNA_def_property_range(prop, -1, 1);
  RNA_def_property_ui_range(prop, -1, 1, 2, 4);
  RNA_def_property_ui_text(
      prop,
      "Flip U Offset",
      "Amount to offset mirrored UVs flipping point from the 0.5 on the U axis");
  RNA_def_property_update(prop, 0, "rna_Modifier_update");

  prop = RNA_def_property(srna, "mirror_offset_v", PROP_FLOAT, PROP_FACTOR);
  RNA_def_property_float_sdna(prop, NULL, "uv_offset[1]");
  RNA_def_property_range(prop, -1, 1);
  RNA_def_property_ui_range(prop, -1, 1, 2, 4);
  RNA_def_property_ui_text(
      prop,
      "Flip V Offset",
      "Amount to offset mirrored UVs flipping point from the 0.5 point on the V axis");
  RNA_def_property_update(prop, 0, "rna_Modifier_update");

  prop = RNA_def_property(srna, "offset_u", PROP_FLOAT, PROP_FACTOR);
  RNA_def_property_float_sdna(prop, NULL, "uv_offset_copy[0]");
  RNA_def_property_range(prop, -10000.0f, 10000.0f);
  RNA_def_property_ui_range(prop, -1, 1, 2, 4);
  RNA_def_property_ui_text(prop, "U Offset", "Mirrored UV offset on the U axis");
  RNA_def_property_update(prop, 0, "rna_Modifier_update");

  prop = RNA_def_property(srna, "offset_v", PROP_FLOAT, PROP_FACTOR);
  RNA_def_property_float_sdna(prop, NULL, "uv_offset_copy[1]");
  RNA_def_property_range(prop, -10000.0f, 10000.0f);
  RNA_def_property_ui_range(prop, -1, 1, 2, 4);
  RNA_def_property_ui_text(prop, "V Offset", "Mirrored UV offset on the V axis");
  RNA_def_property_update(prop, 0, "rna_Modifier_update");

  prop = RNA_def_property(srna, "merge_threshold", PROP_FLOAT, PROP_DISTANCE);
  RNA_def_property_float_sdna(prop, NULL, "tolerance");
  RNA_def_property_range(prop, 0, FLT_MAX);
  RNA_def_property_ui_range(prop, 0, 1, 0.01, 6);
  RNA_def_property_ui_text(
      prop, "Merge Distance", "Distance within which mirrored vertices are merged");
  RNA_def_property_update(prop, 0, "rna_Modifier_update");

  prop = RNA_def_property(srna, "mirror_object", PROP_POINTER, PROP_NONE);
  RNA_def_property_pointer_sdna(prop, NULL, "mirror_ob");
  RNA_def_property_ui_text(prop, "Mirror Object", "Object to use as mirror");
  RNA_def_property_flag(prop, PROP_EDITABLE | PROP_ID_SELF_CHECK);
  RNA_def_property_update(prop, 0, "rna_Modifier_dependency_update");

  RNA_define_lib_overridable(false);
}

static void rna_def_modifier_decimate(BlenderRNA *brna)
{
  static const EnumPropertyItem modifier_decim_mode_items[] = {
      {MOD_DECIM_MODE_COLLAPSE, "COLLAPSE", 0, "Collapse", "Use edge collapsing"},
      {MOD_DECIM_MODE_UNSUBDIV, "UNSUBDIV", 0, "Un-Subdivide", "Use un-subdivide face reduction"},
      {MOD_DECIM_MODE_DISSOLVE,
       "DISSOLVE",
       0,
       "Planar",
       "Dissolve geometry to form planar polygons"},
      {0, NULL, 0, NULL, NULL},
  };

  /* Note, keep in sync with operator 'MESH_OT_decimate' */

  StructRNA *srna;
  PropertyRNA *prop;

  srna = RNA_def_struct(brna, "DecimateModifier", "Modifier");
  RNA_def_struct_ui_text(srna, "Decimate Modifier", "Decimation modifier");
  RNA_def_struct_sdna(srna, "DecimateModifierData");
  RNA_def_struct_ui_icon(srna, ICON_MOD_DECIM);

  RNA_define_lib_overridable(true);

  prop = RNA_def_property(srna, "decimate_type", PROP_ENUM, PROP_NONE);
  RNA_def_property_enum_sdna(prop, NULL, "mode");
  RNA_def_property_enum_items(prop, modifier_decim_mode_items);
  RNA_def_property_ui_text(prop, "Mode", "");
  RNA_def_property_update(prop, 0, "rna_Modifier_update");

  /* (mode == MOD_DECIM_MODE_COLLAPSE) */
  prop = RNA_def_property(srna, "ratio", PROP_FLOAT, PROP_FACTOR);
  RNA_def_property_float_sdna(prop, NULL, "percent");
  RNA_def_property_range(prop, 0, 1);
  RNA_def_property_ui_range(prop, 0, 1, 1, 4);
  RNA_def_property_ui_text(prop, "Ratio", "Ratio of triangles to reduce to (collapse only)");
  RNA_def_property_update(prop, 0, "rna_Modifier_update");

  /* (mode == MOD_DECIM_MODE_UNSUBDIV) */
  prop = RNA_def_property(srna, "iterations", PROP_INT, PROP_UNSIGNED);
  RNA_def_property_int_sdna(prop, NULL, "iter");
  RNA_def_property_range(prop, 0, SHRT_MAX);
  RNA_def_property_ui_range(prop, 0, 100, 1, -1);
  RNA_def_property_ui_text(
      prop, "Iterations", "Number of times reduce the geometry (unsubdivide only)");
  RNA_def_property_update(prop, 0, "rna_Modifier_update");

  /* (mode == MOD_DECIM_MODE_DISSOLVE) */
  prop = RNA_def_property(srna, "angle_limit", PROP_FLOAT, PROP_ANGLE);
  RNA_def_property_float_sdna(prop, NULL, "angle");
  RNA_def_property_range(prop, 0, DEG2RAD(180));
  RNA_def_property_ui_range(prop, 0, DEG2RAD(180), 10, 2);
  RNA_def_property_ui_text(prop, "Angle Limit", "Only dissolve angles below this (planar only)");
  RNA_def_property_update(prop, 0, "rna_Modifier_update");

  /* (mode == MOD_DECIM_MODE_COLLAPSE) */
  prop = RNA_def_property(srna, "vertex_group", PROP_STRING, PROP_NONE);
  RNA_def_property_string_sdna(prop, NULL, "defgrp_name");
  RNA_def_property_ui_text(prop, "Vertex Group", "Vertex group name (collapse only)");
  RNA_def_property_string_funcs(prop, NULL, NULL, "rna_DecimateModifier_defgrp_name_set");
  RNA_def_property_update(prop, 0, "rna_Modifier_update");

  prop = RNA_def_property(srna, "invert_vertex_group", PROP_BOOLEAN, PROP_NONE);
  RNA_def_property_boolean_sdna(prop, NULL, "flag", MOD_DECIM_FLAG_INVERT_VGROUP);
  RNA_def_property_ui_text(prop, "Invert", "Invert vertex group influence (collapse only)");
  RNA_def_property_update(prop, 0, "rna_Modifier_update");

  prop = RNA_def_property(srna, "use_collapse_triangulate", PROP_BOOLEAN, PROP_NONE);
  RNA_def_property_boolean_sdna(prop, NULL, "flag", MOD_DECIM_FLAG_TRIANGULATE);
  RNA_def_property_ui_text(
      prop, "Triangulate", "Keep triangulated faces resulting from decimation (collapse only)");
  RNA_def_property_update(prop, 0, "rna_Modifier_update");

  prop = RNA_def_property(srna, "use_symmetry", PROP_BOOLEAN, PROP_NONE);
  RNA_def_property_boolean_sdna(prop, NULL, "flag", MOD_DECIM_FLAG_SYMMETRY);
  RNA_def_property_ui_text(prop, "Symmetry", "Maintain symmetry on an axis");
  RNA_def_property_update(prop, 0, "rna_Modifier_update");

  prop = RNA_def_property(srna, "symmetry_axis", PROP_ENUM, PROP_NONE);
  RNA_def_property_enum_sdna(prop, NULL, "symmetry_axis");
  RNA_def_property_enum_items(prop, rna_enum_axis_xyz_items);
  RNA_def_property_ui_text(prop, "Axis", "Axis of symmetry");
  RNA_def_property_update(prop, 0, "rna_Modifier_update");

  prop = RNA_def_property(srna, "vertex_group_factor", PROP_FLOAT, PROP_FACTOR);
  RNA_def_property_float_sdna(prop, NULL, "defgrp_factor");
  RNA_def_property_range(prop, 0, 1000);
  RNA_def_property_ui_range(prop, 0, 10, 1, 4);
  RNA_def_property_ui_text(prop, "Factor", "Vertex group strength");
  RNA_def_property_update(prop, 0, "rna_Modifier_update");
  /* end collapse-only option */

  /* (mode == MOD_DECIM_MODE_DISSOLVE) */
  prop = RNA_def_property(srna, "use_dissolve_boundaries", PROP_BOOLEAN, PROP_NONE);
  RNA_def_property_boolean_sdna(prop, NULL, "flag", MOD_DECIM_FLAG_ALL_BOUNDARY_VERTS);
  RNA_def_property_ui_text(
      prop, "All Boundaries", "Dissolve all vertices in between face boundaries (planar only)");
  RNA_def_property_update(prop, 0, "rna_Modifier_update");

  prop = RNA_def_property(srna, "delimit", PROP_ENUM, PROP_NONE);
  RNA_def_property_flag(prop, PROP_ENUM_FLAG); /* important to run before default set */
  RNA_def_property_enum_items(prop, rna_enum_mesh_delimit_mode_items);
  RNA_def_property_ui_text(prop, "Delimit", "Limit merging geometry");
  RNA_def_property_update(prop, 0, "rna_Modifier_update");

  /* end dissolve-only option */

  /* all modes use this */
  prop = RNA_def_property(srna, "face_count", PROP_INT, PROP_NONE);
  RNA_def_property_clear_flag(prop, PROP_EDITABLE);
  RNA_def_property_ui_text(
      prop, "Face Count", "The current number of faces in the decimated mesh");

  RNA_define_lib_overridable(false);
}

static void rna_def_modifier_wave(BlenderRNA *brna)
{
  StructRNA *srna;
  PropertyRNA *prop;

  srna = RNA_def_struct(brna, "WaveModifier", "Modifier");
  RNA_def_struct_ui_text(srna, "Wave Modifier", "Wave effect modifier");
  RNA_def_struct_sdna(srna, "WaveModifierData");
  RNA_def_struct_ui_icon(srna, ICON_MOD_WAVE);

  RNA_define_lib_overridable(true);

  prop = RNA_def_property(srna, "use_x", PROP_BOOLEAN, PROP_NONE);
  RNA_def_property_boolean_sdna(prop, NULL, "flag", MOD_WAVE_X);
  RNA_def_property_ui_text(prop, "X", "X axis motion");
  RNA_def_property_update(prop, 0, "rna_Modifier_update");

  prop = RNA_def_property(srna, "use_y", PROP_BOOLEAN, PROP_NONE);
  RNA_def_property_boolean_sdna(prop, NULL, "flag", MOD_WAVE_Y);
  RNA_def_property_ui_text(prop, "Y", "Y axis motion");
  RNA_def_property_update(prop, 0, "rna_Modifier_update");

  prop = RNA_def_property(srna, "use_cyclic", PROP_BOOLEAN, PROP_NONE);
  RNA_def_property_boolean_sdna(prop, NULL, "flag", MOD_WAVE_CYCL);
  RNA_def_property_ui_text(prop, "Cyclic", "Cyclic wave effect");
  RNA_def_property_update(prop, 0, "rna_Modifier_update");

  prop = RNA_def_property(srna, "use_normal", PROP_BOOLEAN, PROP_NONE);
  RNA_def_property_boolean_sdna(prop, NULL, "flag", MOD_WAVE_NORM);
  RNA_def_property_ui_text(prop, "Normals", "Displace along normals");
  RNA_def_property_update(prop, 0, "rna_Modifier_update");

  prop = RNA_def_property(srna, "use_normal_x", PROP_BOOLEAN, PROP_NONE);
  RNA_def_property_boolean_sdna(prop, NULL, "flag", MOD_WAVE_NORM_X);
  RNA_def_property_ui_text(prop, "X Normal", "Enable displacement along the X normal");
  RNA_def_property_update(prop, 0, "rna_Modifier_update");

  prop = RNA_def_property(srna, "use_normal_y", PROP_BOOLEAN, PROP_NONE);
  RNA_def_property_boolean_sdna(prop, NULL, "flag", MOD_WAVE_NORM_Y);
  RNA_def_property_ui_text(prop, "Y Normal", "Enable displacement along the Y normal");
  RNA_def_property_update(prop, 0, "rna_Modifier_update");

  prop = RNA_def_property(srna, "use_normal_z", PROP_BOOLEAN, PROP_NONE);
  RNA_def_property_boolean_sdna(prop, NULL, "flag", MOD_WAVE_NORM_Z);
  RNA_def_property_ui_text(prop, "Z Normal", "Enable displacement along the Z normal");
  RNA_def_property_update(prop, 0, "rna_Modifier_update");

  prop = RNA_def_property(srna, "time_offset", PROP_FLOAT, PROP_TIME);
  RNA_def_property_float_sdna(prop, NULL, "timeoffs");
  RNA_def_property_range(prop, MINAFRAMEF, MAXFRAMEF);
  RNA_def_property_ui_text(
      prop,
      "Time Offset",
      "Either the starting frame (for positive speed) or ending frame (for negative speed.)");
  RNA_def_property_update(prop, 0, "rna_Modifier_update");

  prop = RNA_def_property(srna, "lifetime", PROP_FLOAT, PROP_TIME);
  RNA_def_property_float_sdna(prop, NULL, "lifetime");
  RNA_def_property_range(prop, MINAFRAMEF, MAXFRAMEF);
  RNA_def_property_ui_text(
      prop, "Lifetime", "Lifetime of the wave in frames, zero means infinite");
  RNA_def_property_update(prop, 0, "rna_Modifier_update");

  prop = RNA_def_property(srna, "damping_time", PROP_FLOAT, PROP_TIME);
  RNA_def_property_float_sdna(prop, NULL, "damp");
  RNA_def_property_range(prop, MINAFRAMEF, MAXFRAMEF);
  RNA_def_property_ui_text(
      prop, "Damping Time", "Number of frames in which the wave damps out after it dies");
  RNA_def_property_update(prop, 0, "rna_Modifier_update");

  prop = RNA_def_property(srna, "falloff_radius", PROP_FLOAT, PROP_DISTANCE);
  RNA_def_property_float_sdna(prop, NULL, "falloff");
  RNA_def_property_range(prop, 0, FLT_MAX);
  RNA_def_property_ui_range(prop, 0, 100, 100, 2);
  RNA_def_property_ui_text(prop, "Falloff Radius", "Distance after which it fades out");
  RNA_def_property_update(prop, 0, "rna_Modifier_update");

  prop = RNA_def_property(srna, "start_position_x", PROP_FLOAT, PROP_DISTANCE);
  RNA_def_property_float_sdna(prop, NULL, "startx");
  RNA_def_property_range(prop, -FLT_MAX, FLT_MAX);
  RNA_def_property_ui_range(prop, -100, 100, 100, 2);
  RNA_def_property_ui_text(prop, "Start Position X", "X coordinate of the start position");
  RNA_def_property_update(prop, 0, "rna_Modifier_update");

  prop = RNA_def_property(srna, "start_position_y", PROP_FLOAT, PROP_DISTANCE);
  RNA_def_property_float_sdna(prop, NULL, "starty");
  RNA_def_property_range(prop, -FLT_MAX, FLT_MAX);
  RNA_def_property_ui_range(prop, -100, 100, 100, 2);
  RNA_def_property_ui_text(prop, "Start Position Y", "Y coordinate of the start position");
  RNA_def_property_update(prop, 0, "rna_Modifier_update");

  prop = RNA_def_property(srna, "start_position_object", PROP_POINTER, PROP_NONE);
  RNA_def_property_pointer_sdna(prop, NULL, "objectcenter");
  RNA_def_property_ui_text(prop, "Start Position Object", "Object which defines the wave center");
  RNA_def_property_flag(prop, PROP_EDITABLE | PROP_ID_SELF_CHECK);
  RNA_def_property_update(prop, 0, "rna_Modifier_dependency_update");

  prop = RNA_def_property(srna, "vertex_group", PROP_STRING, PROP_NONE);
  RNA_def_property_string_sdna(prop, NULL, "defgrp_name");
  RNA_def_property_ui_text(prop, "Vertex Group", "Vertex group name for modulating the wave");
  RNA_def_property_string_funcs(prop, NULL, NULL, "rna_WaveModifier_defgrp_name_set");
  RNA_def_property_update(prop, 0, "rna_Modifier_update");

  prop = RNA_def_property(srna, "invert_vertex_group", PROP_BOOLEAN, PROP_NONE);
  RNA_def_property_boolean_sdna(prop, NULL, "flag", MOD_WAVE_INVERT_VGROUP);
  RNA_def_property_ui_text(prop, "Invert", "Invert vertex group influence");
  RNA_def_property_update(prop, 0, "rna_Modifier_update");

  prop = RNA_def_property(srna, "speed", PROP_FLOAT, PROP_NONE);
  RNA_def_property_range(prop, -FLT_MAX, FLT_MAX);
  RNA_def_property_ui_range(prop, -1, 1, 10, 2);
  RNA_def_property_ui_text(
      prop, "Speed", "Speed of the wave, towards the starting point when negative");
  RNA_def_property_update(prop, 0, "rna_Modifier_update");

  prop = RNA_def_property(srna, "height", PROP_FLOAT, PROP_DISTANCE);
  RNA_def_property_range(prop, -FLT_MAX, FLT_MAX);
  RNA_def_property_ui_range(prop, -2, 2, 10, 2);
  RNA_def_property_ui_text(prop, "Height", "Height of the wave");
  RNA_def_property_update(prop, 0, "rna_Modifier_update");

  prop = RNA_def_property(srna, "width", PROP_FLOAT, PROP_DISTANCE);
  RNA_def_property_range(prop, 0, FLT_MAX);
  RNA_def_property_ui_range(prop, 0, 5, 10, 2);
  RNA_def_property_ui_text(prop, "Width", "Distance between the waves");
  RNA_def_property_update(prop, 0, "rna_Modifier_update");

  prop = RNA_def_property(srna, "narrowness", PROP_FLOAT, PROP_DISTANCE);
  RNA_def_property_float_sdna(prop, NULL, "narrow");
  RNA_def_property_range(prop, 0, FLT_MAX);
  RNA_def_property_ui_range(prop, 0, 10, 10, 2);
  RNA_def_property_ui_text(
      prop,
      "Narrowness",
      "Distance between the top and the base of a wave, the higher the value, "
      "the more narrow the wave");
  RNA_def_property_update(prop, 0, "rna_Modifier_update");

  RNA_define_lib_overridable(false);

  rna_def_modifier_generic_map_info(srna);
}

static void rna_def_modifier_armature(BlenderRNA *brna)
{
  StructRNA *srna;
  PropertyRNA *prop;

  srna = RNA_def_struct(brna, "ArmatureModifier", "Modifier");
  RNA_def_struct_ui_text(srna, "Armature Modifier", "Armature deformation modifier");
  RNA_def_struct_sdna(srna, "ArmatureModifierData");
  RNA_def_struct_ui_icon(srna, ICON_MOD_ARMATURE);

  RNA_define_lib_overridable(true);

  prop = RNA_def_property(srna, "object", PROP_POINTER, PROP_NONE);
  RNA_def_property_ui_text(prop, "Object", "Armature object to deform with");
  RNA_def_property_pointer_funcs(
      prop, NULL, "rna_ArmatureModifier_object_set", NULL, "rna_Armature_object_poll");
  RNA_def_property_flag(prop, PROP_EDITABLE | PROP_ID_SELF_CHECK);
  RNA_def_property_update(prop, 0, "rna_Modifier_dependency_update");

  prop = RNA_def_property(srna, "use_bone_envelopes", PROP_BOOLEAN, PROP_NONE);
  RNA_def_property_boolean_sdna(prop, NULL, "deformflag", ARM_DEF_ENVELOPE);
  RNA_def_property_clear_flag(prop, PROP_ANIMATABLE);
  RNA_def_property_ui_text(prop, "Use Bone Envelopes", "Bind Bone envelopes to armature modifier");
  RNA_def_property_update(prop, 0, "rna_Modifier_dependency_update");

  prop = RNA_def_property(srna, "use_vertex_groups", PROP_BOOLEAN, PROP_NONE);
  RNA_def_property_boolean_sdna(prop, NULL, "deformflag", ARM_DEF_VGROUP);
  RNA_def_property_clear_flag(prop, PROP_ANIMATABLE);
  RNA_def_property_ui_text(prop, "Use Vertex Groups", "Bind vertex groups to armature modifier");
  RNA_def_property_update(prop, 0, "rna_Modifier_dependency_update");

  prop = RNA_def_property(srna, "use_deform_preserve_volume", PROP_BOOLEAN, PROP_NONE);
  RNA_def_property_boolean_sdna(prop, NULL, "deformflag", ARM_DEF_QUATERNION);
  RNA_def_property_ui_text(
      prop, "Preserve Volume", "Deform rotation interpolation with quaternions");
  RNA_def_property_update(prop, 0, "rna_Modifier_update");

  prop = RNA_def_property(srna, "use_multi_modifier", PROP_BOOLEAN, PROP_NONE);
  RNA_def_property_boolean_sdna(prop, NULL, "multi", 0);
  RNA_def_property_ui_text(
      prop,
      "Multi Modifier",
      "Use same input as previous modifier, and mix results using overall vgroup");
  RNA_def_property_update(prop, 0, "rna_Modifier_update");

  prop = RNA_def_property(srna, "vertex_group", PROP_STRING, PROP_NONE);
  RNA_def_property_string_sdna(prop, NULL, "defgrp_name");
  RNA_def_property_ui_text(
      prop,
      "Vertex Group",
      "Name of Vertex Group which determines influence of modifier per point");
  RNA_def_property_string_funcs(prop, NULL, NULL, "rna_ArmatureModifier_defgrp_name_set");
  RNA_def_property_update(prop, 0, "rna_Modifier_update");

  prop = RNA_def_property(srna, "invert_vertex_group", PROP_BOOLEAN, PROP_NONE);
  RNA_def_property_boolean_sdna(prop, NULL, "deformflag", ARM_DEF_INVERT_VGROUP);
  RNA_def_property_ui_text(prop, "Invert", "Invert vertex group influence");
  RNA_def_property_update(prop, 0, "rna_Modifier_update");

  RNA_define_lib_overridable(false);
}

static void rna_def_modifier_hook(BlenderRNA *brna)
{
  StructRNA *srna;
  PropertyRNA *prop;
  FunctionRNA *func;
  PropertyRNA *parm;

  srna = RNA_def_struct(brna, "HookModifier", "Modifier");
  RNA_def_struct_ui_text(
      srna, "Hook Modifier", "Hook modifier to modify the location of vertices");
  RNA_def_struct_sdna(srna, "HookModifierData");
  RNA_def_struct_ui_icon(srna, ICON_HOOK);

  RNA_define_lib_overridable(true);

  prop = RNA_def_property(srna, "strength", PROP_FLOAT, PROP_FACTOR);
  RNA_def_property_float_sdna(prop, NULL, "force");
  RNA_def_property_range(prop, 0, 1);
  RNA_def_property_ui_text(prop, "Strength", "Relative force of the hook");
  RNA_def_property_update(prop, 0, "rna_Modifier_update");

  prop = RNA_def_property(srna, "falloff_type", PROP_ENUM, PROP_NONE);
  RNA_def_property_enum_items(prop, modifier_warp_falloff_items); /* share the enum */
  RNA_def_property_ui_text(prop, "Falloff Type", "");
  RNA_def_property_translation_context(prop, BLT_I18NCONTEXT_ID_CURVE); /* Abusing id_curve :/ */
  RNA_def_property_update(prop, 0, "rna_Modifier_update");

  prop = RNA_def_property(srna, "falloff_radius", PROP_FLOAT, PROP_DISTANCE);
  RNA_def_property_float_sdna(prop, NULL, "falloff");
  RNA_def_property_range(prop, 0, FLT_MAX);
  RNA_def_property_ui_range(prop, 0, 100, 100, 2);
  RNA_def_property_ui_text(
      prop, "Radius", "If not zero, the distance from the hook where influence ends");
  RNA_def_property_update(prop, 0, "rna_Modifier_update");

  prop = RNA_def_property(srna, "falloff_curve", PROP_POINTER, PROP_NONE);
  RNA_def_property_pointer_sdna(prop, NULL, "curfalloff");
  RNA_def_property_ui_text(prop, "Falloff Curve", "Custom falloff curve");
  RNA_def_property_update(prop, 0, "rna_Modifier_update");

  prop = RNA_def_property(srna, "center", PROP_FLOAT, PROP_TRANSLATION);
  RNA_def_property_float_sdna(prop, NULL, "cent");
  RNA_def_property_ui_text(
      prop, "Hook Center", "Center of the hook, used for falloff and display");
  RNA_def_property_update(prop, 0, "rna_Modifier_update");

  prop = RNA_def_property(srna, "matrix_inverse", PROP_FLOAT, PROP_MATRIX);
  RNA_def_property_float_sdna(prop, NULL, "parentinv");
  RNA_def_property_multi_array(prop, 2, rna_matrix_dimsize_4x4);
  RNA_def_property_ui_text(
      prop, "Matrix", "Reverse the transformation between this object and its target");
  RNA_def_property_update(prop, NC_OBJECT | ND_TRANSFORM, "rna_Modifier_update");

  prop = RNA_def_property(srna, "object", PROP_POINTER, PROP_NONE);
  RNA_def_property_ui_text(
      prop, "Object", "Parent Object for hook, also recalculates and clears offset");
  RNA_def_property_flag(prop, PROP_EDITABLE | PROP_ID_SELF_CHECK);
  RNA_def_property_override_funcs(prop, NULL, NULL, "rna_HookModifier_object_override_apply");
  RNA_def_property_pointer_funcs(prop, NULL, "rna_HookModifier_object_set", NULL, NULL);
  RNA_def_property_update(prop, 0, "rna_Modifier_dependency_update");

  prop = RNA_def_property(srna, "subtarget", PROP_STRING, PROP_NONE);
  RNA_def_property_string_sdna(prop, NULL, "subtarget");
  RNA_def_property_ui_text(
      prop,
      "Sub-Target",
      "Name of Parent Bone for hook (if applicable), also recalculates and clears offset");
  RNA_def_property_string_funcs(prop, NULL, NULL, "rna_HookModifier_subtarget_set");
  RNA_def_property_update(prop, 0, "rna_Modifier_dependency_update");

  prop = RNA_def_property(srna, "use_falloff_uniform", PROP_BOOLEAN, PROP_NONE);
  RNA_def_property_boolean_sdna(prop, NULL, "flag", MOD_HOOK_UNIFORM_SPACE);
  RNA_def_property_ui_text(prop, "Uniform Falloff", "Compensate for non-uniform object scale");
  RNA_def_property_update(prop, 0, "rna_Modifier_update");

  prop = RNA_def_property(srna, "vertex_group", PROP_STRING, PROP_NONE);
  RNA_def_property_string_sdna(prop, NULL, "name");
  RNA_def_property_ui_text(
      prop,
      "Vertex Group",
      "Name of Vertex Group which determines influence of modifier per point");
  RNA_def_property_string_funcs(prop, NULL, NULL, "rna_HookModifier_name_set");
  RNA_def_property_update(prop, 0, "rna_Modifier_update");

  prop = RNA_def_property(srna, "vertex_indices", PROP_INT, PROP_UNSIGNED);
  RNA_def_property_array(prop, RNA_MAX_ARRAY_LENGTH);
  RNA_def_property_flag(prop, PROP_DYNAMIC);
  RNA_def_property_clear_flag(prop, PROP_EDITABLE);
  RNA_def_property_dynamic_array_funcs(prop, "rna_HookModifier_vertex_indices_get_length");
  RNA_def_property_int_funcs(prop, "rna_HookModifier_vertex_indices_get", NULL, NULL);
  RNA_def_property_ui_text(prop,
                           "Vertex Indices",
                           "Indices of vertices bound to the modifier. For bezier curves, "
                           "handles count as additional vertices");

  func = RNA_def_function(srna, "vertex_indices_set", "rna_HookModifier_vertex_indices_set");
  RNA_def_function_ui_description(
      func, "Validates and assigns the array of vertex indices bound to the modifier");
  RNA_def_function_flag(func, FUNC_USE_REPORTS);
  parm = RNA_def_int_array(
      func, "indices", 1, NULL, INT_MIN, INT_MAX, "", "Vertex Indices", 0, INT_MAX);
  RNA_def_property_array(parm, RNA_MAX_ARRAY_LENGTH);
  RNA_def_parameter_flags(parm, PROP_DYNAMIC, PARM_REQUIRED);

  prop = RNA_def_property(srna, "invert_vertex_group", PROP_BOOLEAN, PROP_NONE);
  RNA_def_property_boolean_sdna(prop, NULL, "flag", MOD_HOOK_INVERT_VGROUP);
  RNA_def_property_ui_text(prop, "Invert", "Invert vertex group influence");
  RNA_def_property_update(prop, 0, "rna_Modifier_update");

  RNA_define_lib_overridable(false);
}

static void rna_def_modifier_softbody(BlenderRNA *brna)
{
  StructRNA *srna;
  PropertyRNA *prop;

  srna = RNA_def_struct(brna, "SoftBodyModifier", "Modifier");
  RNA_def_struct_ui_text(srna, "Soft Body Modifier", "Soft body simulation modifier");
  RNA_def_struct_sdna(srna, "SoftbodyModifierData");
  RNA_def_struct_ui_icon(srna, ICON_MOD_SOFT);

  prop = RNA_def_property(srna, "settings", PROP_POINTER, PROP_NONE);
  RNA_def_property_flag(prop, PROP_NEVER_NULL);
  RNA_def_property_struct_type(prop, "SoftBodySettings");
  RNA_def_property_pointer_funcs(prop, "rna_SoftBodyModifier_settings_get", NULL, NULL, NULL);
  RNA_def_property_ui_text(prop, "Soft Body Settings", "");

  prop = RNA_def_property(srna, "point_cache", PROP_POINTER, PROP_NONE);
  RNA_def_property_flag(prop, PROP_NEVER_NULL);
  RNA_def_property_struct_type(prop, "PointCache");
  RNA_def_property_pointer_funcs(prop, "rna_SoftBodyModifier_point_cache_get", NULL, NULL, NULL);
  RNA_def_property_ui_text(prop, "Soft Body Point Cache", "");
}

static void rna_def_modifier_boolean(BlenderRNA *brna)
{
  StructRNA *srna;
  PropertyRNA *prop;

  static const EnumPropertyItem prop_operand_items[] = {
      {eBooleanModifierFlag_Object,
       "OBJECT",
       0,
       "Object",
       "Use a mesh object as the operand for the Boolean operation"},
      {eBooleanModifierFlag_Collection,
       "COLLECTION",
       0,
       "Collection",
       "Use a collection of mesh objects as the operand for the Boolean operation"},
      {0, NULL, 0, NULL, NULL},
  };

  static const EnumPropertyItem prop_operation_items[] = {
      {eBooleanModifierOp_Intersect,
       "INTERSECT",
       0,
       "Intersect",
       "Keep the part of the mesh that is common between all operands"},
      {eBooleanModifierOp_Union, "UNION", 0, "Union", "Combine meshes in an additive way"},
      {eBooleanModifierOp_Difference,
       "DIFFERENCE",
       0,
       "Difference",
       "Combine meshes in a subtractive way"},
      {0, NULL, 0, NULL, NULL},
  };

  static const EnumPropertyItem prop_solver_items[] = {
      {eBooleanModifierSolver_Fast,
       "FAST",
       0,
       "Fast",
       "Simple solver for the best performance, without support for overlapping geometry"},
      {eBooleanModifierSolver_Exact, "EXACT", 0, "Exact", "Advanced solver for the best result"},
      {0, NULL, 0, NULL, NULL},
  };

  srna = RNA_def_struct(brna, "BooleanModifier", "Modifier");
  RNA_def_struct_ui_text(srna, "Boolean Modifier", "Boolean operations modifier");
  RNA_def_struct_sdna(srna, "BooleanModifierData");
  RNA_def_struct_ui_icon(srna, ICON_MOD_BOOLEAN);

  RNA_define_lib_overridable(true);

  prop = RNA_def_property(srna, "object", PROP_POINTER, PROP_NONE);
  RNA_def_property_ui_text(prop, "Object", "Mesh object to use for Boolean operation");
  RNA_def_property_pointer_funcs(
      prop, NULL, "rna_BooleanModifier_object_set", NULL, "rna_Mesh_object_poll");
  RNA_def_property_flag(prop, PROP_EDITABLE | PROP_ID_SELF_CHECK);
  RNA_def_property_update(prop, 0, "rna_Modifier_dependency_update");

  prop = RNA_def_property(srna, "collection", PROP_POINTER, PROP_NONE);
  RNA_def_property_pointer_sdna(prop, NULL, "collection");
  RNA_def_property_struct_type(prop, "Collection");
  RNA_def_property_flag(prop, PROP_EDITABLE | PROP_ID_REFCOUNT);
  RNA_def_property_ui_text(
      prop, "Collection", "Use mesh objects in this collection for Boolean operation");
  RNA_def_property_update(prop, 0, "rna_Modifier_dependency_update");

  prop = RNA_def_property(srna, "operation", PROP_ENUM, PROP_NONE);
  RNA_def_property_enum_items(prop, prop_operation_items);
  RNA_def_property_enum_default(prop, eBooleanModifierOp_Difference);
  RNA_def_property_ui_text(prop, "Operation", "");
  RNA_def_property_update(prop, 0, "rna_Modifier_update");

  prop = RNA_def_property(srna, "operand_type", PROP_ENUM, PROP_NONE);
  RNA_def_property_enum_bitflag_sdna(prop, NULL, "flag");
  RNA_def_property_enum_items(prop, prop_operand_items);
  RNA_def_property_ui_text(prop, "Operand Type", "");
  RNA_def_property_update(prop, 0, "rna_Modifier_update");

  prop = RNA_def_property(srna, "double_threshold", PROP_FLOAT, PROP_DISTANCE);
  RNA_def_property_float_sdna(prop, NULL, "double_threshold");
  RNA_def_property_range(prop, 0, 1.0f);
  RNA_def_property_ui_range(prop, 0, 1, 0.0001, 6);
  RNA_def_property_ui_text(
      prop, "Overlap Threshold", "Threshold for checking overlapping geometry");
  RNA_def_property_update(prop, 0, "rna_Modifier_update");

  prop = RNA_def_property(srna, "solver", PROP_ENUM, PROP_NONE);
  RNA_def_property_enum_items(prop, prop_solver_items);
  RNA_def_property_enum_default(prop, eBooleanModifierSolver_Exact);
  RNA_def_property_ui_text(prop, "Solver", "Method for calculating booleans");
  RNA_def_property_update(prop, 0, "rna_Modifier_update");

  prop = RNA_def_property(srna, "use_self", PROP_BOOLEAN, PROP_NONE);
  RNA_def_property_boolean_sdna(prop, NULL, "flag", eBooleanModifierFlag_Self);
  RNA_def_property_ui_text(prop, "Self", "Allow self-intersection in operands");
  RNA_def_property_update(prop, 0, "rna_Modifier_update");

  /* BMesh debugging options, only used when G_DEBUG is set */

  /* BMesh intersection options */
  static const EnumPropertyItem debug_items[] = {
      {eBooleanModifierBMeshFlag_BMesh_Separate, "SEPARATE", 0, "Separate", ""},
      {eBooleanModifierBMeshFlag_BMesh_NoDissolve, "NO_DISSOLVE", 0, "No Dissolve", ""},
      {eBooleanModifierBMeshFlag_BMesh_NoConnectRegions,
       "NO_CONNECT_REGIONS",
       0,
       "No Connect Regions",
       ""},
      {0, NULL, 0, NULL, NULL},
  };

  prop = RNA_def_property(srna, "debug_options", PROP_ENUM, PROP_NONE);
  RNA_def_property_enum_items(prop, debug_items);
  RNA_def_property_enum_sdna(prop, NULL, "bm_flag");
  RNA_def_property_flag(prop, PROP_ENUM_FLAG);
  RNA_def_property_ui_text(prop, "Debug", "Debugging options, only when started with '-d'");
  RNA_def_property_update(prop, 0, "rna_Modifier_update");

  RNA_define_lib_overridable(false);
}

static void rna_def_modifier_array(BlenderRNA *brna)
{
  StructRNA *srna;
  PropertyRNA *prop;

  static const EnumPropertyItem prop_fit_type_items[] = {
      {MOD_ARR_FIXEDCOUNT,
       "FIXED_COUNT",
       0,
       "Fixed Count",
       "Duplicate the object a certain number of times"},
      {MOD_ARR_FITLENGTH,
       "FIT_LENGTH",
       0,
       "Fit Length",
       "Duplicate the object as many times as fits in a certain length"},
      {MOD_ARR_FITCURVE, "FIT_CURVE", 0, "Fit Curve", "Fit the duplicated objects to a curve"},
      {0, NULL, 0, NULL, NULL},
  };

  srna = RNA_def_struct(brna, "ArrayModifier", "Modifier");
  RNA_def_struct_ui_text(srna, "Array Modifier", "Array duplication modifier");
  RNA_def_struct_sdna(srna, "ArrayModifierData");
  RNA_def_struct_ui_icon(srna, ICON_MOD_ARRAY);

  RNA_define_lib_overridable(true);

  /* Length parameters */
  prop = RNA_def_property(srna, "fit_type", PROP_ENUM, PROP_NONE);
  RNA_def_property_enum_items(prop, prop_fit_type_items);
  RNA_def_property_ui_text(prop, "Fit Type", "Array length calculation method");
  RNA_def_property_update(prop, 0, "rna_Modifier_update");

  prop = RNA_def_property(srna, "count", PROP_INT, PROP_NONE);
  RNA_def_property_range(prop, 1, INT_MAX);
  RNA_def_property_ui_range(prop, 1, 1000, 1, -1);
  RNA_def_property_ui_text(prop, "Count", "Number of duplicates to make");
  RNA_def_property_update(prop, 0, "rna_Modifier_update");

  prop = RNA_def_property(srna, "fit_length", PROP_FLOAT, PROP_DISTANCE);
  RNA_def_property_float_sdna(prop, NULL, "length");
  RNA_def_property_range(prop, 0, INT_MAX);
  RNA_def_property_ui_range(prop, 0, 10000, 10, 2);
  RNA_def_property_ui_text(prop, "Length", "Length to fit array within");
  RNA_def_property_update(prop, 0, "rna_Modifier_update");

  prop = RNA_def_property(srna, "curve", PROP_POINTER, PROP_NONE);
  RNA_def_property_pointer_sdna(prop, NULL, "curve_ob");
  RNA_def_property_ui_text(prop, "Curve", "Curve object to fit array length to");
  RNA_def_property_pointer_funcs(
      prop, NULL, "rna_ArrayModifier_curve_ob_set", NULL, "rna_Curve_object_poll");
  RNA_def_property_flag(prop, PROP_EDITABLE | PROP_ID_SELF_CHECK);
  RNA_def_property_update(prop, 0, "rna_ArrayModifier_dependency_update");

  /* Offset parameters */
  prop = RNA_def_property(srna, "use_constant_offset", PROP_BOOLEAN, PROP_NONE);
  RNA_def_property_boolean_sdna(prop, NULL, "offset_type", MOD_ARR_OFF_CONST);
  RNA_def_property_ui_text(prop, "Constant Offset", "Add a constant offset");
  RNA_def_property_update(prop, 0, "rna_Modifier_update");

  prop = RNA_def_property(srna, "constant_offset_displace", PROP_FLOAT, PROP_TRANSLATION);
  RNA_def_property_float_sdna(prop, NULL, "offset");
  RNA_def_property_ui_text(
      prop, "Constant Offset Displacement", "Value for the distance between arrayed items");
  RNA_def_property_ui_range(prop, -FLT_MAX, FLT_MAX, 1, RNA_TRANSLATION_PREC_DEFAULT);
  RNA_def_property_update(prop, 0, "rna_Modifier_update");

  prop = RNA_def_property(srna, "use_relative_offset", PROP_BOOLEAN, PROP_NONE);
  RNA_def_property_boolean_sdna(prop, NULL, "offset_type", MOD_ARR_OFF_RELATIVE);
  RNA_def_property_ui_text(
      prop, "Relative Offset", "Add an offset relative to the object's bounding box");
  RNA_def_property_update(prop, 0, "rna_Modifier_update");

  /* PROP_TRANSLATION causes units to be used which we don't want */
  prop = RNA_def_property(srna, "relative_offset_displace", PROP_FLOAT, PROP_XYZ);
  RNA_def_property_float_sdna(prop, NULL, "scale");
  RNA_def_property_ui_text(
      prop,
      "Relative Offset Displacement",
      "The size of the geometry will determine the distance between arrayed items");
  RNA_def_property_update(prop, 0, "rna_Modifier_update");

  /* Vertex merging parameters */
  prop = RNA_def_property(srna, "use_merge_vertices", PROP_BOOLEAN, PROP_NONE);
  RNA_def_property_boolean_sdna(prop, NULL, "flags", MOD_ARR_MERGE);
  RNA_def_property_ui_text(prop, "Merge Vertices", "Merge vertices in adjacent duplicates");
  RNA_def_property_update(prop, 0, "rna_Modifier_update");

  prop = RNA_def_property(srna, "use_merge_vertices_cap", PROP_BOOLEAN, PROP_NONE);
  RNA_def_property_boolean_sdna(prop, NULL, "flags", MOD_ARR_MERGEFINAL);
  RNA_def_property_ui_text(
      prop, "Merge End Vertices", "Merge vertices in first and last duplicates");
  RNA_def_property_update(prop, 0, "rna_Modifier_update");

  prop = RNA_def_property(srna, "merge_threshold", PROP_FLOAT, PROP_DISTANCE);
  RNA_def_property_float_sdna(prop, NULL, "merge_dist");
  RNA_def_property_range(prop, 0, FLT_MAX);
  RNA_def_property_ui_range(prop, 0, 1, 1, 4);
  RNA_def_property_ui_text(prop, "Merge Distance", "Limit below which to merge vertices");
  RNA_def_property_update(prop, 0, "rna_Modifier_update");

  /* Offset object */
  prop = RNA_def_property(srna, "use_object_offset", PROP_BOOLEAN, PROP_NONE);
  RNA_def_property_boolean_sdna(prop, NULL, "offset_type", MOD_ARR_OFF_OBJ);
  RNA_def_property_ui_text(
      prop, "Object Offset", "Add another object's transformation to the total offset");
  RNA_def_property_update(prop, 0, "rna_Modifier_update");

  prop = RNA_def_property(srna, "offset_object", PROP_POINTER, PROP_NONE);
  RNA_def_property_pointer_sdna(prop, NULL, "offset_ob");
  RNA_def_property_ui_text(
      prop,
      "Object Offset",
      "Use the location and rotation of another object to determine the distance and "
      "rotational change between arrayed items");
  RNA_def_property_flag(prop, PROP_EDITABLE | PROP_ID_SELF_CHECK);
  RNA_def_property_update(prop, 0, "rna_Modifier_dependency_update");

  /* Caps */
  prop = RNA_def_property(srna, "start_cap", PROP_POINTER, PROP_NONE);
  RNA_def_property_ui_text(prop, "Start Cap", "Mesh object to use as a start cap");
  RNA_def_property_pointer_funcs(
      prop, NULL, "rna_ArrayModifier_start_cap_set", NULL, "rna_Mesh_object_poll");
  RNA_def_property_flag(prop, PROP_EDITABLE | PROP_ID_SELF_CHECK);
  RNA_def_property_update(prop, 0, "rna_Modifier_dependency_update");

  prop = RNA_def_property(srna, "end_cap", PROP_POINTER, PROP_NONE);
  RNA_def_property_ui_text(prop, "End Cap", "Mesh object to use as an end cap");
  RNA_def_property_pointer_funcs(
      prop, NULL, "rna_ArrayModifier_end_cap_set", NULL, "rna_Mesh_object_poll");
  RNA_def_property_flag(prop, PROP_EDITABLE | PROP_ID_SELF_CHECK);
  RNA_def_property_update(prop, 0, "rna_Modifier_dependency_update");

  prop = RNA_def_property(srna, "offset_u", PROP_FLOAT, PROP_FACTOR);
  RNA_def_property_float_sdna(prop, NULL, "uv_offset[0]");
  RNA_def_property_range(prop, -1, 1);
  RNA_def_property_ui_range(prop, -1, 1, 2, 4);
  RNA_def_property_ui_text(prop, "U Offset", "Amount to offset array UVs on the U axis");
  RNA_def_property_update(prop, 0, "rna_Modifier_update");

  prop = RNA_def_property(srna, "offset_v", PROP_FLOAT, PROP_FACTOR);
  RNA_def_property_float_sdna(prop, NULL, "uv_offset[1]");
  RNA_def_property_range(prop, -1, 1);
  RNA_def_property_ui_range(prop, -1, 1, 2, 4);
  RNA_def_property_ui_text(prop, "V Offset", "Amount to offset array UVs on the V axis");
  RNA_def_property_update(prop, 0, "rna_Modifier_update");

  RNA_define_lib_overridable(false);
}

static void rna_def_modifier_edgesplit(BlenderRNA *brna)
{
  StructRNA *srna;
  PropertyRNA *prop;

  srna = RNA_def_struct(brna, "EdgeSplitModifier", "Modifier");
  RNA_def_struct_ui_text(
      srna, "EdgeSplit Modifier", "Edge splitting modifier to create sharp edges");
  RNA_def_struct_sdna(srna, "EdgeSplitModifierData");
  RNA_def_struct_ui_icon(srna, ICON_MOD_EDGESPLIT);

  RNA_define_lib_overridable(true);

  prop = RNA_def_property(srna, "split_angle", PROP_FLOAT, PROP_ANGLE);
  RNA_def_property_range(prop, 0.0f, DEG2RADF(180.0f));
  RNA_def_property_ui_range(prop, 0.0f, DEG2RADF(180.0f), 10, 2);
  RNA_def_property_ui_text(prop, "Split Angle", "Angle above which to split edges");
  RNA_def_property_update(prop, 0, "rna_Modifier_update");

  prop = RNA_def_property(srna, "use_edge_angle", PROP_BOOLEAN, PROP_NONE);
  RNA_def_property_boolean_sdna(prop, NULL, "flags", MOD_EDGESPLIT_FROMANGLE);
  RNA_def_property_ui_text(prop, "Use Edge Angle", "Split edges with high angle between faces");
  RNA_def_property_update(prop, 0, "rna_Modifier_update");

  prop = RNA_def_property(srna, "use_edge_sharp", PROP_BOOLEAN, PROP_NONE);
  RNA_def_property_boolean_sdna(prop, NULL, "flags", MOD_EDGESPLIT_FROMFLAG);
  RNA_def_property_ui_text(prop, "Use Sharp Edges", "Split edges that are marked as sharp");
  RNA_def_property_update(prop, 0, "rna_Modifier_update");

  RNA_define_lib_overridable(false);
}

static void rna_def_modifier_displace(BlenderRNA *brna)
{
  StructRNA *srna;
  PropertyRNA *prop;

  static const EnumPropertyItem prop_direction_items[] = {
      {MOD_DISP_DIR_X,
       "X",
       0,
       "X",
       "Use the texture's intensity value to displace in the X direction"},
      {MOD_DISP_DIR_Y,
       "Y",
       0,
       "Y",
       "Use the texture's intensity value to displace in the Y direction"},
      {MOD_DISP_DIR_Z,
       "Z",
       0,
       "Z",
       "Use the texture's intensity value to displace in the Z direction"},
      {MOD_DISP_DIR_NOR,
       "NORMAL",
       0,
       "Normal",
       "Use the texture's intensity value to displace along the vertex normal"},
      {MOD_DISP_DIR_CLNOR,
       "CUSTOM_NORMAL",
       0,
       "Custom Normal",
       "Use the texture's intensity value to displace along the (averaged) custom normal (falls "
       "back to vertex)"},
      {MOD_DISP_DIR_RGB_XYZ,
       "RGB_TO_XYZ",
       0,
       "RGB to XYZ",
       "Use the texture's RGB values to displace the mesh in the XYZ direction"},
      {0, NULL, 0, NULL, NULL},
  };

  static const EnumPropertyItem prop_space_items[] = {
      {MOD_DISP_SPACE_LOCAL, "LOCAL", 0, "Local", "Direction is defined in local coordinates"},
      {MOD_DISP_SPACE_GLOBAL, "GLOBAL", 0, "Global", "Direction is defined in global coordinates"},
      {0, NULL, 0, NULL, NULL},
  };

  srna = RNA_def_struct(brna, "DisplaceModifier", "Modifier");
  RNA_def_struct_ui_text(srna, "Displace Modifier", "Displacement modifier");
  RNA_def_struct_sdna(srna, "DisplaceModifierData");
  RNA_def_struct_ui_icon(srna, ICON_MOD_DISPLACE);

  RNA_define_lib_overridable(true);

  prop = RNA_def_property(srna, "vertex_group", PROP_STRING, PROP_NONE);
  RNA_def_property_string_sdna(prop, NULL, "defgrp_name");
  RNA_def_property_ui_text(
      prop,
      "Vertex Group",
      "Name of Vertex Group which determines influence of modifier per point");
  RNA_def_property_string_funcs(prop, NULL, NULL, "rna_DisplaceModifier_defgrp_name_set");
  RNA_def_property_update(prop, 0, "rna_Modifier_update");

  prop = RNA_def_property(srna, "mid_level", PROP_FLOAT, PROP_FACTOR);
  RNA_def_property_float_sdna(prop, NULL, "midlevel");
  RNA_def_property_range(prop, -FLT_MAX, FLT_MAX);
  RNA_def_property_ui_range(prop, 0, 1, 10, 3);
  RNA_def_property_ui_text(prop, "Midlevel", "Material value that gives no displacement");
  RNA_def_property_update(prop, 0, "rna_Modifier_update");

  prop = RNA_def_property(srna, "strength", PROP_FLOAT, PROP_NONE);
  RNA_def_property_range(prop, -FLT_MAX, FLT_MAX);
  RNA_def_property_ui_range(prop, -100, 100, 10, 3);
  RNA_def_property_ui_text(prop, "Strength", "Amount to displace geometry");
  RNA_def_property_update(prop, 0, "rna_Modifier_update");

  prop = RNA_def_property(srna, "direction", PROP_ENUM, PROP_NONE);
  RNA_def_property_enum_items(prop, prop_direction_items);
  RNA_def_property_ui_text(prop, "Direction", "");
  RNA_def_property_update(prop, 0, "rna_Modifier_update");

  prop = RNA_def_property(srna, "space", PROP_ENUM, PROP_NONE);
  RNA_def_property_enum_items(prop, prop_space_items);
  RNA_def_property_ui_text(prop, "Space", "");
  RNA_def_property_update(prop, 0, "rna_Modifier_dependency_update");

  prop = RNA_def_property(srna, "invert_vertex_group", PROP_BOOLEAN, PROP_NONE);
  RNA_def_property_boolean_sdna(prop, NULL, "flag", MOD_DISP_INVERT_VGROUP);
  RNA_def_property_ui_text(prop, "Invert", "Invert vertex group influence");
  RNA_def_property_update(prop, 0, "rna_Modifier_update");

  RNA_define_lib_overridable(false);

  rna_def_modifier_generic_map_info(srna);
}

static void rna_def_modifier_uvproject(BlenderRNA *brna)
{
  StructRNA *srna;
  PropertyRNA *prop;

  srna = RNA_def_struct(brna, "UVProjectModifier", "Modifier");
  RNA_def_struct_ui_text(
      srna, "UV Project Modifier", "UV projection modifier to set UVs from a projector");
  RNA_def_struct_sdna(srna, "UVProjectModifierData");
  RNA_def_struct_ui_icon(srna, ICON_MOD_UVPROJECT);

  RNA_define_lib_overridable(true);

  prop = RNA_def_property(srna, "uv_layer", PROP_STRING, PROP_NONE);
  RNA_def_property_string_sdna(prop, NULL, "uvlayer_name");
  RNA_def_property_ui_text(prop, "UV Map", "UV map name");
  RNA_def_property_string_funcs(prop, NULL, NULL, "rna_UVProjectModifier_uvlayer_name_set");
  RNA_def_property_update(prop, 0, "rna_Modifier_update");

  prop = RNA_def_property(srna, "projector_count", PROP_INT, PROP_NONE);
  RNA_def_property_int_sdna(prop, NULL, "num_projectors");
  RNA_def_property_ui_text(prop, "Number of Projectors", "Number of projectors to use");
  RNA_def_property_int_funcs(prop, NULL, "rna_UVProjectModifier_num_projectors_set", NULL);
  RNA_def_property_range(prop, 1, MOD_UVPROJECT_MAXPROJECTORS);
  RNA_def_property_update(prop, 0, "rna_Modifier_update");

  prop = RNA_def_property(srna, "projectors", PROP_COLLECTION, PROP_NONE);
  RNA_def_property_struct_type(prop, "UVProjector");
  RNA_def_property_collection_funcs(prop,
                                    "rna_UVProject_projectors_begin",
                                    "rna_iterator_array_next",
                                    "rna_iterator_array_end",
                                    "rna_iterator_array_get",
                                    NULL,
                                    NULL,
                                    NULL,
                                    NULL);
  RNA_def_property_ui_text(prop, "Projectors", "");

  prop = RNA_def_property(srna, "aspect_x", PROP_FLOAT, PROP_NONE);
  RNA_def_property_float_sdna(prop, NULL, "aspectx");
  RNA_def_property_flag(prop, PROP_PROPORTIONAL);
  RNA_def_property_range(prop, 1, FLT_MAX);
  RNA_def_property_ui_range(prop, 1, 1000, 1, 3);
  RNA_def_property_ui_text(prop, "Horizontal Aspect Ratio", "");
  RNA_def_property_update(prop, 0, "rna_Modifier_update");

  prop = RNA_def_property(srna, "aspect_y", PROP_FLOAT, PROP_NONE);
  RNA_def_property_float_sdna(prop, NULL, "aspecty");
  RNA_def_property_flag(prop, PROP_PROPORTIONAL);
  RNA_def_property_range(prop, 1, FLT_MAX);
  RNA_def_property_ui_range(prop, 1, 1000, 1, 3);
  RNA_def_property_ui_text(prop, "Vertical Aspect Ratio", "");
  RNA_def_property_update(prop, 0, "rna_Modifier_update");

  prop = RNA_def_property(srna, "scale_x", PROP_FLOAT, PROP_NONE);
  RNA_def_property_float_sdna(prop, NULL, "scalex");
  RNA_def_property_flag(prop, PROP_PROPORTIONAL);
  RNA_def_property_range(prop, 0, FLT_MAX);
  RNA_def_property_ui_range(prop, 0, 1000, 1, 3);
  RNA_def_property_ui_text(prop, "Horizontal Scale", "");
  RNA_def_property_update(prop, 0, "rna_Modifier_update");

  prop = RNA_def_property(srna, "scale_y", PROP_FLOAT, PROP_NONE);
  RNA_def_property_float_sdna(prop, NULL, "scaley");
  RNA_def_property_flag(prop, PROP_PROPORTIONAL);
  RNA_def_property_range(prop, 0, FLT_MAX);
  RNA_def_property_ui_range(prop, 0, 1000, 1, 3);
  RNA_def_property_ui_text(prop, "Vertical Scale", "");
  RNA_def_property_update(prop, 0, "rna_Modifier_update");

  srna = RNA_def_struct(brna, "UVProjector", NULL);
  RNA_def_struct_ui_text(srna, "UVProjector", "UV projector used by the UV project modifier");

  prop = RNA_def_property(srna, "object", PROP_POINTER, PROP_NONE);
  RNA_def_property_struct_type(prop, "Object");
  RNA_def_property_pointer_funcs(
      prop, "rna_UVProjector_object_get", "rna_UVProjector_object_set", NULL, NULL);
  RNA_def_property_flag(prop, PROP_EDITABLE | PROP_ID_SELF_CHECK);
  RNA_def_property_ui_text(prop, "Object", "Object to use as projector transform");
  RNA_def_property_update(prop, 0, "rna_Modifier_dependency_update");

  RNA_define_lib_overridable(false);
}

static void rna_def_modifier_smooth(BlenderRNA *brna)
{
  StructRNA *srna;
  PropertyRNA *prop;

  srna = RNA_def_struct(brna, "SmoothModifier", "Modifier");
  RNA_def_struct_ui_text(srna, "Smooth Modifier", "Smoothing effect modifier");
  RNA_def_struct_sdna(srna, "SmoothModifierData");
  RNA_def_struct_ui_icon(srna, ICON_MOD_SMOOTH);

  RNA_define_lib_overridable(true);

  prop = RNA_def_property(srna, "use_x", PROP_BOOLEAN, PROP_NONE);
  RNA_def_property_boolean_sdna(prop, NULL, "flag", MOD_SMOOTH_X);
  RNA_def_property_ui_text(prop, "X", "Smooth object along X axis");
  RNA_def_property_update(prop, 0, "rna_Modifier_update");

  prop = RNA_def_property(srna, "use_y", PROP_BOOLEAN, PROP_NONE);
  RNA_def_property_boolean_sdna(prop, NULL, "flag", MOD_SMOOTH_Y);
  RNA_def_property_ui_text(prop, "Y", "Smooth object along Y axis");
  RNA_def_property_update(prop, 0, "rna_Modifier_update");

  prop = RNA_def_property(srna, "use_z", PROP_BOOLEAN, PROP_NONE);
  RNA_def_property_boolean_sdna(prop, NULL, "flag", MOD_SMOOTH_Z);
  RNA_def_property_ui_text(prop, "Z", "Smooth object along Z axis");
  RNA_def_property_update(prop, 0, "rna_Modifier_update");

  prop = RNA_def_property(srna, "factor", PROP_FLOAT, PROP_FACTOR);
  RNA_def_property_float_sdna(prop, NULL, "fac");
  RNA_def_property_range(prop, -FLT_MAX, FLT_MAX);
  RNA_def_property_ui_range(prop, -10, 10, 1, 3);
  RNA_def_property_ui_text(prop, "Factor", "Strength of modifier effect");
  RNA_def_property_update(prop, 0, "rna_Modifier_update");

  prop = RNA_def_property(srna, "iterations", PROP_INT, PROP_NONE);
  RNA_def_property_int_sdna(prop, NULL, "repeat");
  RNA_def_property_ui_range(prop, 0, 30, 1, -1);
  RNA_def_property_ui_text(prop, "Repeat", "");
  RNA_def_property_update(prop, 0, "rna_Modifier_update");

  prop = RNA_def_property(srna, "vertex_group", PROP_STRING, PROP_NONE);
  RNA_def_property_string_sdna(prop, NULL, "defgrp_name");
  RNA_def_property_ui_text(
      prop,
      "Vertex Group",
      "Name of Vertex Group which determines influence of modifier per point");
  RNA_def_property_string_funcs(prop, NULL, NULL, "rna_SmoothModifier_defgrp_name_set");
  RNA_def_property_update(prop, 0, "rna_Modifier_update");

  prop = RNA_def_property(srna, "invert_vertex_group", PROP_BOOLEAN, PROP_NONE);
  RNA_def_property_boolean_sdna(prop, NULL, "flag", MOD_SMOOTH_INVERT_VGROUP);
  RNA_def_property_ui_text(prop, "Invert", "Invert vertex group influence");
  RNA_def_property_update(prop, 0, "rna_Modifier_update");

  RNA_define_lib_overridable(false);
}

static void rna_def_modifier_correctivesmooth(BlenderRNA *brna)
{
  StructRNA *srna;
  PropertyRNA *prop;

  static const EnumPropertyItem modifier_smooth_type_items[] = {
      {MOD_CORRECTIVESMOOTH_SMOOTH_SIMPLE,
       "SIMPLE",
       0,
       "Simple",
       "Use the average of adjacent edge-vertices"},
      {MOD_CORRECTIVESMOOTH_SMOOTH_LENGTH_WEIGHT,
       "LENGTH_WEIGHTED",
       0,
       "Length Weight",
       "Use the average of adjacent edge-vertices weighted by their length"},
      {0, NULL, 0, NULL, NULL},
  };

  static const EnumPropertyItem modifier_rest_source_items[] = {
      {MOD_CORRECTIVESMOOTH_RESTSOURCE_ORCO,
       "ORCO",
       0,
       "Original Coords",
       "Use base mesh vertex coords as the rest position"},
      {MOD_CORRECTIVESMOOTH_RESTSOURCE_BIND,
       "BIND",
       0,
       "Bind Coords",
       "Use bind vertex coords for rest position"},
      {0, NULL, 0, NULL, NULL},
  };

  srna = RNA_def_struct(brna, "CorrectiveSmoothModifier", "Modifier");
  RNA_def_struct_ui_text(
      srna, "Corrective Smooth Modifier", "Correct distortion caused by deformation");
  RNA_def_struct_sdna(srna, "CorrectiveSmoothModifierData");
  RNA_def_struct_ui_icon(srna, ICON_MOD_SMOOTH);

  RNA_define_lib_overridable(true);

  prop = RNA_def_property(srna, "factor", PROP_FLOAT, PROP_FACTOR);
  RNA_def_property_float_sdna(prop, NULL, "lambda");
  RNA_def_property_range(prop, -FLT_MAX, FLT_MAX);
  RNA_def_property_ui_range(prop, 0.0, 1.0, 5, 3);
  RNA_def_property_ui_text(prop, "Lambda Factor", "Smooth factor effect");
  RNA_def_property_update(prop, 0, "rna_CorrectiveSmoothModifier_update");

  prop = RNA_def_property(srna, "iterations", PROP_INT, PROP_NONE);
  RNA_def_property_int_sdna(prop, NULL, "repeat");
  RNA_def_property_ui_range(prop, 0, 200, 1, -1);
  RNA_def_property_ui_text(prop, "Repeat", "");
  RNA_def_property_update(prop, 0, "rna_CorrectiveSmoothModifier_update");

  prop = RNA_def_property(srna, "scale", PROP_FLOAT, PROP_FACTOR);
  RNA_def_property_float_sdna(prop, NULL, "scale");
  RNA_def_property_range(prop, -FLT_MAX, FLT_MAX);
  RNA_def_property_ui_range(prop, 0.0, 10.0, 5, 3);
  RNA_def_property_ui_text(prop, "Scale", "Compensate for scale applied by other modifiers");
  RNA_def_property_update(prop, 0, "rna_CorrectiveSmoothModifier_update");

  prop = RNA_def_property(srna, "rest_source", PROP_ENUM, PROP_NONE);
  RNA_def_property_enum_sdna(prop, NULL, "rest_source");
  RNA_def_property_enum_items(prop, modifier_rest_source_items);
  RNA_def_property_ui_text(prop, "Rest Source", "Select the source of rest positions");
  RNA_def_property_update(prop, 0, "rna_CorrectiveSmoothModifier_rest_source_update");

  prop = RNA_def_property(srna, "smooth_type", PROP_ENUM, PROP_NONE);
  RNA_def_property_enum_sdna(prop, NULL, "smooth_type");
  RNA_def_property_enum_items(prop, modifier_smooth_type_items);
  RNA_def_property_ui_text(prop, "Smooth Type", "Method used for smoothing");
  RNA_def_property_update(prop, 0, "rna_CorrectiveSmoothModifier_update");

  prop = RNA_def_property(srna, "invert_vertex_group", PROP_BOOLEAN, PROP_NONE);
  RNA_def_property_boolean_sdna(prop, NULL, "flag", MOD_CORRECTIVESMOOTH_INVERT_VGROUP);
  RNA_def_property_ui_text(prop, "Invert", "Invert vertex group influence");
  RNA_def_property_update(prop, 0, "rna_CorrectiveSmoothModifier_update");

  prop = RNA_def_property(srna, "vertex_group", PROP_STRING, PROP_NONE);
  RNA_def_property_string_sdna(prop, NULL, "defgrp_name");
  RNA_def_property_ui_text(
      prop,
      "Vertex Group",
      "Name of Vertex Group which determines influence of modifier per point");
  RNA_def_property_string_funcs(prop, NULL, NULL, "rna_CorrectiveSmoothModifier_defgrp_name_set");
  RNA_def_property_update(prop, 0, "rna_CorrectiveSmoothModifier_update");

  prop = RNA_def_property(srna, "is_bind", PROP_BOOLEAN, PROP_NONE);
  RNA_def_property_ui_text(prop, "Bind current shape", "");
  RNA_def_property_boolean_funcs(prop, "rna_CorrectiveSmoothModifier_is_bind_get", NULL);
  RNA_def_property_clear_flag(prop, PROP_EDITABLE);
  RNA_def_property_update(prop, 0, "rna_Modifier_update");

  prop = RNA_def_property(srna, "use_only_smooth", PROP_BOOLEAN, PROP_NONE);
  RNA_def_property_boolean_sdna(prop, NULL, "flag", MOD_CORRECTIVESMOOTH_ONLY_SMOOTH);
  RNA_def_property_ui_text(
      prop, "Only Smooth", "Apply smoothing without reconstructing the surface");
  RNA_def_property_update(prop, 0, "rna_Modifier_update");

  prop = RNA_def_property(srna, "use_pin_boundary", PROP_BOOLEAN, PROP_NONE);
  RNA_def_property_boolean_sdna(prop, NULL, "flag", MOD_CORRECTIVESMOOTH_PIN_BOUNDARY);
  RNA_def_property_ui_text(
      prop, "Pin Boundaries", "Excludes boundary vertices from being smoothed");
  RNA_def_property_update(prop, 0, "rna_CorrectiveSmoothModifier_update");

  RNA_define_lib_overridable(false);
}

static void rna_def_modifier_laplaciansmooth(BlenderRNA *brna)
{
  StructRNA *srna;
  PropertyRNA *prop;

  srna = RNA_def_struct(brna, "LaplacianSmoothModifier", "Modifier");
  RNA_def_struct_ui_text(srna, "Laplacian Smooth Modifier", "Smoothing effect modifier");
  RNA_def_struct_sdna(srna, "LaplacianSmoothModifierData");
  RNA_def_struct_ui_icon(srna, ICON_MOD_SMOOTH);

  RNA_define_lib_overridable(true);

  prop = RNA_def_property(srna, "use_x", PROP_BOOLEAN, PROP_NONE);
  RNA_def_property_boolean_sdna(prop, NULL, "flag", MOD_LAPLACIANSMOOTH_X);
  RNA_def_property_ui_text(prop, "X", "Smooth object along X axis");
  RNA_def_property_update(prop, 0, "rna_Modifier_update");

  prop = RNA_def_property(srna, "use_y", PROP_BOOLEAN, PROP_NONE);
  RNA_def_property_boolean_sdna(prop, NULL, "flag", MOD_LAPLACIANSMOOTH_Y);
  RNA_def_property_ui_text(prop, "Y", "Smooth object along Y axis");
  RNA_def_property_update(prop, 0, "rna_Modifier_update");

  prop = RNA_def_property(srna, "use_z", PROP_BOOLEAN, PROP_NONE);
  RNA_def_property_boolean_sdna(prop, NULL, "flag", MOD_LAPLACIANSMOOTH_Z);
  RNA_def_property_ui_text(prop, "Z", "Smooth object along Z axis");
  RNA_def_property_update(prop, 0, "rna_Modifier_update");

  prop = RNA_def_property(srna, "use_volume_preserve", PROP_BOOLEAN, PROP_NONE);
  RNA_def_property_boolean_sdna(prop, NULL, "flag", MOD_LAPLACIANSMOOTH_PRESERVE_VOLUME);
  RNA_def_property_ui_text(prop, "Preserve Volume", "Apply volume preservation after smooth");
  RNA_def_property_update(prop, 0, "rna_Modifier_update");

  prop = RNA_def_property(srna, "use_normalized", PROP_BOOLEAN, PROP_NONE);
  RNA_def_property_boolean_sdna(prop, NULL, "flag", MOD_LAPLACIANSMOOTH_NORMALIZED);
  RNA_def_property_ui_text(prop, "Normalized", "Improve and stabilize the enhanced shape");
  RNA_def_property_update(prop, 0, "rna_Modifier_update");

  prop = RNA_def_property(srna, "lambda_factor", PROP_FLOAT, PROP_NONE);
  RNA_def_property_float_sdna(prop, NULL, "lambda");
  RNA_def_property_range(prop, -FLT_MAX, FLT_MAX);
  RNA_def_property_ui_range(prop, -1000.0, 1000.0, 5, 3);
  RNA_def_property_ui_text(prop, "Lambda Factor", "Smooth factor effect");
  RNA_def_property_update(prop, 0, "rna_Modifier_update");

  prop = RNA_def_property(srna, "lambda_border", PROP_FLOAT, PROP_NONE);
  RNA_def_property_float_sdna(prop, NULL, "lambda_border");
  RNA_def_property_range(prop, -FLT_MAX, FLT_MAX);
  RNA_def_property_ui_range(prop, -1000.0, 1000.0, 5, 3);
  RNA_def_property_ui_text(prop, "Lambda Border", "Lambda factor in border");
  RNA_def_property_update(prop, 0, "rna_Modifier_update");

  prop = RNA_def_property(srna, "iterations", PROP_INT, PROP_NONE);
  RNA_def_property_int_sdna(prop, NULL, "repeat");
  RNA_def_property_ui_range(prop, 0, 200, 1, -1);
  RNA_def_property_ui_text(prop, "Repeat", "");
  RNA_def_property_update(prop, 0, "rna_Modifier_update");

  prop = RNA_def_property(srna, "vertex_group", PROP_STRING, PROP_NONE);
  RNA_def_property_string_sdna(prop, NULL, "defgrp_name");
  RNA_def_property_ui_text(
      prop,
      "Vertex Group",
      "Name of Vertex Group which determines influence of modifier per point");
  RNA_def_property_string_funcs(prop, NULL, NULL, "rna_LaplacianSmoothModifier_defgrp_name_set");
  RNA_def_property_update(prop, 0, "rna_Modifier_update");

  prop = RNA_def_property(srna, "invert_vertex_group", PROP_BOOLEAN, PROP_NONE);
  RNA_def_property_boolean_sdna(prop, NULL, "flag", MOD_LAPLACIANSMOOTH_INVERT_VGROUP);
  RNA_def_property_ui_text(prop, "Invert", "Invert vertex group influence");
  RNA_def_property_update(prop, 0, "rna_Modifier_update");

  RNA_define_lib_overridable(false);
}

static void rna_def_modifier_cast(BlenderRNA *brna)
{
  StructRNA *srna;
  PropertyRNA *prop;

  static const EnumPropertyItem prop_cast_type_items[] = {
      {MOD_CAST_TYPE_SPHERE, "SPHERE", 0, "Sphere", ""},
      {MOD_CAST_TYPE_CYLINDER, "CYLINDER", 0, "Cylinder", ""},
      {MOD_CAST_TYPE_CUBOID, "CUBOID", 0, "Cuboid", ""},
      {0, NULL, 0, NULL, NULL},
  };

  srna = RNA_def_struct(brna, "CastModifier", "Modifier");
  RNA_def_struct_ui_text(srna, "Cast Modifier", "Modifier to cast to other shapes");
  RNA_def_struct_sdna(srna, "CastModifierData");
  RNA_def_struct_ui_icon(srna, ICON_MOD_CAST);

  RNA_define_lib_overridable(true);

  prop = RNA_def_property(srna, "cast_type", PROP_ENUM, PROP_NONE);
  RNA_def_property_enum_sdna(prop, NULL, "type");
  RNA_def_property_enum_items(prop, prop_cast_type_items);
  RNA_def_property_ui_text(prop, "Shape", "Target object shape");
  RNA_def_property_update(prop, 0, "rna_Modifier_update");

  prop = RNA_def_property(srna, "object", PROP_POINTER, PROP_NONE);
  RNA_def_property_ui_text(
      prop,
      "Object",
      "Control object: if available, its location determines the center of the effect");
  RNA_def_property_pointer_funcs(prop, NULL, "rna_CastModifier_object_set", NULL, NULL);
  RNA_def_property_flag(prop, PROP_EDITABLE | PROP_ID_SELF_CHECK);
  RNA_def_property_update(prop, 0, "rna_Modifier_dependency_update");

  prop = RNA_def_property(srna, "invert_vertex_group", PROP_BOOLEAN, PROP_NONE);
  RNA_def_property_boolean_sdna(prop, NULL, "flag", MOD_CAST_INVERT_VGROUP);
  RNA_def_property_ui_text(prop, "Invert", "Invert vertex group influence");
  RNA_def_property_update(prop, 0, "rna_Modifier_update");

  prop = RNA_def_property(srna, "use_x", PROP_BOOLEAN, PROP_NONE);
  RNA_def_property_boolean_sdna(prop, NULL, "flag", MOD_CAST_X);
  RNA_def_property_ui_text(prop, "X", "");
  RNA_def_property_update(prop, 0, "rna_Modifier_update");

  prop = RNA_def_property(srna, "use_y", PROP_BOOLEAN, PROP_NONE);
  RNA_def_property_boolean_sdna(prop, NULL, "flag", MOD_CAST_Y);
  RNA_def_property_ui_text(prop, "Y", "");
  RNA_def_property_update(prop, 0, "rna_Modifier_update");

  prop = RNA_def_property(srna, "use_z", PROP_BOOLEAN, PROP_NONE);
  RNA_def_property_boolean_sdna(prop, NULL, "flag", MOD_CAST_Z);
  RNA_def_property_ui_text(prop, "Z", "");
  RNA_def_property_update(prop, 0, "rna_Modifier_update");

  prop = RNA_def_property(srna, "use_radius_as_size", PROP_BOOLEAN, PROP_NONE);
  RNA_def_property_boolean_sdna(prop, NULL, "flag", MOD_CAST_SIZE_FROM_RADIUS);
  RNA_def_property_ui_text(
      prop, "Size from Radius", "Use radius as size of projection shape (0 = auto)");
  RNA_def_property_update(prop, 0, "rna_Modifier_update");

  prop = RNA_def_property(srna, "use_transform", PROP_BOOLEAN, PROP_NONE);
  RNA_def_property_boolean_sdna(prop, NULL, "flag", MOD_CAST_USE_OB_TRANSFORM);
  RNA_def_property_ui_text(
      prop, "Use Transform", "Use object transform to control projection shape");
  RNA_def_property_update(prop, 0, "rna_Modifier_update");

  prop = RNA_def_property(srna, "factor", PROP_FLOAT, PROP_FACTOR);
  RNA_def_property_float_sdna(prop, NULL, "fac");
  RNA_def_property_range(prop, -FLT_MAX, FLT_MAX);
  RNA_def_property_ui_range(prop, -10, 10, 5, 2);
  RNA_def_property_ui_text(prop, "Factor", "");
  RNA_def_property_update(prop, 0, "rna_Modifier_update");

  prop = RNA_def_property(srna, "radius", PROP_FLOAT, PROP_DISTANCE);
  RNA_def_property_range(prop, 0, FLT_MAX);
  RNA_def_property_ui_range(prop, 0, 100, 5, 2);
  RNA_def_property_ui_text(
      prop,
      "Radius",
      "Only deform vertices within this distance from the center of the effect "
      "(leave as 0 for infinite.)");
  RNA_def_property_update(prop, 0, "rna_Modifier_update");

  prop = RNA_def_property(srna, "size", PROP_FLOAT, PROP_NONE);
  RNA_def_property_range(prop, 0, FLT_MAX);
  RNA_def_property_ui_range(prop, 0, 100, 5, 2);
  RNA_def_property_ui_text(prop, "Size", "Size of projection shape (leave as 0 for auto)");
  RNA_def_property_update(prop, 0, "rna_Modifier_update");

  prop = RNA_def_property(srna, "vertex_group", PROP_STRING, PROP_NONE);
  RNA_def_property_string_sdna(prop, NULL, "defgrp_name");
  RNA_def_property_ui_text(prop, "Vertex Group", "Vertex group name");
  RNA_def_property_string_funcs(prop, NULL, NULL, "rna_CastModifier_defgrp_name_set");
  RNA_def_property_update(prop, 0, "rna_Modifier_update");

  RNA_define_lib_overridable(false);
}

static void rna_def_modifier_meshdeform(BlenderRNA *brna)
{
  StructRNA *srna;
  PropertyRNA *prop;
#  if 0
  static const EnumPropertyItem prop_mode_items[] = {
      {0, "VOLUME", 0, "Volume", "Bind to volume inside cage mesh"},
      {1, "SURFACE", 0, "Surface", "Bind to surface of cage mesh"},
      {0, NULL, 0, NULL, NULL},
  };
#  endif

  srna = RNA_def_struct(brna, "MeshDeformModifier", "Modifier");
  RNA_def_struct_ui_text(
      srna, "MeshDeform Modifier", "Mesh deformation modifier to deform with other meshes");
  RNA_def_struct_sdna(srna, "MeshDeformModifierData");
  RNA_def_struct_ui_icon(srna, ICON_MOD_MESHDEFORM);

  RNA_define_lib_overridable(true);

  prop = RNA_def_property(srna, "object", PROP_POINTER, PROP_NONE);
  RNA_def_property_ui_text(prop, "Object", "Mesh object to deform with");
  RNA_def_property_pointer_funcs(
      prop, NULL, "rna_MeshDeformModifier_object_set", NULL, "rna_Mesh_object_poll");
  RNA_def_property_flag(prop, PROP_EDITABLE | PROP_ID_SELF_CHECK);
  RNA_def_property_update(prop, 0, "rna_Modifier_dependency_update");

  prop = RNA_def_property(srna, "is_bound", PROP_BOOLEAN, PROP_NONE);
  RNA_def_property_boolean_funcs(prop, "rna_MeshDeformModifier_is_bound_get", NULL);
  RNA_def_property_ui_text(prop, "Bound", "Whether geometry has been bound to control cage");
  RNA_def_property_clear_flag(prop, PROP_EDITABLE);

  prop = RNA_def_property(srna, "invert_vertex_group", PROP_BOOLEAN, PROP_NONE);
  RNA_def_property_boolean_sdna(prop, NULL, "flag", MOD_MDEF_INVERT_VGROUP);
  RNA_def_property_ui_text(prop, "Invert", "Invert vertex group influence");
  RNA_def_property_update(prop, 0, "rna_Modifier_update");

  prop = RNA_def_property(srna, "vertex_group", PROP_STRING, PROP_NONE);
  RNA_def_property_string_sdna(prop, NULL, "defgrp_name");
  RNA_def_property_ui_text(prop, "Vertex Group", "Vertex group name");
  RNA_def_property_string_funcs(prop, NULL, NULL, "rna_MeshDeformModifier_defgrp_name_set");
  RNA_def_property_update(prop, 0, "rna_Modifier_update");

  prop = RNA_def_property(srna, "precision", PROP_INT, PROP_NONE);
  RNA_def_property_int_sdna(prop, NULL, "gridsize");
  RNA_def_property_range(prop, 2, 10);
  RNA_def_property_ui_text(prop, "Precision", "The grid size for binding");
  RNA_def_property_update(prop, 0, "rna_Modifier_update");

  prop = RNA_def_property(srna, "use_dynamic_bind", PROP_BOOLEAN, PROP_NONE);
  RNA_def_property_boolean_sdna(prop, NULL, "flag", MOD_MDEF_DYNAMIC_BIND);
  RNA_def_property_ui_text(prop,
                           "Dynamic",
                           "Recompute binding dynamically on top of other deformers "
                           "(slower and more memory consuming)");
  RNA_def_property_update(prop, 0, "rna_Modifier_update");

#  if 0
  prop = RNA_def_property(srna, "mode", PROP_ENUM, PROP_NONE);
  RNA_def_property_enum_items(prop, prop_mode_items);
  RNA_def_property_ui_text(prop, "Mode", "Method of binding vertices are bound to cage mesh");
  RNA_def_property_update(prop, 0, "rna_Modifier_update");
#  endif

  RNA_define_lib_overridable(false);
}

static void rna_def_modifier_particlesystem(BlenderRNA *brna)
{
  StructRNA *srna;
  PropertyRNA *prop;

  srna = RNA_def_struct(brna, "ParticleSystemModifier", "Modifier");
  RNA_def_struct_ui_text(srna, "ParticleSystem Modifier", "Particle system simulation modifier");
  RNA_def_struct_sdna(srna, "ParticleSystemModifierData");
  RNA_def_struct_ui_icon(srna, ICON_MOD_PARTICLES);

  RNA_define_lib_overridable(true);

  prop = RNA_def_property(srna, "particle_system", PROP_POINTER, PROP_NONE);
  RNA_def_property_flag(prop, PROP_NEVER_NULL);
  RNA_def_property_pointer_sdna(prop, NULL, "psys");
  RNA_def_property_ui_text(prop, "Particle System", "Particle System that this modifier controls");

  RNA_define_lib_overridable(false);
}

static void rna_def_modifier_particleinstance(BlenderRNA *brna)
{
  StructRNA *srna;
  PropertyRNA *prop;

  static EnumPropertyItem particleinstance_space[] = {
      {eParticleInstanceSpace_Local,
       "LOCAL",
       0,
       "Local",
       "Use offset from the particle object in the instance object"},
      {eParticleInstanceSpace_World,
       "WORLD",
       0,
       "World",
       "Use world space offset in the instance object"},
      {0, NULL, 0, NULL, NULL},
  };

  srna = RNA_def_struct(brna, "ParticleInstanceModifier", "Modifier");
  RNA_def_struct_ui_text(srna, "ParticleInstance Modifier", "Particle system instancing modifier");
  RNA_def_struct_sdna(srna, "ParticleInstanceModifierData");
  RNA_def_struct_ui_icon(srna, ICON_MOD_PARTICLES);

  RNA_define_lib_overridable(true);

  prop = RNA_def_property(srna, "object", PROP_POINTER, PROP_NONE);
  RNA_def_property_pointer_sdna(prop, NULL, "ob");
  RNA_def_property_pointer_funcs(prop, NULL, NULL, NULL, "rna_Mesh_object_poll");
  RNA_def_property_ui_text(prop, "Object", "Object that has the particle system");
  RNA_def_property_flag(prop, PROP_EDITABLE | PROP_ID_SELF_CHECK);
  RNA_def_property_update(prop, 0, "rna_Modifier_dependency_update");

  prop = RNA_def_property(srna, "particle_system_index", PROP_INT, PROP_NONE);
  RNA_def_property_int_sdna(prop, NULL, "psys");
  RNA_def_property_range(prop, 1, SHRT_MAX);
  RNA_def_property_ui_text(prop, "Particle System Number", "");
  RNA_def_property_update(prop, 0, "rna_Modifier_update");

  prop = RNA_def_property(srna, "particle_system", PROP_POINTER, PROP_NONE);
  RNA_def_property_struct_type(prop, "ParticleSystem");
  RNA_def_property_pointer_funcs(prop,
                                 "rna_ParticleInstanceModifier_particle_system_get",
                                 "rna_ParticleInstanceModifier_particle_system_set",
                                 NULL,
                                 "rna_ParticleInstanceModifier_particle_system_poll");
  RNA_def_property_flag(prop, PROP_EDITABLE);
  RNA_def_property_ui_text(prop, "Particle System", "");
  RNA_def_property_update(prop, 0, "rna_Modifier_update");

  prop = RNA_def_property(srna, "axis", PROP_ENUM, PROP_NONE);
  RNA_def_property_enum_sdna(prop, NULL, "axis");
  RNA_def_property_enum_items(prop, rna_enum_axis_xyz_items);
  RNA_def_property_ui_text(prop, "Axis", "Pole axis for rotation");
  RNA_def_property_update(prop, 0, "rna_Modifier_update");

  prop = RNA_def_property(srna, "space", PROP_ENUM, PROP_NONE);
  RNA_def_property_enum_sdna(prop, NULL, "space");
  RNA_def_property_enum_items(prop, particleinstance_space);
  RNA_def_property_ui_text(prop, "Space", "Space to use for copying mesh data");
  RNA_def_property_update(prop, 0, "rna_Modifier_update");

  prop = RNA_def_property(srna, "use_normal", PROP_BOOLEAN, PROP_NONE);
  RNA_def_property_boolean_sdna(prop, NULL, "flag", eParticleInstanceFlag_Parents);
  RNA_def_property_ui_text(prop, "Regular", "Create instances from normal particles");
  RNA_def_property_update(prop, 0, "rna_Modifier_update");

  prop = RNA_def_property(srna, "use_children", PROP_BOOLEAN, PROP_NONE);
  RNA_def_property_boolean_sdna(prop, NULL, "flag", eParticleInstanceFlag_Children);
  RNA_def_property_ui_text(prop, "Children", "Create instances from child particles");
  RNA_def_property_translation_context(prop, BLT_I18NCONTEXT_ID_PARTICLESETTINGS);
  RNA_def_property_update(prop, 0, "rna_Modifier_update");

  prop = RNA_def_property(srna, "use_path", PROP_BOOLEAN, PROP_NONE);
  RNA_def_property_boolean_sdna(prop, NULL, "flag", eParticleInstanceFlag_Path);
  RNA_def_property_ui_text(prop, "Path", "Create instances along particle paths");
  RNA_def_property_update(prop, 0, "rna_Modifier_update");

  prop = RNA_def_property(srna, "show_unborn", PROP_BOOLEAN, PROP_NONE);
  RNA_def_property_boolean_sdna(prop, NULL, "flag", eParticleInstanceFlag_Unborn);
  RNA_def_property_ui_text(prop, "Unborn", "Show instances when particles are unborn");
  RNA_def_property_update(prop, 0, "rna_Modifier_update");

  prop = RNA_def_property(srna, "show_alive", PROP_BOOLEAN, PROP_NONE);
  RNA_def_property_boolean_sdna(prop, NULL, "flag", eParticleInstanceFlag_Alive);
  RNA_def_property_ui_text(prop, "Alive", "Show instances when particles are alive");
  RNA_def_property_update(prop, 0, "rna_Modifier_update");

  prop = RNA_def_property(srna, "show_dead", PROP_BOOLEAN, PROP_NONE);
  RNA_def_property_boolean_sdna(prop, NULL, "flag", eParticleInstanceFlag_Dead);
  RNA_def_property_ui_text(prop, "Dead", "Show instances when particles are dead");
  RNA_def_property_update(prop, 0, "rna_Modifier_update");

  prop = RNA_def_property(srna, "use_preserve_shape", PROP_BOOLEAN, PROP_NONE);
  RNA_def_property_boolean_sdna(prop, NULL, "flag", eParticleInstanceFlag_KeepShape);
  RNA_def_property_ui_text(prop, "Keep Shape", "Don't stretch the object");
  RNA_def_property_update(prop, 0, "rna_Modifier_update");

  prop = RNA_def_property(srna, "use_size", PROP_BOOLEAN, PROP_NONE);
  RNA_def_property_boolean_sdna(prop, NULL, "flag", eParticleInstanceFlag_UseSize);
  RNA_def_property_ui_text(prop, "Size", "Use particle size to scale the instances");
  RNA_def_property_update(prop, 0, "rna_Modifier_update");

  prop = RNA_def_property(srna, "position", PROP_FLOAT, PROP_NONE);
  RNA_def_property_float_sdna(prop, NULL, "position");
  RNA_def_property_range(prop, 0.0, 1.0);
  RNA_def_property_ui_text(prop, "Position", "Position along path");
  RNA_def_property_update(prop, 0, "rna_Modifier_update");

  prop = RNA_def_property(srna, "random_position", PROP_FLOAT, PROP_NONE);
  RNA_def_property_float_sdna(prop, NULL, "random_position");
  RNA_def_property_range(prop, 0.0, 1.0);
  RNA_def_property_ui_text(prop, "Random Position", "Randomize position along path");
  RNA_def_property_update(prop, 0, "rna_Modifier_update");

  prop = RNA_def_property(srna, "rotation", PROP_FLOAT, PROP_FACTOR);
  RNA_def_property_float_sdna(prop, NULL, "rotation");
  RNA_def_property_range(prop, 0.0, 1.0);
  RNA_def_property_ui_text(prop, "Rotation", "Rotation around path");
  RNA_def_property_update(prop, 0, "rna_Modifier_update");

  prop = RNA_def_property(srna, "random_rotation", PROP_FLOAT, PROP_FACTOR);
  RNA_def_property_float_sdna(prop, NULL, "random_rotation");
  RNA_def_property_range(prop, 0.0, 1.0);
  RNA_def_property_ui_text(prop, "Random Rotation", "Randomize rotation around path");
  RNA_def_property_update(prop, 0, "rna_Modifier_update");

  prop = RNA_def_property(srna, "particle_amount", PROP_FLOAT, PROP_FACTOR);
  RNA_def_property_range(prop, 0.0, 1.0);
  RNA_def_property_ui_text(prop, "Particle Amount", "Amount of particles to use for instancing");
  RNA_def_property_update(prop, 0, "rna_Modifier_update");

  prop = RNA_def_property(srna, "particle_offset", PROP_FLOAT, PROP_FACTOR);
  RNA_def_property_range(prop, 0.0, 1.0);
  RNA_def_property_ui_text(prop,
                           "Particle Offset",
                           "Relative offset of particles to use for instancing, to avoid overlap "
                           "of multiple instances");
  RNA_def_property_update(prop, 0, "rna_Modifier_update");

  prop = RNA_def_property(srna, "index_layer_name", PROP_STRING, PROP_NONE);
  RNA_def_property_string_sdna(prop, NULL, "index_layer_name");
  RNA_def_property_ui_text(prop, "Index Layer Name", "Custom data layer name for the index");
  RNA_def_property_update(prop, 0, "rna_Modifier_update");

  prop = RNA_def_property(srna, "value_layer_name", PROP_STRING, PROP_NONE);
  RNA_def_property_string_sdna(prop, NULL, "value_layer_name");
  RNA_def_property_ui_text(
      prop, "Value Layer Name", "Custom data layer name for the randomized value");
  RNA_def_property_update(prop, 0, "rna_Modifier_update");

  RNA_define_lib_overridable(false);
}

static void rna_def_modifier_explode(BlenderRNA *brna)
{
  StructRNA *srna;
  PropertyRNA *prop;

  srna = RNA_def_struct(brna, "ExplodeModifier", "Modifier");
  RNA_def_struct_ui_text(
      srna, "Explode Modifier", "Explosion effect modifier based on a particle system");
  RNA_def_struct_sdna(srna, "ExplodeModifierData");
  RNA_def_struct_ui_icon(srna, ICON_MOD_EXPLODE);

  RNA_define_lib_overridable(true);

  prop = RNA_def_property(srna, "vertex_group", PROP_STRING, PROP_NONE);
  RNA_def_property_string_funcs(prop,
                                "rna_ExplodeModifier_vgroup_get",
                                "rna_ExplodeModifier_vgroup_length",
                                "rna_ExplodeModifier_vgroup_set");
  RNA_def_property_ui_text(prop, "Vertex Group", "");

  prop = RNA_def_property(srna, "protect", PROP_FLOAT, PROP_NONE);
  RNA_def_property_range(prop, 0, 1);
  RNA_def_property_ui_text(prop, "Protect", "Clean vertex group edges");
  RNA_def_property_update(prop, 0, "rna_Modifier_update");

  prop = RNA_def_property(srna, "use_edge_cut", PROP_BOOLEAN, PROP_NONE);
  RNA_def_property_boolean_sdna(prop, NULL, "flag", eExplodeFlag_EdgeCut);
  RNA_def_property_ui_text(prop, "Cut Edges", "Cut face edges for nicer shrapnel");
  RNA_def_property_update(prop, 0, "rna_Modifier_update");

  prop = RNA_def_property(srna, "show_unborn", PROP_BOOLEAN, PROP_NONE);
  RNA_def_property_boolean_sdna(prop, NULL, "flag", eExplodeFlag_Unborn);
  RNA_def_property_ui_text(prop, "Unborn", "Show mesh when particles are unborn");
  RNA_def_property_update(prop, 0, "rna_Modifier_update");

  prop = RNA_def_property(srna, "show_alive", PROP_BOOLEAN, PROP_NONE);
  RNA_def_property_boolean_sdna(prop, NULL, "flag", eExplodeFlag_Alive);
  RNA_def_property_ui_text(prop, "Alive", "Show mesh when particles are alive");
  RNA_def_property_update(prop, 0, "rna_Modifier_update");

  prop = RNA_def_property(srna, "show_dead", PROP_BOOLEAN, PROP_NONE);
  RNA_def_property_boolean_sdna(prop, NULL, "flag", eExplodeFlag_Dead);
  RNA_def_property_ui_text(prop, "Dead", "Show mesh when particles are dead");
  RNA_def_property_update(prop, 0, "rna_Modifier_update");

  prop = RNA_def_property(srna, "use_size", PROP_BOOLEAN, PROP_NONE);
  RNA_def_property_boolean_sdna(prop, NULL, "flag", eExplodeFlag_PaSize);
  RNA_def_property_ui_text(prop, "Size", "Use particle size for the shrapnel");
  RNA_def_property_update(prop, 0, "rna_Modifier_update");

  prop = RNA_def_property(srna, "particle_uv", PROP_STRING, PROP_NONE);
  RNA_def_property_string_sdna(prop, NULL, "uvname");
  RNA_def_property_string_maxlength(prop, MAX_CUSTOMDATA_LAYER_NAME);
  RNA_def_property_ui_text(prop, "Particle UV", "UV map to change with particle age");
  RNA_def_property_update(prop, 0, "rna_Modifier_update");

  prop = RNA_def_property(srna, "invert_vertex_group", PROP_BOOLEAN, PROP_NONE);
  RNA_def_property_boolean_sdna(prop, NULL, "flag", eExplodeFlag_INVERT_VGROUP);
  RNA_def_property_ui_text(prop, "Invert", "Invert vertex group influence");
  RNA_def_property_update(prop, 0, "rna_Modifier_update");

  RNA_define_lib_overridable(false);
}

static void rna_def_modifier_cloth(BlenderRNA *brna)
{
  StructRNA *srna;
  PropertyRNA *prop;

  srna = RNA_def_struct(brna, "ClothModifier", "Modifier");
  RNA_def_struct_ui_text(srna, "Cloth Modifier", "Cloth simulation modifier");
  RNA_def_struct_sdna(srna, "ClothModifierData");
  RNA_def_struct_ui_icon(srna, ICON_MOD_CLOTH);

  RNA_define_lib_overridable(true);

  prop = RNA_def_property(srna, "settings", PROP_POINTER, PROP_NONE);
  RNA_def_property_flag(prop, PROP_NEVER_NULL);
  RNA_def_property_pointer_sdna(prop, NULL, "sim_parms");
  RNA_def_property_ui_text(prop, "Cloth Settings", "");

  prop = RNA_def_property(srna, "collision_settings", PROP_POINTER, PROP_NONE);
  RNA_def_property_flag(prop, PROP_NEVER_NULL);
  RNA_def_property_pointer_sdna(prop, NULL, "coll_parms");
  RNA_def_property_ui_text(prop, "Cloth Collision Settings", "");

  prop = RNA_def_property(srna, "solver_result", PROP_POINTER, PROP_NONE);
  RNA_def_property_struct_type(prop, "ClothSolverResult");
  RNA_def_property_pointer_sdna(prop, NULL, "solver_result");
  RNA_def_property_ui_text(prop, "Solver Result", "");

  prop = RNA_def_property(srna, "point_cache", PROP_POINTER, PROP_NONE);
  RNA_def_property_flag(prop, PROP_NEVER_NULL);
  RNA_def_property_ui_text(prop, "Point Cache", "");

  prop = RNA_def_property(srna, "hair_grid_min", PROP_FLOAT, PROP_NONE);
  RNA_def_property_float_sdna(prop, NULL, "hair_grid_min");
  RNA_def_property_clear_flag(prop, PROP_EDITABLE);
  RNA_def_property_ui_text(prop, "Hair Grid Minimum", "");

  prop = RNA_def_property(srna, "hair_grid_max", PROP_FLOAT, PROP_NONE);
  RNA_def_property_float_sdna(prop, NULL, "hair_grid_max");
  RNA_def_property_clear_flag(prop, PROP_EDITABLE);
  RNA_def_property_ui_text(prop, "Hair Grid Maximum", "");

  prop = RNA_def_property(srna, "hair_grid_resolution", PROP_INT, PROP_NONE);
  RNA_def_property_int_sdna(prop, NULL, "hair_grid_res");
  RNA_def_property_clear_flag(prop, PROP_EDITABLE);
  RNA_def_property_ui_text(prop, "Hair Grid Resolution", "");

  RNA_define_lib_overridable(false);
}

static void rna_def_modifier_fluid(BlenderRNA *brna)
{
  StructRNA *srna;
  PropertyRNA *prop;

  static const EnumPropertyItem prop_fluid_type_items[] = {
      {0, "NONE", 0, "None", ""},
      {MOD_FLUID_TYPE_DOMAIN, "DOMAIN", 0, "Domain", ""},
      {MOD_FLUID_TYPE_FLOW, "FLOW", 0, "Flow", "Inflow/Outflow"},
      {MOD_FLUID_TYPE_EFFEC, "EFFECTOR", 0, "Effector", ""},
      {0, NULL, 0, NULL, NULL},
  };

  srna = RNA_def_struct(brna, "FluidModifier", "Modifier");
  RNA_def_struct_ui_text(srna, "Fluid Modifier", "Fluid simulation modifier");
  RNA_def_struct_sdna(srna, "FluidModifierData");
  RNA_def_struct_ui_icon(srna, ICON_MOD_FLUIDSIM);

  RNA_define_lib_overridable(true);

  prop = RNA_def_property(srna, "domain_settings", PROP_POINTER, PROP_NONE);
  RNA_def_property_pointer_sdna(prop, NULL, "domain");
  RNA_def_property_ui_text(prop, "Domain Settings", "");

  prop = RNA_def_property(srna, "flow_settings", PROP_POINTER, PROP_NONE);
  RNA_def_property_pointer_sdna(prop, NULL, "flow");
  RNA_def_property_ui_text(prop, "Flow Settings", "");

  prop = RNA_def_property(srna, "effector_settings", PROP_POINTER, PROP_NONE);
  RNA_def_property_pointer_sdna(prop, NULL, "effector");
  RNA_def_property_ui_text(prop, "Effector Settings", "");

  prop = RNA_def_property(srna, "fluid_type", PROP_ENUM, PROP_NONE);
  RNA_def_property_enum_sdna(prop, NULL, "type");
  RNA_def_property_enum_items(prop, prop_fluid_type_items);
  RNA_def_property_ui_text(prop, "Type", "");
  RNA_def_property_clear_flag(prop, PROP_ANIMATABLE);
  RNA_def_property_update(prop, 0, "rna_fluid_set_type");

  RNA_define_lib_overridable(false);
}

static void rna_def_modifier_dynamic_paint(BlenderRNA *brna)
{
  StructRNA *srna;
  PropertyRNA *prop;

  srna = RNA_def_struct(brna, "DynamicPaintModifier", "Modifier");
  RNA_def_struct_ui_text(srna, "Dynamic Paint Modifier", "Dynamic Paint modifier");
  RNA_def_struct_sdna(srna, "DynamicPaintModifierData");
  RNA_def_struct_ui_icon(srna, ICON_MOD_DYNAMICPAINT);

  RNA_define_lib_overridable(true);

  prop = RNA_def_property(srna, "canvas_settings", PROP_POINTER, PROP_NONE);
  RNA_def_property_pointer_sdna(prop, NULL, "canvas");
  RNA_def_property_ui_text(prop, "Canvas Settings", "");

  prop = RNA_def_property(srna, "brush_settings", PROP_POINTER, PROP_NONE);
  RNA_def_property_pointer_sdna(prop, NULL, "brush");
  RNA_def_property_ui_text(prop, "Brush Settings", "");

  prop = RNA_def_property(srna, "ui_type", PROP_ENUM, PROP_NONE);
  RNA_def_property_clear_flag(prop, PROP_ANIMATABLE);
  RNA_def_property_enum_sdna(prop, NULL, "type");
  RNA_def_property_enum_items(prop, rna_enum_prop_dynamicpaint_type_items);
  RNA_def_property_ui_text(prop, "Type", "");

  RNA_define_lib_overridable(false);
}

static void rna_def_modifier_collision(BlenderRNA *brna)
{
  StructRNA *srna;
  PropertyRNA *prop;

  srna = RNA_def_struct(brna, "CollisionModifier", "Modifier");
  RNA_def_struct_ui_text(srna,
                         "Collision Modifier",
                         "Collision modifier defining modifier stack position used for collision");
  RNA_def_struct_sdna(srna, "CollisionModifierData");
  RNA_def_struct_ui_icon(srna, ICON_MOD_PHYSICS);

  RNA_define_lib_overridable(true);

  prop = RNA_def_property(srna, "settings", PROP_POINTER, PROP_NONE);
  RNA_def_property_flag(prop, PROP_NEVER_NULL);
  RNA_def_property_struct_type(prop, "CollisionSettings");
  RNA_def_property_pointer_funcs(prop, "rna_CollisionModifier_settings_get", NULL, NULL, NULL);
  RNA_def_property_ui_text(prop, "Settings", "");

  RNA_define_lib_overridable(false);
}

static void rna_def_modifier_bevel(BlenderRNA *brna)
{
  StructRNA *srna;
  PropertyRNA *prop;

  static const EnumPropertyItem prop_limit_method_items[] = {
      {0, "NONE", 0, "None", "Bevel the entire mesh by a constant amount"},
      {MOD_BEVEL_ANGLE,
       "ANGLE",
       0,
       "Angle",
       "Only bevel edges with sharp enough angles between faces"},
      {MOD_BEVEL_WEIGHT,
       "WEIGHT",
       0,
       "Weight",
       "Use bevel weights to determine how much bevel is applied in edge mode"},
      {MOD_BEVEL_VGROUP,
       "VGROUP",
       0,
       "Vertex Group",
       "Use vertex group weights to select whether vertex or edge is beveled"},
      {0, NULL, 0, NULL, NULL},
  };

  static const EnumPropertyItem prop_val_type_items[] = {
      {MOD_BEVEL_AMT_OFFSET, "OFFSET", 0, "Offset", "Amount is offset of new edges from original"},
      {MOD_BEVEL_AMT_WIDTH, "WIDTH", 0, "Width", "Amount is width of new face"},
      {MOD_BEVEL_AMT_DEPTH,
       "DEPTH",
       0,
       "Depth",
       "Amount is perpendicular distance from original edge to bevel face"},
      {MOD_BEVEL_AMT_PERCENT,
       "PERCENT",
       0,
       "Percent",
       "Amount is percent of adjacent edge length"},
      {MOD_BEVEL_AMT_ABSOLUTE,
       "ABSOLUTE",
       0,
       "Absolute",
       "Amount is absolute distance along adjacent edge"},
      {0, NULL, 0, NULL, NULL},
  };

  static const EnumPropertyItem prop_profile_type_items[] = {
      {MOD_BEVEL_PROFILE_SUPERELLIPSE,
       "SUPERELLIPSE",
       0,
       "Superellipse",
       "The profile can be a concave or convex curve"},
      {MOD_BEVEL_PROFILE_CUSTOM,
       "CUSTOM",
       0,
       "Custom",
       "The profile can be any arbitrary path between its endpoints"},
      {0, NULL, 0, NULL, NULL},
  };

  static EnumPropertyItem prop_harden_normals_items[] = {
      {MOD_BEVEL_FACE_STRENGTH_NONE, "FSTR_NONE", 0, "None", "Do not set face strength"},
      {MOD_BEVEL_FACE_STRENGTH_NEW, "FSTR_NEW", 0, "New", "Set face strength on new faces only"},
      {MOD_BEVEL_FACE_STRENGTH_AFFECTED,
       "FSTR_AFFECTED",
       0,
       "Affected",
       "Set face strength on new and affected faces only"},
      {MOD_BEVEL_FACE_STRENGTH_ALL, "FSTR_ALL", 0, "All", "Set face strength on all faces"},
      {0, NULL, 0, NULL, NULL},
  };

  static const EnumPropertyItem prop_miter_outer_items[] = {
      {MOD_BEVEL_MITER_SHARP, "MITER_SHARP", 0, "Sharp", "Outside of miter is sharp"},
      {MOD_BEVEL_MITER_PATCH, "MITER_PATCH", 0, "Patch", "Outside of miter is squared-off patch"},
      {MOD_BEVEL_MITER_ARC, "MITER_ARC", 0, "Arc", "Outside of miter is arc"},
      {0, NULL, 0, NULL, NULL},
  };

  static const EnumPropertyItem prop_miter_inner_items[] = {
      {MOD_BEVEL_MITER_SHARP, "MITER_SHARP", 0, "Sharp", "Inside of miter is sharp"},
      {MOD_BEVEL_MITER_ARC, "MITER_ARC", 0, "Arc", "Inside of miter is arc"},
      {0, NULL, 0, NULL, NULL},
  };

  static EnumPropertyItem prop_vmesh_method_items[] = {
      {MOD_BEVEL_VMESH_ADJ, "ADJ", 0, "Grid Fill", "Default patterned fill"},
      {MOD_BEVEL_VMESH_CUTOFF,
       "CUTOFF",
       0,
       "Cutoff",
       "A cut-off at the end of each profile before the intersection"},
      {0, NULL, 0, NULL, NULL},
  };

  static const EnumPropertyItem prop_affect_items[] = {
      {MOD_BEVEL_AFFECT_VERTICES, "VERTICES", 0, "Vertices", "Affect only vertices"},
      {MOD_BEVEL_AFFECT_EDGES, "EDGES", 0, "Edges", "Affect only edges"},
      {0, NULL, 0, NULL, NULL},
  };

  srna = RNA_def_struct(brna, "BevelModifier", "Modifier");
  RNA_def_struct_ui_text(
      srna, "Bevel Modifier", "Bevel modifier to make edges and vertices more rounded");
  RNA_def_struct_sdna(srna, "BevelModifierData");
  RNA_def_struct_ui_icon(srna, ICON_MOD_BEVEL);

  RNA_define_lib_overridable(true);

  prop = RNA_def_property(srna, "width", PROP_FLOAT, PROP_DISTANCE);
  RNA_def_property_float_sdna(prop, NULL, "value");
  RNA_def_property_range(prop, 0, FLT_MAX);
  RNA_def_property_ui_range(prop, 0.0f, 100.0f, 0.1, 4);
  RNA_def_property_ui_text(prop, "Width", "Bevel amount");
  RNA_def_property_update(prop, 0, "rna_Modifier_update");

  prop = RNA_def_property(srna, "width_pct", PROP_FLOAT, PROP_PERCENTAGE);
  RNA_def_property_float_sdna(prop, NULL, "value");
  RNA_def_property_range(prop, 0, FLT_MAX);
  RNA_def_property_ui_range(prop, 0.0f, 100.0f, 5.0, 2);
  RNA_def_property_ui_text(prop, "Width Percent", "Bevel amount for percentage method");
  RNA_def_property_update(prop, 0, "rna_Modifier_update");

  prop = RNA_def_property(srna, "segments", PROP_INT, PROP_NONE);
  RNA_def_property_int_sdna(prop, NULL, "res");
  RNA_def_property_range(prop, 1, 100);
  RNA_def_property_ui_text(prop, "Segments", "Number of segments for round edges/verts");
  RNA_def_property_update(prop, 0, "rna_BevelModifier_update_segments");

  prop = RNA_def_property(srna, "affect", PROP_ENUM, PROP_NONE); /* as an enum */
  RNA_def_property_enum_sdna(prop, NULL, "affect_type");
  RNA_def_property_enum_items(prop, prop_affect_items);
  RNA_def_property_ui_text(prop, "Affect", "Affect edges or vertices");
  RNA_def_property_update(prop, 0, "rna_Modifier_update");

  prop = RNA_def_property(srna, "limit_method", PROP_ENUM, PROP_NONE);
  RNA_def_property_enum_sdna(prop, NULL, "lim_flags");
  RNA_def_property_enum_items(prop, prop_limit_method_items);
  RNA_def_property_ui_text(prop, "Limit Method", "");
  RNA_def_property_update(prop, 0, "rna_Modifier_update");

  prop = RNA_def_property(srna, "angle_limit", PROP_FLOAT, PROP_ANGLE);
  RNA_def_property_float_sdna(prop, NULL, "bevel_angle");
  RNA_def_property_range(prop, 0.0f, DEG2RADF(180.0f));
  RNA_def_property_ui_range(prop, 0.0f, DEG2RADF(180.0f), 10, 2);
  RNA_def_property_ui_text(prop, "Angle", "Angle above which to bevel edges");
  RNA_def_property_update(prop, 0, "rna_Modifier_update");

  prop = RNA_def_property(srna, "vertex_group", PROP_STRING, PROP_NONE);
  RNA_def_property_string_sdna(prop, NULL, "defgrp_name");
  RNA_def_property_ui_text(prop, "Vertex Group", "Vertex group name");
  RNA_def_property_string_funcs(prop, NULL, NULL, "rna_BevelModifier_defgrp_name_set");
  RNA_def_property_update(prop, 0, "rna_Modifier_update");

  prop = RNA_def_property(srna, "invert_vertex_group", PROP_BOOLEAN, PROP_NONE);
  RNA_def_property_boolean_sdna(prop, NULL, "flags", MOD_BEVEL_INVERT_VGROUP);
  RNA_def_property_ui_text(prop, "Invert", "Invert vertex group influence");
  RNA_def_property_update(prop, 0, "rna_Modifier_update");

  prop = RNA_def_property(srna, "use_clamp_overlap", PROP_BOOLEAN, PROP_NONE);
  RNA_def_property_boolean_negative_sdna(prop, NULL, "flags", MOD_BEVEL_OVERLAP_OK);
  RNA_def_property_ui_text(prop, "Clamp Overlap", "Clamp the width to avoid overlap");
  RNA_def_property_update(prop, 0, "rna_Modifier_update");

  prop = RNA_def_property(srna, "offset_type", PROP_ENUM, PROP_NONE);
  RNA_def_property_enum_sdna(prop, NULL, "val_flags");
  RNA_def_property_enum_items(prop, prop_val_type_items);
  RNA_def_property_ui_text(prop, "Width Type", "What distance Width measures");
  RNA_def_property_update(prop, 0, "rna_Modifier_update");

  prop = RNA_def_property(srna, "profile_type", PROP_ENUM, PROP_NONE);
  RNA_def_property_enum_sdna(prop, NULL, "profile_type");
  RNA_def_property_enum_items(prop, prop_profile_type_items);
  RNA_def_property_ui_text(
      prop, "Profile Type", "The type of shape used to rebuild a beveled section");
  RNA_def_property_update(prop, 0, "rna_Modifier_update");

  prop = RNA_def_property(srna, "profile", PROP_FLOAT, PROP_FACTOR);
  RNA_def_property_range(prop, 0.0f, 1.0f);
  RNA_def_property_ui_range(prop, 0.0f, 1.0f, 0.05, 2);
  RNA_def_property_ui_text(prop, "Profile", "The profile shape (0.5 = round)");
  RNA_def_property_update(prop, 0, "rna_Modifier_update");

  prop = RNA_def_property(srna, "material", PROP_INT, PROP_NONE);
  RNA_def_property_int_sdna(prop, NULL, "mat");
  RNA_def_property_range(prop, -1, SHRT_MAX);
  RNA_def_property_ui_text(
      prop, "Material Index", "Material index of generated faces, -1 for automatic");
  RNA_def_property_update(prop, 0, "rna_Modifier_update");

  prop = RNA_def_property(srna, "loop_slide", PROP_BOOLEAN, PROP_NONE);
  RNA_def_property_boolean_negative_sdna(prop, NULL, "flags", MOD_BEVEL_EVEN_WIDTHS);
  RNA_def_property_ui_text(prop, "Loop Slide", "Prefer sliding along edges to having even widths");
  RNA_def_property_update(prop, 0, "rna_Modifier_update");

  prop = RNA_def_property(srna, "mark_seam", PROP_BOOLEAN, PROP_NONE);
  RNA_def_property_boolean_sdna(prop, NULL, "edge_flags", MOD_BEVEL_MARK_SEAM);
  RNA_def_property_ui_text(prop, "Mark Seams", "Mark Seams along beveled edges");
  RNA_def_property_update(prop, 0, "rna_Modifier_update");

  prop = RNA_def_property(srna, "mark_sharp", PROP_BOOLEAN, PROP_NONE);
  RNA_def_property_boolean_sdna(prop, NULL, "edge_flags", MOD_BEVEL_MARK_SHARP);
  RNA_def_property_ui_text(prop, "Mark Sharp", "Mark beveled edges as sharp");
  RNA_def_property_update(prop, 0, "rna_Modifier_update");

  prop = RNA_def_property(srna, "harden_normals", PROP_BOOLEAN, PROP_NONE);
  RNA_def_property_boolean_sdna(prop, NULL, "flags", MOD_BEVEL_HARDEN_NORMALS);
  RNA_def_property_ui_text(prop, "Harden Normals", "Match normals of new faces to adjacent faces");
  RNA_def_property_update(prop, 0, "rna_Modifier_update");

  prop = RNA_def_property(srna, "face_strength_mode", PROP_ENUM, PROP_NONE);
  RNA_def_property_enum_sdna(prop, NULL, "face_str_mode");
  RNA_def_property_enum_items(prop, prop_harden_normals_items);
  RNA_def_property_ui_text(
      prop, "Face Strength", "Whether to set face strength, and which faces to set it on");
  RNA_def_property_update(prop, 0, "rna_Modifier_update");

  prop = RNA_def_property(srna, "miter_outer", PROP_ENUM, PROP_NONE);
  RNA_def_property_enum_sdna(prop, NULL, "miter_outer");
  RNA_def_property_enum_items(prop, prop_miter_outer_items);
  RNA_def_property_ui_text(prop, "Outer Miter", "Pattern to use for outside of miters");
  RNA_def_property_update(prop, 0, "rna_Modifier_update");

  prop = RNA_def_property(srna, "miter_inner", PROP_ENUM, PROP_NONE);
  RNA_def_property_enum_sdna(prop, NULL, "miter_inner");
  RNA_def_property_enum_items(prop, prop_miter_inner_items);
  RNA_def_property_ui_text(prop, "Inner Miter", "Pattern to use for inside of miters");
  RNA_def_property_update(prop, 0, "rna_Modifier_update");

  prop = RNA_def_property(srna, "spread", PROP_FLOAT, PROP_DISTANCE);
  RNA_def_property_float_sdna(prop, NULL, "spread");
  RNA_def_property_range(prop, 0, FLT_MAX);
  RNA_def_property_ui_range(prop, 0.0f, 100.0f, 0.1, 4);
  RNA_def_property_ui_text(prop, "Spread", "Spread distance for inner miter arcs");
  RNA_def_property_update(prop, 0, "rna_Modifier_update");

  prop = RNA_def_property(srna, "custom_profile", PROP_POINTER, PROP_NONE);
  RNA_def_property_struct_type(prop, "CurveProfile");
  RNA_def_property_pointer_sdna(prop, NULL, "custom_profile");
  RNA_def_property_ui_text(prop, "Custom Profile Path", "The path for the custom profile");
  RNA_def_property_update(prop, 0, "rna_Modifier_update");

  prop = RNA_def_property(srna, "vmesh_method", PROP_ENUM, PROP_NONE);
  RNA_def_property_enum_sdna(prop, NULL, "vmesh_method");
  RNA_def_property_enum_items(prop, prop_vmesh_method_items);
  RNA_def_property_ui_text(
      prop, "Vertex Mesh Method", "The method to use to create the mesh at intersections");
  RNA_def_property_update(prop, 0, "rna_Modifier_update");

  RNA_define_lib_overridable(false);
}

static void rna_def_modifier_shrinkwrap(BlenderRNA *brna)
{
  StructRNA *srna;
  PropertyRNA *prop;

  static const EnumPropertyItem shrink_type_items[] = {
      {MOD_SHRINKWRAP_NEAREST_SURFACE,
       "NEAREST_SURFACEPOINT",
       0,
       "Nearest Surface Point",
       "Shrink the mesh to the nearest target surface"},
      {MOD_SHRINKWRAP_PROJECT,
       "PROJECT",
       0,
       "Project",
       "Shrink the mesh to the nearest target surface along a given axis"},
      {MOD_SHRINKWRAP_NEAREST_VERTEX,
       "NEAREST_VERTEX",
       0,
       "Nearest Vertex",
       "Shrink the mesh to the nearest target vertex"},
      {MOD_SHRINKWRAP_TARGET_PROJECT,
       "TARGET_PROJECT",
       0,
       "Target Normal Project",
       "Shrink the mesh to the nearest target surface "
       "along the interpolated vertex normals of the target"},
      {0, NULL, 0, NULL, NULL},
  };

  static const EnumPropertyItem shrink_face_cull_items[] = {
      {0, "OFF", 0, "Off", "No culling"},
      {MOD_SHRINKWRAP_CULL_TARGET_FRONTFACE,
       "FRONT",
       0,
       "Front",
       "No projection when in front of the face"},
      {MOD_SHRINKWRAP_CULL_TARGET_BACKFACE,
       "BACK",
       0,
       "Back",
       "No projection when behind the face"},
      {0, NULL, 0, NULL, NULL},
  };

  srna = RNA_def_struct(brna, "ShrinkwrapModifier", "Modifier");
  RNA_def_struct_ui_text(srna,
                         "Shrinkwrap Modifier",
                         "Shrink wrapping modifier to shrink wrap and object to a target");
  RNA_def_struct_sdna(srna, "ShrinkwrapModifierData");
  RNA_def_struct_ui_icon(srna, ICON_MOD_SHRINKWRAP);

  RNA_define_lib_overridable(true);

  prop = RNA_def_property(srna, "wrap_method", PROP_ENUM, PROP_NONE);
  RNA_def_property_enum_sdna(prop, NULL, "shrinkType");
  RNA_def_property_enum_items(prop, shrink_type_items);
  RNA_def_property_ui_text(prop, "Wrap Method", "");
  RNA_def_property_update(prop, 0, "rna_Modifier_dependency_update");

  prop = RNA_def_property(srna, "wrap_mode", PROP_ENUM, PROP_NONE);
  RNA_def_property_enum_sdna(prop, NULL, "shrinkMode");
  RNA_def_property_enum_items(prop, rna_enum_modifier_shrinkwrap_mode_items);
  RNA_def_property_ui_text(
      prop, "Snap Mode", "Select how vertices are constrained to the target surface");
  RNA_def_property_update(prop, 0, "rna_Modifier_dependency_update");

  prop = RNA_def_property(srna, "cull_face", PROP_ENUM, PROP_NONE);
  RNA_def_property_enum_sdna(prop, NULL, "shrinkOpts");
  RNA_def_property_enum_items(prop, shrink_face_cull_items);
  RNA_def_property_enum_funcs(
      prop, "rna_ShrinkwrapModifier_face_cull_get", "rna_ShrinkwrapModifier_face_cull_set", NULL);
  RNA_def_property_ui_text(
      prop,
      "Face Cull",
      "Stop vertices from projecting to a face on the target when facing towards/away");
  RNA_def_property_update(prop, 0, "rna_Modifier_update");

  prop = RNA_def_property(srna, "target", PROP_POINTER, PROP_NONE);
  RNA_def_property_ui_text(prop, "Target", "Mesh target to shrink to");
  RNA_def_property_pointer_funcs(
      prop, NULL, "rna_ShrinkwrapModifier_target_set", NULL, "rna_Mesh_object_poll");
  RNA_def_property_flag(prop, PROP_EDITABLE | PROP_ID_SELF_CHECK);
  RNA_def_property_update(prop, 0, "rna_Modifier_dependency_update");

  prop = RNA_def_property(srna, "auxiliary_target", PROP_POINTER, PROP_NONE);
  RNA_def_property_pointer_sdna(prop, NULL, "auxTarget");
  RNA_def_property_ui_text(prop, "Auxiliary Target", "Additional mesh target to shrink to");
  RNA_def_property_pointer_funcs(
      prop, NULL, "rna_ShrinkwrapModifier_auxTarget_set", NULL, "rna_Mesh_object_poll");
  RNA_def_property_flag(prop, PROP_EDITABLE | PROP_ID_SELF_CHECK);
  RNA_def_property_update(prop, 0, "rna_Modifier_dependency_update");

  prop = RNA_def_property(srna, "vertex_group", PROP_STRING, PROP_NONE);
  RNA_def_property_string_sdna(prop, NULL, "vgroup_name");
  RNA_def_property_ui_text(prop, "Vertex Group", "Vertex group name");
  RNA_def_property_string_funcs(prop, NULL, NULL, "rna_ShrinkwrapModifier_vgroup_name_set");
  RNA_def_property_update(prop, 0, "rna_Modifier_update");

  prop = RNA_def_property(srna, "offset", PROP_FLOAT, PROP_UNIT_LENGTH);
  RNA_def_property_float_sdna(prop, NULL, "keepDist");
  RNA_def_property_range(prop, -FLT_MAX, FLT_MAX);
  RNA_def_property_ui_range(prop, -100, 100, 1, 2);
  RNA_def_property_ui_text(prop, "Offset", "Distance to keep from the target");
  RNA_def_property_update(prop, 0, "rna_Modifier_update");

  prop = RNA_def_property(srna, "project_limit", PROP_FLOAT, PROP_UNIT_LENGTH);
  RNA_def_property_float_sdna(prop, NULL, "projLimit");
  RNA_def_property_range(prop, 0.0, FLT_MAX);
  RNA_def_property_ui_range(prop, 0, 100, 1, 2);
  RNA_def_property_ui_text(
      prop, "Project Limit", "Limit the distance used for projection (zero disables)");
  RNA_def_property_update(prop, 0, "rna_Modifier_update");

  prop = RNA_def_property(srna, "use_project_x", PROP_BOOLEAN, PROP_NONE);
  RNA_def_property_boolean_sdna(prop, NULL, "projAxis", MOD_SHRINKWRAP_PROJECT_OVER_X_AXIS);
  RNA_def_property_ui_text(prop, "X", "");
  RNA_def_property_update(prop, 0, "rna_Modifier_update");

  prop = RNA_def_property(srna, "use_project_y", PROP_BOOLEAN, PROP_NONE);
  RNA_def_property_boolean_sdna(prop, NULL, "projAxis", MOD_SHRINKWRAP_PROJECT_OVER_Y_AXIS);
  RNA_def_property_ui_text(prop, "Y", "");
  RNA_def_property_update(prop, 0, "rna_Modifier_update");

  prop = RNA_def_property(srna, "use_project_z", PROP_BOOLEAN, PROP_NONE);
  RNA_def_property_boolean_sdna(prop, NULL, "projAxis", MOD_SHRINKWRAP_PROJECT_OVER_Z_AXIS);
  RNA_def_property_ui_text(prop, "Z", "");
  RNA_def_property_update(prop, 0, "rna_Modifier_update");

  prop = RNA_def_property(srna, "subsurf_levels", PROP_INT, PROP_NONE);
  RNA_def_property_int_sdna(prop, NULL, "subsurfLevels");
  RNA_def_property_range(prop, 0, 6);
  RNA_def_property_ui_range(prop, 0, 6, 1, -1);
  RNA_def_property_ui_text(
      prop,
      "Subdivision Levels",
      "Number of subdivisions that must be performed before extracting vertices' "
      "positions and normals");
  RNA_def_property_update(prop, 0, "rna_Modifier_update");

  prop = RNA_def_property(srna, "use_negative_direction", PROP_BOOLEAN, PROP_NONE);
  RNA_def_property_boolean_sdna(prop, NULL, "shrinkOpts", MOD_SHRINKWRAP_PROJECT_ALLOW_NEG_DIR);
  RNA_def_property_ui_text(
      prop, "Negative", "Allow vertices to move in the negative direction of axis");
  RNA_def_property_update(prop, 0, "rna_Modifier_update");

  prop = RNA_def_property(srna, "use_positive_direction", PROP_BOOLEAN, PROP_NONE);
  RNA_def_property_boolean_sdna(prop, NULL, "shrinkOpts", MOD_SHRINKWRAP_PROJECT_ALLOW_POS_DIR);
  RNA_def_property_ui_text(
      prop, "Positive", "Allow vertices to move in the positive direction of axis");
  RNA_def_property_update(prop, 0, "rna_Modifier_update");

  prop = RNA_def_property(srna, "use_invert_cull", PROP_BOOLEAN, PROP_NONE);
  RNA_def_property_boolean_sdna(prop, NULL, "shrinkOpts", MOD_SHRINKWRAP_INVERT_CULL_TARGET);
  RNA_def_property_ui_text(
      prop, "Invert Cull", "When projecting in the negative direction invert the face cull mode");
  RNA_def_property_update(prop, 0, "rna_Modifier_update");

  prop = RNA_def_property(srna, "invert_vertex_group", PROP_BOOLEAN, PROP_NONE);
  RNA_def_property_boolean_sdna(prop, NULL, "shrinkOpts", MOD_SHRINKWRAP_INVERT_VGROUP);
  RNA_def_property_ui_text(prop, "Invert", "Invert vertex group influence");
  RNA_def_property_update(prop, 0, "rna_Modifier_update");

  RNA_define_lib_overridable(false);
}

static void rna_def_modifier_mask(BlenderRNA *brna)
{
  StructRNA *srna;
  PropertyRNA *prop;

  static const EnumPropertyItem modifier_mask_mode_items[] = {
      {MOD_MASK_MODE_VGROUP, "VERTEX_GROUP", 0, "Vertex Group", ""},
      {MOD_MASK_MODE_ARM, "ARMATURE", 0, "Armature", ""},
      {0, NULL, 0, NULL, NULL},
  };

  srna = RNA_def_struct(brna, "MaskModifier", "Modifier");
  RNA_def_struct_ui_text(srna, "Mask Modifier", "Mask modifier to hide parts of the mesh");
  RNA_def_struct_sdna(srna, "MaskModifierData");
  RNA_def_struct_ui_icon(srna, ICON_MOD_MASK);

  RNA_define_lib_overridable(true);

  prop = RNA_def_property(srna, "mode", PROP_ENUM, PROP_NONE);
  RNA_def_property_enum_items(prop, modifier_mask_mode_items);
  RNA_def_property_ui_text(prop, "Mode", "");
  RNA_def_property_update(prop, 0, "rna_Modifier_update");

  prop = RNA_def_property(srna, "armature", PROP_POINTER, PROP_NONE);
  RNA_def_property_pointer_sdna(prop, NULL, "ob_arm");
  RNA_def_property_ui_text(prop, "Armature", "Armature to use as source of bones to mask");
  RNA_def_property_pointer_funcs(
      prop, NULL, "rna_MaskModifier_ob_arm_set", NULL, "rna_Armature_object_poll");
  RNA_def_property_flag(prop, PROP_EDITABLE | PROP_ID_SELF_CHECK);
  RNA_def_property_update(prop, 0, "rna_Modifier_dependency_update");

  prop = RNA_def_property(srna, "vertex_group", PROP_STRING, PROP_NONE);
  RNA_def_property_string_sdna(prop, NULL, "vgroup");
  RNA_def_property_ui_text(prop, "Vertex Group", "Vertex group name");
  RNA_def_property_string_funcs(prop, NULL, NULL, "rna_MaskModifier_vgroup_set");
  RNA_def_property_update(prop, 0, "rna_Modifier_update");

  prop = RNA_def_property(srna, "invert_vertex_group", PROP_BOOLEAN, PROP_NONE);
  RNA_def_property_boolean_sdna(prop, NULL, "flag", MOD_MASK_INV);
  RNA_def_property_ui_text(prop, "Invert", "Use vertices that are not part of region defined");
  RNA_def_property_update(prop, 0, "rna_Modifier_update");

  prop = RNA_def_property(srna, "threshold", PROP_FLOAT, PROP_FACTOR);
  RNA_def_property_float_sdna(prop, NULL, "threshold");
  RNA_def_property_range(prop, 0.0, 1.0);
  RNA_def_property_ui_range(prop, 0, 1, 0.1, 3);
  RNA_def_property_ui_text(prop, "Threshold", "Weights over this threshold remain");
  RNA_def_property_update(prop, 0, "rna_Modifier_update");

  RNA_define_lib_overridable(false);
}

static void rna_def_modifier_simpledeform(BlenderRNA *brna)
{
  StructRNA *srna;
  PropertyRNA *prop;

  static const EnumPropertyItem simple_deform_mode_items[] = {
      {MOD_SIMPLEDEFORM_MODE_TWIST,
       "TWIST",
       0,
       "Twist",
       "Rotate around the Z axis of the modifier space"},
      {MOD_SIMPLEDEFORM_MODE_BEND,
       "BEND",
       0,
       "Bend",
       "Bend the mesh over the Z axis of the modifier space"},
      {MOD_SIMPLEDEFORM_MODE_TAPER,
       "TAPER",
       0,
       "Taper",
       "Linearly scale along Z axis of the modifier space"},
      {MOD_SIMPLEDEFORM_MODE_STRETCH,
       "STRETCH",
       0,
       "Stretch",
       "Stretch the object along the Z axis of the modifier space"},
      {0, NULL, 0, NULL, NULL},
  };

  srna = RNA_def_struct(brna, "SimpleDeformModifier", "Modifier");
  RNA_def_struct_ui_text(
      srna,
      "SimpleDeform Modifier",
      "Simple deformation modifier to apply effects such as twisting and bending");
  RNA_def_struct_sdna(srna, "SimpleDeformModifierData");
  RNA_def_struct_ui_icon(srna, ICON_MOD_SIMPLEDEFORM);

  RNA_define_lib_overridable(true);

  prop = RNA_def_property(srna, "deform_method", PROP_ENUM, PROP_NONE);
  RNA_def_property_enum_sdna(prop, NULL, "mode");
  RNA_def_property_enum_items(prop, simple_deform_mode_items);
  RNA_def_property_ui_text(prop, "Mode", "");
  RNA_def_property_update(prop, 0, "rna_Modifier_update");

  prop = RNA_def_property(srna, "vertex_group", PROP_STRING, PROP_NONE);
  RNA_def_property_string_sdna(prop, NULL, "vgroup_name");
  RNA_def_property_ui_text(prop, "Vertex Group", "Vertex group name");
  RNA_def_property_string_funcs(prop, NULL, NULL, "rna_SimpleDeformModifier_vgroup_name_set");
  RNA_def_property_update(prop, 0, "rna_Modifier_update");

  prop = RNA_def_property(srna, "deform_axis", PROP_ENUM, PROP_NONE);
  RNA_def_property_enum_items(prop, rna_enum_axis_xyz_items);
  RNA_def_property_ui_text(prop, "Axis", "Deform around local axis");
  RNA_def_property_update(prop, 0, "rna_Modifier_update");

  prop = RNA_def_property(srna, "origin", PROP_POINTER, PROP_NONE);
  RNA_def_property_ui_text(prop, "Origin", "Offset the origin and orientation of the deformation");
  RNA_def_property_flag(prop, PROP_EDITABLE | PROP_ID_SELF_CHECK);
  RNA_def_property_update(prop, 0, "rna_Modifier_dependency_update");

  prop = RNA_def_property(srna, "factor", PROP_FLOAT, PROP_NONE);
  RNA_def_property_range(prop, -FLT_MAX, FLT_MAX);
  RNA_def_property_ui_range(prop, -10.0, 10.0, 1.0, 3);
  RNA_def_property_ui_text(prop, "Factor", "Amount to deform object");
  RNA_def_property_update(prop, 0, "rna_Modifier_update");

  prop = RNA_def_property(srna, "angle", PROP_FLOAT, PROP_ANGLE);
  RNA_def_property_float_sdna(prop, NULL, "factor");
  RNA_def_property_range(prop, -FLT_MAX, FLT_MAX);
  RNA_def_property_ui_range(prop, DEG2RAD(-360.0), DEG2RAD(360.0), 10.0, 3);
  RNA_def_property_ui_text(prop, "Angle", "Angle of deformation");
  RNA_def_property_update(prop, 0, "rna_Modifier_update");

  prop = RNA_def_property(srna, "limits", PROP_FLOAT, PROP_NONE);
  RNA_def_property_float_sdna(prop, NULL, "limit");
  RNA_def_property_array(prop, 2);
  RNA_def_property_range(prop, 0, 1);
  RNA_def_property_ui_range(prop, 0, 1, 5, 2);
  RNA_def_property_ui_text(prop, "Limits", "Lower/Upper limits for deform");
  RNA_def_property_update(prop, 0, "rna_Modifier_update");

  prop = RNA_def_property(srna, "lock_x", PROP_BOOLEAN, PROP_NONE);
  RNA_def_property_boolean_sdna(prop, NULL, "axis", MOD_SIMPLEDEFORM_LOCK_AXIS_X);
  RNA_def_property_ui_text(prop, "X", "Do not allow deformation along the X axis");
  RNA_def_property_update(prop, 0, "rna_Modifier_update");

  prop = RNA_def_property(srna, "lock_y", PROP_BOOLEAN, PROP_NONE);
  RNA_def_property_boolean_sdna(prop, NULL, "axis", MOD_SIMPLEDEFORM_LOCK_AXIS_Y);
  RNA_def_property_ui_text(prop, "Y", "Do not allow deformation along the Y axis");
  RNA_def_property_update(prop, 0, "rna_Modifier_update");

  prop = RNA_def_property(srna, "lock_z", PROP_BOOLEAN, PROP_NONE);
  RNA_def_property_boolean_sdna(prop, NULL, "axis", MOD_SIMPLEDEFORM_LOCK_AXIS_Z);
  RNA_def_property_ui_text(prop, "Z", "Do not allow deformation along the Z axis");
  RNA_def_property_update(prop, 0, "rna_Modifier_update");

  prop = RNA_def_property(srna, "invert_vertex_group", PROP_BOOLEAN, PROP_NONE);
  RNA_def_property_boolean_sdna(prop, NULL, "flag", MOD_SIMPLEDEFORM_FLAG_INVERT_VGROUP);
  RNA_def_property_ui_text(prop, "Invert", "Invert vertex group influence");
  RNA_def_property_update(prop, 0, "rna_Modifier_update");

  RNA_define_lib_overridable(false);
}

static void rna_def_modifier_surface(BlenderRNA *brna)
{
  StructRNA *srna;

  srna = RNA_def_struct(brna, "SurfaceModifier", "Modifier");
  RNA_def_struct_ui_text(
      srna,
      "Surface Modifier",
      "Surface modifier defining modifier stack position used for surface fields");
  RNA_def_struct_sdna(srna, "SurfaceModifierData");
  RNA_def_struct_ui_icon(srna, ICON_MOD_PHYSICS);
}

static void rna_def_modifier_solidify(BlenderRNA *brna)
{
  static const EnumPropertyItem mode_items[] = {
      {MOD_SOLIDIFY_MODE_EXTRUDE,
       "EXTRUDE",
       0,
       "Simple",
       "Output a solidified version of a mesh by simple extrusion"},
      {MOD_SOLIDIFY_MODE_NONMANIFOLD,
       "NON_MANIFOLD",
       0,
       "Complex",
       "Output a manifold mesh even if the base mesh is non-manifold, "
       "where edges have 3 or more connecting faces."
       "This method is slower"},
      {0, NULL, 0, NULL, NULL},
  };

  static const EnumPropertyItem nonmanifold_thickness_mode_items[] = {
      {MOD_SOLIDIFY_NONMANIFOLD_OFFSET_MODE_FIXED,
       "FIXED",
       0,
       "Fixed",
       "Most basic thickness calculation"},
      {MOD_SOLIDIFY_NONMANIFOLD_OFFSET_MODE_EVEN,
       "EVEN",
       0,
       "Even",
       "Even thickness calculation which takes the angle between faces into account"},
      {MOD_SOLIDIFY_NONMANIFOLD_OFFSET_MODE_CONSTRAINTS,
       "CONSTRAINTS",
       0,
       "Constraints",
       "Thickness calculation using constraints, most advanced"},
      {0, NULL, 0, NULL, NULL},
  };

  static const EnumPropertyItem nonmanifold_boundary_mode_items[] = {
      {MOD_SOLIDIFY_NONMANIFOLD_BOUNDARY_MODE_NONE, "NONE", 0, "None", "No shape correction"},
      {MOD_SOLIDIFY_NONMANIFOLD_BOUNDARY_MODE_ROUND,
       "ROUND",
       0,
       "Round",
       "Round open perimeter shape"},
      {MOD_SOLIDIFY_NONMANIFOLD_BOUNDARY_MODE_FLAT,
       "FLAT",
       0,
       "Flat",
       "Flat open perimeter shape"},
      {0, NULL, 0, NULL, NULL},
  };

  StructRNA *srna;
  PropertyRNA *prop;

  srna = RNA_def_struct(brna, "SolidifyModifier", "Modifier");
  RNA_def_struct_ui_text(
      srna, "Solidify Modifier", "Create a solid skin, compensating for sharp angles");
  RNA_def_struct_sdna(srna, "SolidifyModifierData");
  RNA_def_struct_ui_icon(srna, ICON_MOD_SOLIDIFY);

  RNA_define_lib_overridable(true);

  prop = RNA_def_property(srna, "solidify_mode", PROP_ENUM, PROP_NONE);
  RNA_def_property_enum_sdna(prop, NULL, "mode");
  RNA_def_property_enum_items(prop, mode_items);
  RNA_def_property_ui_text(prop, "Mode", "Selects the used algorithm");
  RNA_def_property_update(prop, 0, "rna_Modifier_update");

  prop = RNA_def_property(srna, "thickness", PROP_FLOAT, PROP_DISTANCE);
  RNA_def_property_float_sdna(prop, NULL, "offset");
  RNA_def_property_range(prop, -FLT_MAX, FLT_MAX);
  RNA_def_property_ui_range(prop, -10, 10, 0.1, 4);
  RNA_def_property_ui_text(prop, "Thickness", "Thickness of the shell");
  RNA_def_property_update(prop, 0, "rna_Modifier_update");

  prop = RNA_def_property(srna, "thickness_clamp", PROP_FLOAT, PROP_FACTOR);
  RNA_def_property_float_sdna(prop, NULL, "offset_clamp");
  RNA_def_property_range(prop, 0, 100.0);
  RNA_def_property_ui_range(prop, 0, 2.0, 0.1, 4);
  RNA_def_property_ui_text(prop, "Clamp", "Offset clamp based on geometry scale");
  RNA_def_property_update(prop, 0, "rna_Modifier_update");

  prop = RNA_def_property(srna, "use_thickness_angle_clamp", PROP_BOOLEAN, PROP_NONE);
  RNA_def_property_boolean_sdna(prop, NULL, "flag", MOD_SOLIDIFY_OFFSET_ANGLE_CLAMP);
  RNA_def_property_ui_text(prop, "Angle Clamp", "Clamp thickness based on angles");
  RNA_def_property_update(prop, 0, "rna_Modifier_update");

  prop = RNA_def_property(srna, "thickness_vertex_group", PROP_FLOAT, PROP_FACTOR);
  RNA_def_property_float_sdna(prop, NULL, "offset_fac_vg");
  RNA_def_property_range(prop, 0.0, 1.0);
  RNA_def_property_ui_range(prop, 0, 1, 0.1, 3);
  RNA_def_property_ui_text(
      prop, "Vertex Group Factor", "Thickness factor to use for zero vertex group influence");
  RNA_def_property_update(prop, 0, "rna_Modifier_update");

  prop = RNA_def_property(srna, "offset", PROP_FLOAT, PROP_FACTOR);
  RNA_def_property_float_sdna(prop, NULL, "offset_fac");
  RNA_def_property_range(prop, -FLT_MAX, FLT_MAX);
  RNA_def_property_ui_range(prop, -1, 1, 0.1, 4);
  RNA_def_property_ui_text(prop, "Offset", "Offset the thickness from the center");
  RNA_def_property_update(prop, 0, "rna_Modifier_update");

  prop = RNA_def_property(srna, "edge_crease_inner", PROP_FLOAT, PROP_FACTOR);
  RNA_def_property_float_sdna(prop, NULL, "crease_inner");
  RNA_def_property_range(prop, 0, 1);
  RNA_def_property_ui_range(prop, 0, 1, 0.1, 3);
  RNA_def_property_ui_text(prop, "Inner Crease", "Assign a crease to inner edges");
  RNA_def_property_update(prop, 0, "rna_Modifier_update");

  prop = RNA_def_property(srna, "edge_crease_outer", PROP_FLOAT, PROP_FACTOR);
  RNA_def_property_float_sdna(prop, NULL, "crease_outer");
  RNA_def_property_range(prop, 0, 1);
  RNA_def_property_ui_range(prop, 0, 1, 0.1, 3);
  RNA_def_property_ui_text(prop, "Outer Crease", "Assign a crease to outer edges");
  RNA_def_property_update(prop, 0, "rna_Modifier_update");

  prop = RNA_def_property(srna, "edge_crease_rim", PROP_FLOAT, PROP_FACTOR);
  RNA_def_property_float_sdna(prop, NULL, "crease_rim");
  RNA_def_property_range(prop, 0, 1);
  RNA_def_property_ui_range(prop, 0, 1, 0.1, 3);
  RNA_def_property_ui_text(prop, "Rim Crease", "Assign a crease to the edges making up the rim");
  RNA_def_property_update(prop, 0, "rna_Modifier_update");

  prop = RNA_def_property(srna, "material_offset", PROP_INT, PROP_NONE);
  RNA_def_property_int_sdna(prop, NULL, "mat_ofs");
  RNA_def_property_range(prop, SHRT_MIN, SHRT_MAX);
  RNA_def_property_ui_text(prop, "Material Offset", "Offset material index of generated faces");
  RNA_def_property_update(prop, 0, "rna_Modifier_update");

  prop = RNA_def_property(srna, "material_offset_rim", PROP_INT, PROP_NONE);
  RNA_def_property_int_sdna(prop, NULL, "mat_ofs_rim");
  RNA_def_property_range(prop, SHRT_MIN, SHRT_MAX);
  RNA_def_property_ui_text(
      prop, "Rim Material Offset", "Offset material index of generated rim faces");
  RNA_def_property_update(prop, 0, "rna_Modifier_update");

  prop = RNA_def_property(srna, "vertex_group", PROP_STRING, PROP_NONE);
  RNA_def_property_string_sdna(prop, NULL, "defgrp_name");
  RNA_def_property_ui_text(prop, "Vertex Group", "Vertex group name");
  RNA_def_property_string_funcs(prop, NULL, NULL, "rna_SolidifyModifier_defgrp_name_set");
  RNA_def_property_update(prop, 0, "rna_Modifier_update");

  prop = RNA_def_property(srna, "shell_vertex_group", PROP_STRING, PROP_NONE);
  RNA_def_property_string_sdna(prop, NULL, "shell_defgrp_name");
  RNA_def_property_ui_text(prop,
                           "Shell Vertex Group",
                           "Vertex group that the generated shell geometry will be weighted to");
  RNA_def_property_string_funcs(prop, NULL, NULL, "rna_SolidifyModifier_shell_defgrp_name_set");
  RNA_def_property_update(prop, 0, "rna_Modifier_update");

  prop = RNA_def_property(srna, "rim_vertex_group", PROP_STRING, PROP_NONE);
  RNA_def_property_string_sdna(prop, NULL, "rim_defgrp_name");
  RNA_def_property_ui_text(prop,
                           "Rim Vertex Group",
                           "Vertex group that the generated rim geometry will be weighted to");
  RNA_def_property_string_funcs(prop, NULL, NULL, "rna_SolidifyModifier_rim_defgrp_name_set");
  RNA_def_property_update(prop, 0, "rna_Modifier_update");

  prop = RNA_def_property(srna, "use_rim", PROP_BOOLEAN, PROP_NONE);
  RNA_def_property_boolean_sdna(prop, NULL, "flag", MOD_SOLIDIFY_RIM);
  RNA_def_property_ui_text(prop,
                           "Fill Rim",
                           "Create edge loops between the inner and outer surfaces on face edges "
                           "(slow, disable when not needed)");
  RNA_def_property_update(prop, 0, "rna_Modifier_update");

  prop = RNA_def_property(srna, "use_even_offset", PROP_BOOLEAN, PROP_NONE);
  RNA_def_property_boolean_sdna(prop, NULL, "flag", MOD_SOLIDIFY_EVEN);
  RNA_def_property_ui_text(
      prop,
      "Even Thickness",
      "Maintain thickness by adjusting for sharp corners (slow, disable when not needed)");
  RNA_def_property_update(prop, 0, "rna_Modifier_update");

  prop = RNA_def_property(srna, "use_quality_normals", PROP_BOOLEAN, PROP_NONE);
  RNA_def_property_boolean_sdna(prop, NULL, "flag", MOD_SOLIDIFY_NORMAL_CALC);
  RNA_def_property_ui_text(
      prop,
      "High Quality Normals",
      "Calculate normals which result in more even thickness (slow, disable when not needed)");
  RNA_def_property_update(prop, 0, "rna_Modifier_update");

  prop = RNA_def_property(srna, "invert_vertex_group", PROP_BOOLEAN, PROP_NONE);
  RNA_def_property_boolean_sdna(prop, NULL, "flag", MOD_SOLIDIFY_VGROUP_INV);
  RNA_def_property_ui_text(prop, "Vertex Group Invert", "Invert the vertex group influence");
  RNA_def_property_update(prop, 0, "rna_Modifier_update");

  prop = RNA_def_property(srna, "use_flat_faces", PROP_BOOLEAN, PROP_NONE);
  RNA_def_property_boolean_sdna(prop, NULL, "flag", MOD_SOLIDIFY_NONMANIFOLD_FLAT_FACES);
  RNA_def_property_ui_text(prop,
                           "Flat Faces",
                           "Make faces use the minimal vertex weight assigned to their vertices"
                           "(ensures new faces remain parallel to their original ones, slow, "
                           "disable when not needed)");
  RNA_def_property_update(prop, 0, "rna_Modifier_update");

  prop = RNA_def_property(srna, "use_flip_normals", PROP_BOOLEAN, PROP_NONE);
  RNA_def_property_boolean_sdna(prop, NULL, "flag", MOD_SOLIDIFY_FLIP);
  RNA_def_property_ui_text(prop, "Flip Normals", "Invert the face direction");
  RNA_def_property_update(prop, 0, "rna_Modifier_update");

  prop = RNA_def_property(srna, "use_rim_only", PROP_BOOLEAN, PROP_NONE);
  RNA_def_property_boolean_sdna(prop, NULL, "flag", MOD_SOLIDIFY_NOSHELL);
  RNA_def_property_ui_text(prop, "Only Rim", "Only add the rim to the original data");
  RNA_def_property_update(prop, 0, "rna_Modifier_update");

  /* Settings for #MOD_SOLIDIFY_MODE_NONMANIFOLD */
  prop = RNA_def_property(srna, "nonmanifold_thickness_mode", PROP_ENUM, PROP_NONE);
  RNA_def_property_enum_sdna(prop, NULL, "nonmanifold_offset_mode");
  RNA_def_property_enum_items(prop, nonmanifold_thickness_mode_items);
  RNA_def_property_ui_text(prop, "Thickness Mode", "Selects the used thickness algorithm");
  RNA_def_property_update(prop, 0, "rna_Modifier_update");

  prop = RNA_def_property(srna, "nonmanifold_boundary_mode", PROP_ENUM, PROP_NONE);
  RNA_def_property_enum_items(prop, nonmanifold_boundary_mode_items);
  RNA_def_property_ui_text(prop, "Boundary Shape", "Selects the boundary adjustment algorithm");
  RNA_def_property_update(prop, 0, "rna_Modifier_update");

  prop = RNA_def_property(srna, "nonmanifold_merge_threshold", PROP_FLOAT, PROP_DISTANCE);
  RNA_def_property_float_sdna(prop, NULL, "merge_tolerance");
  RNA_def_property_range(prop, 0.0, 1.0);
  RNA_def_property_ui_range(prop, 0.0, 1.0, 0.01, 4);
  RNA_def_property_ui_text(
      prop, "Merge Threshold", "Distance within which degenerated geometry is merged");
  RNA_def_property_update(prop, 0, "rna_Modifier_update");

  prop = RNA_def_property(srna, "bevel_convex", PROP_FLOAT, PROP_NONE);
  RNA_def_property_float_sdna(prop, NULL, "bevel_convex");
  RNA_def_property_range(prop, -1.0, 1.0);
  RNA_def_property_ui_range(prop, -1.0, 1.0, 0.1, 3);
  RNA_def_property_ui_text(prop, "Bevel Convex", "Edge bevel weight to be added to outside edges");
  RNA_def_property_update(prop, 0, "rna_Modifier_update");

  RNA_define_lib_overridable(false);
}

static void rna_def_modifier_screw(BlenderRNA *brna)
{
  StructRNA *srna;
  PropertyRNA *prop;

  srna = RNA_def_struct(brna, "ScrewModifier", "Modifier");
  RNA_def_struct_ui_text(srna, "Screw Modifier", "Revolve edges");
  RNA_def_struct_sdna(srna, "ScrewModifierData");
  RNA_def_struct_ui_icon(srna, ICON_MOD_SCREW);

  RNA_define_lib_overridable(true);

  prop = RNA_def_property(srna, "object", PROP_POINTER, PROP_NONE);
  RNA_def_property_pointer_sdna(prop, NULL, "ob_axis");
  RNA_def_property_ui_text(prop, "Object", "Object to define the screw axis");
  RNA_def_property_flag(prop, PROP_EDITABLE | PROP_ID_SELF_CHECK);
  RNA_def_property_update(prop, 0, "rna_Modifier_dependency_update");

  prop = RNA_def_property(srna, "steps", PROP_INT, PROP_UNSIGNED);
  RNA_def_property_range(prop, 1, 10000);
  RNA_def_property_ui_range(prop, 1, 512, 1, -1);
  RNA_def_property_ui_text(prop, "Steps", "Number of steps in the revolution");
  RNA_def_property_update(prop, 0, "rna_Modifier_update");

  prop = RNA_def_property(srna, "render_steps", PROP_INT, PROP_UNSIGNED);
  RNA_def_property_range(prop, 1, 10000);
  RNA_def_property_ui_range(prop, 1, 512, 1, -1);
  RNA_def_property_ui_text(prop, "Render Steps", "Number of steps in the revolution");
  RNA_def_property_update(prop, 0, "rna_Modifier_update");

  prop = RNA_def_property(srna, "iterations", PROP_INT, PROP_UNSIGNED);
  RNA_def_property_int_sdna(prop, NULL, "iter");
  RNA_def_property_range(prop, 1, 10000);
  RNA_def_property_ui_range(prop, 1, 100, 1, -1);
  RNA_def_property_ui_text(prop, "Iterations", "Number of times to apply the screw operation");
  RNA_def_property_update(prop, 0, "rna_Modifier_update");

  prop = RNA_def_property(srna, "axis", PROP_ENUM, PROP_NONE);
  RNA_def_property_enum_items(prop, rna_enum_axis_xyz_items);
  RNA_def_property_ui_text(prop, "Axis", "Screw axis");
  RNA_def_property_update(prop, 0, "rna_Modifier_update");

  prop = RNA_def_property(srna, "angle", PROP_FLOAT, PROP_ANGLE);
  RNA_def_property_ui_range(prop, -M_PI * 2, M_PI * 2, 10, -1);
  RNA_def_property_range(prop, -FLT_MAX, FLT_MAX);
  RNA_def_property_ui_text(prop, "Angle", "Angle of revolution");
  RNA_def_property_update(prop, 0, "rna_Modifier_update");

  prop = RNA_def_property(srna, "screw_offset", PROP_FLOAT, PROP_DISTANCE);
  RNA_def_property_float_sdna(prop, NULL, "screw_ofs");
  RNA_def_property_ui_text(prop, "Screw", "Offset the revolution along its axis");
  RNA_def_property_update(prop, 0, "rna_Modifier_update");

  prop = RNA_def_property(srna, "merge_threshold", PROP_FLOAT, PROP_DISTANCE);
  RNA_def_property_float_sdna(prop, NULL, "merge_dist");
  RNA_def_property_range(prop, 0, FLT_MAX);
  RNA_def_property_ui_range(prop, 0, 1, 1, 4);
  RNA_def_property_ui_text(prop, "Merge Distance", "Limit below which to merge vertices");
  RNA_def_property_update(prop, 0, "rna_Modifier_update");

  prop = RNA_def_property(srna, "use_normal_flip", PROP_BOOLEAN, PROP_NONE);
  RNA_def_property_boolean_sdna(prop, NULL, "flag", MOD_SCREW_NORMAL_FLIP);
  RNA_def_property_ui_text(prop, "Flip", "Flip normals of lathed faces");
  RNA_def_property_update(prop, 0, "rna_Modifier_update");

  prop = RNA_def_property(srna, "use_normal_calculate", PROP_BOOLEAN, PROP_NONE);
  RNA_def_property_boolean_sdna(prop, NULL, "flag", MOD_SCREW_NORMAL_CALC);
  RNA_def_property_ui_text(
      prop, "Calculate Order", "Calculate the order of edges (needed for meshes, but not curves)");
  RNA_def_property_update(prop, 0, "rna_Modifier_update");

  prop = RNA_def_property(srna, "use_object_screw_offset", PROP_BOOLEAN, PROP_NONE);
  RNA_def_property_boolean_sdna(prop, NULL, "flag", MOD_SCREW_OBJECT_OFFSET);
  RNA_def_property_ui_text(
      prop, "Object Screw", "Use the distance between the objects to make a screw");
  RNA_def_property_update(prop, 0, "rna_Modifier_update");

  /* Vertex merging parameters */
  prop = RNA_def_property(srna, "use_merge_vertices", PROP_BOOLEAN, PROP_NONE);
  RNA_def_property_boolean_sdna(prop, NULL, "flag", MOD_SCREW_MERGE);
  RNA_def_property_ui_text(
      prop, "Merge Vertices", "Merge adjacent vertices (screw offset must be zero)");
  RNA_def_property_update(prop, 0, "rna_Modifier_update");

  prop = RNA_def_property(srna, "use_smooth_shade", PROP_BOOLEAN, PROP_NONE);
  RNA_def_property_boolean_sdna(prop, NULL, "flag", MOD_SCREW_SMOOTH_SHADING);
  RNA_def_property_ui_text(
      prop, "Smooth Shading", "Output faces with smooth shading rather than flat shaded");
  RNA_def_property_update(prop, 0, "rna_Modifier_update");

  prop = RNA_def_property(srna, "use_stretch_u", PROP_BOOLEAN, PROP_NONE);
  RNA_def_property_boolean_sdna(prop, NULL, "flag", MOD_SCREW_UV_STRETCH_U);
  RNA_def_property_ui_text(
      prop, "Stretch U", "Stretch the U coordinates between 0-1 when UV's are present");
  RNA_def_property_update(prop, 0, "rna_Modifier_update");

  prop = RNA_def_property(srna, "use_stretch_v", PROP_BOOLEAN, PROP_NONE);
  RNA_def_property_boolean_sdna(prop, NULL, "flag", MOD_SCREW_UV_STRETCH_V);
  RNA_def_property_ui_text(
      prop, "Stretch V", "Stretch the V coordinates between 0-1 when UV's are present");
  RNA_def_property_update(prop, 0, "rna_Modifier_update");

#  if 0
  prop = RNA_def_property(srna, "use_angle_object", PROP_BOOLEAN, PROP_NONE);
  RNA_def_property_boolean_sdna(prop, NULL, "flag", MOD_SCREW_OBJECT_ANGLE);
  RNA_def_property_ui_text(
      prop, "Object Angle", "Use the angle between the objects rather than the fixed angle");
  RNA_def_property_update(prop, 0, "rna_Modifier_update");
#  endif

  RNA_define_lib_overridable(false);
}

static void rna_def_modifier_uvwarp(BlenderRNA *brna)
{
  StructRNA *srna;
  PropertyRNA *prop;

  srna = RNA_def_struct(brna, "UVWarpModifier", "Modifier");
  RNA_def_struct_ui_text(srna, "UVWarp Modifier", "Add target position to uv coordinates");
  RNA_def_struct_sdna(srna, "UVWarpModifierData");
  RNA_def_struct_ui_icon(srna, ICON_MOD_UVPROJECT);

  RNA_define_lib_overridable(true);

  prop = RNA_def_property(srna, "axis_u", PROP_ENUM, PROP_NONE);
  RNA_def_property_enum_sdna(prop, NULL, "axis_u");
  RNA_def_property_enum_items(prop, rna_enum_axis_xyz_items);
  RNA_def_property_ui_text(prop, "U-Axis", "Pole axis for rotation");
  RNA_def_property_update(prop, 0, "rna_Modifier_update");

  prop = RNA_def_property(srna, "axis_v", PROP_ENUM, PROP_NONE);
  RNA_def_property_enum_sdna(prop, NULL, "axis_v");
  RNA_def_property_enum_items(prop, rna_enum_axis_xyz_items);
  RNA_def_property_ui_text(prop, "V-Axis", "Pole axis for rotation");
  RNA_def_property_update(prop, 0, "rna_Modifier_update");

  prop = RNA_def_property(srna, "center", PROP_FLOAT, PROP_NONE);
  RNA_def_property_float_sdna(prop, NULL, "center");
  RNA_def_property_ui_text(prop, "UV Center", "Center point for rotate/scale");
  RNA_def_property_update(prop, 0, "rna_Modifier_update");

  prop = RNA_def_property(srna, "offset", PROP_FLOAT, PROP_NONE);
  RNA_def_property_float_sdna(prop, NULL, "offset");
  RNA_def_property_ui_text(prop, "Offset", "2D Offset for the warp");
  RNA_def_property_update(prop, 0, "rna_Modifier_update");

  prop = RNA_def_property(srna, "scale", PROP_FLOAT, PROP_NONE);
  RNA_def_property_float_sdna(prop, NULL, "scale");
  RNA_def_property_ui_text(prop, "Scale", "2D Scale for the warp");
  RNA_def_property_update(prop, 0, "rna_Modifier_update");

  prop = RNA_def_property(srna, "rotation", PROP_FLOAT, PROP_ANGLE);
  RNA_def_property_float_sdna(prop, NULL, "rotation");
  RNA_def_property_ui_text(prop, "Rotation", "2D Rotation for the warp");
  RNA_def_property_update(prop, 0, "rna_Modifier_update");

  prop = RNA_def_property(srna, "object_from", PROP_POINTER, PROP_NONE);
  RNA_def_property_pointer_sdna(prop, NULL, "object_src");
  RNA_def_property_ui_text(prop, "Object From", "Object defining offset");
  RNA_def_property_flag(prop, PROP_EDITABLE);
  RNA_def_property_update(prop, 0, "rna_Modifier_dependency_update");

  prop = RNA_def_property(srna, "bone_from", PROP_STRING, PROP_NONE);
  RNA_def_property_string_sdna(prop, NULL, "bone_src");
  RNA_def_property_ui_text(prop, "Bone From", "Bone defining offset");
  RNA_def_property_update(prop, 0, "rna_Modifier_dependency_update");

  prop = RNA_def_property(srna, "object_to", PROP_POINTER, PROP_NONE);
  RNA_def_property_pointer_sdna(prop, NULL, "object_dst");
  RNA_def_property_ui_text(prop, "Object To", "Object defining offset");
  RNA_def_property_flag(prop, PROP_EDITABLE);
  RNA_def_property_update(prop, 0, "rna_Modifier_dependency_update");

  prop = RNA_def_property(srna, "bone_to", PROP_STRING, PROP_NONE);
  RNA_def_property_string_sdna(prop, NULL, "bone_dst");
  RNA_def_property_ui_text(prop, "Bone To", "Bone defining offset");
  RNA_def_property_update(prop, 0, "rna_Modifier_dependency_update");

  prop = RNA_def_property(srna, "vertex_group", PROP_STRING, PROP_NONE);
  RNA_def_property_string_sdna(prop, NULL, "vgroup_name");
  RNA_def_property_ui_text(prop, "Vertex Group", "Vertex group name");
  RNA_def_property_string_funcs(prop, NULL, NULL, "rna_UVWarpModifier_vgroup_name_set");
  RNA_def_property_update(prop, 0, "rna_Modifier_update");

  prop = RNA_def_property(srna, "invert_vertex_group", PROP_BOOLEAN, PROP_NONE);
  RNA_def_property_boolean_sdna(prop, NULL, "flag", MOD_UVWARP_INVERT_VGROUP);
  RNA_def_property_ui_text(prop, "Invert", "Invert vertex group influence");
  RNA_def_property_update(prop, 0, "rna_Modifier_update");

  prop = RNA_def_property(srna, "uv_layer", PROP_STRING, PROP_NONE);
  RNA_def_property_string_sdna(prop, NULL, "uvlayer_name");
  RNA_def_property_ui_text(prop, "UV Layer", "UV Layer name");
  RNA_def_property_string_funcs(prop, NULL, NULL, "rna_UVWarpModifier_uvlayer_name_set");
  RNA_def_property_update(prop, 0, "rna_Modifier_update");

  RNA_define_lib_overridable(false);
}

static void rna_def_modifier_weightvg_mask(BlenderRNA *UNUSED(brna),
                                           StructRNA *srna,
                                           const char *mask_flags,
                                           const char *mask_vgroup_setter,
                                           const char *mask_uvlayer_setter)
{
  static const EnumPropertyItem weightvg_mask_tex_map_items[] = {
      {MOD_DISP_MAP_LOCAL, "LOCAL", 0, "Local", "Use local generated coordinates"},
      {MOD_DISP_MAP_GLOBAL, "GLOBAL", 0, "Global", "Use global coordinates"},
      {MOD_DISP_MAP_OBJECT,
       "OBJECT",
       0,
       "Object",
       "Use local generated coordinates of another object"},
      {MOD_DISP_MAP_UV, "UV", 0, "UV", "Use coordinates from an UV layer"},
      {0, NULL, 0, NULL, NULL},
  };

  static const EnumPropertyItem weightvg_mask_tex_used_items[] = {
      {MOD_WVG_MASK_TEX_USE_INT, "INT", 0, "Intensity", ""},
      {MOD_WVG_MASK_TEX_USE_RED, "RED", 0, "Red", ""},
      {MOD_WVG_MASK_TEX_USE_GREEN, "GREEN", 0, "Green", ""},
      {MOD_WVG_MASK_TEX_USE_BLUE, "BLUE", 0, "Blue", ""},
      {MOD_WVG_MASK_TEX_USE_HUE, "HUE", 0, "Hue", ""},
      {MOD_WVG_MASK_TEX_USE_SAT, "SAT", 0, "Saturation", ""},
      {MOD_WVG_MASK_TEX_USE_VAL, "VAL", 0, "Value", ""},
      {MOD_WVG_MASK_TEX_USE_ALPHA, "ALPHA", 0, "Alpha", ""},
      {0, NULL, 0, NULL, NULL},
  };

  PropertyRNA *prop;

  RNA_define_lib_overridable(true);

  prop = RNA_def_property(srna, "mask_constant", PROP_FLOAT, PROP_FACTOR);
  RNA_def_property_range(prop, -FLT_MAX, FLT_MAX);
  RNA_def_property_ui_range(prop, 0.0, 1.0, 1, -1);
  RNA_def_property_ui_text(
      prop, "Influence", "Global influence of current modifications on vgroup");
  RNA_def_property_update(prop, 0, "rna_Modifier_update");

  prop = RNA_def_property(srna, "mask_vertex_group", PROP_STRING, PROP_NONE);
  RNA_def_property_string_sdna(prop, NULL, "mask_defgrp_name");
  RNA_def_property_ui_text(prop, "Mask Vertex Group", "Masking vertex group name");
  RNA_def_property_string_funcs(prop, NULL, NULL, mask_vgroup_setter);
  RNA_def_property_update(prop, 0, "rna_Modifier_update");

  prop = RNA_def_property(srna, "invert_mask_vertex_group", PROP_BOOLEAN, PROP_NONE);
  RNA_def_property_boolean_sdna(prop, NULL, mask_flags, MOD_WVG_EDIT_INVERT_VGROUP_MASK);
  RNA_def_property_ui_text(prop, "Invert", "Invert vertex group mask influence");
  RNA_def_property_update(prop, 0, "rna_Modifier_update");

  prop = RNA_def_property(srna, "mask_texture", PROP_POINTER, PROP_NONE);
  RNA_def_property_ui_text(prop, "Masking Tex", "Masking texture");
  RNA_def_property_flag(prop, PROP_EDITABLE);
  RNA_def_property_update(prop, 0, "rna_Modifier_dependency_update");

  prop = RNA_def_property(srna, "mask_tex_use_channel", PROP_ENUM, PROP_NONE);
  RNA_def_property_enum_items(prop, weightvg_mask_tex_used_items);
  RNA_def_property_ui_text(prop, "Use Channel", "Which texture channel to use for masking");
  RNA_def_property_update(prop, 0, "rna_Modifier_update");

  prop = RNA_def_property(srna, "mask_tex_mapping", PROP_ENUM, PROP_NONE);
  RNA_def_property_enum_items(prop, weightvg_mask_tex_map_items);
  RNA_def_property_ui_text(prop,
                           "Texture Coordinates",
                           "Which texture coordinates "
                           "to use for mapping");
  RNA_def_property_update(prop, 0, "rna_Modifier_dependency_update");

  prop = RNA_def_property(srna, "mask_tex_uv_layer", PROP_STRING, PROP_NONE);
  RNA_def_property_string_sdna(prop, NULL, "mask_tex_uvlayer_name");
  RNA_def_property_ui_text(prop, "UV Map", "UV map name");
  RNA_def_property_string_funcs(prop, NULL, NULL, mask_uvlayer_setter);
  RNA_def_property_update(prop, 0, "rna_Modifier_update");

  prop = RNA_def_property(srna, "mask_tex_map_object", PROP_POINTER, PROP_NONE);
  RNA_def_property_pointer_sdna(prop, NULL, "mask_tex_map_obj");
  RNA_def_property_ui_text(prop,
                           "Texture Coordinate Object",
                           "Which object to take texture "
                           "coordinates from");
  RNA_def_property_flag(prop, PROP_EDITABLE | PROP_ID_SELF_CHECK);
  RNA_def_property_update(prop, 0, "rna_Modifier_dependency_update");

  prop = RNA_def_property(srna, "mask_tex_map_bone", PROP_STRING, PROP_NONE);
  RNA_def_property_string_sdna(prop, NULL, "mask_tex_map_bone");
  RNA_def_property_ui_text(
      prop, "Texture Coordinate Bone", "Which bone to take texture coordinates from");
  RNA_def_property_update(prop, 0, "rna_Modifier_dependency_update");

  RNA_define_lib_overridable(false);
}

static void rna_def_modifier_weightvgedit(BlenderRNA *brna)
{
  static const EnumPropertyItem weightvg_edit_falloff_type_items[] = {
      {MOD_WVG_MAPPING_NONE, "LINEAR", ICON_LINCURVE, "Linear", "Null action"},
      {MOD_WVG_MAPPING_CURVE, "CURVE", ICON_RNDCURVE, "Custom Curve", ""},
      {MOD_WVG_MAPPING_SHARP, "SHARP", ICON_SHARPCURVE, "Sharp", ""},
      {MOD_WVG_MAPPING_SMOOTH, "SMOOTH", ICON_SMOOTHCURVE, "Smooth", ""},
      {MOD_WVG_MAPPING_ROOT, "ROOT", ICON_ROOTCURVE, "Root", ""},
      {MOD_WVG_MAPPING_SPHERE, "ICON_SPHERECURVE", ICON_SPHERECURVE, "Sphere", ""},
      {MOD_WVG_MAPPING_RANDOM, "RANDOM", ICON_RNDCURVE, "Random", ""},
      {MOD_WVG_MAPPING_STEP,
       "STEP",
       ICON_IPO_CONSTANT,
       "Median Step",
       "Map all values below 0.5 to 0.0, and all others to 1.0"},
      {0, NULL, 0, NULL, NULL},
  };

  StructRNA *srna;
  PropertyRNA *prop;

  srna = RNA_def_struct(brna, "VertexWeightEditModifier", "Modifier");
  RNA_def_struct_ui_text(
      srna, "WeightVG Edit Modifier", "Edit the weights of vertices in a group");
  RNA_def_struct_sdna(srna, "WeightVGEditModifierData");
  RNA_def_struct_ui_icon(srna, ICON_MOD_VERTEX_WEIGHT);

  RNA_define_lib_overridable(true);

  prop = RNA_def_property(srna, "vertex_group", PROP_STRING, PROP_NONE);
  RNA_def_property_string_sdna(prop, NULL, "defgrp_name");
  RNA_def_property_ui_text(prop, "Vertex Group", "Vertex group name");
  RNA_def_property_string_funcs(prop, NULL, NULL, "rna_WeightVGEditModifier_defgrp_name_set");
  RNA_def_property_update(prop, 0, "rna_Modifier_update");

  prop = RNA_def_property(srna, "falloff_type", PROP_ENUM, PROP_NONE);
  RNA_def_property_enum_items(prop, weightvg_edit_falloff_type_items);
  RNA_def_property_ui_text(prop, "Falloff Type", "How weights are mapped to their new values");
  RNA_def_property_translation_context(prop, BLT_I18NCONTEXT_ID_CURVE); /* Abusing id_curve :/ */
  RNA_def_property_update(prop, 0, "rna_Modifier_update");

  prop = RNA_def_property(srna, "invert_falloff", PROP_BOOLEAN, PROP_NONE);
  RNA_def_property_boolean_sdna(prop, NULL, "edit_flags", MOD_WVG_INVERT_FALLOFF);
  RNA_def_property_ui_text(prop, "Invert Falloff", "Invert the resulting falloff weight");
  RNA_def_property_update(prop, 0, "rna_Modifier_update");

  prop = RNA_def_property(srna, "normalize", PROP_BOOLEAN, PROP_NONE);
  RNA_def_property_boolean_sdna(prop, NULL, "edit_flags", MOD_WVG_EDIT_WEIGHTS_NORMALIZE);
  RNA_def_property_ui_text(
      prop,
      "Normalize Weights",
      "Normalize the resulting weights (otherwise they are only clamped within [0.0, 1.0] range)");
  RNA_def_property_update(prop, 0, "rna_Modifier_update");

  prop = RNA_def_property(srna, "map_curve", PROP_POINTER, PROP_NONE);
  RNA_def_property_pointer_sdna(prop, NULL, "cmap_curve");
  RNA_def_property_ui_text(prop, "Mapping Curve", "Custom mapping curve");
  RNA_def_property_update(prop, 0, "rna_Modifier_update");

  prop = RNA_def_property(srna, "use_add", PROP_BOOLEAN, PROP_NONE);
  RNA_def_property_boolean_sdna(prop, NULL, "edit_flags", MOD_WVG_EDIT_ADD2VG);
  RNA_def_property_ui_text(prop,
                           "Group Add",
                           "Add vertices with weight over threshold "
                           "to vgroup");
  RNA_def_property_update(prop, 0, "rna_Modifier_update");

  prop = RNA_def_property(srna, "use_remove", PROP_BOOLEAN, PROP_NONE);
  RNA_def_property_boolean_sdna(prop, NULL, "edit_flags", MOD_WVG_EDIT_REMFVG);
  RNA_def_property_ui_text(prop,
                           "Group Remove",
                           "Remove vertices with weight below threshold "
                           "from vgroup");
  RNA_def_property_update(prop, 0, "rna_Modifier_update");

  prop = RNA_def_property(srna, "default_weight", PROP_FLOAT, PROP_FACTOR);
  RNA_def_property_range(prop, 0.0, 1.0f);
  RNA_def_property_ui_range(prop, 0.0, 1.0, 1, -1);
  RNA_def_property_ui_text(prop,
                           "Default Weight",
                           "Default weight a vertex will have if "
                           "it is not in the vgroup");
  RNA_def_property_update(prop, 0, "rna_Modifier_update");

  prop = RNA_def_property(srna, "add_threshold", PROP_FLOAT, PROP_NONE);
  RNA_def_property_float_sdna(prop, NULL, "add_threshold");
  RNA_def_property_range(prop, 0.0, 1.0);
  RNA_def_property_ui_range(prop, 0.0, 1.0, 1, -1);
  RNA_def_property_ui_text(prop,
                           "Add Threshold",
                           "Lower bound for a vertex's weight "
                           "to be added to the vgroup");
  RNA_def_property_update(prop, 0, "rna_Modifier_update");

  prop = RNA_def_property(srna, "remove_threshold", PROP_FLOAT, PROP_NONE);
  RNA_def_property_float_sdna(prop, NULL, "rem_threshold");
  RNA_def_property_range(prop, 0.0, 1.0);
  RNA_def_property_ui_range(prop, 0.0, 1.0, 1, -1);
  RNA_def_property_ui_text(prop,
                           "Remove Threshold",
                           "Upper bound for a vertex's weight "
                           "to be removed from the vgroup");
  RNA_def_property_update(prop, 0, "rna_Modifier_update");

  RNA_define_lib_overridable(false);

  /* Common masking properties. */
  rna_def_modifier_weightvg_mask(brna,
                                 srna,
                                 "edit_flags",
                                 "rna_WeightVGEditModifier_mask_defgrp_name_set",
                                 "rna_WeightVGEditModifier_mask_tex_uvlayer_name_set");
}

static void rna_def_modifier_weightvgmix(BlenderRNA *brna)
{
  static const EnumPropertyItem weightvg_mix_modes_items[] = {
      {MOD_WVG_MIX_SET, "SET", 0, "Replace", "Replace VGroup A's weights by VGroup B's ones"},
      {MOD_WVG_MIX_ADD, "ADD", 0, "Add", "Add VGroup B's weights to VGroup A's ones"},
      {MOD_WVG_MIX_SUB, "SUB", 0, "Subtract", "Subtract VGroup B's weights from VGroup A's ones"},
      {MOD_WVG_MIX_MUL, "MUL", 0, "Multiply", "Multiply VGroup A's weights by VGroup B's ones"},
      {MOD_WVG_MIX_DIV, "DIV", 0, "Divide", "Divide VGroup A's weights by VGroup B's ones"},
      {MOD_WVG_MIX_DIF,
       "DIF",
       0,
       "Difference",
       "Difference between VGroup A's and VGroup B's weights"},
      {MOD_WVG_MIX_AVG, "AVG", 0, "Average", "Average value of VGroup A's and VGroup B's weights"},
      {0, NULL, 0, NULL, NULL},
  };

  static const EnumPropertyItem weightvg_mix_set_items[] = {
      {MOD_WVG_SET_ALL, "ALL", 0, "All", "Affect all vertices (might add some to VGroup A)"},
      {MOD_WVG_SET_A, "A", 0, "VGroup A", "Affect vertices in VGroup A"},
      {MOD_WVG_SET_B,
       "B",
       0,
       "VGroup B",
       "Affect vertices in VGroup B (might add some to VGroup A)"},
      {MOD_WVG_SET_OR,
       "OR",
       0,
       "VGroup A or B",
       "Affect vertices in at least one of both VGroups (might add some to VGroup A)"},
      {MOD_WVG_SET_AND, "AND", 0, "VGroup A and B", "Affect vertices in both groups"},
      {0, NULL, 0, NULL, NULL},
  };

  StructRNA *srna;
  PropertyRNA *prop;

  srna = RNA_def_struct(brna, "VertexWeightMixModifier", "Modifier");
  RNA_def_struct_ui_text(srna, "WeightVG Mix Modifier", "Mix the weights of two vertex groups");
  RNA_def_struct_sdna(srna, "WeightVGMixModifierData");
  RNA_def_struct_ui_icon(srna, ICON_MOD_VERTEX_WEIGHT);

  RNA_define_lib_overridable(true);

  prop = RNA_def_property(srna, "vertex_group_a", PROP_STRING, PROP_NONE);
  RNA_def_property_string_sdna(prop, NULL, "defgrp_name_a");
  RNA_def_property_ui_text(prop, "Vertex Group A", "First vertex group name");
  RNA_def_property_string_funcs(prop, NULL, NULL, "rna_WeightVGMixModifier_defgrp_name_a_set");
  RNA_def_property_update(prop, 0, "rna_Modifier_update");

  prop = RNA_def_property(srna, "vertex_group_b", PROP_STRING, PROP_NONE);
  RNA_def_property_string_sdna(prop, NULL, "defgrp_name_b");
  RNA_def_property_ui_text(prop, "Vertex Group B", "Second vertex group name");
  RNA_def_property_string_funcs(prop, NULL, NULL, "rna_WeightVGMixModifier_defgrp_name_b_set");
  RNA_def_property_update(prop, 0, "rna_Modifier_update");

  prop = RNA_def_property(srna, "invert_vertex_group_a", PROP_BOOLEAN, PROP_NONE);
  RNA_def_property_boolean_sdna(prop, NULL, "flag", MOD_WVG_MIX_INVERT_VGROUP_A);
  RNA_def_property_ui_text(prop, "Invert Weights A", "Invert the influence of vertex group A");
  RNA_def_property_update(prop, 0, "rna_Modifier_update");

  prop = RNA_def_property(srna, "invert_vertex_group_b", PROP_BOOLEAN, PROP_NONE);
  RNA_def_property_boolean_sdna(prop, NULL, "flag", MOD_WVG_MIX_INVERT_VGROUP_B);
  RNA_def_property_ui_text(prop, "Invert Weights B", "Invert the influence of vertex group B");
  RNA_def_property_update(prop, 0, "rna_Modifier_update");

  prop = RNA_def_property(srna, "default_weight_a", PROP_FLOAT, PROP_FACTOR);
  RNA_def_property_range(prop, 0.0, 1.0f);
  RNA_def_property_ui_range(prop, 0.0, 1.0, 1, -1);
  RNA_def_property_ui_text(prop,
                           "Default Weight A",
                           "Default weight a vertex will have if "
                           "it is not in the first A vgroup");
  RNA_def_property_update(prop, 0, "rna_Modifier_update");

  prop = RNA_def_property(srna, "default_weight_b", PROP_FLOAT, PROP_FACTOR);
  RNA_def_property_range(prop, 0.0, 1.0f);
  RNA_def_property_ui_range(prop, 0.0, 1.0, 1, -1);
  RNA_def_property_ui_text(prop,
                           "Default Weight B",
                           "Default weight a vertex will have if "
                           "it is not in the second B vgroup");
  RNA_def_property_update(prop, 0, "rna_Modifier_update");

  prop = RNA_def_property(srna, "mix_mode", PROP_ENUM, PROP_NONE);
  RNA_def_property_enum_items(prop, weightvg_mix_modes_items);
  RNA_def_property_ui_text(prop,
                           "Mix Mode",
                           "How weights from vgroup B affect weights "
                           "of vgroup A");
  RNA_def_property_update(prop, 0, "rna_Modifier_update");

  prop = RNA_def_property(srna, "mix_set", PROP_ENUM, PROP_NONE);
  RNA_def_property_enum_items(prop, weightvg_mix_set_items);
  RNA_def_property_ui_text(prop, "Vertex Set", "Which vertices should be affected");
  RNA_def_property_update(prop, 0, "rna_Modifier_update");

  prop = RNA_def_property(srna, "normalize", PROP_BOOLEAN, PROP_NONE);
  RNA_def_property_boolean_sdna(prop, NULL, "flag", MOD_WVG_MIX_WEIGHTS_NORMALIZE);
  RNA_def_property_ui_text(
      prop,
      "Normalize Weights",
      "Normalize the resulting weights (otherwise they are only clamped within [0.0, 1.0] range)");
  RNA_def_property_update(prop, 0, "rna_Modifier_update");

  RNA_define_lib_overridable(false);

  /* Common masking properties. */
  rna_def_modifier_weightvg_mask(brna,
                                 srna,
                                 "flag",
                                 "rna_WeightVGMixModifier_mask_defgrp_name_set",
                                 "rna_WeightVGMixModifier_mask_tex_uvlayer_name_set");
}

static void rna_def_modifier_weightvgproximity(BlenderRNA *brna)
{
  static const EnumPropertyItem weightvg_proximity_modes_items[] = {
      {MOD_WVG_PROXIMITY_OBJECT,
       "OBJECT",
       0,
       "Object",
       "Use distance between affected and target objects"},
      {MOD_WVG_PROXIMITY_GEOMETRY,
       "GEOMETRY",
       0,
       "Geometry",
       "Use distance between affected object's vertices and target "
       "object, or target object's geometry"},
      {0, NULL, 0, NULL, NULL},
  };

  static const EnumPropertyItem proximity_geometry_items[] = {
      {MOD_WVG_PROXIMITY_GEOM_VERTS, "VERTEX", 0, "Vertex", "Compute distance to nearest vertex"},
      {MOD_WVG_PROXIMITY_GEOM_EDGES, "EDGE", 0, "Edge", "Compute distance to nearest edge"},
      {MOD_WVG_PROXIMITY_GEOM_FACES, "FACE", 0, "Face", "Compute distance to nearest face"},
      {0, NULL, 0, NULL, NULL},
  };

  static const EnumPropertyItem weightvg_proximity_falloff_type_items[] = {
      {MOD_WVG_MAPPING_NONE, "LINEAR", ICON_LINCURVE, "Linear", "Null action"},
      {MOD_WVG_MAPPING_CURVE, "CURVE", ICON_RNDCURVE, "Custom Curve", ""},
      {MOD_WVG_MAPPING_SHARP, "SHARP", ICON_SHARPCURVE, "Sharp", ""},
      {MOD_WVG_MAPPING_SMOOTH, "SMOOTH", ICON_SMOOTHCURVE, "Smooth", ""},
      {MOD_WVG_MAPPING_ROOT, "ROOT", ICON_ROOTCURVE, "Root", ""},
      {MOD_WVG_MAPPING_SPHERE, "ICON_SPHERECURVE", ICON_SPHERECURVE, "Sphere", ""},
      {MOD_WVG_MAPPING_RANDOM, "RANDOM", ICON_RNDCURVE, "Random", ""},
      {MOD_WVG_MAPPING_STEP,
       "STEP",
       ICON_IPO_CONSTANT,
       "Median Step",
       "Map all values below 0.5 to 0.0, and all others to 1.0"},
      {0, NULL, 0, NULL, NULL},
  };

  StructRNA *srna;
  PropertyRNA *prop;

  srna = RNA_def_struct(brna, "VertexWeightProximityModifier", "Modifier");
  RNA_def_struct_ui_text(srna,
                         "WeightVG Proximity Modifier",
                         "Set the weights of vertices in a group from a target object's "
                         "distance");
  RNA_def_struct_sdna(srna, "WeightVGProximityModifierData");
  RNA_def_struct_ui_icon(srna, ICON_MOD_VERTEX_WEIGHT);

  RNA_define_lib_overridable(true);

  prop = RNA_def_property(srna, "vertex_group", PROP_STRING, PROP_NONE);
  RNA_def_property_string_sdna(prop, NULL, "defgrp_name");
  RNA_def_property_ui_text(prop, "Vertex Group", "Vertex group name");
  RNA_def_property_string_funcs(prop, NULL, NULL, "rna_WeightVGProximityModifier_defgrp_name_set");
  RNA_def_property_update(prop, 0, "rna_Modifier_update");

  prop = RNA_def_property(srna, "proximity_mode", PROP_ENUM, PROP_NONE);
  RNA_def_property_enum_items(prop, weightvg_proximity_modes_items);
  RNA_def_property_enum_default(prop, MOD_WVG_PROXIMITY_GEOMETRY);
  RNA_def_property_ui_text(prop, "Proximity Mode", "Which distances to target object to use");
  RNA_def_property_update(prop, 0, "rna_Modifier_update");

  prop = RNA_def_property(srna, "proximity_geometry", PROP_ENUM, PROP_NONE);
  RNA_def_property_enum_sdna(prop, NULL, "proximity_flags");
  RNA_def_property_enum_items(prop, proximity_geometry_items);
  RNA_def_property_flag(prop, PROP_ENUM_FLAG); /* important to run before default set */
  RNA_def_property_enum_default(prop, MOD_WVG_PROXIMITY_GEOM_FACES);
  RNA_def_property_ui_text(prop,
                           "Proximity Geometry",
                           "Use the shortest computed distance to target object's geometry "
                           "as weight");
  RNA_def_property_update(prop, 0, "rna_Modifier_update");

  prop = RNA_def_property(srna, "target", PROP_POINTER, PROP_NONE);
  RNA_def_property_pointer_sdna(prop, NULL, "proximity_ob_target");
  RNA_def_property_ui_text(prop, "Target Object", "Object to calculate vertices distances from");
  RNA_def_property_flag(prop, PROP_EDITABLE | PROP_ID_SELF_CHECK);
  RNA_def_property_update(prop, 0, "rna_Modifier_dependency_update");

  prop = RNA_def_property(srna, "min_dist", PROP_FLOAT, PROP_DISTANCE);
  RNA_def_property_range(prop, 0.0, FLT_MAX);
  RNA_def_property_ui_range(prop, 0.0, 1000.0, 10, -1);
  RNA_def_property_ui_text(prop, "Lowest", "Distance mapping to weight 0.0");
  RNA_def_property_update(prop, 0, "rna_Modifier_update");

  prop = RNA_def_property(srna, "max_dist", PROP_FLOAT, PROP_DISTANCE);
  RNA_def_property_range(prop, 0.0, FLT_MAX);
  RNA_def_property_ui_range(prop, 0.0, 1000.0, 10, -1);
  RNA_def_property_ui_text(prop, "Highest", "Distance mapping to weight 1.0");
  RNA_def_property_update(prop, 0, "rna_Modifier_update");

  prop = RNA_def_property(srna, "falloff_type", PROP_ENUM, PROP_NONE);
  RNA_def_property_enum_items(prop, weightvg_proximity_falloff_type_items);
  RNA_def_property_ui_text(prop, "Falloff Type", "How weights are mapped to their new values");
  RNA_def_property_translation_context(prop, BLT_I18NCONTEXT_ID_CURVE); /* Abusing id_curve :/ */
  RNA_def_property_update(prop, 0, "rna_Modifier_update");

  prop = RNA_def_property(srna, "invert_falloff", PROP_BOOLEAN, PROP_NONE);
  RNA_def_property_boolean_sdna(prop, NULL, "proximity_flags", MOD_WVG_PROXIMITY_INVERT_FALLOFF);
  RNA_def_property_ui_text(prop, "Invert Falloff", "Invert the resulting falloff weight");
  RNA_def_property_update(prop, 0, "rna_Modifier_update");

  prop = RNA_def_property(srna, "normalize", PROP_BOOLEAN, PROP_NONE);
  RNA_def_property_boolean_sdna(
      prop, NULL, "proximity_flags", MOD_WVG_PROXIMITY_WEIGHTS_NORMALIZE);
  RNA_def_property_ui_text(
      prop,
      "Normalize Weights",
      "Normalize the resulting weights (otherwise they are only clamped within [0.0, 1.0] range)");
  RNA_def_property_update(prop, 0, "rna_Modifier_update");

  prop = RNA_def_property(srna, "map_curve", PROP_POINTER, PROP_NONE);
  RNA_def_property_pointer_sdna(prop, NULL, "cmap_curve");
  RNA_def_property_ui_text(prop, "Mapping Curve", "Custom mapping curve");
  RNA_def_property_update(prop, 0, "rna_Modifier_update");

  RNA_define_lib_overridable(false);

  /* Common masking properties. */
  rna_def_modifier_weightvg_mask(brna,
                                 srna,
                                 "proximity_flags",
                                 "rna_WeightVGProximityModifier_mask_defgrp_name_set",
                                 "rna_WeightVGProximityModifier_mask_tex_uvlayer_name_set");
}

static void rna_def_modifier_remesh(BlenderRNA *brna)
{
  static const EnumPropertyItem mode_items[] = {
      {MOD_REMESH_CENTROID, "BLOCKS", 0, "Blocks", "Output a blocky surface with no smoothing"},
      {MOD_REMESH_MASS_POINT,
       "SMOOTH",
       0,
       "Smooth",
       "Output a smooth surface with no sharp-features detection"},
      {MOD_REMESH_SHARP_FEATURES,
       "SHARP",
       0,
       "Sharp",
       "Output a surface that reproduces sharp edges and corners from the input mesh"},
      {MOD_REMESH_VOXEL,
       "VOXEL",
       0,
       "Voxel",
       "Output a mesh corresponding to the volume of the original mesh"},
      {0, NULL, 0, NULL, NULL},
  };

  StructRNA *srna;
  PropertyRNA *prop;

  srna = RNA_def_struct(brna, "RemeshModifier", "Modifier");
  RNA_def_struct_ui_text(
      srna,
      "Remesh Modifier",
      "Generate a new surface with regular topology that follows the shape of the input mesh");
  RNA_def_struct_sdna(srna, "RemeshModifierData");
  RNA_def_struct_ui_icon(srna, ICON_MOD_REMESH);

  RNA_define_lib_overridable(true);

  prop = RNA_def_property(srna, "mode", PROP_ENUM, PROP_NONE);
  RNA_def_property_enum_items(prop, mode_items);
  RNA_def_property_ui_text(prop, "Mode", "");
  RNA_def_property_update(prop, 0, "rna_Modifier_update");

  prop = RNA_def_property(srna, "scale", PROP_FLOAT, PROP_NONE);
  RNA_def_property_ui_range(prop, 0, 0.99, 0.01, 3);
  RNA_def_property_range(prop, 0, 0.99);
  RNA_def_property_ui_text(
      prop, "Scale", "The ratio of the largest dimension of the model over the size of the grid");
  RNA_def_property_update(prop, 0, "rna_Modifier_update");

  prop = RNA_def_property(srna, "threshold", PROP_FLOAT, PROP_NONE);
  RNA_def_property_ui_range(prop, 0, 1, 0.1, 3);
  RNA_def_property_range(prop, 0, 1);
  RNA_def_property_ui_text(
      prop,
      "Threshold",
      "If removing disconnected pieces, minimum size of components to preserve as a ratio "
      "of the number of polygons in the largest component");
  RNA_def_property_update(prop, 0, "rna_Modifier_update");

  prop = RNA_def_property(srna, "octree_depth", PROP_INT, PROP_NONE);
  RNA_def_property_int_sdna(prop, NULL, "depth");
  RNA_def_property_range(prop, 1, 24);
  RNA_def_property_ui_range(prop, 1, 12, 1, 3);
  RNA_def_property_ui_text(
      prop, "Octree Depth", "Resolution of the octree; higher values give finer details");
  RNA_def_property_update(prop, 0, "rna_Modifier_update");

  prop = RNA_def_property(srna, "sharpness", PROP_FLOAT, PROP_NONE);
  RNA_def_property_float_sdna(prop, NULL, "hermite_num");
  RNA_def_property_ui_range(prop, 0, 2, 0.1, 3);
  RNA_def_property_ui_text(
      prop,
      "Sharpness",
      "Tolerance for outliers; lower values filter noise while higher values will reproduce "
      "edges closer to the input");
  RNA_def_property_update(prop, 0, "rna_Modifier_update");

  prop = RNA_def_property(srna, "voxel_size", PROP_FLOAT, PROP_DISTANCE);
  RNA_def_property_float_sdna(prop, NULL, "voxel_size");
  RNA_def_property_range(prop, 0.0001f, FLT_MAX);
  RNA_def_property_ui_range(prop, 0.0001, 2, 0.1, 3);
  RNA_def_property_ui_text(prop,
                           "Voxel Size",
                           "Size of the voxel in object space used for volume evaluation. Lower "
                           "values preserve finer details");
  RNA_def_property_update(prop, 0, "rna_Modifier_update");

  prop = RNA_def_property(srna, "adaptivity", PROP_FLOAT, PROP_DISTANCE);
  RNA_def_property_float_sdna(prop, NULL, "adaptivity");
  RNA_def_property_ui_range(prop, 0, 1, 0.1, 3);
  RNA_def_property_ui_text(
      prop,
      "Adaptivity",
      "Reduces the final face count by simplifying geometry where detail is not needed, "
      "generating triangles. A value greater than 0 disables Fix Poles");
  RNA_def_property_update(prop, 0, "rna_Modifier_update");

  prop = RNA_def_property(srna, "use_remove_disconnected", PROP_BOOLEAN, PROP_NONE);
  RNA_def_property_boolean_sdna(prop, NULL, "flag", MOD_REMESH_FLOOD_FILL);
  RNA_def_property_ui_text(prop, "Remove Disconnected", "");
  RNA_def_property_update(prop, 0, "rna_Modifier_update");

  prop = RNA_def_property(srna, "use_smooth_shade", PROP_BOOLEAN, PROP_NONE);
  RNA_def_property_boolean_sdna(prop, NULL, "flag", MOD_REMESH_SMOOTH_SHADING);
  RNA_def_property_ui_text(
      prop, "Smooth Shading", "Output faces with smooth shading rather than flat shaded");
  RNA_def_property_update(prop, 0, "rna_Modifier_update");

  RNA_define_lib_overridable(false);
}

static void rna_def_modifier_ocean(BlenderRNA *brna)
{
  StructRNA *srna;
  PropertyRNA *prop;

  static const EnumPropertyItem geometry_items[] = {
    {MOD_OCEAN_GEOM_GENERATE,
     "GENERATE",
     0,
     "Generate",
     "Generate ocean surface geometry at the specified resolution"},
    {MOD_OCEAN_GEOM_DISPLACE,
     "DISPLACE",
     0,
     "Displace",
     "Displace existing geometry according to simulation"},
#  if 0
    {MOD_OCEAN_GEOM_SIM_ONLY,
     "SIM_ONLY",
     0,
     "Sim Only",
     "Leaves geometry unchanged, but still runs simulation (to be used from texture)"},
#  endif
    {0, NULL, 0, NULL, NULL},
  };

  static const EnumPropertyItem spectrum_items[] = {
      {MOD_OCEAN_SPECTRUM_PHILLIPS,
       "PHILLIPS",
       0,
       "Turbulent Ocean",
       "Use for turbulent seas with foam"},
      {MOD_OCEAN_SPECTRUM_PIERSON_MOSKOWITZ,
       "PIERSON_MOSKOWITZ",
       0,
       "Established Ocean",
       "Use for a large area, established ocean (Pierson-Moskowitz method)"},
      {MOD_OCEAN_SPECTRUM_JONSWAP,
       "JONSWAP",
       0,
       "Established Ocean (Sharp Peaks)",
       "Use for sharp peaks ('JONSWAP', Pierson-Moskowitz method) with peak sharpening"},
      {MOD_OCEAN_SPECTRUM_TEXEL_MARSEN_ARSLOE,
       "TEXEL_MARSEN_ARSLOE",
       0,
       "Shallow Water",
       "Use for shallow water ('JONSWAP', 'TMA' - Texel-Marsen-Arsloe method)"},
      {0, NULL, 0, NULL, NULL},
  };

  srna = RNA_def_struct(brna, "OceanModifier", "Modifier");
  RNA_def_struct_ui_text(srna, "Ocean Modifier", "Simulate an ocean surface");
  RNA_def_struct_sdna(srna, "OceanModifierData");
  RNA_def_struct_ui_icon(srna, ICON_MOD_OCEAN);

  RNA_define_lib_overridable(true);

  prop = RNA_def_property(srna, "geometry_mode", PROP_ENUM, PROP_NONE);
  RNA_def_property_enum_sdna(prop, NULL, "geometry_mode");
  RNA_def_property_enum_items(prop, geometry_items);
  RNA_def_property_ui_text(prop, "Geometry", "Method of modifying geometry");
  RNA_def_property_update(prop, 0, "rna_Modifier_update");

  prop = RNA_def_property(srna, "size", PROP_FLOAT, PROP_UNSIGNED);
  RNA_def_property_float_sdna(prop, NULL, "size");
  RNA_def_property_ui_text(
      prop, "Size", "Surface scale factor (does not affect the height of the waves)");
  RNA_def_property_ui_range(prop, -FLT_MAX, FLT_MAX, 1, -1);
  RNA_def_property_update(prop, 0, "rna_Modifier_update");

  prop = RNA_def_property(srna, "repeat_x", PROP_INT, PROP_UNSIGNED);
  RNA_def_property_int_sdna(prop, NULL, "repeat_x");
  RNA_def_property_clear_flag(prop, PROP_ANIMATABLE);
  RNA_def_property_range(prop, 1, 1024);
  RNA_def_property_ui_range(prop, 1, 100, 1, -1);
  RNA_def_property_ui_text(prop, "Repeat X", "Repetitions of the generated surface in X");
  RNA_def_property_update(prop, 0, "rna_Modifier_update");

  prop = RNA_def_property(srna, "repeat_y", PROP_INT, PROP_UNSIGNED);
  RNA_def_property_int_sdna(prop, NULL, "repeat_y");
  RNA_def_property_clear_flag(prop, PROP_ANIMATABLE);
  RNA_def_property_range(prop, 1, 1024);
  RNA_def_property_ui_range(prop, 1, 100, 1, -1);
  RNA_def_property_ui_text(prop, "Repeat Y", "Repetitions of the generated surface in Y");
  RNA_def_property_update(prop, 0, "rna_Modifier_update");

  prop = RNA_def_property(srna, "use_normals", PROP_BOOLEAN, PROP_NONE);
  RNA_def_property_boolean_sdna(prop, NULL, "flag", MOD_OCEAN_GENERATE_NORMALS);
  RNA_def_property_clear_flag(prop, PROP_ANIMATABLE);
  RNA_def_property_ui_text(
      prop,
      "Generate Normals",
      "Output normals for bump mapping - disabling can speed up performance if its not needed");
  RNA_def_property_update(prop, 0, "rna_OceanModifier_init_update");

  prop = RNA_def_property(srna, "use_foam", PROP_BOOLEAN, PROP_NONE);
  RNA_def_property_boolean_sdna(prop, NULL, "flag", MOD_OCEAN_GENERATE_FOAM);
  RNA_def_property_clear_flag(prop, PROP_ANIMATABLE);
  RNA_def_property_ui_text(prop, "Generate Foam", "Generate foam mask as a vertex color channel");
  RNA_def_property_update(prop, 0, "rna_OceanModifier_init_update");

  prop = RNA_def_property(srna, "use_spray", PROP_BOOLEAN, PROP_NONE);
  RNA_def_property_boolean_sdna(prop, NULL, "flag", MOD_OCEAN_GENERATE_SPRAY);
  RNA_def_property_clear_flag(prop, PROP_ANIMATABLE);
  RNA_def_property_ui_text(
      prop, "Generate Spray Map", "Generate map of spray direction as a vertex color channel");
  RNA_def_property_update(prop, 0, "rna_OceanModifier_init_update");

  prop = RNA_def_property(srna, "invert_spray", PROP_BOOLEAN, PROP_NONE);
  RNA_def_property_boolean_sdna(prop, NULL, "flag", MOD_OCEAN_INVERT_SPRAY);
  RNA_def_property_clear_flag(prop, PROP_ANIMATABLE);
  RNA_def_property_ui_text(prop, "Invert Spray", "Invert the spray direction map");
  RNA_def_property_update(prop, 0, "rna_OceanModifier_init_update");

  prop = RNA_def_property(srna, "spray_layer_name", PROP_STRING, PROP_NONE);
  RNA_def_property_string_sdna(prop, NULL, "spraylayername");
  RNA_def_property_clear_flag(prop, PROP_ANIMATABLE);
  RNA_def_property_ui_text(
      prop, "Spray Map", "Name of the vertex color layer used for the spray direction map");
  RNA_def_property_update(prop, 0, "rna_OceanModifier_init_update");

  prop = RNA_def_property(srna, "resolution", PROP_INT, PROP_UNSIGNED);
  RNA_def_property_int_sdna(prop, NULL, "resolution");
  RNA_def_property_clear_flag(prop, PROP_ANIMATABLE);
  RNA_def_property_range(prop, 1, 1024);
  RNA_def_property_ui_range(prop, 1, 32, 1, -1);
  RNA_def_property_ui_text(
      prop, "Render Resolution", "Resolution of the generated surface for rendering and baking");
  RNA_def_property_update(prop, 0, "rna_OceanModifier_init_update");

  prop = RNA_def_property(srna, "viewport_resolution", PROP_INT, PROP_UNSIGNED);
  RNA_def_property_int_sdna(prop, NULL, "viewport_resolution");
  RNA_def_property_clear_flag(prop, PROP_ANIMATABLE);
  RNA_def_property_range(prop, 1, 1024);
  RNA_def_property_ui_range(prop, 1, 32, 1, -1);
  RNA_def_property_ui_text(
      prop, "Viewport Resolution", "Viewport resolution of the generated surface");
  RNA_def_property_update(prop, 0, "rna_OceanModifier_init_update");

  prop = RNA_def_property(srna, "spatial_size", PROP_INT, PROP_NONE);
  RNA_def_property_int_sdna(prop, NULL, "spatial_size");
  RNA_def_property_ui_range(prop, 1, 512, 2, -1);
  RNA_def_property_clear_flag(prop, PROP_ANIMATABLE);
  RNA_def_property_ui_text(
      prop,
      "Spatial Size",
      "Size of the simulation domain (in meters), and of the generated geometry (in BU)");
  RNA_def_property_update(prop, 0, "rna_OceanModifier_init_update");

  prop = RNA_def_property(srna, "wind_velocity", PROP_FLOAT, PROP_VELOCITY);
  RNA_def_property_float_sdna(prop, NULL, "wind_velocity");
  RNA_def_property_clear_flag(prop, PROP_ANIMATABLE);
  RNA_def_property_ui_text(prop, "Wind Velocity", "Wind speed");
  RNA_def_property_update(prop, 0, "rna_OceanModifier_init_update");

  prop = RNA_def_property(srna, "damping", PROP_FLOAT, PROP_FACTOR);
  RNA_def_property_float_sdna(prop, NULL, "damp");
  RNA_def_property_clear_flag(prop, PROP_ANIMATABLE);
  RNA_def_property_ui_text(
      prop, "Damping", "Damp reflected waves going in opposite direction to the wind");
  RNA_def_property_update(prop, 0, "rna_OceanModifier_init_update");

  prop = RNA_def_property(srna, "wave_scale_min", PROP_FLOAT, PROP_DISTANCE);
  RNA_def_property_float_sdna(prop, NULL, "smallest_wave");
  RNA_def_property_clear_flag(prop, PROP_ANIMATABLE);
  RNA_def_property_range(prop, 0.0, FLT_MAX);
  RNA_def_property_ui_text(prop, "Smallest Wave", "Shortest allowed wavelength");
  RNA_def_property_update(prop, 0, "rna_OceanModifier_init_update");

  prop = RNA_def_property(srna, "wave_alignment", PROP_FLOAT, PROP_UNSIGNED);
  RNA_def_property_float_sdna(prop, NULL, "wave_alignment");
  RNA_def_property_clear_flag(prop, PROP_ANIMATABLE);
  RNA_def_property_range(prop, 0.0, 1.0);
  RNA_def_property_ui_text(prop, "Wave Alignment", "How much the waves are aligned to each other");
  RNA_def_property_update(prop, 0, "rna_OceanModifier_init_update");

  prop = RNA_def_property(srna, "wave_direction", PROP_FLOAT, PROP_ANGLE);
  RNA_def_property_float_sdna(prop, NULL, "wave_direction");
  RNA_def_property_clear_flag(prop, PROP_ANIMATABLE);
  RNA_def_property_ui_text(
      prop, "Wave Direction", "Main direction of the waves when they are (partially) aligned");
  RNA_def_property_update(prop, 0, "rna_OceanModifier_init_update");

  prop = RNA_def_property(srna, "wave_scale", PROP_FLOAT, PROP_UNSIGNED);
  RNA_def_property_float_sdna(prop, NULL, "wave_scale");
  RNA_def_property_ui_text(prop, "Wave Scale", "Scale of the displacement effect");
  RNA_def_property_update(prop, 0, "rna_Modifier_update");

  prop = RNA_def_property(srna, "depth", PROP_FLOAT, PROP_DISTANCE);
  RNA_def_property_float_sdna(prop, NULL, "depth");
  RNA_def_property_clear_flag(prop, PROP_ANIMATABLE);
  RNA_def_property_ui_text(prop, "Depth", "Depth of the solid ground below the water surface");
  RNA_def_property_ui_range(prop, 0, 250, 1, -1);
  RNA_def_property_update(prop, 0, "rna_OceanModifier_init_update");

  prop = RNA_def_property(srna, "foam_coverage", PROP_FLOAT, PROP_NONE);
  RNA_def_property_float_sdna(prop, NULL, "foam_coverage");
  RNA_def_property_ui_text(prop, "Foam Coverage", "Amount of generated foam");
  RNA_def_property_update(prop, 0, "rna_Modifier_update");

  prop = RNA_def_property(srna, "bake_foam_fade", PROP_FLOAT, PROP_UNSIGNED);
  RNA_def_property_float_sdna(prop, NULL, "foam_fade");
  RNA_def_property_clear_flag(prop, PROP_ANIMATABLE);
  RNA_def_property_ui_text(
      prop, "Foam Fade", "How much foam accumulates over time (baked ocean only)");
  RNA_def_property_ui_range(prop, 0.0, 10.0, 1, -1);
  RNA_def_property_update(prop, 0, NULL);

  prop = RNA_def_property(srna, "foam_layer_name", PROP_STRING, PROP_NONE);
  RNA_def_property_string_sdna(prop, NULL, "foamlayername");
  RNA_def_property_ui_text(
      prop, "Foam Layer Name", "Name of the vertex color layer used for foam");
  RNA_def_property_update(prop, 0, "rna_Modifier_update");

  prop = RNA_def_property(srna, "choppiness", PROP_FLOAT, PROP_UNSIGNED);
  RNA_def_property_float_sdna(prop, NULL, "chop_amount");
  RNA_def_property_ui_text(
      prop,
      "Choppiness",
      "Choppiness of the wave's crest (adds some horizontal component to the displacement)");
  RNA_def_property_ui_range(prop, 0.0, 4.0, 3, -1);
  RNA_def_property_float_funcs(prop, NULL, "rna_OceanModifier_ocean_chop_set", NULL);
  RNA_def_property_update(prop, 0, "rna_Modifier_update");

  prop = RNA_def_property(srna, "time", PROP_FLOAT, PROP_UNSIGNED);
  RNA_def_property_float_sdna(prop, NULL, "time");
  RNA_def_property_ui_text(prop, "Time", "Current time of the simulation");
  RNA_def_property_ui_range(prop, -FLT_MAX, FLT_MAX, 1, -1);
  RNA_def_property_update(prop, 0, "rna_Modifier_update");

  prop = RNA_def_property(srna, "spectrum", PROP_ENUM, PROP_NONE);
  RNA_def_property_enum_sdna(prop, NULL, "spectrum");
  RNA_def_property_clear_flag(prop, PROP_ANIMATABLE);
  RNA_def_property_enum_items(prop, spectrum_items);
  RNA_def_property_ui_text(prop, "Spectrum", "Spectrum to use");
  RNA_def_property_update(prop, 0, "rna_OceanModifier_init_update");

  prop = RNA_def_property(srna, "fetch_jonswap", PROP_FLOAT, PROP_UNSIGNED);
  RNA_def_property_float_sdna(prop, NULL, "fetch_jonswap");
  RNA_def_property_clear_flag(prop, PROP_ANIMATABLE);
  RNA_def_property_range(prop, 0.0, FLT_MAX);
  RNA_def_property_ui_text(
      prop,
      "Fetch",
      "This is the distance from a lee shore, "
      "called the fetch, or the distance over which the wind blows with constant velocity. "
      "Used by 'JONSWAP' and 'TMA' models");
  RNA_def_property_update(prop, 0, "rna_OceanModifier_init_update");

  prop = RNA_def_property(srna, "sharpen_peak_jonswap", PROP_FLOAT, PROP_UNSIGNED);
  RNA_def_property_float_sdna(prop, NULL, "sharpen_peak_jonswap");
  RNA_def_property_clear_flag(prop, PROP_ANIMATABLE);
  RNA_def_property_range(prop, 0.0, 1.0);
  RNA_def_property_ui_text(prop, "Sharpen peak", "Peak sharpening for 'JONSWAP' and 'TMA' models");
  RNA_def_property_update(prop, 0, "rna_OceanModifier_init_update");

  prop = RNA_def_property(srna, "random_seed", PROP_INT, PROP_UNSIGNED);
  RNA_def_property_int_sdna(prop, NULL, "seed");
  RNA_def_property_clear_flag(prop, PROP_ANIMATABLE);
  RNA_def_property_ui_text(prop, "Random Seed", "Seed of the random generator");
  RNA_def_property_update(prop, 0, "rna_OceanModifier_init_update");

  prop = RNA_def_property(srna, "frame_start", PROP_INT, PROP_TIME);
  RNA_def_property_int_sdna(prop, NULL, "bakestart");
  RNA_def_property_clear_flag(prop, PROP_ANIMATABLE);
  RNA_def_property_ui_text(prop, "Bake Start", "Start frame of the ocean baking");
  RNA_def_property_update(prop, 0, "rna_OceanModifier_init_update");

  prop = RNA_def_property(srna, "frame_end", PROP_INT, PROP_TIME);
  RNA_def_property_int_sdna(prop, NULL, "bakeend");
  RNA_def_property_clear_flag(prop, PROP_ANIMATABLE);
  RNA_def_property_ui_text(prop, "Bake End", "End frame of the ocean baking");
  RNA_def_property_update(prop, 0, "rna_OceanModifier_init_update");

  prop = RNA_def_property(srna, "is_cached", PROP_BOOLEAN, PROP_NONE);
  RNA_def_property_boolean_sdna(prop, NULL, "cached", 1);
  RNA_def_property_clear_flag(prop, PROP_EDITABLE);
  RNA_def_property_ui_text(
      prop, "Ocean is Cached", "Whether the ocean is using cached data or simulating");

  prop = RNA_def_property(srna, "filepath", PROP_STRING, PROP_DIRPATH);
  RNA_def_property_string_sdna(prop, NULL, "cachepath");
  RNA_def_property_ui_text(prop, "Cache Path", "Path to a folder to store external baked images");
  /*RNA_def_property_update(prop, 0, "rna_Modifier_update"); */
  /* XXX how to update? */

  RNA_define_lib_overridable(false);
}

static void rna_def_modifier_skin(BlenderRNA *brna)
{
  StructRNA *srna;
  PropertyRNA *prop;

  srna = RNA_def_struct(brna, "SkinModifier", "Modifier");
  RNA_def_struct_ui_text(srna, "Skin Modifier", "Generate Skin");
  RNA_def_struct_sdna(srna, "SkinModifierData");
  RNA_def_struct_ui_icon(srna, ICON_MOD_SKIN);

  RNA_define_lib_overridable(true);

  prop = RNA_def_property(srna, "branch_smoothing", PROP_FLOAT, PROP_FACTOR);
  RNA_def_property_ui_text(prop, "Branch Smoothing", "Smooth complex geometry around branches");
  RNA_def_property_ui_range(prop, 0, 1, 1, -1);
  RNA_def_property_update(prop, 0, "rna_Modifier_update");

  prop = RNA_def_property(srna, "use_smooth_shade", PROP_BOOLEAN, PROP_NONE);
  RNA_def_property_boolean_sdna(prop, NULL, "flag", MOD_SKIN_SMOOTH_SHADING);
  RNA_def_property_ui_text(
      prop, "Smooth Shading", "Output faces with smooth shading rather than flat shaded");
  RNA_def_property_update(prop, 0, "rna_Modifier_update");

  prop = RNA_def_property(srna, "use_x_symmetry", PROP_BOOLEAN, PROP_NONE);
  RNA_def_property_boolean_sdna(prop, NULL, "symmetry_axes", MOD_SKIN_SYMM_X);
  RNA_def_property_ui_text(prop, "X", "Avoid making unsymmetrical quads across the X axis");
  RNA_def_property_update(prop, 0, "rna_Modifier_update");

  prop = RNA_def_property(srna, "use_y_symmetry", PROP_BOOLEAN, PROP_NONE);
  RNA_def_property_boolean_sdna(prop, NULL, "symmetry_axes", MOD_SKIN_SYMM_Y);
  RNA_def_property_ui_text(prop, "Y", "Avoid making unsymmetrical quads across the Y axis");
  RNA_def_property_update(prop, 0, "rna_Modifier_update");

  prop = RNA_def_property(srna, "use_z_symmetry", PROP_BOOLEAN, PROP_NONE);
  RNA_def_property_boolean_sdna(prop, NULL, "symmetry_axes", MOD_SKIN_SYMM_Z);
  RNA_def_property_ui_text(prop, "Z", "Avoid making unsymmetrical quads across the Z axis");
  RNA_def_property_update(prop, 0, "rna_Modifier_update");

  RNA_define_lib_overridable(false);
}

static void rna_def_modifier_triangulate(BlenderRNA *brna)
{
  StructRNA *srna;
  PropertyRNA *prop;

  srna = RNA_def_struct(brna, "TriangulateModifier", "Modifier");
  RNA_def_struct_ui_text(srna, "Triangulate Modifier", "Triangulate Mesh");
  RNA_def_struct_sdna(srna, "TriangulateModifierData");
  RNA_def_struct_ui_icon(srna, ICON_MOD_TRIANGULATE);

  RNA_define_lib_overridable(true);

  prop = RNA_def_property(srna, "quad_method", PROP_ENUM, PROP_NONE);
  RNA_def_property_enum_sdna(prop, NULL, "quad_method");
  RNA_def_property_enum_items(prop, rna_enum_modifier_triangulate_quad_method_items);
  RNA_def_property_ui_text(prop, "Quad Method", "Method for splitting the quads into triangles");
  RNA_def_property_update(prop, 0, "rna_Modifier_update");

  prop = RNA_def_property(srna, "ngon_method", PROP_ENUM, PROP_NONE);
  RNA_def_property_enum_sdna(prop, NULL, "ngon_method");
  RNA_def_property_enum_items(prop, rna_enum_modifier_triangulate_ngon_method_items);
  RNA_def_property_ui_text(
      prop, "Polygon Method", "Method for splitting the polygons into triangles");
  RNA_def_property_update(prop, 0, "rna_Modifier_update");

  prop = RNA_def_property(srna, "min_vertices", PROP_INT, PROP_UNSIGNED);
  RNA_def_property_int_sdna(prop, NULL, "min_vertices");
  RNA_def_property_range(prop, 4, INT_MAX);
  RNA_def_property_ui_text(
      prop,
      "Minimum Vertices",
      "Triangulate only polygons with vertex count greater than or equal to this number");
  RNA_def_property_update(prop, 0, "rna_Modifier_update");

  prop = RNA_def_property(srna, "keep_custom_normals", PROP_BOOLEAN, PROP_NONE);
  RNA_def_property_boolean_sdna(prop, NULL, "flag", MOD_TRIANGULATE_KEEP_CUSTOMLOOP_NORMALS);
  RNA_def_property_ui_text(
      prop,
      "Keep Normals",
      "Try to preserve custom normals (WARNING: depending on chosen triangulation method, "
      "shading may not be fully preserved, 'Fixed' method usually gives the best result here)");
  RNA_def_property_update(prop, 0, "rna_Modifier_update");

  RNA_define_lib_overridable(false);
}

static void rna_def_modifier_meshcache(BlenderRNA *brna)
{
  static const EnumPropertyItem prop_format_type_items[] = {
      {MOD_MESHCACHE_TYPE_MDD, "MDD", 0, "MDD", ""},
      {MOD_MESHCACHE_TYPE_PC2, "PC2", 0, "PC2", ""},
      {0, NULL, 0, NULL, NULL},
  };

  static const EnumPropertyItem prop_deform_mode_items[] = {
      {MOD_MESHCACHE_DEFORM_OVERWRITE,
       "OVERWRITE",
       0,
       "Overwrite",
       "Replace vertex coords with cached values"},
      {MOD_MESHCACHE_DEFORM_INTEGRATE,
       "INTEGRATE",
       0,
       "Integrate",
       "Integrate deformation from this modifiers input with the mesh-cache coords (useful for "
       "shape keys)"},
      {0, NULL, 0, NULL, NULL},
  };

  static const EnumPropertyItem prop_interpolation_type_items[] = {
      {MOD_MESHCACHE_INTERP_NONE, "NONE", 0, "None", ""},
      {MOD_MESHCACHE_INTERP_LINEAR, "LINEAR", 0, "Linear", ""},
      /* for cardinal we'd need to read 4x cache's */
      // {MOD_MESHCACHE_INTERP_CARDINAL, "CARDINAL", 0, "Cardinal", ""},
      {0, NULL, 0, NULL, NULL},
  };

  static const EnumPropertyItem prop_time_type_items[] = {
      /* use 'eval_frame' */
      {MOD_MESHCACHE_TIME_FRAME,
       "FRAME",
       0,
       "Frame",
       "Control playback using a frame-number "
       "(ignoring time FPS and start frame from the file)"},
      /* use 'eval_time' */
      {MOD_MESHCACHE_TIME_SECONDS, "TIME", 0, "Time", "Control playback using time in seconds"},
      /* use 'eval_factor' */
      {MOD_MESHCACHE_TIME_FACTOR,
       "FACTOR",
       0,
       "Factor",
       "Control playback using a value between [0, 1]"},
      {0, NULL, 0, NULL, NULL},
  };

  static const EnumPropertyItem prop_time_play_items[] = {
      {MOD_MESHCACHE_PLAY_CFEA, "SCENE", 0, "Scene", "Use the time from the scene"},
      {MOD_MESHCACHE_PLAY_EVAL, "CUSTOM", 0, "Custom", "Use the modifier's own time evaluation"},
      {0, NULL, 0, NULL, NULL},
  };

  StructRNA *srna;
  PropertyRNA *prop;

  srna = RNA_def_struct(brna, "MeshCacheModifier", "Modifier");
  RNA_def_struct_ui_text(srna, "Cache Modifier", "Cache Mesh");
  RNA_def_struct_sdna(srna, "MeshCacheModifierData");
  RNA_def_struct_ui_icon(srna, ICON_MOD_MESHDEFORM); /* XXX, needs own icon */

  RNA_define_lib_overridable(true);

  prop = RNA_def_property(srna, "cache_format", PROP_ENUM, PROP_NONE);
  RNA_def_property_enum_sdna(prop, NULL, "type");
  RNA_def_property_enum_items(prop, prop_format_type_items);
  RNA_def_property_ui_text(prop, "Format", "");
  RNA_def_property_update(prop, 0, "rna_Modifier_update");

  prop = RNA_def_property(srna, "interpolation", PROP_ENUM, PROP_NONE);
  RNA_def_property_enum_sdna(prop, NULL, "interp");
  RNA_def_property_enum_items(prop, prop_interpolation_type_items);
  RNA_def_property_ui_text(prop, "Interpolation", "");
  RNA_def_property_update(prop, 0, "rna_Modifier_update");

  prop = RNA_def_property(srna, "time_mode", PROP_ENUM, PROP_NONE);
  RNA_def_property_enum_sdna(prop, NULL, "time_mode");
  RNA_def_property_enum_items(prop, prop_time_type_items);
  RNA_def_property_ui_text(prop, "Time Mode", "Method to control playback time");
  RNA_def_property_update(prop, 0, "rna_Modifier_update");

  prop = RNA_def_property(srna, "play_mode", PROP_ENUM, PROP_NONE);
  RNA_def_property_enum_sdna(prop, NULL, "play_mode");
  RNA_def_property_enum_items(prop, prop_time_play_items);
  RNA_def_property_ui_text(prop, "Play Mode", "");
  RNA_def_property_update(prop, 0, "rna_Modifier_update");

  prop = RNA_def_property(srna, "deform_mode", PROP_ENUM, PROP_NONE);
  RNA_def_property_enum_sdna(prop, NULL, "deform_mode");
  RNA_def_property_enum_items(prop, prop_deform_mode_items);
  RNA_def_property_ui_text(prop, "Deform Mode", "");
  RNA_def_property_update(prop, 0, "rna_Modifier_update");

  prop = RNA_def_property(srna, "filepath", PROP_STRING, PROP_FILEPATH);
  RNA_def_property_ui_text(prop, "File Path", "Path to external displacements file");
  RNA_def_property_update(prop, 0, "rna_Modifier_update");

  prop = RNA_def_property(srna, "factor", PROP_FLOAT, PROP_NONE);
  RNA_def_property_float_sdna(prop, NULL, "factor");
  RNA_def_property_range(prop, 0.0f, 1.0f);
  RNA_def_property_ui_text(prop, "Influence", "Influence of the deformation");
  RNA_def_property_update(prop, 0, "rna_Modifier_update");

  /* -------------------------------------------------------------------- */
  /* Axis Conversion */
  prop = RNA_def_property(srna, "forward_axis", PROP_ENUM, PROP_NONE);
  RNA_def_property_enum_sdna(prop, NULL, "forward_axis");
  RNA_def_property_enum_items(prop, rna_enum_object_axis_items);
  RNA_def_property_ui_text(prop, "Forward", "");
  RNA_def_property_update(prop, 0, "rna_Modifier_update");

  prop = RNA_def_property(srna, "up_axis", PROP_ENUM, PROP_NONE);
  RNA_def_property_enum_sdna(prop, NULL, "up_axis");
  RNA_def_property_enum_items(prop, rna_enum_object_axis_items);
  RNA_def_property_ui_text(prop, "Up", "");
  RNA_def_property_update(prop, 0, "rna_Modifier_update");

  prop = RNA_def_property(srna, "flip_axis", PROP_ENUM, PROP_NONE);
  RNA_def_property_enum_sdna(prop, NULL, "flip_axis");
  RNA_def_property_enum_items(prop, rna_enum_axis_flag_xyz_items);
  RNA_def_property_flag(prop, PROP_ENUM_FLAG);
  RNA_def_property_ui_text(prop, "Flip Axis", "");
  RNA_def_property_update(prop, 0, "rna_Modifier_update");

  /* -------------------------------------------------------------------- */
  /* For Scene time */
  prop = RNA_def_property(srna, "frame_start", PROP_FLOAT, PROP_TIME);
  RNA_def_property_float_sdna(prop, NULL, "frame_start");
  RNA_def_property_range(prop, -MAXFRAME, MAXFRAME);
  RNA_def_property_ui_text(prop, "Frame Start", "Add this to the start frame");
  RNA_def_property_update(prop, 0, "rna_Modifier_update");

  prop = RNA_def_property(srna, "frame_scale", PROP_FLOAT, PROP_NONE);
  RNA_def_property_float_sdna(prop, NULL, "frame_scale");
  RNA_def_property_range(prop, 0.0f, 100.0f);
  RNA_def_property_ui_text(prop, "Frame Scale", "Evaluation time in seconds");
  RNA_def_property_update(prop, 0, "rna_Modifier_update");

  /* -------------------------------------------------------------------- */
  /* eval values depend on 'time_mode' */
  prop = RNA_def_property(srna, "eval_frame", PROP_FLOAT, PROP_NONE);
  RNA_def_property_float_sdna(prop, NULL, "eval_frame");
  RNA_def_property_range(prop, MINFRAME, MAXFRAME);
  RNA_def_property_ui_text(prop, "Evaluation Frame", "The frame to evaluate (starting at 0)");
  RNA_def_property_update(prop, 0, "rna_Modifier_update");

  prop = RNA_def_property(srna, "eval_time", PROP_FLOAT, PROP_NONE);
  RNA_def_property_float_sdna(prop, NULL, "eval_time");
  RNA_def_property_range(prop, 0.0f, FLT_MAX);
  RNA_def_property_ui_text(prop, "Evaluation Time", "Evaluation time in seconds");
  RNA_def_property_update(prop, 0, "rna_Modifier_update");

  prop = RNA_def_property(srna, "eval_factor", PROP_FLOAT, PROP_FACTOR);
  RNA_def_property_float_sdna(prop, NULL, "eval_factor");
  RNA_def_property_range(prop, 0.0f, 1.0f);
  RNA_def_property_ui_text(prop, "Evaluation Factor", "Evaluation time in seconds");
  RNA_def_property_update(prop, 0, "rna_Modifier_update");

  RNA_define_lib_overridable(false);
}

static void rna_def_mesh_cache_velocities(BlenderRNA *brna)
{
  StructRNA *srna;
  PropertyRNA *prop;

  srna = RNA_def_struct(brna, "MeshCacheVertexVelocity", NULL);
  RNA_def_struct_ui_text(srna, "Mesh Cache Velocity", "Velocity attribute of an Alembic mesh");
  RNA_def_struct_ui_icon(srna, ICON_VERTEXSEL);

  prop = RNA_def_property(srna, "velocity", PROP_FLOAT, PROP_VELOCITY);
  RNA_def_property_array(prop, 3);
  RNA_def_property_float_sdna(prop, NULL, "vel");
  RNA_def_property_ui_text(prop, "Velocity", "");
  RNA_def_property_clear_flag(prop, PROP_EDITABLE);
}

static void rna_def_modifier_meshseqcache(BlenderRNA *brna)
{
  StructRNA *srna;
  PropertyRNA *prop;

  srna = RNA_def_struct(brna, "MeshSequenceCacheModifier", "Modifier");
  RNA_def_struct_ui_text(srna, "Cache Modifier", "Cache Mesh");
  RNA_def_struct_sdna(srna, "MeshSeqCacheModifierData");
  RNA_def_struct_ui_icon(srna, ICON_MOD_MESHDEFORM); /* XXX, needs own icon */

  RNA_define_lib_overridable(true);

  prop = RNA_def_property(srna, "cache_file", PROP_POINTER, PROP_NONE);
  RNA_def_property_pointer_sdna(prop, NULL, "cache_file");
  RNA_def_property_struct_type(prop, "CacheFile");
  RNA_def_property_ui_text(prop, "Cache File", "");
  RNA_def_property_flag(prop, PROP_EDITABLE | PROP_ID_SELF_CHECK);
  RNA_def_property_update(prop, 0, "rna_Modifier_dependency_update");

  prop = RNA_def_property(srna, "object_path", PROP_STRING, PROP_NONE);
  RNA_def_property_ui_text(
      prop,
      "Object Path",
      "Path to the object in the Alembic archive used to lookup geometric data");
  RNA_def_property_update(prop, 0, "rna_Modifier_update");

  static const EnumPropertyItem read_flag_items[] = {
      {MOD_MESHSEQ_READ_VERT, "VERT", 0, "Vertex", ""},
      {MOD_MESHSEQ_READ_POLY, "POLY", 0, "Faces", ""},
      {MOD_MESHSEQ_READ_UV, "UV", 0, "UV", ""},
      {MOD_MESHSEQ_READ_COLOR, "COLOR", 0, "Color", ""},
      {0, NULL, 0, NULL, NULL},
  };

  prop = RNA_def_property(srna, "read_data", PROP_ENUM, PROP_NONE);
  RNA_def_property_flag(prop, PROP_ENUM_FLAG);
  RNA_def_property_enum_sdna(prop, NULL, "read_flag");
  RNA_def_property_enum_items(prop, read_flag_items);
  RNA_def_property_ui_text(prop, "Read Data", "Data to read from the cache");
  RNA_def_property_update(prop, 0, "rna_Modifier_update");

  prop = RNA_def_property(srna, "use_vertex_interpolation", PROP_BOOLEAN, PROP_NONE);
  RNA_def_property_boolean_sdna(prop, NULL, "read_flag", MOD_MESHSEQ_INTERPOLATE_VERTICES);
  RNA_def_property_ui_text(
      prop, "Vertex Interpolation", "Allow interpolation of vertex positions");
  RNA_def_property_update(prop, 0, "rna_Modifier_update");

  prop = RNA_def_property(srna, "velocity_scale", PROP_FLOAT, PROP_NONE);
  RNA_def_property_float_sdna(prop, NULL, "velocity_scale");
  RNA_def_property_range(prop, 0.0f, FLT_MAX);
  RNA_def_property_ui_text(
      prop,
      "Velocity Scale",
      "Multiplier used to control the magnitude of the velocity vectors for time effects");
  RNA_def_property_update(prop, 0, "rna_Modifier_update");

  /* -------------------------- Velocity Vectors -------------------------- */

  prop = RNA_def_property(srna, "vertex_velocities", PROP_COLLECTION, PROP_NONE);
  RNA_def_property_collection_sdna(prop, NULL, "vertex_velocities", "num_vertices");
  RNA_def_property_struct_type(prop, "MeshCacheVertexVelocity");
  RNA_def_property_ui_text(
      prop, "Fluid Mesh Vertices", "Vertices of the fluid mesh generated by simulation");

  rna_def_mesh_cache_velocities(brna);

  prop = RNA_def_property(srna, "has_velocity", PROP_BOOLEAN, PROP_NONE);
  RNA_def_property_ui_text(prop, "Has Velocity Cache", "");
  RNA_def_property_boolean_funcs(prop, "rna_MeshSequenceCacheModifier_has_velocity_get", NULL);
  RNA_def_property_clear_flag(prop, PROP_EDITABLE);

  prop = RNA_def_property(srna, "read_velocity", PROP_BOOLEAN, PROP_NONE);
  RNA_def_property_ui_text(prop, "Read Velocity Cache", "");
  RNA_def_property_boolean_funcs(prop, "rna_MeshSequenceCacheModifier_read_velocity_get", NULL);
  RNA_def_property_clear_flag(prop, PROP_EDITABLE);

  RNA_define_lib_overridable(false);
}

static void rna_def_modifier_laplaciandeform(BlenderRNA *brna)
{
  StructRNA *srna;
  PropertyRNA *prop;

  srna = RNA_def_struct(brna, "LaplacianDeformModifier", "Modifier");
  RNA_def_struct_ui_text(srna, "Laplacian Deform Modifier", "Mesh deform modifier");
  RNA_def_struct_sdna(srna, "LaplacianDeformModifierData");
  RNA_def_struct_ui_icon(srna, ICON_MOD_MESHDEFORM);

  RNA_define_lib_overridable(true);

  prop = RNA_def_property(srna, "vertex_group", PROP_STRING, PROP_NONE);
  RNA_def_property_string_sdna(prop, NULL, "anchor_grp_name");
  RNA_def_property_ui_text(
      prop, "Anchor Weights", "Name of Vertex Group which determines Anchors");
  RNA_def_property_string_funcs(
      prop, NULL, NULL, "rna_LaplacianDeformModifier_anchor_grp_name_set");

  prop = RNA_def_property(srna, "iterations", PROP_INT, PROP_NONE);
  RNA_def_property_int_sdna(prop, NULL, "repeat");
  RNA_def_property_ui_range(prop, 1, 50, 1, -1);
  RNA_def_property_ui_text(prop, "Repeat", "");
  RNA_def_property_update(prop, 0, "rna_Modifier_update");

  prop = RNA_def_property(srna, "is_bind", PROP_BOOLEAN, PROP_NONE);
  RNA_def_property_boolean_funcs(prop, "rna_LaplacianDeformModifier_is_bind_get", NULL);
  RNA_def_property_ui_text(prop, "Bound", "Whether geometry has been bound to anchors");
  RNA_def_property_clear_flag(prop, PROP_EDITABLE);

  prop = RNA_def_property(srna, "invert_vertex_group", PROP_BOOLEAN, PROP_NONE);
  RNA_def_property_boolean_sdna(prop, NULL, "flag", MOD_LAPLACIANDEFORM_INVERT_VGROUP);
  RNA_def_property_ui_text(prop, "Invert", "Invert vertex group influence");
  RNA_def_property_update(prop, 0, "rna_Modifier_update");

  RNA_define_lib_overridable(false);

  RNA_def_property_update(prop, 0, "rna_Modifier_update");
}

static void rna_def_modifier_weld(BlenderRNA *brna)
{
  StructRNA *srna;
  PropertyRNA *prop;

  srna = RNA_def_struct(brna, "WeldModifier", "Modifier");
  RNA_def_struct_ui_text(srna, "Weld Modifier", "Weld modifier");
  RNA_def_struct_sdna(srna, "WeldModifierData");
  RNA_def_struct_ui_icon(srna, ICON_AUTOMERGE_OFF);

  RNA_define_lib_overridable(true);

  prop = RNA_def_property(srna, "merge_threshold", PROP_FLOAT, PROP_DISTANCE);
  RNA_def_property_float_sdna(prop, NULL, "merge_dist");
  RNA_def_property_range(prop, 0, FLT_MAX);
  RNA_def_property_ui_range(prop, 0, 1, 0.001, 6);
  RNA_def_property_ui_text(prop, "Merge Distance", "Limit below which to merge vertices");
  RNA_def_property_update(prop, 0, "rna_Modifier_update");

  prop = RNA_def_property(srna, "vertex_group", PROP_STRING, PROP_NONE);
  RNA_def_property_string_sdna(prop, NULL, "defgrp_name");
  RNA_def_property_ui_text(
      prop, "Vertex Group", "Vertex group name for selecting the affected areas");
  RNA_def_property_string_funcs(prop, NULL, NULL, "rna_WeldModifier_defgrp_name_set");
  RNA_def_property_update(prop, 0, "rna_Modifier_update");

  prop = RNA_def_property(srna, "invert_vertex_group", PROP_BOOLEAN, PROP_NONE);
  RNA_def_property_boolean_sdna(prop, NULL, "flag", MOD_WELD_INVERT_VGROUP);
  RNA_def_property_ui_text(prop, "Invert", "Invert vertex group influence");
  RNA_def_property_update(prop, 0, "rna_Modifier_update");

  RNA_define_lib_overridable(false);
}

static void rna_def_modifier_wireframe(BlenderRNA *brna)
{
  StructRNA *srna;
  PropertyRNA *prop;

  srna = RNA_def_struct(brna, "WireframeModifier", "Modifier");
  RNA_def_struct_ui_text(srna, "Wireframe Modifier", "Wireframe effect modifier");
  RNA_def_struct_sdna(srna, "WireframeModifierData");
  RNA_def_struct_ui_icon(srna, ICON_MOD_WIREFRAME);

  RNA_define_lib_overridable(true);

  prop = RNA_def_property(srna, "thickness", PROP_FLOAT, PROP_DISTANCE);
  RNA_def_property_float_sdna(prop, NULL, "offset");
  RNA_def_property_range(prop, -FLT_MAX, FLT_MAX);
  RNA_def_property_ui_range(prop, 0.0f, 1.0f, 0.01, 4);
  RNA_def_property_ui_text(prop, "Thickness", "Thickness factor");
  RNA_def_property_update(prop, 0, "rna_Modifier_update");

  prop = RNA_def_property(srna, "thickness_vertex_group", PROP_FLOAT, PROP_FACTOR);
  RNA_def_property_float_sdna(prop, NULL, "offset_fac_vg");
  RNA_def_property_range(prop, 0.0, 1.0);
  RNA_def_property_ui_range(prop, 0, 1, 0.1, 3);
  RNA_def_property_ui_text(
      prop, "Vertex Group Factor", "Thickness factor to use for zero vertex group influence");
  RNA_def_property_update(prop, 0, "rna_Modifier_update");

  prop = RNA_def_property(srna, "offset", PROP_FLOAT, PROP_FACTOR);
  RNA_def_property_float_sdna(prop, NULL, "offset_fac");
  RNA_def_property_range(prop, -FLT_MAX, FLT_MAX);
  RNA_def_property_ui_range(prop, -1, 1, 0.1, 4);
  RNA_def_property_ui_text(prop, "Offset", "Offset the thickness from the center");
  RNA_def_property_update(prop, 0, "rna_Modifier_update");

  prop = RNA_def_property(srna, "use_replace", PROP_BOOLEAN, PROP_NONE);
  RNA_def_property_boolean_sdna(prop, NULL, "flag", MOD_WIREFRAME_REPLACE);
  RNA_def_property_ui_text(prop, "Replace", "Remove original geometry");
  RNA_def_property_update(prop, 0, "rna_Modifier_update");

  prop = RNA_def_property(srna, "use_boundary", PROP_BOOLEAN, PROP_NONE);
  RNA_def_property_boolean_sdna(prop, NULL, "flag", MOD_WIREFRAME_BOUNDARY);
  RNA_def_property_ui_text(prop, "Boundary", "Support face boundaries");
  RNA_def_property_update(prop, 0, "rna_Modifier_update");

  prop = RNA_def_property(srna, "use_even_offset", PROP_BOOLEAN, PROP_NONE);
  RNA_def_property_boolean_sdna(prop, NULL, "flag", MOD_WIREFRAME_OFS_EVEN);
  RNA_def_property_ui_text(prop, "Offset Even", "Scale the offset to give more even thickness");
  RNA_def_property_update(prop, 0, "rna_Modifier_update");

  prop = RNA_def_property(srna, "use_relative_offset", PROP_BOOLEAN, PROP_NONE);
  RNA_def_property_boolean_sdna(prop, NULL, "flag", MOD_WIREFRAME_OFS_RELATIVE);
  RNA_def_property_ui_text(prop, "Offset Relative", "Scale the offset by surrounding geometry");
  RNA_def_property_update(prop, 0, "rna_Modifier_update");

  prop = RNA_def_property(srna, "use_crease", PROP_BOOLEAN, PROP_NONE);
  RNA_def_property_boolean_sdna(prop, NULL, "flag", MOD_WIREFRAME_CREASE);
  RNA_def_property_ui_text(
      prop, "Offset Relative", "Crease hub edges for improved subdivision surface");
  RNA_def_property_update(prop, 0, "rna_Modifier_update");

  prop = RNA_def_property(srna, "crease_weight", PROP_FLOAT, PROP_NONE);
  RNA_def_property_float_sdna(prop, NULL, "crease_weight");
  RNA_def_property_range(prop, -FLT_MAX, FLT_MAX);
  RNA_def_property_ui_range(prop, 0.0f, 1.0f, 0.1, 1);
  RNA_def_property_ui_text(prop, "Weight", "Crease weight (if active)");
  RNA_def_property_update(prop, 0, "rna_Modifier_update");

  prop = RNA_def_property(srna, "material_offset", PROP_INT, PROP_NONE);
  RNA_def_property_int_sdna(prop, NULL, "mat_ofs");
  RNA_def_property_range(prop, SHRT_MIN, SHRT_MAX);
  RNA_def_property_ui_text(prop, "Material Offset", "Offset material index of generated faces");
  RNA_def_property_update(prop, 0, "rna_Modifier_update");

  prop = RNA_def_property(srna, "vertex_group", PROP_STRING, PROP_NONE);
  RNA_def_property_string_sdna(prop, NULL, "defgrp_name");
  RNA_def_property_ui_text(
      prop, "Vertex Group", "Vertex group name for selecting the affected areas");
  RNA_def_property_string_funcs(prop, NULL, NULL, "rna_WireframeModifier_defgrp_name_set");
  RNA_def_property_update(prop, 0, "rna_Modifier_update");

  prop = RNA_def_property(srna, "invert_vertex_group", PROP_BOOLEAN, PROP_NONE);
  RNA_def_property_boolean_sdna(prop, NULL, "flag", MOD_WIREFRAME_INVERT_VGROUP);
  RNA_def_property_ui_text(prop, "Invert", "Invert vertex group influence");
  RNA_def_property_update(prop, 0, "rna_Modifier_update");

  RNA_define_lib_overridable(false);
}

static void rna_def_modifier_datatransfer(BlenderRNA *brna)
{
  StructRNA *srna;
  PropertyRNA *prop;

  static const EnumPropertyItem DT_layer_vert_items[] = {
    {DT_TYPE_MDEFORMVERT,
     "VGROUP_WEIGHTS",
     0,
     "Vertex Groups",
     "Transfer active or all vertex groups"},
#  if 0 /* TODO */
    {DT_TYPE_SHAPEKEY, "SHAPEKEYS", 0, "Shapekey(s)", "Transfer active or all shape keys"},
#  endif
  /* XXX When SkinModifier is enabled,
   * it seems to erase its own CD_MVERT_SKIN layer from final DM :( */
#  if 0
    {DT_TYPE_SKIN, "SKIN", 0, "Skin Weight", "Transfer skin weights"},
#  endif
    {DT_TYPE_BWEIGHT_VERT, "BEVEL_WEIGHT_VERT", 0, "Bevel Weight", "Transfer bevel weights"},
    {0, NULL, 0, NULL, NULL},
  };

  static const EnumPropertyItem DT_layer_edge_items[] = {
      {DT_TYPE_SHARP_EDGE, "SHARP_EDGE", 0, "Sharp", "Transfer sharp mark"},
      {DT_TYPE_SEAM, "SEAM", 0, "UV Seam", "Transfer UV seam mark"},
      {DT_TYPE_CREASE, "CREASE", 0, "Crease", "Transfer subdivision crease values"},
      {DT_TYPE_BWEIGHT_EDGE, "BEVEL_WEIGHT_EDGE", 0, "Bevel Weight", "Transfer bevel weights"},
      {DT_TYPE_FREESTYLE_EDGE, "FREESTYLE_EDGE", 0, "Freestyle", "Transfer Freestyle edge mark"},
      {0, NULL, 0, NULL, NULL},
  };

  static const EnumPropertyItem DT_layer_loop_items[] = {
      {DT_TYPE_LNOR, "CUSTOM_NORMAL", 0, "Custom Normals", "Transfer custom normals"},
      {DT_TYPE_VCOL, "VCOL", 0, "Vertex Colors", "Vertex (face corners) colors"},
      {DT_TYPE_UV, "UV", 0, "UVs", "Transfer UV layers"},
      {0, NULL, 0, NULL, NULL},
  };

  static const EnumPropertyItem DT_layer_poly_items[] = {
      {DT_TYPE_SHARP_FACE, "SMOOTH", 0, "Smooth", "Transfer flat/smooth mark"},
      {DT_TYPE_FREESTYLE_FACE,
       "FREESTYLE_FACE",
       0,
       "Freestyle Mark",
       "Transfer Freestyle face mark"},
      {0, NULL, 0, NULL, NULL},
  };

  srna = RNA_def_struct(brna, "DataTransferModifier", "Modifier");
  RNA_def_struct_ui_text(
      srna, "Data Transfer Modifier", "Modifier transferring some data from a source mesh");
  RNA_def_struct_sdna(srna, "DataTransferModifierData");
  RNA_def_struct_ui_icon(srna, ICON_MOD_DATA_TRANSFER);

  RNA_define_lib_overridable(true);

  prop = RNA_def_property(srna, "object", PROP_POINTER, PROP_NONE);
  RNA_def_property_pointer_sdna(prop, NULL, "ob_source");
  RNA_def_property_ui_text(prop, "Source Object", "Object to transfer data from");
  RNA_def_property_flag(prop, PROP_EDITABLE | PROP_ID_SELF_CHECK);
  RNA_def_property_pointer_funcs(
      prop, NULL, "rna_DataTransferModifier_ob_source_set", NULL, "rna_Mesh_object_poll");
  RNA_def_property_update(prop, 0, "rna_Modifier_dependency_update");

  prop = RNA_def_boolean(srna,
                         "use_object_transform",
                         true,
                         "Object Transform",
                         "Evaluate source and destination meshes in global space");
  RNA_def_property_boolean_sdna(prop, NULL, "flags", MOD_DATATRANSFER_OBSRC_TRANSFORM);
  RNA_def_property_update(prop, 0, "rna_Modifier_update");

  /* Generic, UI-only data types toggles. */
  prop = RNA_def_boolean(
      srna, "use_vert_data", false, "Vertex Data", "Enable vertex data transfer");
  RNA_def_property_boolean_sdna(prop, NULL, "flags", MOD_DATATRANSFER_USE_VERT);
  RNA_def_property_update(prop, 0, "rna_DataTransferModifier_use_data_update");

  prop = RNA_def_boolean(srna, "use_edge_data", false, "Edge Data", "Enable edge data transfer");
  RNA_def_property_boolean_sdna(prop, NULL, "flags", MOD_DATATRANSFER_USE_EDGE);
  RNA_def_property_update(prop, 0, "rna_DataTransferModifier_use_data_update");

  prop = RNA_def_boolean(
      srna, "use_loop_data", false, "Face Corner Data", "Enable face corner data transfer");
  RNA_def_property_boolean_sdna(prop, NULL, "flags", MOD_DATATRANSFER_USE_LOOP);
  RNA_def_property_update(prop, 0, "rna_DataTransferModifier_use_data_update");

  prop = RNA_def_boolean(srna, "use_poly_data", false, "Face Data", "Enable face data transfer");
  RNA_def_property_boolean_sdna(prop, NULL, "flags", MOD_DATATRANSFER_USE_POLY);
  RNA_def_property_update(prop, 0, "rna_DataTransferModifier_use_data_update");

  /* Actual data types selection. */
  prop = RNA_def_enum(srna,
                      "data_types_verts",
                      DT_layer_vert_items,
                      0,
                      "Vertex Data Types",
                      "Which vertex data layers to transfer");
  RNA_def_property_flag(prop, PROP_ENUM_FLAG);
  RNA_def_property_enum_sdna(prop, NULL, "data_types");
  RNA_def_property_enum_funcs(prop, NULL, "rna_DataTransferModifier_verts_data_types_set", NULL);
  RNA_def_property_update(prop, 0, "rna_DataTransferModifier_data_types_update");

  prop = RNA_def_enum(srna,
                      "data_types_edges",
                      DT_layer_edge_items,
                      0,
                      "Edge Data Types",
                      "Which edge data layers to transfer");
  RNA_def_property_flag(prop, PROP_ENUM_FLAG);
  RNA_def_property_enum_sdna(prop, NULL, "data_types");
  RNA_def_property_enum_funcs(prop, NULL, "rna_DataTransferModifier_edges_data_types_set", NULL);
  RNA_def_property_update(prop, 0, "rna_DataTransferModifier_data_types_update");

  prop = RNA_def_enum(srna,
                      "data_types_loops",
                      DT_layer_loop_items,
                      0,
                      "Face Corner Data Types",
                      "Which face corner data layers to transfer");
  RNA_def_property_flag(prop, PROP_ENUM_FLAG);
  RNA_def_property_enum_sdna(prop, NULL, "data_types");
  RNA_def_property_enum_funcs(prop, NULL, "rna_DataTransferModifier_loops_data_types_set", NULL);
  RNA_def_property_update(prop, 0, "rna_DataTransferModifier_data_types_update");

  prop = RNA_def_enum(srna,
                      "data_types_polys",
                      DT_layer_poly_items,
                      0,
                      "Poly Data Types",
                      "Which poly data layers to transfer");
  RNA_def_property_flag(prop, PROP_ENUM_FLAG);
  RNA_def_property_enum_sdna(prop, NULL, "data_types");
  RNA_def_property_enum_funcs(prop, NULL, "rna_DataTransferModifier_polys_data_types_set", NULL);
  RNA_def_property_update(prop, 0, "rna_DataTransferModifier_data_types_update");

  /* Mapping methods. */
  prop = RNA_def_enum(srna,
                      "vert_mapping",
                      rna_enum_dt_method_vertex_items,
                      MREMAP_MODE_VERT_NEAREST,
                      "Vertex Mapping",
                      "Method used to map source vertices to destination ones");
  RNA_def_property_enum_sdna(prop, NULL, "vmap_mode");
  RNA_def_property_update(prop, 0, "rna_Modifier_update");

  prop = RNA_def_enum(srna,
                      "edge_mapping",
                      rna_enum_dt_method_edge_items,
                      MREMAP_MODE_EDGE_NEAREST,
                      "Edge Mapping",
                      "Method used to map source edges to destination ones");
  RNA_def_property_enum_sdna(prop, NULL, "emap_mode");
  RNA_def_property_update(prop, 0, "rna_Modifier_update");

  prop = RNA_def_enum(srna,
                      "loop_mapping",
                      rna_enum_dt_method_loop_items,
                      MREMAP_MODE_LOOP_NEAREST_POLYNOR,
                      "Face Corner Mapping",
                      "Method used to map source faces' corners to destination ones");
  RNA_def_property_enum_sdna(prop, NULL, "lmap_mode");
  RNA_def_property_update(prop, 0, "rna_Modifier_update");

  prop = RNA_def_enum(srna,
                      "poly_mapping",
                      rna_enum_dt_method_poly_items,
                      MREMAP_MODE_POLY_NEAREST,
                      "Face Mapping",
                      "Method used to map source faces to destination ones");
  RNA_def_property_enum_sdna(prop, NULL, "pmap_mode");
  RNA_def_property_update(prop, 0, "rna_Modifier_update");

  /* Mapping options and filtering. */
  prop = RNA_def_boolean(
      srna,
      "use_max_distance",
      false,
      "Only Neighbor Geometry",
      "Source elements must be closer than given distance from destination one");
  RNA_def_property_boolean_sdna(prop, NULL, "flags", MOD_DATATRANSFER_MAP_MAXDIST);
  RNA_def_property_update(prop, 0, "rna_Modifier_update");

  prop = RNA_def_float(
      srna,
      "max_distance",
      1.0f,
      0.0f,
      FLT_MAX,
      "Max Distance",
      "Maximum allowed distance between source and destination element, for non-topology mappings",
      0.0f,
      100.0f);
  RNA_def_property_float_sdna(prop, NULL, "map_max_distance");
  RNA_def_property_subtype(prop, PROP_DISTANCE);
  RNA_def_property_update(prop, 0, "rna_Modifier_update");

  prop = RNA_def_float(
      srna,
      "ray_radius",
      0.0f,
      0.0f,
      FLT_MAX,
      "Ray Radius",
      "'Width' of rays (especially useful when raycasting against vertices or edges)",
      0.0f,
      10.0f);
  RNA_def_property_float_sdna(prop, NULL, "map_ray_radius");
  RNA_def_property_subtype(prop, PROP_DISTANCE);
  RNA_def_property_update(prop, 0, "rna_Modifier_update");

  prop = RNA_def_float(
      srna,
      "islands_precision",
      0.0f,
      0.0f,
      1.0f,
      "Islands Precision",
      "Factor controlling precision of islands handling "
      "(typically, 0.1 should be enough, higher values can make things really slow)",
      0.0f,
      1.0f);
  RNA_def_property_subtype(prop, PROP_DISTANCE);
  RNA_def_property_update(prop, 0, "rna_Modifier_update");

  /* How to handle multi-layers types of data. */
  prop = RNA_def_enum(srna,
                      "layers_vgroup_select_src",
                      rna_enum_dt_layers_select_src_items,
                      DT_LAYERS_ALL_SRC,
                      "Source Layers Selection",
                      "Which layers to transfer, in case of multi-layers types");
  RNA_def_property_enum_sdna(prop, NULL, "layers_select_src[DT_MULTILAYER_INDEX_MDEFORMVERT]");
  RNA_def_property_enum_funcs(
      prop, NULL, NULL, "rna_DataTransferModifier_layers_select_src_itemf");
  RNA_def_property_update(prop, 0, "rna_Modifier_update");

#  if 0
  prop = RNA_def_enum(srna,
                      "layers_shapekey_select_src",
                      rna_enum_dt_layers_select_src_items,
                      DT_LAYERS_ALL_SRC,
                      "Source Layers Selection",
                      "Which layers to transfer, in case of multi-layers types");
  RNA_def_property_enum_sdna(prop, NULL, "layers_select_src[DT_MULTILAYER_INDEX_SHAPEKEY]");
  RNA_def_property_enum_funcs(
      prop, NULL, NULL, "rna_DataTransferModifier_layers_select_src_itemf");
  RNA_def_property_update(prop, 0, "rna_Modifier_update");
#  endif

  prop = RNA_def_enum(srna,
                      "layers_vcol_select_src",
                      rna_enum_dt_layers_select_src_items,
                      DT_LAYERS_ALL_SRC,
                      "Source Layers Selection",
                      "Which layers to transfer, in case of multi-layers types");
  RNA_def_property_enum_sdna(prop, NULL, "layers_select_src[DT_MULTILAYER_INDEX_VCOL]");
  RNA_def_property_enum_funcs(
      prop, NULL, NULL, "rna_DataTransferModifier_layers_select_src_itemf");
  RNA_def_property_update(prop, 0, "rna_Modifier_update");

  prop = RNA_def_enum(srna,
                      "layers_uv_select_src",
                      rna_enum_dt_layers_select_src_items,
                      DT_LAYERS_ALL_SRC,
                      "Source Layers Selection",
                      "Which layers to transfer, in case of multi-layers types");
  RNA_def_property_enum_sdna(prop, NULL, "layers_select_src[DT_MULTILAYER_INDEX_UV]");
  RNA_def_property_enum_funcs(
      prop, NULL, NULL, "rna_DataTransferModifier_layers_select_src_itemf");
  RNA_def_property_update(prop, 0, "rna_Modifier_update");

  prop = RNA_def_enum(srna,
                      "layers_vgroup_select_dst",
                      rna_enum_dt_layers_select_dst_items,
                      DT_LAYERS_NAME_DST,
                      "Destination Layers Matching",
                      "How to match source and destination layers");
  RNA_def_property_enum_sdna(prop, NULL, "layers_select_dst[DT_MULTILAYER_INDEX_MDEFORMVERT]");
  RNA_def_property_enum_funcs(
      prop, NULL, NULL, "rna_DataTransferModifier_layers_select_dst_itemf");
  RNA_def_property_update(prop, 0, "rna_Modifier_update");

#  if 0
  prop = RNA_def_enum(srna,
                      "layers_shapekey_select_dst",
                      rna_enum_dt_layers_select_dst_items,
                      DT_LAYERS_NAME_DST,
                      "Destination Layers Matching",
                      "How to match source and destination layers");
  RNA_def_property_enum_sdna(prop, NULL, "layers_select_dst[DT_MULTILAYER_INDEX_SHAPEKEY]");
  RNA_def_property_enum_funcs(
      prop, NULL, NULL, "rna_DataTransferModifier_layers_select_dst_itemf");
  RNA_def_property_update(prop, 0, "rna_Modifier_update");
#  endif

  prop = RNA_def_enum(srna,
                      "layers_vcol_select_dst",
                      rna_enum_dt_layers_select_dst_items,
                      DT_LAYERS_NAME_DST,
                      "Destination Layers Matching",
                      "How to match source and destination layers");
  RNA_def_property_enum_sdna(prop, NULL, "layers_select_dst[DT_MULTILAYER_INDEX_VCOL]");
  RNA_def_property_enum_funcs(
      prop, NULL, NULL, "rna_DataTransferModifier_layers_select_dst_itemf");
  RNA_def_property_update(prop, 0, "rna_Modifier_update");

  prop = RNA_def_enum(srna,
                      "layers_uv_select_dst",
                      rna_enum_dt_layers_select_dst_items,
                      DT_LAYERS_NAME_DST,
                      "Destination Layers Matching",
                      "How to match source and destination layers");
  RNA_def_property_enum_sdna(prop, NULL, "layers_select_dst[DT_MULTILAYER_INDEX_UV]");
  RNA_def_property_enum_funcs(
      prop, NULL, NULL, "rna_DataTransferModifier_layers_select_dst_itemf");
  RNA_def_property_update(prop, 0, "rna_Modifier_update");

  /* Mix stuff */
  prop = RNA_def_enum(srna,
                      "mix_mode",
                      rna_enum_dt_mix_mode_items,
                      CDT_MIX_TRANSFER,
                      "Mix Mode",
                      "How to affect destination elements with source values");
  RNA_def_property_enum_funcs(prop, NULL, NULL, "rna_DataTransferModifier_mix_mode_itemf");
  RNA_def_property_update(prop, 0, "rna_Modifier_update");

  prop = RNA_def_float_factor(
      srna,
      "mix_factor",
      0.0f,
      0.0f,
      1.0f,
      "Mix Factor",
      "Factor to use when applying data to destination (exact behavior depends on mix mode, "
      "multiplied with weights from vertex group when defined)",
      0.0f,
      1.0f);
  RNA_def_property_update(prop, 0, "rna_Modifier_update");

  prop = RNA_def_string(srna,
                        "vertex_group",
                        NULL,
                        MAX_VGROUP_NAME,
                        "Vertex Group",
                        "Vertex group name for selecting the affected areas");
  RNA_def_property_string_sdna(prop, NULL, "defgrp_name");
  RNA_def_property_string_funcs(prop, NULL, NULL, "rna_DataTransferModifier_defgrp_name_set");
  RNA_def_property_update(prop, 0, "rna_Modifier_update");

  prop = RNA_def_boolean(
      srna, "invert_vertex_group", false, "Invert", "Invert vertex group influence");
  RNA_def_property_boolean_sdna(prop, NULL, "flags", MOD_DATATRANSFER_INVERT_VGROUP);
  RNA_def_property_update(prop, 0, "rna_Modifier_update");

  RNA_define_lib_overridable(false);
}

static void rna_def_modifier_normaledit(BlenderRNA *brna)
{
  StructRNA *srna;
  PropertyRNA *prop;

  static const EnumPropertyItem prop_mode_items[] = {
      {MOD_NORMALEDIT_MODE_RADIAL,
       "RADIAL",
       0,
       "Radial",
       "From an ellipsoid (shape defined by the boundbox's dimensions, target is optional)"},
      {MOD_NORMALEDIT_MODE_DIRECTIONAL,
       "DIRECTIONAL",
       0,
       "Directional",
       "Normals 'track' (point to) the target object"},
      {0, NULL, 0, NULL, NULL},
  };

  static const EnumPropertyItem prop_mix_mode_items[] = {
      {MOD_NORMALEDIT_MIX_COPY, "COPY", 0, "Copy", "Copy new normals (overwrite existing)"},
      {MOD_NORMALEDIT_MIX_ADD, "ADD", 0, "Add", "Copy sum of new and old normals"},
      {MOD_NORMALEDIT_MIX_SUB, "SUB", 0, "Subtract", "Copy new normals minus old normals"},
      {MOD_NORMALEDIT_MIX_MUL,
       "MUL",
       0,
       "Multiply",
       "Copy product of old and new normals (*not* cross product)"},
      {0, NULL, 0, NULL, NULL},
  };

  srna = RNA_def_struct(brna, "NormalEditModifier", "Modifier");
  RNA_def_struct_ui_text(
      srna, "Normal Edit Modifier", "Modifier affecting/generating custom normals");
  RNA_def_struct_sdna(srna, "NormalEditModifierData");
  RNA_def_struct_ui_icon(srna, ICON_MOD_NORMALEDIT);

  RNA_define_lib_overridable(true);

  prop = RNA_def_property(srna, "mode", PROP_ENUM, PROP_NONE);
  RNA_def_property_enum_items(prop, prop_mode_items);
  RNA_def_property_ui_text(prop, "Mode", "How to affect (generate) normals");
  RNA_def_property_update(prop, 0, "rna_Modifier_update");

  prop = RNA_def_float_array(srna,
                             "offset",
                             3,
                             NULL,
                             -FLT_MAX,
                             FLT_MAX,
                             "Offset",
                             "Offset from object's center",
                             -100.0f,
                             100.0f);
  RNA_def_property_subtype(prop, PROP_COORDS);
  RNA_def_property_update(prop, 0, "rna_Modifier_update");

  prop = RNA_def_property(srna, "mix_mode", PROP_ENUM, PROP_NONE);
  RNA_def_property_enum_items(prop, prop_mix_mode_items);
  RNA_def_property_ui_text(prop, "Mix Mode", "How to mix generated normals with existing ones");
  RNA_def_property_update(prop, 0, "rna_Modifier_update");

  prop = RNA_def_property(srna, "mix_factor", PROP_FLOAT, PROP_FACTOR);
  RNA_def_property_range(prop, 0.0, 1.0);
  RNA_def_property_ui_text(
      prop, "Mix Factor", "How much of generated normals to mix with exiting ones");
  RNA_def_property_update(prop, 0, "rna_Modifier_update");

  prop = RNA_def_property(srna, "mix_limit", PROP_FLOAT, PROP_ANGLE);
  RNA_def_property_range(prop, 0.0, DEG2RADF(180.0f));
  RNA_def_property_ui_text(prop, "Max Angle", "Maximum angle between old and new normals");
  RNA_def_property_update(prop, 0, "rna_Modifier_update");

  prop = RNA_def_property(srna, "no_polynors_fix", PROP_BOOLEAN, PROP_NONE);
  RNA_def_property_boolean_sdna(prop, NULL, "flag", MOD_NORMALEDIT_NO_POLYNORS_FIX);
  RNA_def_property_boolean_default(prop, false);
  RNA_def_property_ui_text(prop,
                           "Lock Polygon Normals",
                           "Do not flip polygons when their normals are not consistent "
                           "with their newly computed custom vertex normals");
  RNA_def_property_update(prop, 0, "rna_Modifier_update");

  prop = RNA_def_property(srna, "vertex_group", PROP_STRING, PROP_NONE);
  RNA_def_property_string_sdna(prop, NULL, "defgrp_name");
  RNA_def_property_ui_text(
      prop, "Vertex Group", "Vertex group name for selecting/weighting the affected areas");
  RNA_def_property_string_funcs(prop, NULL, NULL, "rna_NormalEditModifier_defgrp_name_set");
  RNA_def_property_update(prop, 0, "rna_Modifier_update");

  prop = RNA_def_property(srna, "invert_vertex_group", PROP_BOOLEAN, PROP_NONE);
  RNA_def_property_boolean_sdna(prop, NULL, "flag", MOD_NORMALEDIT_INVERT_VGROUP);
  RNA_def_property_ui_text(prop, "Invert", "Invert vertex group influence");
  RNA_def_property_update(prop, 0, "rna_Modifier_update");

  prop = RNA_def_property(srna, "target", PROP_POINTER, PROP_NONE);
  RNA_def_property_ui_text(prop, "Target", "Target object used to affect normals");
  RNA_def_property_pointer_funcs(prop, NULL, "rna_NormalEditModifier_target_set", NULL, NULL);
  RNA_def_property_flag(prop, PROP_EDITABLE | PROP_ID_SELF_CHECK);
  RNA_def_property_update(prop, 0, "rna_Modifier_dependency_update");

  prop = RNA_def_property(srna, "use_direction_parallel", PROP_BOOLEAN, PROP_NONE);
  RNA_def_property_boolean_sdna(prop, NULL, "flag", MOD_NORMALEDIT_USE_DIRECTION_PARALLEL);
  RNA_def_property_boolean_default(prop, true);
  RNA_def_property_ui_text(prop,
                           "Parallel Normals",
                           "Use same direction for all normals, from origin to target's center "
                           "(Directional mode only)");
  RNA_def_property_update(prop, 0, "rna_Modifier_update");

  RNA_define_lib_overridable(false);
}

static void rna_def_modifier_surfacedeform(BlenderRNA *brna)
{
  StructRNA *srna;
  PropertyRNA *prop;

  srna = RNA_def_struct(brna, "SurfaceDeformModifier", "Modifier");
  RNA_def_struct_ui_text(srna, "SurfaceDeform Modifier", "");
  RNA_def_struct_sdna(srna, "SurfaceDeformModifierData");
  RNA_def_struct_ui_icon(srna, ICON_MOD_MESHDEFORM);

  RNA_define_lib_overridable(true);

  prop = RNA_def_property(srna, "target", PROP_POINTER, PROP_NONE);
  RNA_def_property_ui_text(prop, "Target", "Mesh object to deform with");
  RNA_def_property_pointer_funcs(
      prop, NULL, "rna_SurfaceDeformModifier_target_set", NULL, "rna_Mesh_object_poll");
  RNA_def_property_flag(prop, PROP_EDITABLE | PROP_ID_SELF_CHECK);
  RNA_def_property_update(prop, 0, "rna_Modifier_dependency_update");

  prop = RNA_def_property(srna, "falloff", PROP_FLOAT, PROP_NONE);
  RNA_def_property_range(prop, 2.0f, 16.0f);
  RNA_def_property_ui_text(
      prop, "Interpolation Falloff", "Controls how much nearby polygons influence deformation");
  RNA_def_property_update(prop, 0, "rna_Modifier_update");

  prop = RNA_def_property(srna, "is_bound", PROP_BOOLEAN, PROP_NONE);
  RNA_def_property_boolean_funcs(prop, "rna_SurfaceDeformModifier_is_bound_get", NULL);
  RNA_def_property_ui_text(prop, "Bound", "Whether geometry has been bound to target mesh");
  RNA_def_property_clear_flag(prop, PROP_EDITABLE);

  prop = RNA_def_property(srna, "vertex_group", PROP_STRING, PROP_NONE);
  RNA_def_property_string_sdna(prop, NULL, "defgrp_name");
  RNA_def_property_ui_text(
      prop, "Vertex Group", "Vertex group name for selecting/weighting the affected areas");
  RNA_def_property_string_funcs(prop, NULL, NULL, "rna_SurfaceDeformModifier_defgrp_name_set");
  RNA_def_property_update(prop, 0, "rna_Modifier_update");

  prop = RNA_def_property(srna, "invert_vertex_group", PROP_BOOLEAN, PROP_NONE);
  RNA_def_property_boolean_sdna(prop, NULL, "flags", MOD_SDEF_INVERT_VGROUP);
  RNA_def_property_ui_text(prop, "Invert", "Invert vertex group influence");
  RNA_def_property_update(prop, 0, "rna_Modifier_update");

  prop = RNA_def_property(srna, "strength", PROP_FLOAT, PROP_NONE);
  RNA_def_property_range(prop, -100, 100);
  RNA_def_property_ui_range(prop, -100, 100, 10, 2);
  RNA_def_property_ui_text(prop, "Strength", "Strength of modifier deformations");
  RNA_def_property_update(prop, 0, "rna_Modifier_update");

  RNA_define_lib_overridable(false);
}

static void rna_def_modifier_weightednormal(BlenderRNA *brna)
{
  StructRNA *srna;
  PropertyRNA *prop;

  static EnumPropertyItem prop_weighting_mode_items[] = {
      {MOD_WEIGHTEDNORMAL_MODE_FACE,
       "FACE_AREA",
       0,
       "Face Area",
       "Generate face area weighted normals"},
      {MOD_WEIGHTEDNORMAL_MODE_ANGLE,
       "CORNER_ANGLE",
       0,
       "Corner Angle",
       "Generate corner angle weighted normals"},
      {MOD_WEIGHTEDNORMAL_MODE_FACE_ANGLE,
       "FACE_AREA_WITH_ANGLE",
       0,
       "Face Area And Angle",
       "Generated normals weighted by both face area and angle"},
      {0, NULL, 0, NULL, NULL},
  };

  srna = RNA_def_struct(brna, "WeightedNormalModifier", "Modifier");
  RNA_def_struct_ui_text(srna, "WeightedNormal Modifier", "");
  RNA_def_struct_sdna(srna, "WeightedNormalModifierData");
  RNA_def_struct_ui_icon(srna, ICON_MOD_NORMALEDIT);

  RNA_define_lib_overridable(true);

  prop = RNA_def_property(srna, "weight", PROP_INT, PROP_NONE);
  RNA_def_property_range(prop, 1, 100);
  RNA_def_property_ui_range(prop, 1, 100, 1, -1);
  RNA_def_property_ui_text(prop,
                           "Weight",
                           "Corrective factor applied to faces' weights, 50 is neutral, "
                           "lower values increase weight of weak faces, "
                           "higher values increase weight of strong faces");
  RNA_def_property_update(prop, 0, "rna_Modifier_update");

  prop = RNA_def_property(srna, "mode", PROP_ENUM, PROP_NONE);
  RNA_def_property_enum_items(prop, prop_weighting_mode_items);
  RNA_def_property_ui_text(prop, "Weighting Mode", "Weighted vertex normal mode to use");
  RNA_def_property_update(prop, 0, "rna_Modifier_update");

  prop = RNA_def_property(srna, "thresh", PROP_FLOAT, PROP_NONE);
  RNA_def_property_range(prop, 0, 10);
  RNA_def_property_ui_range(prop, 0, 10, 1, 2);
  RNA_def_property_ui_text(
      prop, "Threshold", "Threshold value for different weights to be considered equal");
  RNA_def_property_update(prop, 0, "rna_Modifier_update");

  prop = RNA_def_property(srna, "keep_sharp", PROP_BOOLEAN, PROP_NONE);
  RNA_def_property_boolean_sdna(prop, NULL, "flag", MOD_WEIGHTEDNORMAL_KEEP_SHARP);
  RNA_def_property_ui_text(prop,
                           "Keep Sharp",
                           "Keep sharp edges as computed for default split normals, "
                           "instead of setting a single weighted normal for each vertex");
  RNA_def_property_update(prop, 0, "rna_Modifier_update");

  prop = RNA_def_property(srna, "vertex_group", PROP_STRING, PROP_NONE);
  RNA_def_property_string_sdna(prop, NULL, "defgrp_name");
  RNA_def_property_ui_text(
      prop, "Vertex Group", "Vertex group name for modifying the selected areas");
  RNA_def_property_string_funcs(prop, NULL, NULL, "rna_WeightedNormalModifier_defgrp_name_set");
  RNA_def_property_update(prop, 0, "rna_Modifier_update");

  prop = RNA_def_property(srna, "invert_vertex_group", PROP_BOOLEAN, PROP_NONE);
  RNA_def_property_boolean_sdna(prop, NULL, "flag", MOD_WEIGHTEDNORMAL_INVERT_VGROUP);
  RNA_def_property_ui_text(prop, "Invert", "Invert vertex group influence");
  RNA_def_property_update(prop, 0, "rna_Modifier_update");

  prop = RNA_def_property(srna, "use_face_influence", PROP_BOOLEAN, PROP_NONE);
  RNA_def_property_boolean_sdna(prop, NULL, "flag", MOD_WEIGHTEDNORMAL_FACE_INFLUENCE);
  RNA_def_property_ui_text(prop, "Face Influence", "Use influence of face for weighting");
  RNA_def_property_update(prop, 0, "rna_Modifier_update");

  RNA_define_lib_overridable(false);
}

static void rna_def_modifier_nodes_settings(BlenderRNA *brna)
<<<<<<< HEAD
{
  StructRNA *srna;

  srna = RNA_def_struct(brna, "NodesModifierSettings", NULL);
  RNA_def_struct_nested(brna, srna, "NodesModifier");
  RNA_def_struct_path_func(srna, "rna_NodesModifierSettings_path");
  RNA_def_struct_ui_text(
      srna, "Nodes Modifier Settings", "Settings that are passed into the node group");
  RNA_def_struct_idprops_func(srna, "rna_NodesModifierSettings_properties");
}

static void rna_def_modifier_nodes(BlenderRNA *brna)
=======
>>>>>>> 3d0c5455
{
  StructRNA *srna;
  PropertyRNA *prop;

<<<<<<< HEAD
=======
  srna = RNA_def_struct(brna, "NodesModifierSettings", NULL);
  RNA_def_struct_nested(brna, srna, "NodesModifier");
  RNA_def_struct_path_func(srna, "rna_NodesModifierSettings_path");
  RNA_def_struct_ui_text(
      srna, "Nodes Modifier Settings", "Settings that are passed into the node group");
  RNA_def_struct_idprops_func(srna, "rna_NodesModifierSettings_properties");
}

static void rna_def_modifier_nodes(BlenderRNA *brna)
{
  StructRNA *srna;
  PropertyRNA *prop;

>>>>>>> 3d0c5455
  srna = RNA_def_struct(brna, "NodesModifier", "Modifier");
  RNA_def_struct_ui_text(srna, "Nodes Modifier", "");
  RNA_def_struct_sdna(srna, "NodesModifierData");
  RNA_def_struct_ui_icon(srna, ICON_NODETREE);

  RNA_define_lib_overridable(true);

  prop = RNA_def_property(srna, "node_group", PROP_POINTER, PROP_NONE);
  RNA_def_property_ui_text(prop, "Node Group", "Node group that controls what this modifier does");
  RNA_def_property_pointer_funcs(prop, NULL, NULL, NULL, "rna_NodesModifier_node_group_poll");
  RNA_def_property_flag(prop, PROP_EDITABLE);
  RNA_def_property_update(prop, 0, "rna_NodesModifier_node_group_update");

  prop = RNA_def_property(srna, "settings", PROP_POINTER, PROP_NONE);
  RNA_def_property_flag(prop, PROP_NEVER_NULL);
  RNA_def_property_ui_text(prop, "Settings", "Settings that are passed into the node group");

  RNA_define_lib_overridable(false);

  rna_def_modifier_nodes_settings(brna);
}

static void rna_def_modifier_mesh_to_volume(BlenderRNA *brna)
{
  StructRNA *srna;
  PropertyRNA *prop;

  static EnumPropertyItem resolution_mode_items[] = {
      {MESH_TO_VOLUME_RESOLUTION_MODE_VOXEL_AMOUNT,
       "VOXEL_AMOUNT",
       0,
       "Voxel Amount",
       "Desired number of voxels along one axis"},
      {MESH_TO_VOLUME_RESOLUTION_MODE_VOXEL_SIZE,
       "VOXEL_SIZE",
       0,
       "Voxel Size",
       "Desired voxel side length"},
      {0, NULL, 0, NULL, NULL},
  };

  srna = RNA_def_struct(brna, "MeshToVolumeModifier", "Modifier");
  RNA_def_struct_ui_text(srna, "Mesh to Volume Modifier", "");
  RNA_def_struct_sdna(srna, "MeshToVolumeModifierData");
  RNA_def_struct_ui_icon(srna, ICON_VOLUME_DATA); /* TODO: Use correct icon. */

  RNA_define_lib_overridable(true);

  prop = RNA_def_property(srna, "object", PROP_POINTER, PROP_NONE);
  RNA_def_property_ui_text(prop, "Object", "Object");
  RNA_def_property_flag(prop, PROP_EDITABLE | PROP_ID_SELF_CHECK);
  RNA_def_property_update(prop, 0, "rna_Modifier_dependency_update");

  prop = RNA_def_property(srna, "resolution_mode", PROP_ENUM, PROP_NONE);
  RNA_def_property_enum_items(prop, resolution_mode_items);
  RNA_def_property_ui_text(
      prop, "Resolution Mode", "Mode for how the desired voxel size is specified");
  RNA_def_property_update(prop, 0, "rna_Modifier_update");

  prop = RNA_def_property(srna, "voxel_size", PROP_FLOAT, PROP_NONE);
  RNA_def_property_ui_text(
      prop, "Voxel Size", "Smaller values result in a higher resolution output");
  RNA_def_property_range(prop, 0.0, FLT_MAX);
  RNA_def_property_ui_range(prop, 0.0, FLT_MAX, 0.01, 4);
  RNA_def_property_update(prop, 0, "rna_Modifier_update");

  prop = RNA_def_property(srna, "voxel_amount", PROP_INT, PROP_NONE);
  RNA_def_property_ui_text(prop, "Voxel Amount", "Approximate number of voxels along one axis");
  RNA_def_property_range(prop, 0, INT_MAX);
  RNA_def_property_update(prop, 0, "rna_Modifier_update");

  prop = RNA_def_property(srna, "use_fill_volume", PROP_BOOLEAN, PROP_NONE);
  RNA_def_property_boolean_sdna(prop, NULL, "fill_volume", 1);
  RNA_def_property_ui_text(
      prop, "Fill Volume", "Initialize the density grid in every cell inside the enclosed volume");
  RNA_def_property_update(prop, 0, "rna_Modifier_update");

  prop = RNA_def_property(srna, "interior_band_width", PROP_FLOAT, PROP_NONE);
  RNA_def_property_ui_text(prop, "Interior Band Width", "Width of the volume inside of the mesh");
  RNA_def_property_range(prop, 0.0, FLT_MAX);
  RNA_def_property_update(prop, 0, "rna_Modifier_update");

  prop = RNA_def_property(srna, "exterior_band_width", PROP_FLOAT, PROP_NONE);
  RNA_def_property_ui_text(prop, "Exterior Band Width", "Width of the volume outside of the mesh");
  RNA_def_property_range(prop, 0.0, FLT_MAX);
  RNA_def_property_update(prop, 0, "rna_Modifier_update");

  prop = RNA_def_property(srna, "density", PROP_FLOAT, PROP_NONE);
  RNA_def_property_ui_text(prop, "Density", "Density of the new volume");
  RNA_def_property_range(prop, 0.0, FLT_MAX);
  RNA_def_property_update(prop, 0, "rna_Modifier_update");

  RNA_define_lib_overridable(false);
}

static void rna_def_modifier_volume_displace(BlenderRNA *brna)
{
  static const EnumPropertyItem prop_texture_map_mode_items[] = {
      {MOD_VOLUME_DISPLACE_MAP_LOCAL,
       "LOCAL",
       0,
       "Local",
       "Use the local coordinate system for the texture coordinates"},
      {MOD_VOLUME_DISPLACE_MAP_GLOBAL,
       "GLOBAL",
       0,
       "Global",
       "Use the global coordinate system for the texture coordinates"},
      {MOD_VOLUME_DISPLACE_MAP_OBJECT,
       "OBJECT",
       0,
       "Object",
       "Use the linked object's local coordinate system for the texture coordinates"},
      {0, NULL, 0, NULL, NULL},
  };

  StructRNA *srna;
  PropertyRNA *prop;

  srna = RNA_def_struct(brna, "VolumeDisplaceModifier", "Modifier");
  RNA_def_struct_ui_text(srna, "Volume Displace Modifier", "");
  RNA_def_struct_sdna(srna, "VolumeDisplaceModifierData");
  RNA_def_struct_ui_icon(srna, ICON_VOLUME_DATA); /* TODO: Use correct icon. */

  RNA_define_lib_overridable(true);

  prop = RNA_def_property(srna, "strength", PROP_FLOAT, PROP_NONE);
  RNA_def_property_ui_text(prop, "Strength", "Strength of the displacement");
  RNA_def_property_ui_range(prop, -FLT_MAX, FLT_MAX, 0.1, 4);
  RNA_def_property_update(prop, 0, "rna_Modifier_update");

  prop = RNA_def_property(srna, "texture", PROP_POINTER, PROP_NONE);
  RNA_def_property_ui_text(prop, "Texture", "");
  RNA_def_property_flag(prop, PROP_EDITABLE);
  RNA_def_property_update(prop, 0, "rna_Modifier_dependency_update");

  prop = RNA_def_property(srna, "texture_map_mode", PROP_ENUM, PROP_NONE);
  RNA_def_property_enum_items(prop, prop_texture_map_mode_items);
  RNA_def_property_ui_text(prop, "Texture Mapping Mode", "");
  RNA_def_property_update(prop, 0, "rna_Modifier_dependency_update");

  prop = RNA_def_property(srna, "texture_map_object", PROP_POINTER, PROP_NONE);
  RNA_def_property_ui_text(prop, "Object", "Object to use for texture mapping");
  RNA_def_property_flag(prop, PROP_EDITABLE | PROP_ID_SELF_CHECK);
  RNA_def_property_update(prop, 0, "rna_Modifier_dependency_update");

  prop = RNA_def_property(srna, "texture_mid_level", PROP_FLOAT, PROP_XYZ);
  RNA_def_property_ui_text(
      prop, "Texture Mid Level", "Subtracted from the texture color to get a displacement vector");
  RNA_def_property_range(prop, -FLT_MAX, FLT_MAX);
  RNA_def_property_ui_range(prop, 0.0f, 1.0f, 0.1f, 5);
  RNA_def_property_update(prop, 0, "rna_Modifier_update");

  prop = RNA_def_property(srna, "texture_sample_radius", PROP_FLOAT, PROP_FACTOR);
  RNA_def_property_ui_text(
      prop,
      "Texture Sample Radius",
      "Smaller values result in better performance but might cut off the volume");
  RNA_def_property_range(prop, 0.0f, FLT_MAX);
  RNA_def_property_ui_range(prop, 0.0f, 1.0f, 0.1f, 5);
  RNA_def_property_update(prop, 0, "rna_Modifier_update");

  RNA_define_lib_overridable(false);
}

static void rna_def_modifier_volume_to_mesh(BlenderRNA *brna)
{
  StructRNA *srna;
  PropertyRNA *prop;

  static EnumPropertyItem resolution_mode_items[] = {
      {VOLUME_TO_MESH_RESOLUTION_MODE_GRID,
       "GRID",
       0,
       "Grid",
       "Use resolution of the volume grid"},
      {VOLUME_TO_MESH_RESOLUTION_MODE_VOXEL_AMOUNT,
       "VOXEL_AMOUNT",
       0,
       "Voxel Amount",
       "Desired number of voxels along one axis"},
      {VOLUME_TO_MESH_RESOLUTION_MODE_VOXEL_SIZE,
       "VOXEL_SIZE",
       0,
       "Voxel Size",
       "Desired voxel side length"},
      {0, NULL, 0, NULL, NULL},
  };

  srna = RNA_def_struct(brna, "VolumeToMeshModifier", "Modifier");
  RNA_def_struct_ui_text(srna, "Volume to Mesh Modifier", "");
  RNA_def_struct_sdna(srna, "VolumeToMeshModifierData");
  RNA_def_struct_ui_icon(srna, ICON_VOLUME_DATA); /* TODO: Use correct icon. */

  RNA_define_lib_overridable(true);

  prop = RNA_def_property(srna, "object", PROP_POINTER, PROP_NONE);
  RNA_def_property_ui_text(prop, "Object", "Object");
  RNA_def_property_flag(prop, PROP_EDITABLE | PROP_ID_SELF_CHECK);
  RNA_def_property_update(prop, 0, "rna_Modifier_dependency_update");

  prop = RNA_def_property(srna, "threshold", PROP_FLOAT, PROP_NONE);
  RNA_def_property_ui_text(
      prop, "Threshold", "Voxels with a larger value are inside the generated mesh");
  RNA_def_property_range(prop, 0.0f, FLT_MAX);
  RNA_def_property_ui_range(prop, 0.001f, 1.0f, 0.1f, 5);
  RNA_def_property_update(prop, 0, "rna_Modifier_update");

  prop = RNA_def_property(srna, "adaptivity", PROP_FLOAT, PROP_NONE);
  RNA_def_property_ui_text(
      prop,
      "Adaptivity",
      "Reduces the final face count by simplifying geometry where detail is not needed");
  RNA_def_property_range(prop, 0.0f, 1.0f);
  RNA_def_property_update(prop, 0, "rna_Modifier_update");

  prop = RNA_def_property(srna, "use_smooth_shade", PROP_BOOLEAN, PROP_NONE);
  RNA_def_property_boolean_sdna(prop, NULL, "flag", VOLUME_TO_MESH_USE_SMOOTH_SHADE);
  RNA_def_property_ui_text(
      prop, "Smooth Shading", "Output faces with smooth shading rather than flat shaded");
  RNA_def_property_update(prop, 0, "rna_Modifier_update");

  prop = RNA_def_property(srna, "grid_name", PROP_STRING, PROP_NONE);
  RNA_def_property_ui_text(
      prop, "Grid Name", "Grid in the volume object that is converted to a mesh");
  RNA_def_property_update(prop, 0, "rna_Modifier_update");

  prop = RNA_def_property(srna, "resolution_mode", PROP_ENUM, PROP_NONE);
  RNA_def_property_enum_items(prop, resolution_mode_items);
  RNA_def_property_ui_text(
      prop, "Resolution Mode", "Mode for how the desired voxel size is specified");
  RNA_def_property_update(prop, 0, "rna_Modifier_update");

  prop = RNA_def_property(srna, "voxel_size", PROP_FLOAT, PROP_NONE);
  RNA_def_property_ui_text(
      prop, "Voxel Size", "Smaller values result in a higher resolution output");
  RNA_def_property_range(prop, 0.0, FLT_MAX);
  RNA_def_property_ui_range(prop, 0.0, FLT_MAX, 0.01, 4);
  RNA_def_property_update(prop, 0, "rna_Modifier_update");

  prop = RNA_def_property(srna, "voxel_amount", PROP_INT, PROP_NONE);
  RNA_def_property_ui_text(prop, "Voxel Amount", "Approximate number of voxels along one axis");
  RNA_def_property_range(prop, 0, INT_MAX);
  RNA_def_property_update(prop, 0, "rna_Modifier_update");

  RNA_define_lib_overridable(false);
}

void RNA_def_modifier(BlenderRNA *brna)
{
  StructRNA *srna;
  PropertyRNA *prop;

  /* data */
  srna = RNA_def_struct(brna, "Modifier", NULL);
  RNA_def_struct_ui_text(srna, "Modifier", "Modifier affecting the geometry data of an object");
  RNA_def_struct_refine_func(srna, "rna_Modifier_refine");
  RNA_def_struct_path_func(srna, "rna_Modifier_path");
  RNA_def_struct_sdna(srna, "ModifierData");

  /* strings */
  prop = RNA_def_property(srna, "name", PROP_STRING, PROP_NONE);
  RNA_def_property_string_funcs(prop, NULL, NULL, "rna_Modifier_name_set");
  RNA_def_property_ui_text(prop, "Name", "Modifier name");
  RNA_def_property_update(prop, NC_OBJECT | ND_MODIFIER | NA_RENAME, NULL);
  RNA_def_struct_name_property(srna, prop);

  /* enums */
  prop = RNA_def_property(srna, "type", PROP_ENUM, PROP_NONE);
  RNA_def_property_clear_flag(prop, PROP_EDITABLE);
  RNA_def_property_enum_sdna(prop, NULL, "type");
  RNA_def_property_enum_items(prop, rna_enum_object_modifier_type_items);
  RNA_def_property_ui_text(prop, "Type", "");

  /* flags */
  prop = RNA_def_property(srna, "show_viewport", PROP_BOOLEAN, PROP_NONE);
  RNA_def_property_boolean_sdna(prop, NULL, "mode", eModifierMode_Realtime);
  RNA_def_property_ui_text(prop, "Realtime", "Display modifier in viewport");
  RNA_def_property_flag(prop, PROP_LIB_EXCEPTION);
  RNA_def_property_override_flag(prop, PROPOVERRIDE_OVERRIDABLE_LIBRARY);
  RNA_def_property_update(prop, 0, "rna_Modifier_update");
  RNA_def_property_ui_icon(prop, ICON_RESTRICT_VIEW_ON, 1);

  prop = RNA_def_property(srna, "show_render", PROP_BOOLEAN, PROP_NONE);
  RNA_def_property_boolean_sdna(prop, NULL, "mode", eModifierMode_Render);
  RNA_def_property_override_flag(prop, PROPOVERRIDE_OVERRIDABLE_LIBRARY);
  RNA_def_property_ui_text(prop, "Render", "Use modifier during render");
  RNA_def_property_ui_icon(prop, ICON_RESTRICT_RENDER_ON, 1);
  RNA_def_property_update(prop, NC_OBJECT | ND_MODIFIER, NULL);

  prop = RNA_def_property(srna, "show_in_editmode", PROP_BOOLEAN, PROP_NONE);
  RNA_def_property_boolean_sdna(prop, NULL, "mode", eModifierMode_Editmode);
  RNA_def_property_ui_text(prop, "Edit Mode", "Display modifier in Edit mode");
  RNA_def_property_update(prop, 0, "rna_Modifier_update");
  RNA_def_property_ui_icon(prop, ICON_EDITMODE_HLT, 0);

  prop = RNA_def_property(srna, "show_on_cage", PROP_BOOLEAN, PROP_NONE);
  RNA_def_property_boolean_sdna(prop, NULL, "mode", eModifierMode_OnCage);
  RNA_def_property_ui_text(prop, "On Cage", "Adjust edit cage to modifier result");
  RNA_def_property_ui_icon(prop, ICON_MESH_DATA, 0);
  RNA_def_property_update(prop, 0, "rna_Modifier_update");

  prop = RNA_def_property(srna, "show_expanded", PROP_BOOLEAN, PROP_NONE);
  RNA_def_property_boolean_funcs(
      prop, "rna_Modifier_show_expanded_get", "rna_Modifier_show_expanded_set");
  RNA_def_property_flag(prop, PROP_NO_DEG_UPDATE);
  RNA_def_property_boolean_sdna(prop, NULL, "ui_expand_flag", 0);
  RNA_def_property_override_flag(prop, PROPOVERRIDE_OVERRIDABLE_LIBRARY);
  RNA_def_property_ui_text(prop, "Expanded", "Set modifier expanded in the user interface");
  RNA_def_property_ui_icon(prop, ICON_DISCLOSURE_TRI_RIGHT, 1);
  RNA_def_property_update(prop, NC_OBJECT | ND_MODIFIER, NULL);

  prop = RNA_def_property(srna, "is_active", PROP_BOOLEAN, PROP_NONE);
  RNA_def_property_boolean_sdna(prop, NULL, "flag", eModifierFlag_Active);
  RNA_def_property_boolean_funcs(prop, NULL, "rna_Modifier_is_active_set");
  RNA_def_property_flag(prop, PROP_NO_DEG_UPDATE);
  RNA_def_property_clear_flag(prop, PROP_ANIMATABLE);
  RNA_def_property_override_flag(prop, PROPOVERRIDE_OVERRIDABLE_LIBRARY);
  RNA_def_property_ui_text(prop, "Active", "The active modifier in the list");
  RNA_def_property_update(prop, NC_OBJECT | ND_MODIFIER, NULL);

  prop = RNA_def_property(srna, "use_apply_on_spline", PROP_BOOLEAN, PROP_NONE);
  RNA_def_property_boolean_sdna(prop, NULL, "mode", eModifierMode_ApplyOnSpline);
  RNA_def_property_ui_text(
      prop,
      "Apply on Spline",
      "Apply this and all preceding deformation modifiers on splines' points rather than "
      "on filled curve/surface");
  RNA_def_property_ui_icon(prop, ICON_SURFACE_DATA, 0);
  RNA_def_property_update(prop, 0, "rna_Modifier_update");

  /* types */
  rna_def_modifier_subsurf(brna);
  rna_def_modifier_lattice(brna);
  rna_def_modifier_curve(brna);
  rna_def_modifier_build(brna);
  rna_def_modifier_mirror(brna);
  rna_def_modifier_decimate(brna);
  rna_def_modifier_wave(brna);
  rna_def_modifier_armature(brna);
  rna_def_modifier_hook(brna);
  rna_def_modifier_softbody(brna);
  rna_def_modifier_boolean(brna);
  rna_def_modifier_array(brna);
  rna_def_modifier_edgesplit(brna);
  rna_def_modifier_displace(brna);
  rna_def_modifier_uvproject(brna);
  rna_def_modifier_smooth(brna);
  rna_def_modifier_correctivesmooth(brna);
  rna_def_modifier_cast(brna);
  rna_def_modifier_meshdeform(brna);
  rna_def_modifier_particlesystem(brna);
  rna_def_modifier_particleinstance(brna);
  rna_def_modifier_explode(brna);
  rna_def_modifier_cloth(brna);
  rna_def_modifier_collision(brna);
  rna_def_modifier_bevel(brna);
  rna_def_modifier_shrinkwrap(brna);
  rna_def_modifier_mask(brna);
  rna_def_modifier_simpledeform(brna);
  rna_def_modifier_warp(brna);
  rna_def_modifier_multires(brna);
  rna_def_modifier_surface(brna);
  rna_def_modifier_fluid(brna);
  rna_def_modifier_solidify(brna);
  rna_def_modifier_screw(brna);
  rna_def_modifier_uvwarp(brna);
  rna_def_modifier_weightvgedit(brna);
  rna_def_modifier_weightvgmix(brna);
  rna_def_modifier_weightvgproximity(brna);
  rna_def_modifier_dynamic_paint(brna);
  rna_def_modifier_ocean(brna);
  rna_def_modifier_remesh(brna);
  rna_def_modifier_skin(brna);
  rna_def_modifier_laplaciansmooth(brna);
  rna_def_modifier_triangulate(brna);
  rna_def_modifier_meshcache(brna);
  rna_def_modifier_laplaciandeform(brna);
  rna_def_modifier_weld(brna);
  rna_def_modifier_wireframe(brna);
  rna_def_modifier_datatransfer(brna);
  rna_def_modifier_normaledit(brna);
  rna_def_modifier_meshseqcache(brna);
  rna_def_modifier_surfacedeform(brna);
  rna_def_modifier_weightednormal(brna);
  rna_def_modifier_nodes(brna);
  rna_def_modifier_mesh_to_volume(brna);
  rna_def_modifier_volume_displace(brna);
  rna_def_modifier_volume_to_mesh(brna);
}

#endif<|MERGE_RESOLUTION|>--- conflicted
+++ resolved
@@ -6953,7 +6953,6 @@
 }
 
 static void rna_def_modifier_nodes_settings(BlenderRNA *brna)
-<<<<<<< HEAD
 {
   StructRNA *srna;
 
@@ -6966,28 +6965,10 @@
 }
 
 static void rna_def_modifier_nodes(BlenderRNA *brna)
-=======
->>>>>>> 3d0c5455
 {
   StructRNA *srna;
   PropertyRNA *prop;
 
-<<<<<<< HEAD
-=======
-  srna = RNA_def_struct(brna, "NodesModifierSettings", NULL);
-  RNA_def_struct_nested(brna, srna, "NodesModifier");
-  RNA_def_struct_path_func(srna, "rna_NodesModifierSettings_path");
-  RNA_def_struct_ui_text(
-      srna, "Nodes Modifier Settings", "Settings that are passed into the node group");
-  RNA_def_struct_idprops_func(srna, "rna_NodesModifierSettings_properties");
-}
-
-static void rna_def_modifier_nodes(BlenderRNA *brna)
-{
-  StructRNA *srna;
-  PropertyRNA *prop;
-
->>>>>>> 3d0c5455
   srna = RNA_def_struct(brna, "NodesModifier", "Modifier");
   RNA_def_struct_ui_text(srna, "Nodes Modifier", "");
   RNA_def_struct_sdna(srna, "NodesModifierData");
