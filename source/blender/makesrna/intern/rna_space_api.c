--- conflicted
+++ resolved
@@ -49,11 +49,7 @@
 		View3D *v3d = sa->spacedata.first;
 		Scene *scene = ED_screen_scene_find(sc, G.main->wm.first);
 
-<<<<<<< HEAD
-		ED_view3d_update_viewmat(scene, v3d, ar, NULL, NULL);
-=======
 		ED_view3d_update_viewmat(scene, v3d, ar, NULL, NULL, NULL);
->>>>>>> c2f6ca31
 	}
 }
 
