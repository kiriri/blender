--- conflicted
+++ resolved
@@ -51,10 +51,6 @@
 
 void BKE_linestyle_init(struct FreestyleLineStyle *linestyle);
 FreestyleLineStyle *BKE_linestyle_new(struct Main *bmain, const char *name);
-<<<<<<< HEAD
-void                BKE_linestyle_release_datablocks(FreestyleLineStyle *linestyle);
-=======
->>>>>>> 794a977b
 void                BKE_linestyle_free(FreestyleLineStyle *linestyle, const bool do_id_user);
 FreestyleLineStyle *BKE_linestyle_copy(struct Main *bmain, FreestyleLineStyle *linestyle);
 
