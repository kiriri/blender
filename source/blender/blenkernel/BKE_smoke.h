--- conflicted
+++ resolved
@@ -35,18 +35,13 @@
         struct Scene *scene,
         struct Object *ob, struct Mesh *me);
 
-<<<<<<< HEAD
-void smoke_reallocate_fluid(struct SmokeDomainSettings *sds, int res[3], int free_old);
-void smoke_reallocate_highres_fluid(struct SmokeDomainSettings *sds, int res[3]);
-=======
->>>>>>> a8a9f6aa
 void smokeModifier_free(struct SmokeModifierData *smd);
 void smokeModifier_reset(struct SmokeModifierData *smd);
 void smokeModifier_createType(struct SmokeModifierData *smd);
 void smokeModifier_copy(const struct SmokeModifierData *smd, struct SmokeModifierData *tsmd, const int flag);
 
-void BKE_smoke_reallocate_fluid(struct SmokeDomainSettings *sds, float dx, int res[3], int free_old);
-void BKE_smoke_reallocate_highres_fluid(struct SmokeDomainSettings *sds, float dx, int res[3], int free_old);
+void BKE_smoke_reallocate_fluid(struct SmokeDomainSettings *sds, int res[3], int free_old);
+void BKE_smoke_reallocate_highres_fluid(struct SmokeDomainSettings *sds, int res[3]);
 
 float BKE_smoke_get_velocity_at(struct Object *ob, float position[3], float velocity[3]);
 int BKE_smoke_get_data_flags(struct SmokeDomainSettings *sds);
