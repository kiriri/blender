/**
 * $Id$
 *
 * ***** BEGIN GPL LICENSE BLOCK *****
 *
 * This program is free software; you can redistribute it and/or
 * modify it under the terms of the GNU General Public License
 * as published by the Free Software Foundation; either version 2
 * of the License, or (at your option) any later version.
 *
 * This program is distributed in the hope that it will be useful,
 * but WITHOUT ANY WARRANTY; without even the implied warranty of
 * MERCHANTABILITY or FITNESS FOR A PARTICULAR PURPOSE.  See the
 * GNU General Public License for more details.
 *
 * You should have received a copy of the GNU General Public License
 * along with this program; if not, write to the Free Software Foundation,
 * Inc., 51 Franklin Street, Fifth Floor, Boston, MA 02110-1301, USA.
 *
 * The Original Code is Copyright (C) 2001-2002 by NaN Holding BV.
 * All rights reserved.
 *
 * The Original Code is: all of this file.
 *
 * Contributor(s): none yet.
 *
 * ***** END GPL LICENSE BLOCK *****
 * General operations for brushes.
 */

#ifndef BKE_BRUSH_H
#define BKE_BRUSH_H

struct ID;
struct Brush;
struct ImBuf;
struct Scene;
struct wmOperator;
enum CurveMappingPreset;

/* datablock functions */
struct Brush *add_brush(const char *name);
struct Brush *copy_brush(struct Brush *brush);
void make_local_brush(struct Brush *brush);
void free_brush(struct Brush *brush);

/* image icon function */
struct ImBuf *get_brush_icon(struct Brush *brush);

/* brush library operations used by different paint panels */
int brush_set_nr(struct Brush **current_brush, int nr, const char *name);
int brush_delete(struct Brush **current_brush);
void brush_check_exists(struct Brush **brush, const char *name);
void brush_toggled_fake_user(struct Brush *brush);
int brush_texture_set_nr(struct Brush *brush, int nr);
int brush_texture_delete(struct Brush *brush);
int brush_clone_image_set_nr(struct Brush *brush, int nr);
int brush_clone_image_delete(struct Brush *brush);

/* brush curve */
void brush_curve_preset(struct Brush *b, /*enum CurveMappingPreset*/int preset);
float brush_curve_strength_clamp(struct Brush *br, float p, const float len);
float brush_curve_strength(struct Brush *br, float p, const float len); /* used for sculpt */

/* sampling */
void brush_sample_tex(struct Brush *brush, float *xy, float *rgba);
void brush_imbuf_new(struct Brush *brush, short flt, short texfalloff, int size,
	struct ImBuf **imbuf);

/* painting */
struct BrushPainter;
typedef struct BrushPainter BrushPainter;
typedef int (*BrushFunc)(void *user, struct ImBuf *ibuf, float *lastpos, float *pos);

BrushPainter *brush_painter_new(struct Brush *brush);
void brush_painter_require_imbuf(BrushPainter *painter, short flt,
	short texonly, int size);
int brush_painter_paint(BrushPainter *painter, BrushFunc func, float *pos,
	double time, float pressure, void *user);
void brush_painter_break_stroke(BrushPainter *painter);
void brush_painter_free(BrushPainter *painter);

/* texture */
unsigned int *brush_gen_texture_cache(struct Brush *br, int half_side);

/* radial control */
void brush_radial_control_invoke(struct wmOperator *op, struct Brush *br, float size_weight);
int brush_radial_control_exec(struct wmOperator *op, struct Brush *br, float size_weight);

/* unified strength and size */
<<<<<<< HEAD
int sculpt_get_brush_size(struct Brush *brush);
void sculpt_set_brush_size(struct Brush *brush, int size);
int sculpt_get_lock_brush_size(struct Brush *brush);
float sculpt_get_brush_unprojected_radius(struct Brush *brush);
void sculpt_set_brush_unprojected_radius(struct Brush *brush, float unprojected_radius);
float sculpt_get_brush_alpha(struct Brush *brush);
void sculpt_set_brush_alpha(struct Brush *brush, float alpha);

=======

int  brush_size(struct Brush *brush);
void brush_set_size(struct Brush *brush, int value);

int  brush_use_locked_size(struct Brush *brush);
void brush_set_use_locked_size(struct Brush *brush, int value);

int  brush_use_alpha_pressure(struct Brush *brush);
void brush_set_use_alpha_pressure(struct Brush *brush, int value);

int  brush_use_size_pressure(struct Brush *brush);
void brush_set_use_size_pressure(struct Brush *brush, int value);

float brush_unprojected_radius(struct Brush *brush);
void  brush_set_unprojected_radius(struct Brush *brush, float value);

float brush_alpha(struct Brush *brush);
void  brush_set_alpha(struct Brush *brush, float value);
>>>>>>> eabbbcdf

#endif
<|MERGE_RESOLUTION|>--- conflicted
+++ resolved
@@ -44,8 +44,8 @@
 void make_local_brush(struct Brush *brush);
 void free_brush(struct Brush *brush);
 
-/* image icon function */
-struct ImBuf *get_brush_icon(struct Brush *brush);
+
+
 
 /* brush library operations used by different paint panels */
 int brush_set_nr(struct Brush **current_brush, int nr, const char *name);
@@ -88,16 +88,6 @@
 int brush_radial_control_exec(struct wmOperator *op, struct Brush *br, float size_weight);
 
 /* unified strength and size */
-<<<<<<< HEAD
-int sculpt_get_brush_size(struct Brush *brush);
-void sculpt_set_brush_size(struct Brush *brush, int size);
-int sculpt_get_lock_brush_size(struct Brush *brush);
-float sculpt_get_brush_unprojected_radius(struct Brush *brush);
-void sculpt_set_brush_unprojected_radius(struct Brush *brush, float unprojected_radius);
-float sculpt_get_brush_alpha(struct Brush *brush);
-void sculpt_set_brush_alpha(struct Brush *brush, float alpha);
-
-=======
 
 int  brush_size(struct Brush *brush);
 void brush_set_size(struct Brush *brush, int value);
@@ -116,6 +106,5 @@
 
 float brush_alpha(struct Brush *brush);
 void  brush_set_alpha(struct Brush *brush, float value);
->>>>>>> eabbbcdf
 
 #endif
