# $Id$
# ***** BEGIN GPL LICENSE BLOCK *****
#
# This program is free software; you can redistribute it and/or
# modify it under the terms of the GNU General Public License
# as published by the Free Software Foundation; either version 2
# of the License, or (at your option) any later version.
#
# This program is distributed in the hope that it will be useful,
# but WITHOUT ANY WARRANTY; without even the implied warranty of
# MERCHANTABILITY or FITNESS FOR A PARTICULAR PURPOSE.  See the
# GNU General Public License for more details.
#
# You should have received a copy of the GNU General Public License
# along with this program; if not, write to the Free Software Foundation,
# Inc., 51 Franklin Street, Fifth Floor, Boston, MA 02110-1301, USA.
#
# The Original Code is Copyright (C) 2006, Blender Foundation
# All rights reserved.
#
# The Original Code is: all of this file.
#
# Contributor(s): Jacques Beaurain.
#
# ***** END GPL LICENSE BLOCK *****

if(WITH_CODEC_FFMPEG)
	# FFMPEG gives warnigns which are hard to avoid across multiple versions.
	remove_strict_flags()
endif()

set(INC 
	.
	../avi
	../blenfont
	../blenlib
	../blenloader
	../editors/include
	../gpu
	../ikplugin
	../imbuf
	../makesdna
	../makesrna
	../modifiers
	../nodes
	../render/extern/include
	../../../intern/bsp/extern
	../../../intern/decimation/extern
	../../../intern/elbeem/extern
	../../../intern/guardedalloc
	../../../intern/iksolver/extern
	../../../intern/memutil
	../../../intern/mikktspace
	../../../intern/opennl/extern
	../../../intern/smoke/extern

	# XXX - BAD LEVEL CALL WM_api.h
	../windowmanager
)

set(INC_SYS
	${GLEW_INCLUDE_PATH}
	${ZLIB_INCLUDE_DIRS}
)

set(SRC
	intern/BME_Customdata.c
	intern/BME_conversions.c
	intern/BME_eulers.c
	intern/BME_mesh.c
	intern/BME_structure.c
	intern/BME_tools.c
	intern/CCGSubSurf.c
	intern/DerivedMesh.c
	intern/action.c
	intern/anim.c
	intern/anim_sys.c
	intern/armature.c
	intern/blender.c
	intern/bmfont.c
	intern/boids.c
	intern/booleanops_mesh.c
	intern/brush.c
	intern/bullet.c
	intern/bvhutils.c
	intern/cdderivedmesh.c
	intern/cloth.c
	intern/collision.c
	intern/colortools.c
	intern/constraint.c
	intern/context.c
	intern/curve.c
	intern/customdata.c
	intern/customdata_file.c
	intern/deform.c
	intern/depsgraph.c
	intern/displist.c
	intern/effect.c
	intern/fcurve.c
	intern/fluidsim.c
	intern/fmodifier.c
	intern/font.c
	intern/gpencil.c
	intern/group.c
	intern/icons.c
	intern/idcode.c
	intern/idprop.c
	intern/image.c
	intern/image_gen.c
	intern/implicit.c
	intern/ipo.c
	intern/key.c
	intern/lattice.c
	intern/library.c
	intern/material.c
	intern/mball.c
	intern/mesh.c
	intern/mesh_validate.c
	intern/modifier.c
	intern/multires.c
	intern/nla.c
	intern/node.c
	intern/object.c
	intern/packedFile.c
	intern/paint.c
	intern/particle.c
	intern/particle_system.c
	intern/pointcache.c
	intern/property.c
	intern/python_component.c
	intern/report.c
	intern/sca.c
	intern/scene.c
	intern/screen.c
	intern/script.c
	intern/seqcache.c
	intern/seqeffects.c
	intern/sequencer.c
	intern/shrinkwrap.c
	intern/sketch.c
	intern/smoke.c
	intern/softbody.c
	intern/sound.c
	intern/subsurf_ccg.c
	intern/suggestions.c
	intern/text.c
	intern/texture.c
	intern/unit.c
	intern/world.c
	intern/writeavi.c
	intern/writeffmpeg.c
	intern/writeframeserver.c
	
	BKE_DerivedMesh.h
	BKE_action.h
	BKE_anim.h
	BKE_animsys.h
	BKE_armature.h
	BKE_array_mallocn.h
	BKE_blender.h
	BKE_bmesh.h
	BKE_bmeshCustomData.h
	BKE_bmfont.h
	BKE_bmfont_types.h
	BKE_boids.h
	BKE_booleanops_mesh.h
	BKE_brush.h
	BKE_bullet.h
	BKE_bvhutils.h
	BKE_cdderivedmesh.h
	BKE_cloth.h
	BKE_collision.h
	BKE_colortools.h
	BKE_constraint.h
	BKE_context.h
	BKE_curve.h
	BKE_customdata.h
	BKE_customdata_file.h
	BKE_deform.h
	BKE_depsgraph.h
	BKE_displist.h
	BKE_effect.h
	BKE_endian.h
	BKE_fcurve.h
	BKE_fluidsim.h
	BKE_font.h
	BKE_global.h
	BKE_gpencil.h
	BKE_group.h
	BKE_icons.h
	BKE_idcode.h
	BKE_idprop.h
	BKE_image.h
	BKE_ipo.h
	BKE_key.h
	BKE_lattice.h
	BKE_library.h
	BKE_main.h
	BKE_material.h
	BKE_mball.h
	BKE_mesh.h
	BKE_modifier.h
	BKE_multires.h
	BKE_nla.h
	BKE_node.h
	BKE_object.h
	BKE_packedFile.h
	BKE_paint.h
	BKE_particle.h
	BKE_plugin_types.h
	BKE_pointcache.h
	BKE_property.h
	BKE_pycomponent.h
	BKE_report.h
	BKE_sca.h
	BKE_scene.h
	BKE_screen.h
	BKE_script.h
	BKE_sequencer.h
	BKE_shrinkwrap.h
	BKE_sketch.h
	BKE_smoke.h
	BKE_softbody.h
	BKE_sound.h
	BKE_subsurf.h
	BKE_suggestions.h
	BKE_text.h
	BKE_texture.h
	BKE_unit.h
	BKE_utildefines.h
	BKE_world.h
	BKE_writeavi.h
	BKE_writeffmpeg.h
	BKE_writeframeserver.h
	depsgraph_private.h
	intern/CCGSubSurf.h
	intern/bmesh_private.h
	nla_private.h
)

add_definitions(-DGLEW_STATIC)

if(WITH_AUDASPACE)
	list(APPEND INC
		../../../intern/audaspace/intern
	)
	add_definitions(-DWITH_AUDASPACE)
endif()

if(WITH_BULLET)
	list(APPEND INC
		../../../extern/bullet2/src
	)
	add_definitions(-DUSE_BULLET)
endif()

if(WITH_MOD_CLOTH_ELTOPO)
	list(APPEND INC
		../../../extern/eltopo
	)
	add_definitions(-DWITH_ELTOPO)
endif()

if(WITH_IMAGE_OPENEXR)
	add_definitions(-DWITH_OPENEXR)
endif()

if(WITH_IMAGE_TIFF)
	add_definitions(-DWITH_TIFF)
endif()

if(WITH_IMAGE_OPENJPEG)
	add_definitions(-DWITH_OPENJPEG)
endif()

if(WITH_IMAGE_DDS)
	add_definitions(-DWITH_DDS)
endif()

if(WITH_IMAGE_CINEON)
	add_definitions(-DWITH_CINEON)
endif()

if(WITH_IMAGE_FRAMESERVER)
	add_definitions(-DWITH_FRAMESERVER)
endif()

if(WITH_IMAGE_HDR)
	add_definitions(-DWITH_HDR)
endif()

if(WITH_CODEC_QUICKTIME)
	list(APPEND INC
		../quicktime
	)
	list(APPEND INC_SYS
		${QUICKTIME_INCLUDE_DIRS}
	)
	add_definitions(-DWITH_QUICKTIME)
endif()

if(WITH_CODEC_FFMPEG)
	list(APPEND INC
		../../../intern/ffmpeg
	)
	list(APPEND INC_SYS
		${FFMPEG_INCLUDE_DIRS}
	)
	add_definitions(-DWITH_FFMPEG)
endif()

if(WITH_PYTHON)
	list(APPEND INC
		../python
	)
	list(APPEND INC_SYS
		${PYTHON_INCLUDE_DIRS}
	)
	add_definitions(-DWITH_PYTHON)

	if(WITH_PYTHON_SECURITY)
		add_definitions(-DWITH_PYTHON_SECURITY)
	endif()
endif()

if(WITH_OPENMP)
	add_definitions(-DPARALLEL=1)
endif()

if(NOT WITH_MOD_FLUID)
	add_definitions(-DDISABLE_ELBEEM)
endif()

if(WITH_MOD_SMOKE)
	add_definitions(-DWITH_SMOKE)
endif()

if(WITH_JACK)
	add_definitions(-DWITH_JACK)
endif()

if(WITH_LZO)
	list(APPEND INC_SYS
		../../../extern/lzo/minilzo
	)
	add_definitions(-DWITH_LZO)
endif()

if(WITH_LZMA)
	list(APPEND INC_SYS
		../../../extern/lzma
	)
	add_definitions(-DWITH_LZMA)
endif()

if(MSVC)
<<<<<<< HEAD
    set(CMAKE_C_FLAGS "${CMAKE_C_FLAGS}")
=======
	set(CMAKE_C_FLAGS "${CMAKE_C_FLAGS} /WX")
>>>>>>> 26589497
endif()

blender_add_lib(bf_blenkernel "${SRC}" "${INC}" "${INC_SYS}")<|MERGE_RESOLUTION|>--- conflicted
+++ resolved
@@ -127,7 +127,6 @@
 	intern/particle_system.c
 	intern/pointcache.c
 	intern/property.c
-	intern/python_component.c
 	intern/report.c
 	intern/sca.c
 	intern/scene.c
@@ -210,7 +209,6 @@
 	BKE_plugin_types.h
 	BKE_pointcache.h
 	BKE_property.h
-	BKE_pycomponent.h
 	BKE_report.h
 	BKE_sca.h
 	BKE_scene.h
@@ -354,11 +352,7 @@
 endif()
 
 if(MSVC)
-<<<<<<< HEAD
-    set(CMAKE_C_FLAGS "${CMAKE_C_FLAGS}")
-=======
 	set(CMAKE_C_FLAGS "${CMAKE_C_FLAGS} /WX")
->>>>>>> 26589497
 endif()
 
 blender_add_lib(bf_blenkernel "${SRC}" "${INC}" "${INC_SYS}")