/*
 * ***** BEGIN GPL LICENSE BLOCK *****
 *
 * This program is free software; you can redistribute it and/or
 * modify it under the terms of the GNU General Public License
 * as published by the Free Software Foundation; either version 2
 * of the License, or (at your option) any later version.
 *
 * This program is distributed in the hope that it will be useful,
 * but WITHOUT ANY WARRANTY; without even the implied warranty of
 * MERCHANTABILITY or FITNESS FOR A PARTICULAR PURPOSE.  See the
 * GNU General Public License for more details.
 *
 * You should have received a copy of the GNU General Public License
 * along with this program; if not, write to the Free Software Foundation,
 * Inc., 51 Franklin Street, Fifth Floor, Boston, MA 02110-1301, USA.
 *
 * The Original Code is Copyright (C) 2001-2002 by NaN Holding BV.
 * All rights reserved.
 *
 * Contributor(s): Campbell Barton <ideasman42@gmail.com>
 *
 * ***** END GPL LICENSE BLOCK *****
 */

/** \file blender/blenkernel/intern/pointcache.c
 *  \ingroup bke
 */


#include <stdlib.h>
#include <stdio.h>
#include <string.h>
#include <sys/stat.h>
#include <sys/types.h>

#include "MEM_guardedalloc.h"

#include "DNA_ID.h"
#include "DNA_dynamicpaint_types.h"
#include "DNA_modifier_types.h"
#include "DNA_object_types.h"
#include "DNA_object_force.h"
#include "DNA_particle_types.h"
#include "DNA_rigidbody_types.h"
#include "DNA_scene_types.h"
#include "DNA_smoke_types.h"

#include "BLI_blenlib.h"
#include "BLI_threads.h"
#include "BLI_math.h"
#include "BLI_utildefines.h"

#include "BLF_translation.h"

#include "PIL_time.h"

#include "WM_api.h"

#include "BKE_appdir.h"
#include "BKE_anim.h"
#include "BKE_blender.h"
#include "BKE_cloth.h"
#include "BKE_dynamicpaint.h"
#include "BKE_global.h"
#include "BKE_main.h"
#include "BKE_modifier.h"
#include "BKE_object.h"
#include "BKE_particle.h"
#include "BKE_pointcache.h"
#include "BKE_scene.h"
#include "BKE_smoke.h"
#include "BKE_softbody.h"

#include "BIK_api.h"

#include "PTC_api.h"

#ifdef WITH_BULLET
#  include "RBI_api.h"
#endif

/* both in intern */
#ifdef WITH_SMOKE
#include "smoke_API.h"
#endif

#ifdef WITH_LZO
#include "minilzo.h"
#define LZO_HEAP_ALLOC(var,size) \
	lzo_align_t __LZO_MMODEL var [ ((size) + (sizeof(lzo_align_t) - 1)) / sizeof(lzo_align_t) ]
#endif

#define LZO_OUT_LEN(size)     ((size) + (size) / 16 + 64 + 3)

#ifdef WITH_LZMA
#include "LzmaLib.h"
#endif

/* needed for directory lookup */
#ifndef WIN32
#  include <dirent.h>
#else
#  include "BLI_winstuff.h"
#endif

#define PTCACHE_DATA_FROM(data, type, from)  \
	if (data[type]) { \
		memcpy(data[type], from, ptcache_data_size[type]); \
	} (void)0

#define PTCACHE_DATA_TO(data, type, index, to)  \
	if (data[type]) { \
		memcpy(to, (char *)(data)[type] + ((index) ? (index) * ptcache_data_size[type] : 0), ptcache_data_size[type]); \
	} (void)0

/* could be made into a pointcache option */
#define DURIAN_POINTCACHE_LIB_OK 1

static int ptcache_data_size[] = {	
		sizeof(unsigned int), // BPHYS_DATA_INDEX
		3 * sizeof(float), // BPHYS_DATA_LOCATION
		3 * sizeof(float), // BPHYS_DATA_VELOCITY
		4 * sizeof(float), // BPHYS_DATA_ROTATION
		3 * sizeof(float), // BPHYS_DATA_AVELOCITY / BPHYS_DATA_XCONST
		sizeof(float), // BPHYS_DATA_SIZE
		3 * sizeof(float), // BPHYS_DATA_TIMES
		sizeof(BoidData) // case BPHYS_DATA_BOIDS
};

static int ptcache_extra_datasize[] = {
	0,
	sizeof(ParticleSpring)
};

/* forward declerations */
static int ptcache_file_compressed_read(PTCacheFile *pf, unsigned char *result, unsigned int len);
static int ptcache_file_compressed_write(PTCacheFile *pf, unsigned char *in, unsigned int in_len, unsigned char *out, int mode);
static int ptcache_file_write(PTCacheFile *pf, const void *f, unsigned int tot, unsigned int size);
static int ptcache_file_read(PTCacheFile *pf, void *f, unsigned int tot, unsigned int size);

/* Common functions */
static int ptcache_basic_header_read(PTCacheFile *pf)
{
	int error=0;

	/* Custom functions should read these basic elements too! */
	if (!error && !fread(&pf->totpoint, sizeof(unsigned int), 1, pf->fp))
		error = 1;
	
	if (!error && !fread(&pf->data_types, sizeof(unsigned int), 1, pf->fp))
		error = 1;

	return !error;
}
static int ptcache_basic_header_write(PTCacheFile *pf)
{
	/* Custom functions should write these basic elements too! */
	if (!fwrite(&pf->totpoint, sizeof(unsigned int), 1, pf->fp))
		return 0;
	
	if (!fwrite(&pf->data_types, sizeof(unsigned int), 1, pf->fp))
		return 0;

	return 1;
}
/* Softbody functions */
static int  ptcache_softbody_write(int index, void *soft_v, void **data, int UNUSED(cfra))
{
	SoftBody *soft= soft_v;
	BodyPoint *bp = soft->bpoint + index;

	PTCACHE_DATA_FROM(data, BPHYS_DATA_LOCATION, bp->pos);
	PTCACHE_DATA_FROM(data, BPHYS_DATA_VELOCITY, bp->vec);

	return 1;
}
static void ptcache_softbody_read(int index, void *soft_v, void **data, float UNUSED(cfra), float *old_data)
{
	SoftBody *soft= soft_v;
	BodyPoint *bp = soft->bpoint + index;

	if (old_data) {
		memcpy(bp->pos, data, 3 * sizeof(float));
		memcpy(bp->vec, data + 3, 3 * sizeof(float));
	}
	else {
		PTCACHE_DATA_TO(data, BPHYS_DATA_LOCATION, 0, bp->pos);
		PTCACHE_DATA_TO(data, BPHYS_DATA_VELOCITY, 0, bp->vec);
	}
}
static void ptcache_softbody_interpolate(int index, void *soft_v, void **data, float cfra, float cfra1, float cfra2, float *old_data)
{
	SoftBody *soft= soft_v;
	BodyPoint *bp = soft->bpoint + index;
	ParticleKey keys[4];
	float dfra;

	if (cfra1 == cfra2)
		return;

	copy_v3_v3(keys[1].co, bp->pos);
	copy_v3_v3(keys[1].vel, bp->vec);

	if (old_data) {
		memcpy(keys[2].co, old_data, 3 * sizeof(float));
		memcpy(keys[2].vel, old_data + 3, 3 * sizeof(float));
	}
	else
		BKE_ptcache_make_particle_key(keys+2, 0, data, cfra2);

	dfra = cfra2 - cfra1;

	mul_v3_fl(keys[1].vel, dfra);
	mul_v3_fl(keys[2].vel, dfra);

	psys_interpolate_particle(-1, keys, (cfra - cfra1) / dfra, keys, 1);

	mul_v3_fl(keys->vel, 1.0f / dfra);

	copy_v3_v3(bp->pos, keys->co);
	copy_v3_v3(bp->vec, keys->vel);
}
static int  ptcache_softbody_totpoint(void *soft_v, int UNUSED(cfra))
{
	SoftBody *soft= soft_v;
	return soft->totpoint;
}
static void ptcache_softbody_error(void *UNUSED(soft_v), const char *UNUSED(message))
{
	/* ignored for now */
}

/* Particle functions */
void BKE_ptcache_make_particle_key(ParticleKey *key, int index, void **data, float time)
{
	PTCACHE_DATA_TO(data, BPHYS_DATA_LOCATION, index, key->co);
	PTCACHE_DATA_TO(data, BPHYS_DATA_VELOCITY, index, key->vel);
	
	/* no rotation info, so make something nice up */
	if (data[BPHYS_DATA_ROTATION]==NULL) {
		vec_to_quat(key->rot, key->vel, OB_NEGX, OB_POSZ);
	}
	else {
		PTCACHE_DATA_TO(data, BPHYS_DATA_ROTATION, index, key->rot);
	}

	PTCACHE_DATA_TO(data, BPHYS_DATA_AVELOCITY, index, key->ave);
	key->time = time;
}
static int  ptcache_particle_write(int index, void *psys_v, void **data, int cfra)
{
	ParticleSystem *psys= psys_v;
	ParticleData *pa = psys->particles + index;
	BoidParticle *boid = (psys->part->phystype == PART_PHYS_BOIDS) ? pa->boid : NULL;
	float times[3];
	int step = psys->pointcache->step;

	/* No need to store unborn or died particles outside cache step bounds */
	if (data[BPHYS_DATA_INDEX] && (cfra < pa->time - step || cfra > pa->dietime + step))
		return 0;

	times[0] = pa->time;
	times[1] = pa->dietime;
	times[2] = pa->lifetime;

	PTCACHE_DATA_FROM(data, BPHYS_DATA_INDEX, &index);
	PTCACHE_DATA_FROM(data, BPHYS_DATA_LOCATION, pa->state.co);
	PTCACHE_DATA_FROM(data, BPHYS_DATA_VELOCITY, pa->state.vel);
	PTCACHE_DATA_FROM(data, BPHYS_DATA_ROTATION, pa->state.rot);
	PTCACHE_DATA_FROM(data, BPHYS_DATA_AVELOCITY, pa->state.ave);
	PTCACHE_DATA_FROM(data, BPHYS_DATA_SIZE, &pa->size);
	PTCACHE_DATA_FROM(data, BPHYS_DATA_TIMES, times);

	if (boid) {
		PTCACHE_DATA_FROM(data, BPHYS_DATA_BOIDS, &boid->data);
	}

	/* return flag 1+1=2 for newly born particles to copy exact birth location to previously cached frame */
	return 1 + (pa->state.time >= pa->time && pa->prev_state.time <= pa->time);
}
static void ptcache_particle_read(int index, void *psys_v, void **data, float cfra, float *old_data)
{
	ParticleSystem *psys= psys_v;
	ParticleData *pa;
	BoidParticle *boid;
	float timestep = 0.04f * psys->part->timetweak;

	if (index >= psys->totpart)
		return;

	pa = psys->particles + index;
	boid = (psys->part->phystype == PART_PHYS_BOIDS) ? pa->boid : NULL;

	if (cfra > pa->state.time)
		memcpy(&pa->prev_state, &pa->state, sizeof(ParticleKey));

	if (old_data) {
		/* old format cache */
		memcpy(&pa->state, old_data, sizeof(ParticleKey));
		return;
	}

	BKE_ptcache_make_particle_key(&pa->state, 0, data, cfra);

	/* set frames cached before birth to birth time */
	if (cfra < pa->time)
		pa->state.time = pa->time;
	else if (cfra > pa->dietime)
		pa->state.time = pa->dietime;

	if (data[BPHYS_DATA_SIZE]) {
		PTCACHE_DATA_TO(data, BPHYS_DATA_SIZE, 0, &pa->size);
	}
	
	if (data[BPHYS_DATA_TIMES]) {
		float times[3];
		PTCACHE_DATA_TO(data, BPHYS_DATA_TIMES, 0, &times);
		pa->time = times[0];
		pa->dietime = times[1];
		pa->lifetime = times[2];
	}

	if (boid) {
		PTCACHE_DATA_TO(data, BPHYS_DATA_BOIDS, 0, &boid->data);
	}

	/* determine velocity from previous location */
	if (data[BPHYS_DATA_LOCATION] && !data[BPHYS_DATA_VELOCITY]) {
		if (cfra > pa->prev_state.time) {
			sub_v3_v3v3(pa->state.vel, pa->state.co, pa->prev_state.co);
			mul_v3_fl(pa->state.vel, (cfra - pa->prev_state.time) * timestep);
		}
		else {
			sub_v3_v3v3(pa->state.vel, pa->prev_state.co, pa->state.co);
			mul_v3_fl(pa->state.vel, (pa->prev_state.time - cfra) * timestep);
		}
	}

	/* default to no rotation */
	if (data[BPHYS_DATA_LOCATION] && !data[BPHYS_DATA_ROTATION]) {
		unit_qt(pa->state.rot);
	}
}
static void ptcache_particle_interpolate(int index, void *psys_v, void **data, float cfra, float cfra1, float cfra2, float *old_data)
{
	ParticleSystem *psys= psys_v;
	ParticleData *pa;
	ParticleKey keys[4];
	float dfra, timestep = 0.04f * psys->part->timetweak;

	if (index >= psys->totpart)
		return;

	pa = psys->particles + index;

	/* particle wasn't read from first cache so can't interpolate */
	if ((int)cfra1 < pa->time - psys->pointcache->step || (int)cfra1 > pa->dietime + psys->pointcache->step)
		return;

	cfra = MIN2(cfra, pa->dietime);
	cfra1 = MIN2(cfra1, pa->dietime);
	cfra2 = MIN2(cfra2, pa->dietime);

	if (cfra1 == cfra2)
		return;

	memcpy(keys+1, &pa->state, sizeof(ParticleKey));
	if (old_data)
		memcpy(keys+2, old_data, sizeof(ParticleKey));
	else
		BKE_ptcache_make_particle_key(keys+2, 0, data, cfra2);

	/* determine velocity from previous location */
	if (data[BPHYS_DATA_LOCATION] && !data[BPHYS_DATA_VELOCITY]) {
		if (keys[1].time > keys[2].time) {
			sub_v3_v3v3(keys[2].vel, keys[1].co, keys[2].co);
			mul_v3_fl(keys[2].vel, (keys[1].time - keys[2].time) * timestep);
		}
		else {
			sub_v3_v3v3(keys[2].vel, keys[2].co, keys[1].co);
			mul_v3_fl(keys[2].vel, (keys[2].time - keys[1].time) * timestep);
		}
	}

	/* determine rotation from velocity */
	if (data[BPHYS_DATA_LOCATION] && !data[BPHYS_DATA_ROTATION]) {
		vec_to_quat(keys[2].rot, keys[2].vel, OB_NEGX, OB_POSZ);
	}

	if (cfra > pa->time)
		cfra1 = MAX2(cfra1, pa->time);

	dfra = cfra2 - cfra1;

	mul_v3_fl(keys[1].vel, dfra * timestep);
	mul_v3_fl(keys[2].vel, dfra * timestep);

	psys_interpolate_particle(-1, keys, (cfra - cfra1) / dfra, &pa->state, 1);
	interp_qt_qtqt(pa->state.rot, keys[1].rot, keys[2].rot, (cfra - cfra1) / dfra);

	mul_v3_fl(pa->state.vel, 1.f / (dfra * timestep));

	pa->state.time = cfra;
}

static int  ptcache_particle_totpoint(void *psys_v, int UNUSED(cfra))
{
	ParticleSystem *psys = psys_v;
	return psys->totpart;
}

static void ptcache_particle_error(void *UNUSED(psys_v), const char *UNUSED(message))
{
	/* ignored for now */
}

static int  ptcache_particle_totwrite(void *psys_v, int cfra)
{
	ParticleSystem *psys = psys_v;
	ParticleData *pa= psys->particles;
	int p, step = psys->pointcache->step;
	int totwrite = 0;

	if (cfra == 0)
		return psys->totpart;

	for (p=0; p<psys->totpart; p++, pa++)
		totwrite += (cfra >= pa->time - step && cfra <= pa->dietime + step);

	return totwrite;
}

static void ptcache_particle_extra_write(void *psys_v, PTCacheMem *pm, int UNUSED(cfra))
{
	ParticleSystem *psys = psys_v;
	PTCacheExtra *extra = NULL;

	if (psys->part->phystype == PART_PHYS_FLUID &&
		psys->part->fluid && psys->part->fluid->flag & SPH_VISCOELASTIC_SPRINGS &&
		psys->tot_fluidsprings && psys->fluid_springs) {

		extra = MEM_callocN(sizeof(PTCacheExtra), "Point cache: fluid extra data");

		extra->type = BPHYS_EXTRA_FLUID_SPRINGS;
		extra->totdata = psys->tot_fluidsprings;

		extra->data = MEM_callocN(extra->totdata * ptcache_extra_datasize[extra->type], "Point cache: extra data");
		memcpy(extra->data, psys->fluid_springs, extra->totdata * ptcache_extra_datasize[extra->type]);

		BLI_addtail(&pm->extradata, extra);
	}
}

static void ptcache_particle_extra_read(void *psys_v, PTCacheMem *pm, float UNUSED(cfra))
{
	ParticleSystem *psys = psys_v;
	PTCacheExtra *extra = pm->extradata.first;

	for (; extra; extra=extra->next) {
		switch (extra->type) {
			case BPHYS_EXTRA_FLUID_SPRINGS:
			{
				if (psys->fluid_springs)
					MEM_freeN(psys->fluid_springs);

				psys->fluid_springs = MEM_dupallocN(extra->data);
				psys->tot_fluidsprings = psys->alloc_fluidsprings = extra->totdata;
				break;
			}
		}
	}
}

/* Cloth functions */
static int  ptcache_cloth_write(int index, void *cloth_v, void **data, int UNUSED(cfra))
{
	ClothModifierData *clmd= cloth_v;
	Cloth *cloth= clmd->clothObject;
	ClothVertex *vert = cloth->verts + index;

	PTCACHE_DATA_FROM(data, BPHYS_DATA_LOCATION, vert->x);
	PTCACHE_DATA_FROM(data, BPHYS_DATA_VELOCITY, vert->v);
	PTCACHE_DATA_FROM(data, BPHYS_DATA_XCONST, vert->xconst);

	return 1;
}
static void ptcache_cloth_read(int index, void *cloth_v, void **data, float UNUSED(cfra), float *old_data)
{
	ClothModifierData *clmd= cloth_v;
	Cloth *cloth= clmd->clothObject;
	ClothVertex *vert = cloth->verts + index;
	
	if (old_data) {
		memcpy(vert->x, data, 3 * sizeof(float));
		memcpy(vert->xconst, data + 3, 3 * sizeof(float));
		memcpy(vert->v, data + 6, 3 * sizeof(float));
	}
	else {
		PTCACHE_DATA_TO(data, BPHYS_DATA_LOCATION, 0, vert->x);
		PTCACHE_DATA_TO(data, BPHYS_DATA_VELOCITY, 0, vert->v);
		PTCACHE_DATA_TO(data, BPHYS_DATA_XCONST, 0, vert->xconst);
	}
}
static void ptcache_cloth_interpolate(int index, void *cloth_v, void **data, float cfra, float cfra1, float cfra2, float *old_data)
{
	ClothModifierData *clmd= cloth_v;
	Cloth *cloth= clmd->clothObject;
	ClothVertex *vert = cloth->verts + index;
	ParticleKey keys[4];
	float dfra;

	if (cfra1 == cfra2)
		return;

	copy_v3_v3(keys[1].co, vert->x);
	copy_v3_v3(keys[1].vel, vert->v);

	if (old_data) {
		memcpy(keys[2].co, old_data, 3 * sizeof(float));
		memcpy(keys[2].vel, old_data + 6, 3 * sizeof(float));
	}
	else
		BKE_ptcache_make_particle_key(keys+2, 0, data, cfra2);

	dfra = cfra2 - cfra1;

	mul_v3_fl(keys[1].vel, dfra);
	mul_v3_fl(keys[2].vel, dfra);

	psys_interpolate_particle(-1, keys, (cfra - cfra1) / dfra, keys, 1);

	mul_v3_fl(keys->vel, 1.0f / dfra);

	copy_v3_v3(vert->x, keys->co);
	copy_v3_v3(vert->v, keys->vel);

	/* should vert->xconst be interpolated somehow too? - jahka */
}

static int  ptcache_cloth_totpoint(void *cloth_v, int UNUSED(cfra))
{
	ClothModifierData *clmd= cloth_v;
	return clmd->clothObject ? clmd->clothObject->numverts : 0;
}

static void ptcache_cloth_error(void *cloth_v, const char *message)
{
	ClothModifierData *clmd= cloth_v;
	modifier_setError(&clmd->modifier, "%s", message);
}

#ifdef WITH_SMOKE
/* Smoke functions */
static int  ptcache_smoke_totpoint(void *smoke_v, int UNUSED(cfra))
{
	SmokeModifierData *smd= (SmokeModifierData *)smoke_v;
	SmokeDomainSettings *sds = smd->domain;
	
	if (sds->fluid) {
		return sds->base_res[0]*sds->base_res[1]*sds->base_res[2];
	}
	else
		return 0;
}

static void ptcache_smoke_error(void *smoke_v, const char *message)
{
	SmokeModifierData *smd= (SmokeModifierData *)smoke_v;
	modifier_setError(&smd->modifier, "%s", message);
}

#define SMOKE_CACHE_VERSION "1.04"

static int  ptcache_smoke_write(PTCacheFile *pf, void *smoke_v)
{	
	SmokeModifierData *smd= (SmokeModifierData *)smoke_v;
	SmokeDomainSettings *sds = smd->domain;
	int ret = 0;
	int fluid_fields = smoke_get_data_flags(sds);

	/* version header */
	ptcache_file_write(pf, SMOKE_CACHE_VERSION, 4, sizeof(char));
	ptcache_file_write(pf, &fluid_fields, 1, sizeof(int));
	ptcache_file_write(pf, &sds->active_fields, 1, sizeof(int));
	ptcache_file_write(pf, &sds->res, 3, sizeof(int));
	ptcache_file_write(pf, &sds->dx, 1, sizeof(float));
	
	if (sds->fluid) {
		size_t res = sds->res[0]*sds->res[1]*sds->res[2];
		float dt, dx, *dens, *react, *fuel, *flame, *heat, *heatold, *vx, *vy, *vz, *r, *g, *b;
		unsigned char *obstacles;
		unsigned int in_len = sizeof(float)*(unsigned int)res;
		unsigned char *out = (unsigned char *)MEM_callocN(LZO_OUT_LEN(in_len) * 4, "pointcache_lzo_buffer");
		//int mode = res >= 1000000 ? 2 : 1;
		int mode=1;		// light
		if (sds->cache_comp == SM_CACHE_HEAVY) mode=2;	// heavy

		smoke_export(sds->fluid, &dt, &dx, &dens, &react, &flame, &fuel, &heat, &heatold, &vx, &vy, &vz, &r, &g, &b, &obstacles);

		ptcache_file_compressed_write(pf, (unsigned char *)sds->shadow, in_len, out, mode);
		ptcache_file_compressed_write(pf, (unsigned char *)dens, in_len, out, mode);
		if (fluid_fields & SM_ACTIVE_HEAT) {
			ptcache_file_compressed_write(pf, (unsigned char *)heat, in_len, out, mode);
			ptcache_file_compressed_write(pf, (unsigned char *)heatold, in_len, out, mode);
		}
		if (fluid_fields & SM_ACTIVE_FIRE) {
			ptcache_file_compressed_write(pf, (unsigned char *)flame, in_len, out, mode);
			ptcache_file_compressed_write(pf, (unsigned char *)fuel, in_len, out, mode);
			ptcache_file_compressed_write(pf, (unsigned char *)react, in_len, out, mode);
		}
		if (fluid_fields & SM_ACTIVE_COLORS) {
			ptcache_file_compressed_write(pf, (unsigned char *)r, in_len, out, mode);
			ptcache_file_compressed_write(pf, (unsigned char *)g, in_len, out, mode);
			ptcache_file_compressed_write(pf, (unsigned char *)b, in_len, out, mode);
		}
		ptcache_file_compressed_write(pf, (unsigned char *)vx, in_len, out, mode);
		ptcache_file_compressed_write(pf, (unsigned char *)vy, in_len, out, mode);
		ptcache_file_compressed_write(pf, (unsigned char *)vz, in_len, out, mode);
		ptcache_file_compressed_write(pf, (unsigned char *)obstacles, (unsigned int)res, out, mode);
		ptcache_file_write(pf, &dt, 1, sizeof(float));
		ptcache_file_write(pf, &dx, 1, sizeof(float));
		ptcache_file_write(pf, &sds->p0, 3, sizeof(float));
		ptcache_file_write(pf, &sds->p1, 3, sizeof(float));
		ptcache_file_write(pf, &sds->dp0, 3, sizeof(float));
		ptcache_file_write(pf, &sds->shift, 3, sizeof(int));
		ptcache_file_write(pf, &sds->obj_shift_f, 3, sizeof(float));
		ptcache_file_write(pf, &sds->obmat, 16, sizeof(float));
		ptcache_file_write(pf, &sds->base_res, 3, sizeof(int));
		ptcache_file_write(pf, &sds->res_min, 3, sizeof(int));
		ptcache_file_write(pf, &sds->res_max, 3, sizeof(int));
		ptcache_file_write(pf, &sds->active_color, 3, sizeof(float));

		MEM_freeN(out);
		
		ret = 1;
	}

	if (sds->wt) {
		int res_big_array[3];
		int res_big;
		int res = sds->res[0]*sds->res[1]*sds->res[2];
		float *dens, *react, *fuel, *flame, *tcu, *tcv, *tcw, *r, *g, *b;
		unsigned int in_len = sizeof(float)*(unsigned int)res;
		unsigned int in_len_big;
		unsigned char *out;
		int mode;

		smoke_turbulence_get_res(sds->wt, res_big_array);
		res_big = res_big_array[0]*res_big_array[1]*res_big_array[2];
		//mode =  res_big >= 1000000 ? 2 : 1;
		mode = 1;	// light
		if (sds->cache_high_comp == SM_CACHE_HEAVY) mode=2;	// heavy

		in_len_big = sizeof(float) * (unsigned int)res_big;

		smoke_turbulence_export(sds->wt, &dens, &react, &flame, &fuel, &r, &g, &b, &tcu, &tcv, &tcw);

		out = (unsigned char *)MEM_callocN(LZO_OUT_LEN(in_len_big), "pointcache_lzo_buffer");
		ptcache_file_compressed_write(pf, (unsigned char *)dens, in_len_big, out, mode);
		if (fluid_fields & SM_ACTIVE_FIRE) {
			ptcache_file_compressed_write(pf, (unsigned char *)flame, in_len_big, out, mode);
			ptcache_file_compressed_write(pf, (unsigned char *)fuel, in_len_big, out, mode);
			ptcache_file_compressed_write(pf, (unsigned char *)react, in_len_big, out, mode);
		}
		if (fluid_fields & SM_ACTIVE_COLORS) {
			ptcache_file_compressed_write(pf, (unsigned char *)r, in_len_big, out, mode);
			ptcache_file_compressed_write(pf, (unsigned char *)g, in_len_big, out, mode);
			ptcache_file_compressed_write(pf, (unsigned char *)b, in_len_big, out, mode);
		}
		MEM_freeN(out);

		out = (unsigned char *)MEM_callocN(LZO_OUT_LEN(in_len), "pointcache_lzo_buffer");
		ptcache_file_compressed_write(pf, (unsigned char *)tcu, in_len, out, mode);
		ptcache_file_compressed_write(pf, (unsigned char *)tcv, in_len, out, mode);
		ptcache_file_compressed_write(pf, (unsigned char *)tcw, in_len, out, mode);
		MEM_freeN(out);
		
		ret = 1;
	}

	return ret;
}

/* read old smoke cache from 2.64 */
static int ptcache_smoke_read_old(PTCacheFile *pf, void *smoke_v)
{
	SmokeModifierData *smd= (SmokeModifierData *)smoke_v;
	SmokeDomainSettings *sds = smd->domain;
	
	if (sds->fluid) {
		size_t res = sds->res[0]*sds->res[1]*sds->res[2];
		float dt, dx, *dens, *heat, *heatold, *vx, *vy, *vz;
		unsigned char *obstacles;
		unsigned int out_len = (unsigned int)res * sizeof(float);
		float *tmp_array = MEM_callocN(out_len, "Smoke old cache tmp");

		int fluid_fields = smoke_get_data_flags(sds);

		/* Part part of the new cache header */
		sds->active_color[0] = 0.7f;
		sds->active_color[1] = 0.7f;
		sds->active_color[2] = 0.7f;
		
		smoke_export(sds->fluid, &dt, &dx, &dens, NULL, NULL, NULL, &heat, &heatold, &vx, &vy, &vz, NULL, NULL, NULL, &obstacles);

		ptcache_file_compressed_read(pf, (unsigned char *)sds->shadow, out_len);
		ptcache_file_compressed_read(pf, (unsigned char*)dens, out_len);
		ptcache_file_compressed_read(pf, (unsigned char*)tmp_array, out_len);

		if (fluid_fields & SM_ACTIVE_HEAT)
		{
			ptcache_file_compressed_read(pf, (unsigned char*)heat, out_len);
			ptcache_file_compressed_read(pf, (unsigned char*)heatold, out_len);
		}
		else
		{
			ptcache_file_compressed_read(pf, (unsigned char*)tmp_array, out_len);
			ptcache_file_compressed_read(pf, (unsigned char*)tmp_array, out_len);
		}
		ptcache_file_compressed_read(pf, (unsigned char*)vx, out_len);
		ptcache_file_compressed_read(pf, (unsigned char*)vy, out_len);
		ptcache_file_compressed_read(pf, (unsigned char*)vz, out_len);
		ptcache_file_compressed_read(pf, (unsigned char*)tmp_array, out_len);
		ptcache_file_compressed_read(pf, (unsigned char*)tmp_array, out_len);
		ptcache_file_compressed_read(pf, (unsigned char*)tmp_array, out_len);
		ptcache_file_compressed_read(pf, (unsigned char*)obstacles, (unsigned int)res);
		ptcache_file_read(pf, &dt, 1, sizeof(float));
		ptcache_file_read(pf, &dx, 1, sizeof(float));

		MEM_freeN(tmp_array);

		if (pf->data_types & (1<<BPHYS_DATA_SMOKE_HIGH) && sds->wt) {
			int res = sds->res[0]*sds->res[1]*sds->res[2];
			int res_big, res_big_array[3];
			float *dens, *tcu, *tcv, *tcw;
			unsigned int out_len = sizeof(float)*(unsigned int)res;
			unsigned int out_len_big;
			unsigned char *tmp_array_big;

			smoke_turbulence_get_res(sds->wt, res_big_array);
			res_big = res_big_array[0]*res_big_array[1]*res_big_array[2];
			out_len_big = sizeof(float) * (unsigned int)res_big;

			tmp_array_big = MEM_callocN(out_len_big, "Smoke old cache tmp");

			smoke_turbulence_export(sds->wt, &dens, NULL, NULL, NULL, NULL, NULL, NULL, &tcu, &tcv, &tcw);

			ptcache_file_compressed_read(pf, (unsigned char*)dens, out_len_big);
			ptcache_file_compressed_read(pf, (unsigned char*)tmp_array_big, out_len_big);

			ptcache_file_compressed_read(pf, (unsigned char*)tcu, out_len);
			ptcache_file_compressed_read(pf, (unsigned char*)tcv, out_len);
			ptcache_file_compressed_read(pf, (unsigned char*)tcw, out_len);

			MEM_freeN(tmp_array_big);
		}
	}

	return 1;	
}

static int ptcache_smoke_read(PTCacheFile *pf, void *smoke_v)
{
	SmokeModifierData *smd= (SmokeModifierData *)smoke_v;
	SmokeDomainSettings *sds = smd->domain;
	char version[4];
	int ch_res[3];
	float ch_dx;
	int fluid_fields = smoke_get_data_flags(sds);
	int cache_fields = 0;
	int active_fields = 0;
	int reallocate = 0;

	/* version header */
	ptcache_file_read(pf, version, 4, sizeof(char));
	if (!STREQLEN(version, SMOKE_CACHE_VERSION, 4))
	{
		/* reset file pointer */
		fseek(pf->fp, -4, SEEK_CUR);
		return ptcache_smoke_read_old(pf, smoke_v);
	}

	/* fluid info */
	ptcache_file_read(pf, &cache_fields, 1, sizeof(int));
	ptcache_file_read(pf, &active_fields, 1, sizeof(int));
	ptcache_file_read(pf, &ch_res, 3, sizeof(int));
	ptcache_file_read(pf, &ch_dx, 1, sizeof(float));

	/* check if resolution has changed */
	if (sds->res[0] != ch_res[0] ||
		sds->res[1] != ch_res[1] ||
		sds->res[2] != ch_res[2]) {
		if (sds->flags & MOD_SMOKE_ADAPTIVE_DOMAIN)
			reallocate = 1;
		else
			return 0;
	}
	/* check if active fields have changed */
	if (fluid_fields != cache_fields ||
		active_fields != sds->active_fields)
		reallocate = 1;

	/* reallocate fluid if needed*/
	if (reallocate) {
		sds->active_fields = active_fields | cache_fields;
		smoke_reallocate_fluid(sds, ch_dx, ch_res, 1);
		sds->dx = ch_dx;
		VECCOPY(sds->res, ch_res);
		sds->total_cells = ch_res[0]*ch_res[1]*ch_res[2];
		if (sds->flags & MOD_SMOKE_HIGHRES) {
			smoke_reallocate_highres_fluid(sds, ch_dx, ch_res, 1);
		}
	}
	
	if (sds->fluid) {
		size_t res = sds->res[0]*sds->res[1]*sds->res[2];
		float dt, dx, *dens, *react, *fuel, *flame, *heat, *heatold, *vx, *vy, *vz, *r, *g, *b;
		unsigned char *obstacles;
		unsigned int out_len = (unsigned int)res * sizeof(float);
		
		smoke_export(sds->fluid, &dt, &dx, &dens, &react, &flame, &fuel, &heat, &heatold, &vx, &vy, &vz, &r, &g, &b, &obstacles);

		ptcache_file_compressed_read(pf, (unsigned char *)sds->shadow, out_len);
		ptcache_file_compressed_read(pf, (unsigned char *)dens, out_len);
		if (cache_fields & SM_ACTIVE_HEAT) {
			ptcache_file_compressed_read(pf, (unsigned char *)heat, out_len);
			ptcache_file_compressed_read(pf, (unsigned char *)heatold, out_len);
		}
		if (cache_fields & SM_ACTIVE_FIRE) {
			ptcache_file_compressed_read(pf, (unsigned char *)flame, out_len);
			ptcache_file_compressed_read(pf, (unsigned char *)fuel, out_len);
			ptcache_file_compressed_read(pf, (unsigned char *)react, out_len);
		}
		if (cache_fields & SM_ACTIVE_COLORS) {
			ptcache_file_compressed_read(pf, (unsigned char *)r, out_len);
			ptcache_file_compressed_read(pf, (unsigned char *)g, out_len);
			ptcache_file_compressed_read(pf, (unsigned char *)b, out_len);
		}
		ptcache_file_compressed_read(pf, (unsigned char *)vx, out_len);
		ptcache_file_compressed_read(pf, (unsigned char *)vy, out_len);
		ptcache_file_compressed_read(pf, (unsigned char *)vz, out_len);
		ptcache_file_compressed_read(pf, (unsigned char *)obstacles, (unsigned int)res);
		ptcache_file_read(pf, &dt, 1, sizeof(float));
		ptcache_file_read(pf, &dx, 1, sizeof(float));
		ptcache_file_read(pf, &sds->p0, 3, sizeof(float));
		ptcache_file_read(pf, &sds->p1, 3, sizeof(float));
		ptcache_file_read(pf, &sds->dp0, 3, sizeof(float));
		ptcache_file_read(pf, &sds->shift, 3, sizeof(int));
		ptcache_file_read(pf, &sds->obj_shift_f, 3, sizeof(float));
		ptcache_file_read(pf, &sds->obmat, 16, sizeof(float));
		ptcache_file_read(pf, &sds->base_res, 3, sizeof(int));
		ptcache_file_read(pf, &sds->res_min, 3, sizeof(int));
		ptcache_file_read(pf, &sds->res_max, 3, sizeof(int));
		ptcache_file_read(pf, &sds->active_color, 3, sizeof(float));
	}

	if (pf->data_types & (1<<BPHYS_DATA_SMOKE_HIGH) && sds->wt) {
			int res = sds->res[0]*sds->res[1]*sds->res[2];
			int res_big, res_big_array[3];
			float *dens, *react, *fuel, *flame, *tcu, *tcv, *tcw, *r, *g, *b;
			unsigned int out_len = sizeof(float)*(unsigned int)res;
			unsigned int out_len_big;

			smoke_turbulence_get_res(sds->wt, res_big_array);
			res_big = res_big_array[0]*res_big_array[1]*res_big_array[2];
			out_len_big = sizeof(float) * (unsigned int)res_big;

			smoke_turbulence_export(sds->wt, &dens, &react, &flame, &fuel, &r, &g, &b, &tcu, &tcv, &tcw);

			ptcache_file_compressed_read(pf, (unsigned char *)dens, out_len_big);
			if (cache_fields & SM_ACTIVE_FIRE) {
				ptcache_file_compressed_read(pf, (unsigned char *)flame, out_len_big);
				ptcache_file_compressed_read(pf, (unsigned char *)fuel, out_len_big);
				ptcache_file_compressed_read(pf, (unsigned char *)react, out_len_big);
			}
			if (cache_fields & SM_ACTIVE_COLORS) {
				ptcache_file_compressed_read(pf, (unsigned char *)r, out_len_big);
				ptcache_file_compressed_read(pf, (unsigned char *)g, out_len_big);
				ptcache_file_compressed_read(pf, (unsigned char *)b, out_len_big);
			}

			ptcache_file_compressed_read(pf, (unsigned char *)tcu, out_len);
			ptcache_file_compressed_read(pf, (unsigned char *)tcv, out_len);
			ptcache_file_compressed_read(pf, (unsigned char *)tcw, out_len);
		}

	return 1;
}

#else // WITH_SMOKE
static int  ptcache_smoke_totpoint(void *UNUSED(smoke_v), int UNUSED(cfra)) { return 0; }
static void ptcache_smoke_error(void *UNUSED(smoke_v), const char *UNUSED(message)) { }
static int  ptcache_smoke_read(PTCacheFile *UNUSED(pf), void *UNUSED(smoke_v)) { return 0; }
static int  ptcache_smoke_write(PTCacheFile *UNUSED(pf), void *UNUSED(smoke_v)) { return 0; }
#endif // WITH_SMOKE

static int ptcache_dynamicpaint_totpoint(void *sd, int UNUSED(cfra))
{
	DynamicPaintSurface *surface = (DynamicPaintSurface*)sd;

	if (!surface->data) return 0;
	else return surface->data->total_points;
}

static void ptcache_dynamicpaint_error(void *UNUSED(sd), const char *UNUSED(message))
{
	/* ignored for now */
}

#define DPAINT_CACHE_VERSION "1.01"

static int  ptcache_dynamicpaint_write(PTCacheFile *pf, void *dp_v)
{	
	DynamicPaintSurface *surface = (DynamicPaintSurface*)dp_v;
	int cache_compress = 1;

	/* version header */
	ptcache_file_write(pf, DPAINT_CACHE_VERSION, 1, sizeof(char) * 4);

	if (surface->format != MOD_DPAINT_SURFACE_F_IMAGESEQ && surface->data) {
		int total_points=surface->data->total_points;
		unsigned int in_len;
		unsigned char *out;

		/* cache type */
		ptcache_file_write(pf, &surface->type, 1, sizeof(int));

		if (surface->type == MOD_DPAINT_SURFACE_T_PAINT) {
			in_len = sizeof(PaintPoint) * total_points;
		}
		else if (surface->type == MOD_DPAINT_SURFACE_T_DISPLACE ||
		         surface->type == MOD_DPAINT_SURFACE_T_WEIGHT)
		{
			in_len = sizeof(float) * total_points;
		}
		else if (surface->type == MOD_DPAINT_SURFACE_T_WAVE) {
			in_len = sizeof(PaintWavePoint) * total_points;
		}
		else {
			return 0;
		}

		out = (unsigned char *)MEM_callocN(LZO_OUT_LEN(in_len), "pointcache_lzo_buffer");

		ptcache_file_compressed_write(pf, (unsigned char *)surface->data->type_data, in_len, out, cache_compress);
		MEM_freeN(out);

	}
	return 1;
}
static int ptcache_dynamicpaint_read(PTCacheFile *pf, void *dp_v)
{
	DynamicPaintSurface *surface = (DynamicPaintSurface*)dp_v;
	char version[4];
	
	/* version header */
	ptcache_file_read(pf, version, 1, sizeof(char) * 4);
	if (!STREQLEN(version, DPAINT_CACHE_VERSION, 4)) {
		printf("Dynamic Paint: Invalid cache version: '%c%c%c%c'!\n", UNPACK4(version));
		return 0;
	}

	if (surface->format != MOD_DPAINT_SURFACE_F_IMAGESEQ && surface->data) {
		unsigned int data_len;
		int surface_type;

		/* cache type */
		ptcache_file_read(pf, &surface_type, 1, sizeof(int));

		if (surface_type != surface->type)
			return 0;

		/* read surface data */
		if (surface->type == MOD_DPAINT_SURFACE_T_PAINT) {
			data_len = sizeof(PaintPoint);
		}
		else if (surface->type == MOD_DPAINT_SURFACE_T_DISPLACE ||
		         surface->type == MOD_DPAINT_SURFACE_T_WEIGHT)
		{
			data_len = sizeof(float);
		}
		else if (surface->type == MOD_DPAINT_SURFACE_T_WAVE) {
			data_len = sizeof(PaintWavePoint);
		}
		else {
			return 0;
		}

		ptcache_file_compressed_read(pf, (unsigned char *)surface->data->type_data, data_len*surface->data->total_points);

	}
	return 1;
}

/* Rigid Body functions */
static int  ptcache_rigidbody_write(int index, void *rb_v, void **data, int UNUSED(cfra))
{
	RigidBodyWorld *rbw = rb_v;
	Object *ob = NULL;
	
	if (rbw->objects)
		ob = rbw->objects[index];
	
	if (ob && ob->rigidbody_object) {
		RigidBodyOb *rbo = ob->rigidbody_object;
		
		if (rbo->type == RBO_TYPE_ACTIVE) {
#ifdef WITH_BULLET
			RB_body_get_position(rbo->physics_object, rbo->pos);
			RB_body_get_orientation(rbo->physics_object, rbo->orn);
#endif
			PTCACHE_DATA_FROM(data, BPHYS_DATA_LOCATION, rbo->pos);
			PTCACHE_DATA_FROM(data, BPHYS_DATA_ROTATION, rbo->orn);
		}
	}

	return 1;
}
static void ptcache_rigidbody_read(int index, void *rb_v, void **data, float UNUSED(cfra), float *old_data)
{
	RigidBodyWorld *rbw = rb_v;
	Object *ob = NULL;
	
	if (rbw->objects)
		ob = rbw->objects[index];
	
	if (ob && ob->rigidbody_object) {
		RigidBodyOb *rbo = ob->rigidbody_object;
		
		if (rbo->type == RBO_TYPE_ACTIVE) {
			
			if (old_data) {
				memcpy(rbo->pos, data, 3 * sizeof(float));
				memcpy(rbo->orn, data + 3, 4 * sizeof(float));
			}
			else {
				PTCACHE_DATA_TO(data, BPHYS_DATA_LOCATION, 0, rbo->pos);
				PTCACHE_DATA_TO(data, BPHYS_DATA_ROTATION, 0, rbo->orn);
			}
		}
	}
}
static void ptcache_rigidbody_interpolate(int index, void *rb_v, void **data, float cfra, float cfra1, float cfra2, float *old_data)
{
	RigidBodyWorld *rbw = rb_v;
	Object *ob = NULL;
	
	if (rbw->objects)
		ob = rbw->objects[index];
	
	if (ob && ob->rigidbody_object) {
		RigidBodyOb *rbo = ob->rigidbody_object;
		
		if (rbo->type == RBO_TYPE_ACTIVE) {
			ParticleKey keys[4];
			ParticleKey result;
			float dfra;
			
			memset(keys, 0, sizeof(keys));
			
			copy_v3_v3(keys[1].co, rbo->pos);
			copy_qt_qt(keys[1].rot, rbo->orn);
			
			if (old_data) {
				memcpy(keys[2].co, data, 3 * sizeof(float));
				memcpy(keys[2].rot, data + 3, 4 * sizeof(float));
			}
			else {
				BKE_ptcache_make_particle_key(&keys[2], 0, data, cfra2);
			}
			
			dfra = cfra2 - cfra1;
		
			/* note: keys[0] and keys[3] unused for type < 1 (crappy) */
			psys_interpolate_particle(-1, keys, (cfra - cfra1) / dfra, &result, true);
			interp_qt_qtqt(result.rot, keys[1].rot, keys[2].rot, (cfra - cfra1) / dfra);
			
			copy_v3_v3(rbo->pos, result.co);
			copy_qt_qt(rbo->orn, result.rot);
		}
	}
}
static int ptcache_rigidbody_totpoint(void *rb_v, int UNUSED(cfra))
{
	RigidBodyWorld *rbw = rb_v;
	
	return rbw->numbodies;
}

static void ptcache_rigidbody_error(void *UNUSED(rb_v), const char *UNUSED(message))
{
	/* ignored for now */
}

/* Creating ID's */
void BKE_ptcache_id_from_softbody(PTCacheID *pid, Object *ob, SoftBody *sb)
{
	memset(pid, 0, sizeof(PTCacheID));

	pid->ob= ob;
	pid->calldata= sb;
	pid->type= PTCACHE_TYPE_SOFTBODY;
	pid->cache= sb->pointcache;
	pid->totpoint= pid->totwrite= ptcache_softbody_totpoint;
	pid->error					= ptcache_softbody_error;

	pid->write_point			= ptcache_softbody_write;
	pid->read_point				= ptcache_softbody_read;
	pid->interpolate_point		= ptcache_softbody_interpolate;

	pid->write_stream			= NULL;
	pid->read_stream			= NULL;

	pid->write_extra_data		= NULL;
	pid->read_extra_data		= NULL;
	pid->interpolate_extra_data	= NULL;

	pid->write_header			= ptcache_basic_header_write;
	pid->read_header			= ptcache_basic_header_read;

	pid->data_types= (1<<BPHYS_DATA_LOCATION) | (1<<BPHYS_DATA_VELOCITY);
	pid->info_types= 0;

	pid->stack_index = pid->cache->index;

	pid->default_step = 10;
	pid->max_step = 20;
}
void BKE_ptcache_id_from_particles(PTCacheID *pid, Object *ob, ParticleSystem *psys)
{
	memset(pid, 0, sizeof(PTCacheID));

	pid->ob= ob;
	pid->calldata= psys;
	pid->type= PTCACHE_TYPE_PARTICLES;
	pid->stack_index= psys->pointcache->index;
	pid->cache= psys->pointcache;

	if (psys->part->type != PART_HAIR)
		pid->flag |= PTCACHE_VEL_PER_SEC;

	pid->totpoint				= ptcache_particle_totpoint;
	pid->totwrite				= ptcache_particle_totwrite;
	pid->error					= ptcache_particle_error;

	pid->write_point				= ptcache_particle_write;
	pid->read_point				= ptcache_particle_read;
	pid->interpolate_point		= ptcache_particle_interpolate;

	pid->write_stream			= NULL;
	pid->read_stream			= NULL;

	pid->write_extra_data		= NULL;
	pid->read_extra_data		= NULL;
	pid->interpolate_extra_data	= NULL;

	pid->write_header			= ptcache_basic_header_write;
	pid->read_header			= ptcache_basic_header_read;

	pid->data_types = (1<<BPHYS_DATA_LOCATION) | (1<<BPHYS_DATA_VELOCITY) | (1<<BPHYS_DATA_INDEX);

	if (psys->part->phystype == PART_PHYS_BOIDS)
		pid->data_types|= (1<<BPHYS_DATA_AVELOCITY) | (1<<BPHYS_DATA_ROTATION) | (1<<BPHYS_DATA_BOIDS);
	else if (psys->part->phystype == PART_PHYS_FLUID && psys->part->fluid && psys->part->fluid->flag & SPH_VISCOELASTIC_SPRINGS) {
		pid->write_extra_data = ptcache_particle_extra_write;
		pid->read_extra_data = ptcache_particle_extra_read;
	}

	if (psys->part->flag & PART_ROTATIONS) {
		pid->data_types|= (1<<BPHYS_DATA_ROTATION);

		if (psys->part->rotmode != PART_ROT_VEL  ||
		    psys->part->avemode == PART_AVE_RAND ||
		    psys->part->avefac != 0.0f)
		{
			pid->data_types |= (1 << BPHYS_DATA_AVELOCITY);
		}
	}

	pid->info_types= (1<<BPHYS_DATA_TIMES);

	pid->default_step = 10;
	pid->max_step = 20;
}
void BKE_ptcache_id_from_cloth(PTCacheID *pid, Object *ob, ClothModifierData *clmd)
{
	memset(pid, 0, sizeof(PTCacheID));

	pid->ob= ob;
	pid->calldata= clmd;
	pid->type= PTCACHE_TYPE_CLOTH;
	pid->stack_index= clmd->point_cache->index;
	pid->cache= clmd->point_cache;
	pid->totpoint= pid->totwrite= ptcache_cloth_totpoint;
	pid->error					= ptcache_cloth_error;

	pid->write_point			= ptcache_cloth_write;
	pid->read_point				= ptcache_cloth_read;
	pid->interpolate_point		= ptcache_cloth_interpolate;

	pid->write_stream			= NULL;
	pid->read_stream			= NULL;

	pid->write_extra_data		= NULL;
	pid->read_extra_data		= NULL;
	pid->interpolate_extra_data	= NULL;

	pid->write_header			= ptcache_basic_header_write;
	pid->read_header			= ptcache_basic_header_read;

	pid->data_types= (1<<BPHYS_DATA_LOCATION) | (1<<BPHYS_DATA_VELOCITY) | (1<<BPHYS_DATA_XCONST);
	pid->info_types= 0;

	pid->default_step = 1;
	pid->max_step = 1;
}
void BKE_ptcache_id_from_smoke(PTCacheID *pid, struct Object *ob, struct SmokeModifierData *smd)
{
	SmokeDomainSettings *sds = smd->domain;

	memset(pid, 0, sizeof(PTCacheID));

	pid->ob= ob;
	pid->calldata= smd;
	
	pid->type= PTCACHE_TYPE_SMOKE_DOMAIN;
	pid->stack_index= sds->point_cache[0]->index;

	pid->cache= sds->point_cache[0];

	pid->totpoint= pid->totwrite= ptcache_smoke_totpoint;
	pid->error					= ptcache_smoke_error;

	pid->write_point			= NULL;
	pid->read_point				= NULL;
	pid->interpolate_point		= NULL;

	pid->read_stream			= ptcache_smoke_read;
	pid->write_stream			= ptcache_smoke_write;

	pid->write_extra_data		= NULL;
	pid->read_extra_data		= NULL;
	pid->interpolate_extra_data	= NULL;

	pid->write_header			= ptcache_basic_header_write;
	pid->read_header			= ptcache_basic_header_read;

	pid->data_types= 0;
	pid->info_types= 0;

	if (sds->fluid)
		pid->data_types |= (1<<BPHYS_DATA_SMOKE_LOW);
	if (sds->wt)
		pid->data_types |= (1<<BPHYS_DATA_SMOKE_HIGH);

	pid->default_step = 1;
	pid->max_step = 1;
}

void BKE_ptcache_id_from_dynamicpaint(PTCacheID *pid, Object *ob, DynamicPaintSurface *surface)
{

	memset(pid, 0, sizeof(PTCacheID));

	pid->ob= ob;
	pid->calldata= surface;
	pid->type= PTCACHE_TYPE_DYNAMICPAINT;
	pid->cache= surface->pointcache;
	pid->totpoint= pid->totwrite= ptcache_dynamicpaint_totpoint;
	pid->error					= ptcache_dynamicpaint_error;

	pid->write_point			= NULL;
	pid->read_point				= NULL;
	pid->interpolate_point		= NULL;

	pid->write_stream			= ptcache_dynamicpaint_write;
	pid->read_stream			= ptcache_dynamicpaint_read;

	pid->write_extra_data		= NULL;
	pid->read_extra_data		= NULL;
	pid->interpolate_extra_data	= NULL;

	pid->write_header			= ptcache_basic_header_write;
	pid->read_header			= ptcache_basic_header_read;

	pid->data_types= BPHYS_DATA_DYNAMICPAINT;
	pid->info_types= 0;

	pid->stack_index = pid->cache->index;

	pid->default_step = 1;
	pid->max_step = 1;
}

void BKE_ptcache_id_from_rigidbody(PTCacheID *pid, Object *ob, RigidBodyWorld *rbw)
{
	
	memset(pid, 0, sizeof(PTCacheID));
	
	pid->ob= ob;
	pid->calldata= rbw;
	pid->type= PTCACHE_TYPE_RIGIDBODY;
	pid->cache= rbw->pointcache;
	pid->totpoint= pid->totwrite= ptcache_rigidbody_totpoint;
	pid->error					= ptcache_rigidbody_error;
	
	pid->write_point			= ptcache_rigidbody_write;
	pid->read_point				= ptcache_rigidbody_read;
	pid->interpolate_point		= ptcache_rigidbody_interpolate;
	
	pid->write_stream			= NULL;
	pid->read_stream			= NULL;
	
	pid->write_extra_data		= NULL;
	pid->read_extra_data		= NULL;
	pid->interpolate_extra_data	= NULL;
	
	pid->write_header			= ptcache_basic_header_write;
	pid->read_header			= ptcache_basic_header_read;
	
	pid->data_types= (1<<BPHYS_DATA_LOCATION) | (1<<BPHYS_DATA_ROTATION);
	pid->info_types= 0;
	
	pid->stack_index = pid->cache->index;
	
	pid->default_step = 1;
	pid->max_step = 1;
}

void BKE_ptcache_ids_from_object(ListBase *lb, Object *ob, Scene *scene, int duplis)
{
	PTCacheID *pid;
	ParticleSystem *psys;
	ModifierData *md;

	lb->first= lb->last= NULL;

	if (ob->soft) {
		pid= MEM_callocN(sizeof(PTCacheID), "PTCacheID");
		BKE_ptcache_id_from_softbody(pid, ob, ob->soft);
		BLI_addtail(lb, pid);
	}

	for (psys=ob->particlesystem.first; psys; psys=psys->next) {
		if (psys->part==NULL)
			continue;
		
		/* check to make sure point cache is actually used by the particles */
		if (ELEM(psys->part->phystype, PART_PHYS_NO, PART_PHYS_KEYED))
			continue;

		/* hair needs to be included in id-list for cache edit mode to work */
		/* if (psys->part->type == PART_HAIR && (psys->flag & PSYS_HAIR_DYNAMICS)==0) */
		/*	continue; */
			
		if (psys->part->type == PART_FLUID)
			continue;

		pid= MEM_callocN(sizeof(PTCacheID), "PTCacheID");
		BKE_ptcache_id_from_particles(pid, ob, psys);
		BLI_addtail(lb, pid);
	}

	for (md=ob->modifiers.first; md; md=md->next) {
		if (md->type == eModifierType_Cloth) {
			pid= MEM_callocN(sizeof(PTCacheID), "PTCacheID");
			BKE_ptcache_id_from_cloth(pid, ob, (ClothModifierData*)md);
			BLI_addtail(lb, pid);
		}
		else if (md->type == eModifierType_Smoke) {
			SmokeModifierData *smd = (SmokeModifierData *)md;
			if (smd->type & MOD_SMOKE_TYPE_DOMAIN) {
				pid= MEM_callocN(sizeof(PTCacheID), "PTCacheID");
				BKE_ptcache_id_from_smoke(pid, ob, (SmokeModifierData*)md);
				BLI_addtail(lb, pid);
			}
		}
		else if (md->type == eModifierType_DynamicPaint) {
			DynamicPaintModifierData *pmd = (DynamicPaintModifierData *)md;
			if (pmd->canvas) {
				DynamicPaintSurface *surface = pmd->canvas->surfaces.first;

				for (; surface; surface=surface->next) {
					pid= MEM_callocN(sizeof(PTCacheID), "PTCacheID");
					BKE_ptcache_id_from_dynamicpaint(pid, ob, surface);
					BLI_addtail(lb, pid);
				}
			}
		}
	}
	
	if (scene && ob->rigidbody_object && scene->rigidbody_world) {
		pid = MEM_callocN(sizeof(PTCacheID), "PTCacheID");
		BKE_ptcache_id_from_rigidbody(pid, ob, scene->rigidbody_world);
		BLI_addtail(lb, pid);
	}

	if (scene && (duplis-- > 0) && (ob->transflag & OB_DUPLI)) {
		ListBase *lb_dupli_ob;
		/* don't update the dupli groups, we only want their pid's */
		if ((lb_dupli_ob = object_duplilist_ex(G.main->eval_ctx, scene, ob, false))) {
			DupliObject *dob;
			for (dob= lb_dupli_ob->first; dob; dob= dob->next) {
				if (dob->ob != ob) { /* avoids recursive loops with dupliframes: bug 22988 */
					ListBase lb_dupli_pid;
					BKE_ptcache_ids_from_object(&lb_dupli_pid, dob->ob, scene, duplis);
					BLI_movelisttolist(lb, &lb_dupli_pid);
					if (lb_dupli_pid.first)
						printf("Adding Dupli\n");
				}
			}

			free_object_duplilist(lb_dupli_ob);	/* does restore */
		}
	}
}

/* File handling */

/* Takes an Object ID and returns a unique name
 * - id: object id
 * - cfra: frame for the cache, can be negative
 * - stack_index: index in the modifier stack. we can have cache for more than one stack_index
 */

#define MAX_PTCACHE_PATH FILE_MAX
#define MAX_PTCACHE_FILE (FILE_MAX * 2)

static int ptcache_path(PointCache *cache, Object *ob, char *filename)
{
	bool is_external = cache && (cache->flag & PTC_EXTERNAL);
	bool ignore_libpath = cache && (cache->flag & PTC_IGNORE_LIBPATH);
	Library *lib = ob ? ob->id.lib : NULL;
	const char *blendfilename= (lib && !ignore_libpath) ? lib->filepath: G.main->name;
	size_t i;

	if (cache && is_external) {
		strcpy(filename, cache->path);

		if (BLI_path_is_rel(filename)) {
			BLI_path_abs(filename, blendfilename);
		}

		return BLI_add_slash(filename); /* new strlen() */
	}
	else if (G.relbase_valid || lib) {
		char file[MAX_PTCACHE_PATH]; /* we don't want the dir, only the file */

		BLI_split_file_part(blendfilename, file, sizeof(file));
		i = strlen(file);
		
		/* remove .blend */
		if (i > 6)
			file[i-6] = '\0';
		
		BLI_snprintf(filename, MAX_PTCACHE_PATH, "//"PTCACHE_PATH"%s", file); /* add blend file name to pointcache dir */
		BLI_path_abs(filename, blendfilename);
		return BLI_add_slash(filename); /* new strlen() */
	}
	
	/* use the temp path. this is weak but better then not using point cache at all */
	/* temporary directory is assumed to exist and ALWAYS has a trailing slash */
	BLI_snprintf(filename, MAX_PTCACHE_PATH, "%s"PTCACHE_PATH, BKE_tempdir_session());
	
	return BLI_add_slash(filename); /* new strlen() */
}

static int ptcache_filename(PTCacheID *pid, char *filename, int cfra, short do_path, short do_ext)
{
	PointCache *cache = pid->cache;
	bool is_external = (cache->flag & PTC_EXTERNAL);
	int len=0;
	char *idname;
	char *newname;
	filename[0] = '\0';
	newname = filename;
	
	if (!G.relbase_valid && !is_external) return 0; /* save blend file before using disk pointcache */
	
	/* start with temp dir */
	if (do_path) {
		len = ptcache_path(pid->cache, pid->ob, filename);
		newname += len;
	}
	if (cache->name[0] == '\0' && !is_external) {
		idname = (pid->ob->id.name + 2);
		/* convert chars to hex so they are always a valid filename */
		while ('\0' != *idname) {
			BLI_snprintf(newname, MAX_PTCACHE_FILE, "%02X", (unsigned int)(*idname++));
			newname+=2;
			len += 2;
		}
	}
	else {
		int temp = (int)strlen(cache->name); 
		strcpy(newname, cache->name); 
		newname+=temp;
		len += temp;
	}

	if (do_ext) {

		if (cache->index < 0)
			cache->index =  pid->stack_index = BKE_object_insert_ptcache(pid->ob);

		if (is_external) {
			if (cache->index >= 0)
				BLI_snprintf(newname, MAX_PTCACHE_FILE, "_%06d_%02u"PTCACHE_EXT, cfra, pid->stack_index); /* always 6 chars */
			else
				BLI_snprintf(newname, MAX_PTCACHE_FILE, "_%06d"PTCACHE_EXT, cfra); /* always 6 chars */
		}
		else {
			BLI_snprintf(newname, MAX_PTCACHE_FILE, "_%06d_%02u"PTCACHE_EXT, cfra, pid->stack_index); /* always 6 chars */
		}
		len += 16;
	}
	
	return len; /* make sure the above string is always 16 chars */
}

/* youll need to close yourself after! */
static PTCacheFile *ptcache_file_open(PTCacheID *pid, int mode, int cfra)
{
	PTCacheFile *pf;
	FILE *fp = NULL;
	char filename[FILE_MAX * 2];

#ifndef DURIAN_POINTCACHE_LIB_OK
	/* don't allow writing for linked objects */
	if (pid->ob->id.lib && mode == PTCACHE_FILE_WRITE)
		return NULL;
#endif
	if (!G.relbase_valid && (pid->cache->flag & PTC_EXTERNAL)==0) return NULL; /* save blend file before using disk pointcache */
	
	ptcache_filename(pid, filename, cfra, 1, 1);

	if (mode==PTCACHE_FILE_READ) {
		if (!BLI_exists(filename)) {
			return NULL;
		}
		fp = BLI_fopen(filename, "rb");
	}
	else if (mode==PTCACHE_FILE_WRITE) {
		BLI_make_existing_file(filename); /* will create the dir if needs be, same as //textures is created */
		fp = BLI_fopen(filename, "wb");
	}
	else if (mode==PTCACHE_FILE_UPDATE) {
		BLI_make_existing_file(filename);
		fp = BLI_fopen(filename, "rb+");
	}

	if (!fp)
		return NULL;

	pf= MEM_mallocN(sizeof(PTCacheFile), "PTCacheFile");
	pf->fp= fp;
	pf->old_format = 0;
	pf->frame = cfra;

	return pf;
}
static void ptcache_file_close(PTCacheFile *pf)
{
	if (pf) {
		fclose(pf->fp);
		MEM_freeN(pf);
	}
}

static int ptcache_file_compressed_read(PTCacheFile *pf, unsigned char *result, unsigned int len)
{
	int r = 0;
	unsigned char compressed = 0;
	size_t in_len;
#ifdef WITH_LZO
	size_t out_len = len;
#endif
	unsigned char *in;
	unsigned char *props = MEM_callocN(16 * sizeof(char), "tmp");

	ptcache_file_read(pf, &compressed, 1, sizeof(unsigned char));
	if (compressed) {
		unsigned int size;
		ptcache_file_read(pf, &size, 1, sizeof(unsigned int));
		in_len = (size_t)size;
		if (in_len==0) {
			/* do nothing */
		}
		else {
			in = (unsigned char *)MEM_callocN(sizeof(unsigned char)*in_len, "pointcache_compressed_buffer");
			ptcache_file_read(pf, in, in_len, sizeof(unsigned char));
#ifdef WITH_LZO
			if (compressed == 1)
				r = lzo1x_decompress_safe(in, (lzo_uint)in_len, result, (lzo_uint *)&out_len, NULL);
#endif
#ifdef WITH_LZMA
			if (compressed == 2) {
				size_t sizeOfIt;
				size_t leni = in_len, leno = len;
				ptcache_file_read(pf, &size, 1, sizeof(unsigned int));
				sizeOfIt = (size_t)size;
				ptcache_file_read(pf, props, sizeOfIt, sizeof(unsigned char));
				r = LzmaUncompress(result, &leno, in, &leni, props, sizeOfIt);
			}
#endif
			MEM_freeN(in);
		}
	}
	else {
		ptcache_file_read(pf, result, len, sizeof(unsigned char));
	}

	MEM_freeN(props);

	return r;
}
static int ptcache_file_compressed_write(PTCacheFile *pf, unsigned char *in, unsigned int in_len, unsigned char *out, int mode)
{
	int r = 0;
	unsigned char compressed = 0;
	size_t out_len= 0;
	unsigned char *props = MEM_callocN(16 * sizeof(char), "tmp");
	size_t sizeOfIt = 5;

	(void)mode; /* unused when building w/o compression */

#ifdef WITH_LZO
	out_len= LZO_OUT_LEN(in_len);
	if (mode == 1) {
		LZO_HEAP_ALLOC(wrkmem, LZO1X_MEM_COMPRESS);
		
		r = lzo1x_1_compress(in, (lzo_uint)in_len, out, (lzo_uint *)&out_len, wrkmem);
		if (!(r == LZO_E_OK) || (out_len >= in_len))
			compressed = 0;
		else
			compressed = 1;
	}
#endif
#ifdef WITH_LZMA
	if (mode == 2) {
		
		r = LzmaCompress(out, &out_len, in, in_len, //assume sizeof(char)==1....
		                 props, &sizeOfIt, 5, 1 << 24, 3, 0, 2, 32, 2);

		if (!(r == SZ_OK) || (out_len >= in_len))
			compressed = 0;
		else
			compressed = 2;
	}
#endif
	
	ptcache_file_write(pf, &compressed, 1, sizeof(unsigned char));
	if (compressed) {
		unsigned int size = out_len;
		ptcache_file_write(pf, &size, 1, sizeof(unsigned int));
		ptcache_file_write(pf, out, out_len, sizeof(unsigned char));
	}
	else
		ptcache_file_write(pf, in, in_len, sizeof(unsigned char));

	if (compressed == 2) {
		unsigned int size = sizeOfIt;
		ptcache_file_write(pf, &sizeOfIt, 1, sizeof(unsigned int));
		ptcache_file_write(pf, props, size, sizeof(unsigned char));
	}

	MEM_freeN(props);

	return r;
}
static int ptcache_file_read(PTCacheFile *pf, void *f, unsigned int tot, unsigned int size)
{
	return (fread(f, size, tot, pf->fp) == tot);
}
static int ptcache_file_write(PTCacheFile *pf, const void *f, unsigned int tot, unsigned int size)
{
	return (fwrite(f, size, tot, pf->fp) == tot);
}
static int ptcache_file_data_read(PTCacheFile *pf)
{
	int i;

	for (i=0; i<BPHYS_TOT_DATA; i++) {
		if ((pf->data_types & (1<<i)) && !ptcache_file_read(pf, pf->cur[i], 1, ptcache_data_size[i]))
			return 0;
	}
	
	return 1;
}
static int ptcache_file_data_write(PTCacheFile *pf)
{		
	int i;

	for (i=0; i<BPHYS_TOT_DATA; i++) {
		if ((pf->data_types & (1<<i)) && !ptcache_file_write(pf, pf->cur[i], 1, ptcache_data_size[i]))
			return 0;
	}
	
	return 1;
}
static int ptcache_file_header_begin_read(PTCacheFile *pf)
{
	unsigned int typeflag=0;
	int error=0;
	char bphysics[8];
	
	pf->data_types = 0;
	
	if (fread(bphysics, sizeof(char), 8, pf->fp) != 8)
		error = 1;
	
	if (!error && !STREQLEN(bphysics, "BPHYSICS", 8))
		error = 1;

	if (!error && !fread(&typeflag, sizeof(unsigned int), 1, pf->fp))
		error = 1;

	pf->type = (typeflag & PTCACHE_TYPEFLAG_TYPEMASK);
	pf->flag = (typeflag & PTCACHE_TYPEFLAG_FLAGMASK);
	
	/* if there was an error set file as it was */
	if (error)
		fseek(pf->fp, 0, SEEK_SET);

	return !error;
}
static int ptcache_file_header_begin_write(PTCacheFile *pf)
{
	const char *bphysics = "BPHYSICS";
	unsigned int typeflag = pf->type + pf->flag;
	
	if (fwrite(bphysics, sizeof(char), 8, pf->fp) != 8)
		return 0;

	if (!fwrite(&typeflag, sizeof(unsigned int), 1, pf->fp))
		return 0;
	
	return 1;
}

/* Data pointer handling */
int BKE_ptcache_data_size(int data_type)
{
	return ptcache_data_size[data_type];
}

static void ptcache_file_pointers_init(PTCacheFile *pf)
{
	int data_types = pf->data_types;

	pf->cur[BPHYS_DATA_INDEX] =		(data_types & (1<<BPHYS_DATA_INDEX))	?		&pf->data.index	: NULL;
	pf->cur[BPHYS_DATA_LOCATION] =	(data_types & (1<<BPHYS_DATA_LOCATION)) ?		&pf->data.loc	: NULL;
	pf->cur[BPHYS_DATA_VELOCITY] =	(data_types & (1<<BPHYS_DATA_VELOCITY)) ?		&pf->data.vel	: NULL;
	pf->cur[BPHYS_DATA_ROTATION] =	(data_types & (1<<BPHYS_DATA_ROTATION)) ?		&pf->data.rot	: NULL;
	pf->cur[BPHYS_DATA_AVELOCITY] =	(data_types & (1<<BPHYS_DATA_AVELOCITY))?		&pf->data.ave	: NULL;
	pf->cur[BPHYS_DATA_SIZE] =		(data_types & (1<<BPHYS_DATA_SIZE))		?		&pf->data.size	: NULL;
	pf->cur[BPHYS_DATA_TIMES] =		(data_types & (1<<BPHYS_DATA_TIMES))	?		&pf->data.times	: NULL;
	pf->cur[BPHYS_DATA_BOIDS] =		(data_types & (1<<BPHYS_DATA_BOIDS))	?		&pf->data.boids	: NULL;
}

/* Check to see if point number "index" is in pm, uses binary search for index data. */
int BKE_ptcache_mem_index_find(PTCacheMem *pm, unsigned int index)
{
	if (pm->totpoint > 0 && pm->data[BPHYS_DATA_INDEX]) {
		unsigned int *data = pm->data[BPHYS_DATA_INDEX];
		unsigned int mid, low = 0, high = pm->totpoint - 1;

		if (index < *data || index > *(data+high))
			return -1;

		/* check simple case for continuous indexes first */
		if (index-*data < high && data[index-*data] == index)
			return index-*data;

		while (low <= high) {
			mid= (low + high)/2;

			if (data[mid] > index)
				high = mid - 1;
			else if (data[mid] < index)
				low = mid + 1;
			else
				return mid;
		}

		return -1;
	}
	else {
		return (index < pm->totpoint ? index : -1);
	}
}

void BKE_ptcache_mem_pointers_init(PTCacheMem *pm)
{
	int data_types = pm->data_types;
	int i;

	for (i=0; i<BPHYS_TOT_DATA; i++)
		pm->cur[i] = ((data_types & (1<<i)) ? pm->data[i] : NULL);
}

void BKE_ptcache_mem_pointers_incr(PTCacheMem *pm)
{
	int i;

	for (i=0; i<BPHYS_TOT_DATA; i++) {
		if (pm->cur[i])
			pm->cur[i] = (char *)pm->cur[i] + ptcache_data_size[i];
	}
}
int  BKE_ptcache_mem_pointers_seek(int point_index, PTCacheMem *pm)
{
	int data_types = pm->data_types;
	int i, index = BKE_ptcache_mem_index_find(pm, point_index);

	if (index < 0) {
		/* Can't give proper location without reallocation, so don't give any location.
		 * Some points will be cached improperly, but this only happens with simulation
		 * steps bigger than cache->step, so the cache has to be recalculated anyways
		 * at some point.
		 */
		return 0;
	}

	for (i=0; i<BPHYS_TOT_DATA; i++)
		pm->cur[i] = data_types & (1<<i) ? (char *)pm->data[i] + index * ptcache_data_size[i] : NULL;

	return 1;
}
static void ptcache_data_alloc(PTCacheMem *pm)
{
	int data_types = pm->data_types;
	int totpoint = pm->totpoint;
	int i;

	for (i=0; i<BPHYS_TOT_DATA; i++) {
		if (data_types & (1<<i))
			pm->data[i] = MEM_callocN(totpoint * ptcache_data_size[i], "PTCache Data");
	}
}
static void ptcache_data_free(PTCacheMem *pm)
{
	void **data = pm->data;
	int i;

	for (i=0; i<BPHYS_TOT_DATA; i++) {
		if (data[i])
			MEM_freeN(data[i]);
	}
}
static void ptcache_data_copy(void *from[], void *to[])
{
	int i;
	for (i=0; i<BPHYS_TOT_DATA; i++) {
	/* note, durian file 03.4b_comp crashes if to[i] is not tested
	 * its NULL, not sure if this should be fixed elsewhere but for now its needed */
		if (from[i] && to[i])
			memcpy(to[i], from[i], ptcache_data_size[i]);
	}
}

static void ptcache_extra_free(PTCacheMem *pm)
{
	PTCacheExtra *extra = pm->extradata.first;

	if (extra) {
		for (; extra; extra=extra->next) {
			if (extra->data)
				MEM_freeN(extra->data);
		}

		BLI_freelistN(&pm->extradata);
	}
}
static int ptcache_old_elemsize(PTCacheID *pid)
{
	if (pid->type==PTCACHE_TYPE_SOFTBODY)
		return 6 * sizeof(float);
	else if (pid->type==PTCACHE_TYPE_PARTICLES)
		return sizeof(ParticleKey);
	else if (pid->type==PTCACHE_TYPE_CLOTH)
		return 9 * sizeof(float);

	return 0;
}

static void ptcache_find_frames_around(PTCacheID *pid, unsigned int frame, int *fra1, int *fra2)
{
	int cfra1=frame, cfra2=frame+1;
	
	while (cfra1 >= pid->cache->startframe && !BKE_ptcache_id_exist(pid, cfra1))
		cfra1--;
	
	if (cfra1 < pid->cache->startframe)
		cfra1 = 0;
	
	while (cfra2 <= pid->cache->endframe && !BKE_ptcache_id_exist(pid, cfra2))
		cfra2++;
	
	if (cfra2 > pid->cache->endframe)
		cfra2 = 0;
	
	if (cfra1 && !cfra2) {
		*fra1 = 0;
		*fra2 = cfra1;
	}
	else {
		*fra1 = cfra1;
		*fra2 = cfra2;
	}
}

static PTCacheMem *ptcache_disk_frame_to_mem(PTCacheID *pid, int cfra)
{
	PTCacheFile *pf = ptcache_file_open(pid, PTCACHE_FILE_READ, cfra);
	PTCacheMem *pm = NULL;
	unsigned int i, error = 0;

	if (pf == NULL)
		return NULL;

	if (!ptcache_file_header_begin_read(pf))
		error = 1;

	if (!error && (pf->type != pid->type || !pid->read_header(pf)))
		error = 1;

	if (!error) {
		pm = MEM_callocN(sizeof(PTCacheMem), "Pointcache mem");

		pm->totpoint = pf->totpoint;
		pm->data_types = pf->data_types;
		pm->frame = pf->frame;

		ptcache_data_alloc(pm);

		if (pf->flag & PTCACHE_TYPEFLAG_COMPRESS) {
			for (i=0; i<BPHYS_TOT_DATA; i++) {
				unsigned int out_len = pm->totpoint*ptcache_data_size[i];
				if (pf->data_types & (1<<i))
					ptcache_file_compressed_read(pf, (unsigned char *)(pm->data[i]), out_len);
			}
		}
		else {
			BKE_ptcache_mem_pointers_init(pm);
			ptcache_file_pointers_init(pf);

			for (i=0; i<pm->totpoint; i++) {
				if (!ptcache_file_data_read(pf)) {
					error = 1;
					break;
				}
				ptcache_data_copy(pf->cur, pm->cur);
				BKE_ptcache_mem_pointers_incr(pm);
			}
		}
	}

	if (!error && pf->flag & PTCACHE_TYPEFLAG_EXTRADATA) {
		unsigned int extratype = 0;

		while (ptcache_file_read(pf, &extratype, 1, sizeof(unsigned int))) {
			PTCacheExtra *extra = MEM_callocN(sizeof(PTCacheExtra), "Pointcache extradata");

			extra->type = extratype;

			ptcache_file_read(pf, &extra->totdata, 1, sizeof(unsigned int));

			extra->data = MEM_callocN(extra->totdata * ptcache_extra_datasize[extra->type], "Pointcache extradata->data");

			if (pf->flag & PTCACHE_TYPEFLAG_COMPRESS)
				ptcache_file_compressed_read(pf, (unsigned char *)(extra->data), extra->totdata*ptcache_extra_datasize[extra->type]);
			else
				ptcache_file_read(pf, extra->data, extra->totdata, ptcache_extra_datasize[extra->type]);

			BLI_addtail(&pm->extradata, extra);
		}
	}

	if (error && pm) {
		ptcache_data_free(pm);
		ptcache_extra_free(pm);
		MEM_freeN(pm);
		pm = NULL;
	}

	ptcache_file_close(pf);

	if (error && G.debug & G_DEBUG)
		printf("Error reading from disk cache\n");
	
	return pm;
}
static int ptcache_mem_frame_to_disk(PTCacheID *pid, PTCacheMem *pm)
{
	PTCacheFile *pf = NULL;
	unsigned int i, error = 0;
	
	BKE_ptcache_id_clear(pid, PTCACHE_CLEAR_FRAME, pm->frame);

	pf = ptcache_file_open(pid, PTCACHE_FILE_WRITE, pm->frame);

	if (pf==NULL) {
		if (G.debug & G_DEBUG)
			printf("Error opening disk cache file for writing\n");
		return 0;
	}

	pf->data_types = pm->data_types;
	pf->totpoint = pm->totpoint;
	pf->type = pid->type;
	pf->flag = 0;
	
	if (pm->extradata.first)
		pf->flag |= PTCACHE_TYPEFLAG_EXTRADATA;
	
	if (pid->cache->compression)
		pf->flag |= PTCACHE_TYPEFLAG_COMPRESS;

	if (!ptcache_file_header_begin_write(pf) || !pid->write_header(pf))
		error = 1;

	if (!error) {
		if (pid->cache->compression) {
			for (i=0; i<BPHYS_TOT_DATA; i++) {
				if (pm->data[i]) {
					unsigned int in_len = pm->totpoint*ptcache_data_size[i];
					unsigned char *out = (unsigned char *)MEM_callocN(LZO_OUT_LEN(in_len) * 4, "pointcache_lzo_buffer");
					ptcache_file_compressed_write(pf, (unsigned char *)(pm->data[i]), in_len, out, pid->cache->compression);
					MEM_freeN(out);
				}
			}
		}
		else {
			BKE_ptcache_mem_pointers_init(pm);
			ptcache_file_pointers_init(pf);

			for (i=0; i<pm->totpoint; i++) {
				ptcache_data_copy(pm->cur, pf->cur);
				if (!ptcache_file_data_write(pf)) {
					error = 1;
					break;
				}
				BKE_ptcache_mem_pointers_incr(pm);
			}
		}
	}

	if (!error && pm->extradata.first) {
		PTCacheExtra *extra = pm->extradata.first;

		for (; extra; extra=extra->next) {
			if (extra->data == NULL || extra->totdata == 0)
				continue;

			ptcache_file_write(pf, &extra->type, 1, sizeof(unsigned int));
			ptcache_file_write(pf, &extra->totdata, 1, sizeof(unsigned int));

			if (pid->cache->compression) {
				unsigned int in_len = extra->totdata * ptcache_extra_datasize[extra->type];
				unsigned char *out = (unsigned char *)MEM_callocN(LZO_OUT_LEN(in_len) * 4, "pointcache_lzo_buffer");
				ptcache_file_compressed_write(pf, (unsigned char *)(extra->data), in_len, out, pid->cache->compression);
				MEM_freeN(out);
			}
			else {
				ptcache_file_write(pf, extra->data, extra->totdata, ptcache_extra_datasize[extra->type]);
			}
		}
	}

	ptcache_file_close(pf);
	
	if (error && G.debug & G_DEBUG)
		printf("Error writing to disk cache\n");

	return error==0;
}

static int ptcache_read_stream(PTCacheID *pid, int cfra)
{
	PTCacheFile *pf = ptcache_file_open(pid, PTCACHE_FILE_READ, cfra);
	int error = 0;

	if (pid->read_stream == NULL)
		return 0;

	if (pf == NULL) {
		if (G.debug & G_DEBUG)
			printf("Error opening disk cache file for reading\n");
		return 0;
	}

	if (!ptcache_file_header_begin_read(pf)) {
		pid->error(pid->calldata, "Failed to read point cache file");
		error = 1;
	}
	else if (pf->type != pid->type) {
		pid->error(pid->calldata, "Point cache file has wrong type");
		error = 1;
	}
	else if (!pid->read_header(pf)) {
		pid->error(pid->calldata, "Failed to read point cache file header");
		error = 1;
	}
	else if (pf->totpoint != pid->totpoint(pid->calldata, cfra)) {
		pid->error(pid->calldata, "Number of points in cache does not match mesh");
		error = 1;
	}

	if (!error) {
		ptcache_file_pointers_init(pf);

		// we have stream reading here
		if (!pid->read_stream(pf, pid->calldata)) {
			pid->error(pid->calldata, "Failed to read point cache file data");
			error = 1;
		}
	}

	ptcache_file_close(pf);
	
	return error == 0;
}
static int ptcache_read(PTCacheID *pid, int cfra)
{
	PTCacheMem *pm = NULL;
	int i;
	int *index = &i;

	/* get a memory cache to read from */
	pm = ptcache_disk_frame_to_mem(pid, cfra);

	/* read the cache */
	if (pm) {
		int totpoint = pm->totpoint;

		if ((pid->data_types & (1<<BPHYS_DATA_INDEX)) == 0) {
			int pid_totpoint = pid->totpoint(pid->calldata, cfra);

			if (totpoint != pid_totpoint) {
				pid->error(pid->calldata, "Number of points in cache does not match mesh");
				totpoint = MIN2(totpoint, pid_totpoint);
			}
		}

		BKE_ptcache_mem_pointers_init(pm);

		for (i=0; i<totpoint; i++) {
			if (pm->data_types & (1<<BPHYS_DATA_INDEX))
				index = pm->cur[BPHYS_DATA_INDEX];

			pid->read_point(*index, pid->calldata, pm->cur, (float)pm->frame, NULL);
		
			BKE_ptcache_mem_pointers_incr(pm);
		}

		if (pid->read_extra_data && pm->extradata.first)
			pid->read_extra_data(pid->calldata, pm, (float)pm->frame);

		/* clean up temporary memory cache */
		ptcache_data_free(pm);
		ptcache_extra_free(pm);
		MEM_freeN(pm);
	}

	return 1;
}
static int ptcache_interpolate(PTCacheID *pid, float cfra, int cfra1, int cfra2)
{
	PTCacheMem *pm = NULL;
	int i;
	int *index = &i;

	/* get a memory cache to read from */
	pm = ptcache_disk_frame_to_mem(pid, cfra2);

	/* read the cache */
	if (pm) {
		int totpoint = pm->totpoint;

		if ((pid->data_types & (1<<BPHYS_DATA_INDEX)) == 0) {
			int pid_totpoint = pid->totpoint(pid->calldata, (int)cfra);

			if (totpoint != pid_totpoint) {
				pid->error(pid->calldata, "Number of points in cache does not match mesh");
				totpoint = MIN2(totpoint, pid_totpoint);
			}
		}

		BKE_ptcache_mem_pointers_init(pm);

		for (i=0; i<totpoint; i++) {
			if (pm->data_types & (1<<BPHYS_DATA_INDEX))
				index = pm->cur[BPHYS_DATA_INDEX];

			pid->interpolate_point(*index, pid->calldata, pm->cur, cfra, (float)cfra1, (float)cfra2, NULL);
			BKE_ptcache_mem_pointers_incr(pm);
		}

		if (pid->interpolate_extra_data && pm->extradata.first)
			pid->interpolate_extra_data(pid->calldata, pm, cfra, (float)cfra1, (float)cfra2);

		/* clean up temporary memory cache */
		ptcache_data_free(pm);
		ptcache_extra_free(pm);
		MEM_freeN(pm);
	}

	return 1;
}
/* reads cache from disk or memory */
/* possible to get old or interpolated result */
int BKE_ptcache_read(PTCacheID *pid, float cfra)
{
	PointCache *cache = pid->cache;
	int cfrai = (int)floor(cfra), cfra1=0, cfra2=0;
	int ret = 0;

	/* nothing to read to */
	if (pid->totpoint(pid->calldata, cfrai) == 0)
		return 0;

	if (cache->state.flag & PTC_STATE_READ_INFO) {
		cache->state.flag &= ~PTC_STATE_READ_INFO;
		ptcache_read(pid, 0);
	}

	/* first check if we have the actual frame cached */
	if (cfra == (float)cfrai && BKE_ptcache_id_exist(pid, cfrai))
		cfra1 = cfrai;

	/* no exact cache frame found so try to find cached frames around cfra */
	if (cfra1 == 0)
		ptcache_find_frames_around(pid, cfrai, &cfra1, &cfra2);

	if (cfra1 == 0 && cfra2 == 0)
		return 0;

	/* don't read old cache if already simulated past cached frame */
	if (cfra1 == 0 && cfra2 && cfra2 <= cache->state.simframe)
		return 0;
	if (cfra1 && cfra1 == cfra2)
		return 0;

	if (cfra1) {
		
		if (pid->read_stream) {
			if (!ptcache_read_stream(pid, cfra1))
				return 0;
		}
		else if (pid->read_point)
			ptcache_read(pid, cfra1);
	}

	if (cfra2) {
		
		if (pid->read_stream) {
			if (!ptcache_read_stream(pid, cfra2))
				return 0;
		}
		else if (pid->read_point) {
			if (cfra1 && cfra2 && pid->interpolate_point)
				ptcache_interpolate(pid, cfra, cfra1, cfra2);
			else
				ptcache_read(pid, cfra2);
		}
	}

	if (cfra1)
		ret = (cfra2 ? PTCACHE_READ_INTERPOLATED : PTCACHE_READ_EXACT);
	else if (cfra2) {
		ret = PTCACHE_READ_OLD;
		cache->state.simframe = cfra2;
	}

	cfrai = (int)cfra;
	/* clear invalid cache frames so that better stuff can be simulated */
	if (cache->state.flag & PTC_STATE_OUTDATED) {
		BKE_ptcache_id_clear(pid, PTCACHE_CLEAR_AFTER, cfrai);
	}
	else if (cache->state.flag & PTC_STATE_FRAMES_SKIPPED) {
		if (cfra <= cache->state.last_exact)
			cache->state.flag &= ~PTC_STATE_FRAMES_SKIPPED;

		BKE_ptcache_id_clear(pid, PTCACHE_CLEAR_AFTER, MAX2(cfrai, cache->state.last_exact));
	}

	return ret;
}
static int ptcache_write_stream(PTCacheID *pid, int cfra, int totpoint)
{
	PTCacheFile *pf = NULL;
	int error = 0;
	
	BKE_ptcache_id_clear(pid, PTCACHE_CLEAR_FRAME, cfra);

	pf = ptcache_file_open(pid, PTCACHE_FILE_WRITE, cfra);

	if (pf==NULL) {
		if (G.debug & G_DEBUG)
			printf("Error opening disk cache file for writing\n");
		return 0;
	}

	pf->data_types = pid->data_types;
	pf->totpoint = totpoint;
	pf->type = pid->type;
	pf->flag = 0;

	if (!error && (!ptcache_file_header_begin_write(pf) || !pid->write_header(pf)))
		error = 1;

	if (!error && pid->write_stream)
		pid->write_stream(pf, pid->calldata);

	ptcache_file_close(pf);

	if (error && G.debug & G_DEBUG)
		printf("Error writing to disk cache\n");

	return error == 0;
}
static int ptcache_write(PTCacheID *pid, int cfra, int overwrite)
{
	PointCache *cache = pid->cache;
	PTCacheMem *pm=NULL, *pm2=NULL;
	int totpoint = pid->totpoint(pid->calldata, cfra);
	int i, error = 0;

	pm = MEM_callocN(sizeof(PTCacheMem), "Pointcache mem");

	pm->totpoint = pid->totwrite(pid->calldata, cfra);
	pm->data_types = cfra ? pid->data_types : pid->info_types;

	ptcache_data_alloc(pm);
	BKE_ptcache_mem_pointers_init(pm);

	if (overwrite) {
		int fra = cfra-1;
		
		while (fra >= cache->startframe && !BKE_ptcache_id_exist(pid, fra))
			fra--;
		
		pm2 = ptcache_disk_frame_to_mem(pid, fra);
	}

	if (pid->write_point) {
		for (i=0; i<totpoint; i++) {
			int write = pid->write_point(i, pid->calldata, pm->cur, cfra);
			if (write) {
				BKE_ptcache_mem_pointers_incr(pm);

				/* newly born particles have to be copied to previous cached frame */
				if (overwrite && write == 2 && pm2 && BKE_ptcache_mem_pointers_seek(i, pm2))
					pid->write_point(i, pid->calldata, pm2->cur, cfra);
			}
		}
	}

	if (pid->write_extra_data)
		pid->write_extra_data(pid->calldata, pm, cfra);

	pm->frame = cfra;

	error += !ptcache_mem_frame_to_disk(pid, pm);
	
	// if (pm) /* pm is always set */
	{
		ptcache_data_free(pm);
		ptcache_extra_free(pm);
		MEM_freeN(pm);
	}
	
	if (pm2) {
		error += !ptcache_mem_frame_to_disk(pid, pm2);
		ptcache_data_free(pm2);
		ptcache_extra_free(pm2);
		MEM_freeN(pm2);
	}

	return error;
}
static int ptcache_write_needed(PTCacheID *pid, int cfra, int *overwrite)
{
	PointCache *cache = pid->cache;
	int ofra = 0, efra = cache->endframe;

	/* always start from scratch on the first frame */
	if (cfra && cfra == cache->startframe) {
		BKE_ptcache_id_clear(pid, PTCACHE_CLEAR_ALL, cfra);
		cache->state.flag &= ~PTC_STATE_REDO_NEEDED;
		return 1;
	}

	if (cfra==0 && cache->startframe > 0)
		return 1;
	
	/* find last cached frame */
	while (efra > cache->startframe && !BKE_ptcache_id_exist(pid, efra))
		efra--;
	
	/* find second last cached frame */
	ofra = efra-1;
	while (ofra > cache->startframe && !BKE_ptcache_id_exist(pid, ofra))
		ofra--;

	if (efra >= cache->startframe && cfra > efra) {
		if (ofra >= cache->startframe && efra - ofra < cache->step) {
			/* overwrite previous frame */
			BKE_ptcache_id_clear(pid, PTCACHE_CLEAR_FRAME, efra);
			*overwrite = 1;
		}
		return 1;
	}

	return 0;
}
/* writes cache to disk or memory */
int BKE_ptcache_write(PTCacheID *pid, unsigned int cfra)
{
	PointCache *cache = pid->cache;
	int totpoint = pid->totpoint(pid->calldata, cfra);
	int overwrite = 0, error = 0;

	if (totpoint == 0 || (cfra ? pid->data_types == 0 : pid->info_types == 0))
		return 0;

	if (ptcache_write_needed(pid, cfra, &overwrite)==0)
		return 0;

	if (pid->write_stream) {
		ptcache_write_stream(pid, cfra, totpoint);
	}
	else if (pid->write_point) {
		error += ptcache_write(pid, cfra, overwrite);
	}

	/* Mark frames skipped if more than 1 frame forwards since last non-skipped frame. */
	if (cfra - cache->state.last_exact == 1 || cfra == cache->startframe) {
		cache->state.last_exact = cfra;
		cache->state.flag &= ~PTC_STATE_FRAMES_SKIPPED;
	}
	/* Don't mark skipped when writing info file (frame 0) */
	else if (cfra)
		cache->state.flag |= PTC_STATE_FRAMES_SKIPPED;

	/* Update timeline cache display */
	if (cfra && cache->state.cached_frames)
		cache->state.cached_frames[cfra-cache->startframe] = 1;

	BKE_ptcache_update_info(pid);

	return !error;
}
/* youll need to close yourself after!
 * mode - PTCACHE_CLEAR_ALL, 
 */

/* Clears & resets */
void BKE_ptcache_id_clear(PTCacheID *pid, int mode, unsigned int cfra)
{
	unsigned int len; /* store the length of the string */
	unsigned int sta, end;

	/* mode is same as fopen's modes */
	DIR *dir; 
	struct dirent *de;
	char path[MAX_PTCACHE_PATH];
	char filename[MAX_PTCACHE_FILE];
	char path_full[MAX_PTCACHE_FILE];
	char ext[MAX_PTCACHE_PATH];

	if (!pid || !pid->cache)
		return;

	if (pid->cache->flag & PTC_IGNORE_CLEAR)
		return;

	sta = pid->cache->startframe;
	end = pid->cache->endframe;

#ifndef DURIAN_POINTCACHE_LIB_OK
	/* don't allow clearing for linked objects */
	if (pid->ob->id.lib)
		return;
#endif

	/*if (!G.relbase_valid) return; *//* save blend file before using pointcache */
	
	/* clear all files in the temp dir with the prefix of the ID and the ".bphys" suffix */
	switch (mode) {
	case PTCACHE_CLEAR_ALL:
	case PTCACHE_CLEAR_BEFORE:
	case PTCACHE_CLEAR_AFTER:
		ptcache_path(pid->cache, pid->ob, path);
		
		dir = opendir(path);
		if (dir==NULL)
			return;
			
<<<<<<< HEAD
		len = ptcache_filename(pid, filename, cfra, 0, 0); /* no path */
		/* append underscore terminator to ensure we don't match similar names
		 * from objects whose names start with the same prefix
		 */
		if (len < sizeof(filename) - 2) {
			BLI_strncpy(filename + len, "_", sizeof(filename) - 2 - len);
			len += 1;
		}
		
		BLI_snprintf(ext, sizeof(ext), "_%02u"PTCACHE_EXT, pid->stack_index);
		
		while ((de = readdir(dir)) != NULL) {
			if (strstr(de->d_name, ext)) { /* do we have the right extension?*/
				if (strncmp(filename, de->d_name, len ) == 0) { /* do we have the right prefix */
					if (mode == PTCACHE_CLEAR_ALL) {
						pid->cache->state.last_exact = MIN2(pid->cache->startframe, 0);
						BLI_join_dirfile(path_full, sizeof(path_full), path, de->d_name);
						BLI_delete(path_full, false, false);
					}
					else {
						/* read the number of the file */
						unsigned int frame, len2 = (int)strlen(de->d_name);
						char num[7];
						
						if (len2 > 15) { /* could crash if trying to copy a string out of this range*/
							BLI_strncpy(num, de->d_name + (strlen(de->d_name) - 15), sizeof(num));
							frame = atoi(num);
							
							if ((mode == PTCACHE_CLEAR_BEFORE && frame < cfra) ||
							    (mode == PTCACHE_CLEAR_AFTER && frame > cfra))
							{
=======
			while ((de = readdir(dir)) != NULL) {
				if (strstr(de->d_name, ext)) { /* do we have the right extension?*/
					if (STREQLEN(filename, de->d_name, len)) { /* do we have the right prefix */
						if (mode == PTCACHE_CLEAR_ALL) {
							pid->cache->last_exact = MIN2(pid->cache->startframe, 0);
							BLI_join_dirfile(path_full, sizeof(path_full), path, de->d_name);
							BLI_delete(path_full, false, false);
						}
						else {
							/* read the number of the file */
							unsigned int frame, len2 = (int)strlen(de->d_name);
							char num[7];

							if (len2 > 15) { /* could crash if trying to copy a string out of this range*/
								BLI_strncpy(num, de->d_name + (strlen(de->d_name) - 15), sizeof(num));
								frame = atoi(num);
>>>>>>> 227a9407
								
								BLI_join_dirfile(path_full, sizeof(path_full), path, de->d_name);
								BLI_delete(path_full, false, false);
								if (pid->cache->state.cached_frames && frame >=sta && frame <= end)
									pid->cache->state.cached_frames[frame-sta] = 0;
							}
						}
					}
				}
			}
		}
		closedir(dir);
		
		if (mode == PTCACHE_CLEAR_ALL && pid->cache->state.cached_frames)
			memset(pid->cache->state.cached_frames, 0, MEM_allocN_len(pid->cache->state.cached_frames));
		break;
		
	case PTCACHE_CLEAR_FRAME:
		if (BKE_ptcache_id_exist(pid, cfra)) {
			ptcache_filename(pid, filename, cfra, 1, 1); /* no path */
			BLI_delete(filename, false, false);
		}
		if (pid->cache->state.cached_frames && cfra >= sta && cfra <= end)
			pid->cache->state.cached_frames[cfra-sta] = 0;
		break;
	}

	BKE_ptcache_update_info(pid);
}
int  BKE_ptcache_id_exist(PTCacheID *pid, int cfra)
{
	char filename[MAX_PTCACHE_FILE];
	
	if (!pid->cache)
		return 0;
	
	if (cfra<pid->cache->startframe || cfra > pid->cache->endframe)
		return 0;
	
	if (pid->cache->state.cached_frames &&	pid->cache->state.cached_frames[cfra-pid->cache->startframe]==0)
		return 0;
	
	ptcache_filename(pid, filename, cfra, 1, 1);
	
	return BLI_exists(filename);
}
void BKE_ptcache_id_time(PTCacheID *pid, Scene *scene, float cfra, int *startframe, int *endframe, float *timescale)
{
	/* Object *ob; */ /* UNUSED */
	PointCache *cache;
	/* float offset; unused for now */
	float time, nexttime;

	/* TODO: this has to be sorted out once bsystem_time gets redone, */
	/*       now caches can handle interpolating etc. too - jahka */

	/* time handling for point cache:
	 * - simulation time is scaled by result of bsystem_time
	 * - for offsetting time only time offset is taken into account, since
	 *   that's always the same and can't be animated. a timeoffset which
	 *   varies over time is not simple to support.
	 * - field and motion blur offsets are currently ignored, proper solution
	 *   is probably to interpolate results from two frames for that ..
	 */

	/* ob= pid->ob; */ /* UNUSED */
	cache= pid->cache;

	if (timescale) {
		time= BKE_scene_frame_get(scene);
		nexttime = BKE_scene_frame_get_from_ctime(scene, CFRA + 1.0f);
		
		*timescale= MAX2(nexttime - time, 0.0f);
	}

	if (startframe && endframe) {
		*startframe= cache->startframe;
		*endframe= cache->endframe;

		/* TODO: time handling with object offsets and simulated vs. cached
		 * particles isn't particularly easy, so for now what you see is what
		 * you get. In the future point cache could handle the whole particle
		 * system timing. */
#if 0
		if ((ob->partype & PARSLOW)==0) {
			offset= ob->sf;

			*startframe += (int)(offset+0.5f);
			*endframe += (int)(offset+0.5f);
		}
#endif
	}

	/* verify cached_frames array is up to date */
	if (cache->state.cached_frames) {
		if (MEM_allocN_len(cache->state.cached_frames) != sizeof(char) * (cache->endframe-cache->startframe+1)) {
			MEM_freeN(cache->state.cached_frames);
			cache->state.cached_frames = NULL;
		}
	}

	if (cache->state.cached_frames==NULL && cache->endframe > cache->startframe) {
		unsigned int sta=cache->startframe;
		unsigned int end=cache->endframe;
<<<<<<< HEAD
		/* mode is same as fopen's modes */
		DIR *dir; 
		struct dirent *de;
		char path[MAX_PTCACHE_PATH];
		char filename[MAX_PTCACHE_FILE];
		char ext[MAX_PTCACHE_PATH];
		unsigned int len; /* store the length of the string */
		
		cache->state.cached_frames = MEM_callocN(sizeof(char) * (cache->endframe-cache->startframe+1), "cached frames array");
		
		ptcache_path(pid->cache, pid->ob, path);
		
		len = ptcache_filename(pid, filename, (int)cfra, 0, 0); /* no path */
		
		dir = opendir(path);
		if (dir==NULL)
			return;
		
		BLI_snprintf(ext, sizeof(ext), "_%02u"PTCACHE_EXT, pid->stack_index);
		
		while ((de = readdir(dir)) != NULL) {
			if (strstr(de->d_name, ext)) { /* do we have the right extension?*/
				if (strncmp(filename, de->d_name, len ) == 0) { /* do we have the right prefix */
					/* read the number of the file */
					unsigned int frame, len2 = (int)strlen(de->d_name);
					char num[7];
					
					if (len2 > 15) { /* could crash if trying to copy a string out of this range*/
						BLI_strncpy(num, de->d_name + (strlen(de->d_name) - 15), sizeof(num));
						frame = atoi(num);
						
						if (frame >= sta && frame <= end)
							cache->state.cached_frames[frame-sta] = 1;
=======

		cache->cached_frames = MEM_callocN(sizeof(char) * (cache->endframe-cache->startframe+1), "cached frames array");

		if (pid->cache->flag & PTCACHE_DISK_CACHE) {
			/* mode is same as fopen's modes */
			DIR *dir; 
			struct dirent *de;
			char path[MAX_PTCACHE_PATH];
			char filename[MAX_PTCACHE_FILE];
			char ext[MAX_PTCACHE_PATH];
			unsigned int len; /* store the length of the string */

			ptcache_path(pid, path);
			
			len = ptcache_filename(pid, filename, (int)cfra, 0, 0); /* no path */
			
			dir = opendir(path);
			if (dir==NULL)
				return;

			BLI_snprintf(ext, sizeof(ext), "_%02u"PTCACHE_EXT, pid->stack_index);
			
			while ((de = readdir(dir)) != NULL) {
				if (strstr(de->d_name, ext)) { /* do we have the right extension?*/
					if (STREQLEN(filename, de->d_name, len)) { /* do we have the right prefix */
						/* read the number of the file */
						unsigned int frame, len2 = (int)strlen(de->d_name);
						char num[7];

						if (len2 > 15) { /* could crash if trying to copy a string out of this range*/
							BLI_strncpy(num, de->d_name + (strlen(de->d_name) - 15), sizeof(num));
							frame = atoi(num);
							
							if (frame >= sta && frame <= end)
								cache->cached_frames[frame-sta] = 1;
						}
>>>>>>> 227a9407
					}
				}
			}
		}
		closedir(dir);
	}
}
int  BKE_ptcache_id_reset(Scene *scene, PTCacheID *pid, int mode)
{
	PointCache *cache;
	int reset, clear, after;

	if (!pid->cache)
		return 0;

	cache= pid->cache;
	reset= 0;
	clear= 0;
	after= 0;

	if (mode == PTCACHE_RESET_DEPSGRAPH) {
		after= 1;

		cache->state.flag |= PTC_STATE_OUTDATED;
	}
	else if (mode == PTCACHE_RESET_BAKED) {
		cache->state.flag |= PTC_STATE_OUTDATED;
	}
	else if (mode == PTCACHE_RESET_OUTDATED) {
		reset = 1;

		if (cache->state.flag & PTC_STATE_OUTDATED) {
			clear= 1;
			cache->state.flag &= ~PTC_STATE_OUTDATED;
		}
	}

	if (reset) {
		BKE_ptcache_invalidate(cache);
		cache->state.flag &= ~PTC_STATE_REDO_NEEDED;
	}

	if (clear)
		BKE_ptcache_id_clear(pid, PTCACHE_CLEAR_ALL, 0);
	else if (after)
		BKE_ptcache_id_clear(pid, PTCACHE_CLEAR_AFTER, CFRA);

	return (reset || clear || after);
}
int  BKE_ptcache_object_reset(Scene *scene, Object *ob, int mode)
{
	PTCacheID pid;
	ParticleSystem *psys;
	ModifierData *md;
	int reset, skip;

	reset= 0;
	skip= 0;

	if (ob->soft) {
		if (mode & PTCACHE_RESET_OUTDATED)
			sbFreeSimulation(ob->soft);

		BKE_ptcache_id_from_softbody(&pid, ob, ob->soft);
		reset |= BKE_ptcache_id_reset(scene, &pid, mode);
	}

	for (psys=ob->particlesystem.first; psys; psys=psys->next) {
		/* children or just redo can be calculated without resetting anything */
		if (psys->recalc & PSYS_RECALC_REDO || psys->recalc & PSYS_RECALC_CHILD)
			skip = 1;
		/* Baked cloth hair has to be checked too, because we don't want to reset */
		/* particles or cloth in that case -jahka */
		else if (psys->clmd) {
			if (mode == PSYS_RESET_ALL || psys->part->type != PART_HAIR) {
				if (mode & PTCACHE_RESET_OUTDATED)
					cloth_free_modifier(psys->clmd);
				
				BKE_ptcache_id_from_cloth(&pid, ob, psys->clmd);
				reset |= BKE_ptcache_id_reset(scene, &pid, mode);
			}
			else
				skip = 1;
		}

		if (skip == 0 && psys->part) {
			if (mode & PTCACHE_RESET_OUTDATED)
				psys_reset(psys, PSYS_RESET_DEPSGRAPH);

			BKE_ptcache_id_from_particles(&pid, ob, psys);
			reset |= BKE_ptcache_id_reset(scene, &pid, mode);
		}
	}

	for (md=ob->modifiers.first; md; md=md->next) {
		if (md->type == eModifierType_Cloth) {
			ClothModifierData *clmd = (ClothModifierData*)md;
			if (mode & PTCACHE_RESET_OUTDATED)
				cloth_free_modifier(clmd);

			BKE_ptcache_id_from_cloth(&pid, ob, clmd);
			reset |= BKE_ptcache_id_reset(scene, &pid, mode);
		}
		if (md->type == eModifierType_Smoke) {
			SmokeModifierData *smd = (SmokeModifierData *)md;
			if (smd->type & MOD_SMOKE_TYPE_DOMAIN) {
				BKE_ptcache_id_from_smoke(&pid, ob, (SmokeModifierData*)md);
				reset |= BKE_ptcache_id_reset(scene, &pid, mode);
			}
		}
		if (md->type == eModifierType_DynamicPaint) {
			DynamicPaintModifierData *pmd = (DynamicPaintModifierData *)md;
			if (pmd->canvas) {
				DynamicPaintSurface *surface = pmd->canvas->surfaces.first;
				for (; surface; surface=surface->next) {
					if (mode & PTCACHE_RESET_OUTDATED)
						dynamicPaint_clearSurface(scene, surface);

					BKE_ptcache_id_from_dynamicpaint(&pid, ob, surface);
					reset |= BKE_ptcache_id_reset(scene, &pid, mode);
				}
			}
		}
	}

	if (scene->rigidbody_world && (ob->rigidbody_object || ob->rigidbody_constraint)) {
		if (ob->rigidbody_object)
			ob->rigidbody_object->flag |= RBO_FLAG_NEEDS_RESHAPE;

		BKE_ptcache_id_from_rigidbody(&pid, ob, scene->rigidbody_world);
		/* only flag as outdated, resetting should happen on start frame */
		pid.cache->state.flag |= PTC_STATE_OUTDATED;
	}

	if (ob->type == OB_ARMATURE)
		BIK_clear_cache(ob->pose);

	return reset;
}

/* Use this when quitting blender, with unsaved files */
void BKE_ptcache_remove(void)
{
	char path[MAX_PTCACHE_PATH];
	char path_full[MAX_PTCACHE_PATH];
	int rmdir = 1;
	
	ptcache_path(NULL, NULL, path);

	if (BLI_exists(path)) {
		/* The pointcache dir exists? - remove all pointcache */

		DIR *dir; 
		struct dirent *de;

		dir = opendir(path);
		if (dir==NULL)
			return;
		
		while ((de = readdir(dir)) != NULL) {
			if (FILENAME_IS_CURRPAR(de->d_name)) {
				/* do nothing */
			}
			else if (strstr(de->d_name, PTCACHE_EXT)) { /* do we have the right extension?*/
				BLI_join_dirfile(path_full, sizeof(path_full), path, de->d_name);
				BLI_delete(path_full, false, false);
			}
			else {
				rmdir = 0; /* unknown file, don't remove the dir */
			}
		}

		closedir(dir);
	}
	else {
		rmdir = 0; /* path dosnt exist  */
	}
	
	if (rmdir) {
		BLI_delete(path, true, false);
	}
}

/* Point Cache handling */

PointCache *BKE_ptcache_new(void)
{
	PointCache *cache;

	cache= MEM_callocN(sizeof(PointCache), "PointCache");
	cache->startframe= 1;
	cache->endframe= 250;
	cache->step = 1;
	cache->index = -1;

	return cache;
}

void BKE_ptcache_free_mem(ListBase *mem_cache)
{
	PTCacheMem *pm = mem_cache->first;

	if (pm) {
		for (; pm; pm=pm->next) {
			ptcache_data_free(pm);
			ptcache_extra_free(pm);
		}

		BLI_freelistN(mem_cache);
	}
}
void BKE_ptcache_free(PointCache *cache)
{
	if (cache->edit && cache->free_edit)
		cache->free_edit(cache->edit);
	if (cache->state.cached_frames)
		MEM_freeN(cache->state.cached_frames);

	MEM_freeN(cache);
}

PointCache *BKE_ptcache_copy(PointCache *cache, bool copy_data)
{
	PointCache *ncache;

	ncache= MEM_dupallocN(cache);

	if (copy_data == false) {
		ncache->state.cached_frames = NULL;

		ncache->flag= ncache->flag & (PTC_EXTERNAL|PTC_IGNORE_LIBPATH);
		ncache->state.simframe= 0;
	}
	else {
		if (ncache->state.cached_frames)
			ncache->state.cached_frames = MEM_dupallocN(cache->state.cached_frames);
	}

	/* hmm, should these be copied over instead? */
	ncache->edit = NULL;

	return ncache;
}

/* Helpers */
void BKE_ptcache_to_mem(PTCacheID *pid, ListBase *mem_cache)
{
	PointCache *cache = pid->cache;
	PTCacheMem *pm = NULL;
	int cfra, sfra = cache->startframe, efra = cache->endframe;

	/* PTCACHE_DISK_CACHE flag was cleared already */
	BKE_ptcache_id_clear(pid, PTCACHE_CLEAR_ALL, 0);

	for (cfra=sfra; cfra <= efra; cfra++) {
		pm = ptcache_disk_frame_to_mem(pid, cfra);

		if (pm)
			BLI_addtail(mem_cache, pm);
	}
}
void BKE_ptcache_from_mem(PTCacheID *pid, ListBase *mem_cache)
{
	PTCacheMem *pm = mem_cache->first;

	/* PTCACHE_DISK_CACHE flag was set already */
	BKE_ptcache_id_clear(pid, PTCACHE_CLEAR_ALL, 0);

	for (; pm; pm=pm->next) {
		if (ptcache_mem_frame_to_disk(pid, pm)==0)
			break;
	}
}

void BKE_ptcache_disk_cache_rename(PTCacheID *pid, const char *name_src, const char *name_dst)
{
	char old_name[80];
	int len; /* store the length of the string */
	/* mode is same as fopen's modes */
	DIR *dir; 
	struct dirent *de;
	char path[MAX_PTCACHE_PATH];
	char old_filename[MAX_PTCACHE_FILE];
	char new_path_full[MAX_PTCACHE_FILE];
	char old_path_full[MAX_PTCACHE_FILE];
	char ext[MAX_PTCACHE_PATH];

	/* save old name */
	BLI_strncpy(old_name, pid->cache->name, sizeof(old_name));

	/* get "from" filename */
	BLI_strncpy(pid->cache->name, name_src, sizeof(pid->cache->name));

	len = ptcache_filename(pid, old_filename, 0, 0, 0); /* no path */

	ptcache_path(pid->cache, pid->ob, path);
	dir = opendir(path);
	if (dir==NULL) {
		BLI_strncpy(pid->cache->name, old_name, sizeof(pid->cache->name));
		return;
	}

	BLI_snprintf(ext, sizeof(ext), "_%02u"PTCACHE_EXT, pid->stack_index);

	/* put new name into cache */
	BLI_strncpy(pid->cache->name, name_dst, sizeof(pid->cache->name));

	while ((de = readdir(dir)) != NULL) {
		if (strstr(de->d_name, ext)) { /* do we have the right extension?*/
			if (STREQLEN(old_filename, de->d_name, len)) { /* do we have the right prefix */
				/* read the number of the file */
				int frame, len2 = (int)strlen(de->d_name);
				char num[7];

				if (len2 > 15) { /* could crash if trying to copy a string out of this range*/
					BLI_strncpy(num, de->d_name + (strlen(de->d_name) - 15), sizeof(num));
					frame = atoi(num);

					BLI_join_dirfile(old_path_full, sizeof(old_path_full), path, de->d_name);
					ptcache_filename(pid, new_path_full, frame, 1, 1);
					BLI_rename(old_path_full, new_path_full);
				}
			}
		}
	}
	closedir(dir);

	BLI_strncpy(pid->cache->name, old_name, sizeof(pid->cache->name));
}

void BKE_ptcache_load_external(PTCacheID *pid)
{
	/*todo*/
	PointCache *cache = pid->cache;
	int len; /* store the length of the string */
	int info = 0;
	int start = MAXFRAME;
	int end = -1;

	/* mode is same as fopen's modes */
	DIR *dir; 
	struct dirent *de;
	char path[MAX_PTCACHE_PATH];
	char filename[MAX_PTCACHE_FILE];
	char ext[MAX_PTCACHE_PATH];

	if (!cache)
		return;

	ptcache_path(pid->cache, pid->ob, path);
	
	len = ptcache_filename(pid, filename, 1, 0, 0); /* no path */
	
	dir = opendir(path);
	if (dir==NULL)
		return;

	if (cache->index >= 0)
		BLI_snprintf(ext, sizeof(ext), "_%02d"PTCACHE_EXT, cache->index);
	else
		BLI_strncpy(ext, PTCACHE_EXT, sizeof(ext));
	
	while ((de = readdir(dir)) != NULL) {
		if (strstr(de->d_name, ext)) { /* do we have the right extension?*/
			if (STREQLEN(filename, de->d_name, len)) { /* do we have the right prefix */
				/* read the number of the file */
				int frame, len2 = (int)strlen(de->d_name);
				char num[7];

				if (len2 > 15) { /* could crash if trying to copy a string out of this range*/
					BLI_strncpy(num, de->d_name + (strlen(de->d_name) - 15), sizeof(num));
					frame = atoi(num);

					if (frame) {
						start = MIN2(start, frame);
						end = MAX2(end, frame);
					}
					else
						info = 1;
				}
			}
		}
	}
	closedir(dir);

	if (start != MAXFRAME) {
		PTCacheFile *pf;

		cache->startframe = start;
		cache->endframe = end;
		cache->state.totpoint = 0;

		if (pid->type == PTCACHE_TYPE_SMOKE_DOMAIN) {
			/* necessary info in every file */
		}
		/* read totpoint from info file (frame 0) */
		else if (info) {
			pf= ptcache_file_open(pid, PTCACHE_FILE_READ, 0);

			if (pf) {
				if (ptcache_file_header_begin_read(pf)) {
					if (pf->type == pid->type && pid->read_header(pf)) {
						cache->state.totpoint = pf->totpoint;
						cache->state.flag |= PTC_STATE_READ_INFO;
					}
					else {
						cache->state.totpoint = 0;
					}
				}
				ptcache_file_close(pf);
			}
		}
		/* or from any old format cache file */
		else {
			float old_data[14];
			int elemsize = ptcache_old_elemsize(pid);
			pf= ptcache_file_open(pid, PTCACHE_FILE_READ, cache->startframe);

			if (pf) {
				while (ptcache_file_read(pf, old_data, 1, elemsize))
					cache->state.totpoint++;
				
				ptcache_file_close(pf);
			}
		}
		cache->state.flag &= ~(PTC_STATE_OUTDATED|PTC_STATE_FRAMES_SKIPPED);
	}

	/* make sure all new frames are loaded */
	if (cache->state.cached_frames) {
		MEM_freeN(cache->state.cached_frames);
		cache->state.cached_frames=NULL;
	}
	BKE_ptcache_update_info(pid);
}

void BKE_ptcache_update_info(PTCacheID *pid)
{
	PointCache *cache = pid->cache;
	int totframes = 0;
	char mem_info[64];

	if (cache->flag & PTC_EXTERNAL) {
		int cfra = cache->startframe;

		for (; cfra <= cache->endframe; cfra++) {
			if (BKE_ptcache_id_exist(pid, cfra))
				totframes++;
		}

		/* smoke doesn't use frame 0 as info frame so can't check based on totpoint */
		if (pid->type == PTCACHE_TYPE_SMOKE_DOMAIN && totframes)
			BLI_snprintf(cache->state.info, sizeof(cache->state.info), IFACE_("%i frames found!"), totframes);
		else if (totframes && cache->state.totpoint)
			BLI_snprintf(cache->state.info, sizeof(cache->state.info), IFACE_("%i points found!"), cache->state.totpoint);
		else
			BLI_strncpy(cache->state.info, IFACE_("No valid data to read!"), sizeof(cache->state.info));
		return;
	}

	if (pid->type == PTCACHE_TYPE_SMOKE_DOMAIN) {
		int totpoint = pid->totpoint(pid->calldata, 0);
		
		if (cache->state.totpoint > totpoint)
			BLI_snprintf(mem_info, sizeof(mem_info), IFACE_("%i cells + High Resolution cached"), totpoint);
		else
			BLI_snprintf(mem_info, sizeof(mem_info), IFACE_("%i cells cached"), totpoint);
	}
	else {
		int cfra = cache->startframe;
		
		for (; cfra <= cache->endframe; cfra++) {
			if (BKE_ptcache_id_exist(pid, cfra))
				totframes++;
		}
		
		BLI_snprintf(mem_info, sizeof(mem_info), IFACE_("%i frames on disk"), totframes);
	}

	if (cache->state.flag & PTC_STATE_OUTDATED) {
		BLI_snprintf(cache->state.info, sizeof(cache->state.info), IFACE_("%s, cache is outdated!"), mem_info);
	}
	else if (cache->state.flag & PTC_STATE_FRAMES_SKIPPED) {
		BLI_snprintf(cache->state.info, sizeof(cache->state.info), IFACE_("%s, not exact since frame %i"),
		             mem_info, cache->state.last_exact);
	}
	else {
		BLI_snprintf(cache->state.info, sizeof(cache->state.info), "%s.", mem_info);
	}
}

void BKE_ptcache_validate(PointCache *cache, int framenr)
{
	if (cache) {
		cache->state.simframe = framenr;
	}
}
void BKE_ptcache_invalidate(PointCache *cache)
{
	if (cache) {
		cache->state.simframe = 0;
		cache->state.last_exact = MIN2(cache->startframe, 0);
	}
}<|MERGE_RESOLUTION|>--- conflicted
+++ resolved
@@ -2499,7 +2499,6 @@
 		if (dir==NULL)
 			return;
 			
-<<<<<<< HEAD
 		len = ptcache_filename(pid, filename, cfra, 0, 0); /* no path */
 		/* append underscore terminator to ensure we don't match similar names
 		 * from objects whose names start with the same prefix
@@ -2513,7 +2512,7 @@
 		
 		while ((de = readdir(dir)) != NULL) {
 			if (strstr(de->d_name, ext)) { /* do we have the right extension?*/
-				if (strncmp(filename, de->d_name, len ) == 0) { /* do we have the right prefix */
+				if (STREQLEN(filename, de->d_name, len)) { /* do we have the right prefix */
 					if (mode == PTCACHE_CLEAR_ALL) {
 						pid->cache->state.last_exact = MIN2(pid->cache->startframe, 0);
 						BLI_join_dirfile(path_full, sizeof(path_full), path, de->d_name);
@@ -2531,24 +2530,6 @@
 							if ((mode == PTCACHE_CLEAR_BEFORE && frame < cfra) ||
 							    (mode == PTCACHE_CLEAR_AFTER && frame > cfra))
 							{
-=======
-			while ((de = readdir(dir)) != NULL) {
-				if (strstr(de->d_name, ext)) { /* do we have the right extension?*/
-					if (STREQLEN(filename, de->d_name, len)) { /* do we have the right prefix */
-						if (mode == PTCACHE_CLEAR_ALL) {
-							pid->cache->last_exact = MIN2(pid->cache->startframe, 0);
-							BLI_join_dirfile(path_full, sizeof(path_full), path, de->d_name);
-							BLI_delete(path_full, false, false);
-						}
-						else {
-							/* read the number of the file */
-							unsigned int frame, len2 = (int)strlen(de->d_name);
-							char num[7];
-
-							if (len2 > 15) { /* could crash if trying to copy a string out of this range*/
-								BLI_strncpy(num, de->d_name + (strlen(de->d_name) - 15), sizeof(num));
-								frame = atoi(num);
->>>>>>> 227a9407
 								
 								BLI_join_dirfile(path_full, sizeof(path_full), path, de->d_name);
 								BLI_delete(path_full, false, false);
@@ -2653,7 +2634,6 @@
 	if (cache->state.cached_frames==NULL && cache->endframe > cache->startframe) {
 		unsigned int sta=cache->startframe;
 		unsigned int end=cache->endframe;
-<<<<<<< HEAD
 		/* mode is same as fopen's modes */
 		DIR *dir; 
 		struct dirent *de;
@@ -2676,7 +2656,7 @@
 		
 		while ((de = readdir(dir)) != NULL) {
 			if (strstr(de->d_name, ext)) { /* do we have the right extension?*/
-				if (strncmp(filename, de->d_name, len ) == 0) { /* do we have the right prefix */
+				if (STREQLEN(filename, de->d_name, len)) { /* do we have the right prefix */
 					/* read the number of the file */
 					unsigned int frame, len2 = (int)strlen(de->d_name);
 					char num[7];
@@ -2687,44 +2667,6 @@
 						
 						if (frame >= sta && frame <= end)
 							cache->state.cached_frames[frame-sta] = 1;
-=======
-
-		cache->cached_frames = MEM_callocN(sizeof(char) * (cache->endframe-cache->startframe+1), "cached frames array");
-
-		if (pid->cache->flag & PTCACHE_DISK_CACHE) {
-			/* mode is same as fopen's modes */
-			DIR *dir; 
-			struct dirent *de;
-			char path[MAX_PTCACHE_PATH];
-			char filename[MAX_PTCACHE_FILE];
-			char ext[MAX_PTCACHE_PATH];
-			unsigned int len; /* store the length of the string */
-
-			ptcache_path(pid, path);
-			
-			len = ptcache_filename(pid, filename, (int)cfra, 0, 0); /* no path */
-			
-			dir = opendir(path);
-			if (dir==NULL)
-				return;
-
-			BLI_snprintf(ext, sizeof(ext), "_%02u"PTCACHE_EXT, pid->stack_index);
-			
-			while ((de = readdir(dir)) != NULL) {
-				if (strstr(de->d_name, ext)) { /* do we have the right extension?*/
-					if (STREQLEN(filename, de->d_name, len)) { /* do we have the right prefix */
-						/* read the number of the file */
-						unsigned int frame, len2 = (int)strlen(de->d_name);
-						char num[7];
-
-						if (len2 > 15) { /* could crash if trying to copy a string out of this range*/
-							BLI_strncpy(num, de->d_name + (strlen(de->d_name) - 15), sizeof(num));
-							frame = atoi(num);
-							
-							if (frame >= sta && frame <= end)
-								cache->cached_frames[frame-sta] = 1;
-						}
->>>>>>> 227a9407
 					}
 				}
 			}
