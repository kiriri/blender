/*
 * ***** BEGIN GPL LICENSE BLOCK *****
 *
 * This program is free software; you can redistribute it and/or
 * modify it under the terms of the GNU General Public License
 * as published by the Free Software Foundation; either version 2
 * of the License, or (at your option) any later version.
 *
 * This program is distributed in the hope that it will be useful,
 * but WITHOUT ANY WARRANTY; without even the implied warranty of
 * MERCHANTABILITY or FITNESS FOR A PARTICULAR PURPOSE.  See the
 * GNU General Public License for more details.
 *
 * You should have received a copy of the GNU General Public License
 * along with this program; if not, write to the Free Software Foundation,
 * Inc., 51 Franklin Street, Fifth Floor, Boston, MA 02110-1301, USA.
 *
 * The Original Code is Copyright (C) 2014 by Blender Foundation.
 * All rights reserved.
 *
 * Contributor(s): Sergey Sharybin.
 *
 * ***** END GPL LICENSE BLOCK *****
 */

/** \file blender/blenkernel/intern/library_query.c
 *  \ingroup bke
 */

#include <stdlib.h>

#include "MEM_guardedalloc.h"

#include "DNA_actuator_types.h"
#include "DNA_anim_types.h"
#include "DNA_brush_types.h"
#include "DNA_camera_types.h"
#include "DNA_constraint_types.h"
#include "DNA_controller_types.h"
#include "DNA_group_types.h"
#include "DNA_gpencil_types.h"
#include "DNA_key_types.h"
#include "DNA_lamp_types.h"
#include "DNA_lattice_types.h"
#include "DNA_linestyle_types.h"
#include "DNA_material_types.h"
#include "DNA_mesh_types.h"
#include "DNA_meta_types.h"
#include "DNA_movieclip_types.h"
#include "DNA_mask_types.h"
#include "DNA_node_types.h"
#include "DNA_object_force.h"
#include "DNA_rigidbody_types.h"
#include "DNA_scene_types.h"
#include "DNA_sensor_types.h"
#include "DNA_sequence_types.h"
#include "DNA_screen_types.h"
#include "DNA_speaker_types.h"
#include "DNA_sound_types.h"
#include "DNA_text_types.h"
#include "DNA_vfont_types.h"
#include "DNA_world_types.h"

#include "BLI_utildefines.h"
#include "BLI_listbase.h"
#include "BLI_ghash.h"
#include "BLI_linklist_stack.h"

#include "BKE_animsys.h"
#include "BKE_constraint.h"
#include "BKE_fcurve.h"
#include "BKE_library.h"
#include "BKE_library_query.h"
#include "BKE_main.h"
#include "BKE_modifier.h"
#include "BKE_particle.h"
#include "BKE_rigidbody.h"
#include "BKE_sca.h"
#include "BKE_sequencer.h"
#include "BKE_tracking.h"


#define FOREACH_FINALIZE _finalize
#define FOREACH_FINALIZE_VOID FOREACH_FINALIZE: (void)0

#define FOREACH_CALLBACK_INVOKE_ID_PP(_data, id_pp, cb_flag) \
	if (!((_data)->status & IDWALK_STOP)) { \
		const int _flag = (_data)->flag; \
		ID *old_id = *(id_pp); \
		const int callback_return = (_data)->callback((_data)->user_data, (_data)->self_id, id_pp, cb_flag); \
		if (_flag & IDWALK_READONLY) { \
			BLI_assert(*(id_pp) == old_id); \
		} \
		if (old_id && (_flag & IDWALK_RECURSE)) { \
			if (!BLI_gset_haskey((_data)->ids_handled, old_id)) { \
				BLI_gset_add((_data)->ids_handled, old_id); \
				if (!(callback_return & IDWALK_RET_STOP_RECURSION)) { \
					BLI_LINKSTACK_PUSH((_data)->ids_todo, old_id); \
				} \
			} \
		} \
		if (callback_return & IDWALK_RET_STOP_ITER) { \
			(_data)->status |= IDWALK_STOP; \
			goto FOREACH_FINALIZE; \
		} \
	} \
	else { \
		goto FOREACH_FINALIZE; \
	} ((void)0)

#define FOREACH_CALLBACK_INVOKE_ID(_data, id, cb_flag) \
	{ \
		CHECK_TYPE_ANY(id, ID *, void *); \
		FOREACH_CALLBACK_INVOKE_ID_PP(_data, (ID **)&(id), cb_flag); \
	} ((void)0)

#define FOREACH_CALLBACK_INVOKE(_data, id_super, cb_flag) \
	{ \
		CHECK_TYPE(&((id_super)->id), ID *); \
		FOREACH_CALLBACK_INVOKE_ID_PP(_data, (ID **)&(id_super), cb_flag); \
	} ((void)0)

/* status */
enum {
	IDWALK_STOP     = 1 << 0,
};

typedef struct LibraryForeachIDData {
	ID *self_id;
	int flag;
	LibraryIDLinkCallback callback;
	void *user_data;
	int status;

	/* To handle recursion. */
	GSet *ids_handled;  /* All IDs that are either already done, or still in ids_todo stack. */
	BLI_LINKSTACK_DECLARE(ids_todo, ID *);
} LibraryForeachIDData;

static void library_foreach_rigidbodyworldSceneLooper(
        struct RigidBodyWorld *UNUSED(rbw), ID **id_pointer, void *user_data, int cd_flag)
{
	LibraryForeachIDData *data = (LibraryForeachIDData *) user_data;
	FOREACH_CALLBACK_INVOKE_ID_PP(data, id_pointer, cd_flag);

	FOREACH_FINALIZE_VOID;
}

static void library_foreach_modifiersForeachIDLink(
        void *user_data, Object *UNUSED(object), ID **id_pointer, int cd_flag)
{
	LibraryForeachIDData *data = (LibraryForeachIDData *) user_data;
	FOREACH_CALLBACK_INVOKE_ID_PP(data, id_pointer, cd_flag);

	FOREACH_FINALIZE_VOID;
}

static void library_foreach_constraintObjectLooper(bConstraint *UNUSED(con), ID **id_pointer,
                                                   bool is_reference, void *user_data)
{
	LibraryForeachIDData *data = (LibraryForeachIDData *) user_data;
	const int cd_flag = is_reference ? IDWALK_USER : IDWALK_NOP;
	FOREACH_CALLBACK_INVOKE_ID_PP(data, id_pointer, cd_flag);

	FOREACH_FINALIZE_VOID;
}

static void library_foreach_particlesystemsObjectLooper(
        ParticleSystem *UNUSED(psys), ID **id_pointer, void *user_data, int cd_flag)
{
	LibraryForeachIDData *data = (LibraryForeachIDData *) user_data;
	FOREACH_CALLBACK_INVOKE_ID_PP(data, id_pointer, cd_flag);

	FOREACH_FINALIZE_VOID;
}

static void library_foreach_sensorsObjectLooper(
        bSensor *UNUSED(sensor), ID **id_pointer, void *user_data, int cd_flag)
{
	LibraryForeachIDData *data = (LibraryForeachIDData *) user_data;
	FOREACH_CALLBACK_INVOKE_ID_PP(data, id_pointer, cd_flag);

	FOREACH_FINALIZE_VOID;
}

static void library_foreach_controllersObjectLooper(
        bController *UNUSED(controller), ID **id_pointer, void *user_data, int cd_flag)
{
	LibraryForeachIDData *data = (LibraryForeachIDData *) user_data;
	FOREACH_CALLBACK_INVOKE_ID_PP(data, id_pointer, cd_flag);

	FOREACH_FINALIZE_VOID;
}

static void library_foreach_actuatorsObjectLooper(
        bActuator *UNUSED(actuator), ID **id_pointer, void *user_data, int cd_flag)
{
	LibraryForeachIDData *data = (LibraryForeachIDData *) user_data;
	FOREACH_CALLBACK_INVOKE_ID_PP(data, id_pointer, cd_flag);

	FOREACH_FINALIZE_VOID;
}

static void library_foreach_nla_strip(LibraryForeachIDData *data, NlaStrip *strip)
{
	NlaStrip *substrip;

	FOREACH_CALLBACK_INVOKE(data, strip->act, IDWALK_USER);

	for (substrip = strip->strips.first; substrip; substrip = substrip->next) {
		library_foreach_nla_strip(data, substrip);
	}

	FOREACH_FINALIZE_VOID;
}

static void library_foreach_animationData(LibraryForeachIDData *data, AnimData *adt)
{
	FCurve *fcu;
	NlaTrack *nla_track;
	NlaStrip *nla_strip;

	for (fcu = adt->drivers.first; fcu; fcu = fcu->next) {
		ChannelDriver *driver = fcu->driver;
		DriverVar *dvar;

		for (dvar = driver->variables.first; dvar; dvar = dvar->next) {
			/* only used targets */
			DRIVER_TARGETS_USED_LOOPER(dvar)
			{
				FOREACH_CALLBACK_INVOKE_ID(data, dtar->id, IDWALK_NOP);
			}
			DRIVER_TARGETS_LOOPER_END
		}
	}

	FOREACH_CALLBACK_INVOKE(data, adt->action, IDWALK_USER);
	FOREACH_CALLBACK_INVOKE(data, adt->tmpact, IDWALK_USER);

	for (nla_track = adt->nla_tracks.first; nla_track; nla_track = nla_track->next) {
		for (nla_strip = nla_track->strips.first; nla_strip; nla_strip = nla_strip->next) {
			library_foreach_nla_strip(data, nla_strip);
		}
	}

	FOREACH_FINALIZE_VOID;
}

static void library_foreach_mtex(LibraryForeachIDData *data, MTex *mtex)
{
	FOREACH_CALLBACK_INVOKE(data, mtex->object, IDWALK_NOP);
	FOREACH_CALLBACK_INVOKE(data, mtex->tex, IDWALK_USER);

	FOREACH_FINALIZE_VOID;
}

static void library_foreach_paint(LibraryForeachIDData *data, Paint *paint)
{
	FOREACH_CALLBACK_INVOKE(data, paint->brush, IDWALK_USER);
	FOREACH_CALLBACK_INVOKE(data, paint->palette, IDWALK_USER);

	FOREACH_FINALIZE_VOID;
}


/**
 * Loop over all of the ID's this datablock links to.
 *
 * \note: May be extended to be recursive in the future.
 */
void BKE_library_foreach_ID_link(ID *id, LibraryIDLinkCallback callback, void *user_data, int flag)
{
	LibraryForeachIDData data;
	int i;

	if (flag & IDWALK_RECURSE) {
		/* For now, recusion implies read-only. */
		flag |= IDWALK_READONLY;

		data.ids_handled = BLI_gset_new(BLI_ghashutil_ptrhash, BLI_ghashutil_ptrcmp, __func__);
		BLI_LINKSTACK_INIT(data.ids_todo);
	}
	else {
		data.ids_handled = NULL;
	}
	data.flag = flag;
	data.status = 0;
	data.callback = callback;
	data.user_data = user_data;

#define CALLBACK_INVOKE_ID(check_id, cb_flag) \
	FOREACH_CALLBACK_INVOKE_ID(&data, check_id, cb_flag)

#define CALLBACK_INVOKE(check_id_super, cb_flag) \
	FOREACH_CALLBACK_INVOKE(&data, check_id_super, cb_flag)

	do {
		data.self_id = id;

		AnimData *adt = BKE_animdata_from_id(id);
		if (adt) {
			library_foreach_animationData(&data, adt);
		}

		switch (GS(id->name)) {
			case ID_LI:
			{
				Library *lib = (Library *) id;
				CALLBACK_INVOKE(lib->parent, IDWALK_NOP);
				break;
			}
			case ID_SCE:
			{
				Scene *scene = (Scene *) id;
				ToolSettings *toolsett = scene->toolsettings;
				SceneRenderLayer *srl;
				Base *base;

				CALLBACK_INVOKE(scene->camera, IDWALK_NOP);
				CALLBACK_INVOKE(scene->world, IDWALK_USER);
				CALLBACK_INVOKE(scene->set, IDWALK_NOP);
<<<<<<< HEAD
				CALLBACK_INVOKE(scene->clip, IDWALK_NOP);
				if (scene->nodetree) {
					/* nodetree **are owned by IDs**, treat them as mere sub-data and not real ID! */
					BKE_library_foreach_ID_link((ID *)scene->nodetree, callback, user_data, flag);
				}
=======
				CALLBACK_INVOKE(scene->clip, IDWALK_USER);
				CALLBACK_INVOKE(scene->nodetree, IDWALK_NOP);
>>>>>>> d747bfbe
				/* DO NOT handle scene->basact here, it's doubling with the loop over whole scene->base later,
				 * since basact is just a pointer to one of those items. */
				CALLBACK_INVOKE(scene->obedit, IDWALK_NOP);

				for (srl = scene->r.layers.first; srl; srl = srl->next) {
					FreestyleModuleConfig *fmc;
					FreestyleLineSet *fls;

					if (srl->mat_override) {
						CALLBACK_INVOKE(srl->mat_override, IDWALK_USER);
					}
					if (srl->light_override) {
						CALLBACK_INVOKE(srl->light_override, IDWALK_USER);
					}
					for (fmc = srl->freestyleConfig.modules.first; fmc; fmc = fmc->next) {
						if (fmc->script) {
							CALLBACK_INVOKE(fmc->script, IDWALK_NOP);
						}
					}
					for (fls = srl->freestyleConfig.linesets.first; fls; fls = fls->next) {
						if (fls->group) {
							CALLBACK_INVOKE(fls->group, IDWALK_USER);
						}
						if (fls->linestyle) {
							CALLBACK_INVOKE(fls->linestyle, IDWALK_USER);
						}
					}
				}

				if (scene->ed) {
					Sequence *seq;
					SEQP_BEGIN(scene->ed, seq)
					{
						CALLBACK_INVOKE(seq->scene, IDWALK_NOP);
						CALLBACK_INVOKE(seq->scene_camera, IDWALK_NOP);
						CALLBACK_INVOKE(seq->clip, IDWALK_USER);
						CALLBACK_INVOKE(seq->mask, IDWALK_USER);
						CALLBACK_INVOKE(seq->sound, IDWALK_USER);
						for (SequenceModifierData *smd = seq->modifiers.first; smd; smd = smd->next) {
							CALLBACK_INVOKE(smd->mask_id, IDWALK_USER);
						}
					}
					SEQ_END
				}

				CALLBACK_INVOKE(scene->gpd, IDWALK_USER);

				for (base = scene->base.first; base; base = base->next) {
					CALLBACK_INVOKE(base->object, IDWALK_USER);
				}

				if (toolsett) {
					CALLBACK_INVOKE(toolsett->skgen_template, IDWALK_NOP);

					CALLBACK_INVOKE(toolsett->particle.scene, IDWALK_NOP);
					CALLBACK_INVOKE(toolsett->particle.object, IDWALK_NOP);
					CALLBACK_INVOKE(toolsett->particle.shape_object, IDWALK_NOP);

					library_foreach_paint(&data, &toolsett->imapaint.paint);
					CALLBACK_INVOKE(toolsett->imapaint.stencil, IDWALK_USER);
					CALLBACK_INVOKE(toolsett->imapaint.clone, IDWALK_USER);
					CALLBACK_INVOKE(toolsett->imapaint.canvas, IDWALK_USER);

					if (toolsett->vpaint) {
						library_foreach_paint(&data, &toolsett->vpaint->paint);
					}
					if (toolsett->wpaint) {
						library_foreach_paint(&data, &toolsett->wpaint->paint);
					}
					if (toolsett->sculpt) {
						library_foreach_paint(&data, &toolsett->sculpt->paint);
						CALLBACK_INVOKE(toolsett->sculpt->gravity_object, IDWALK_NOP);
					}
					if (toolsett->uvsculpt) {
						library_foreach_paint(&data, &toolsett->uvsculpt->paint);
					}
				}

				if (scene->rigidbody_world) {
					BKE_rigidbody_world_id_loop(scene->rigidbody_world, library_foreach_rigidbodyworldSceneLooper, &data);
				}

				CALLBACK_INVOKE(scene->gm.dome.warptext, IDWALK_NOP);

				break;
			}

			case ID_OB:
			{
				Object *object = (Object *) id;
				ParticleSystem *psys;

				/* object data special case */
				if (object->type == OB_EMPTY) {
					/* empty can have NULL or Image */
					CALLBACK_INVOKE_ID(object->data, IDWALK_USER);
				}
				else {
					/* when set, this can't be NULL */
					if (object->data) {
						CALLBACK_INVOKE_ID(object->data, IDWALK_USER | IDWALK_NEVER_NULL);
					}
				}

				CALLBACK_INVOKE(object->parent, IDWALK_NOP);
				CALLBACK_INVOKE(object->track, IDWALK_NOP);
				/* object->proxy is refcounted, but not object->proxy_group... *sigh* */
				CALLBACK_INVOKE(object->proxy, IDWALK_USER);
				CALLBACK_INVOKE(object->proxy_group, IDWALK_NOP);
				CALLBACK_INVOKE(object->proxy_from, IDWALK_NOP);
				CALLBACK_INVOKE(object->poselib, IDWALK_USER);
				for (i = 0; i < object->totcol; i++) {
					CALLBACK_INVOKE(object->mat[i], IDWALK_USER);
				}
				CALLBACK_INVOKE(object->gpd, IDWALK_USER);
				CALLBACK_INVOKE(object->dup_group, IDWALK_USER);

				if (object->pd) {
					CALLBACK_INVOKE(object->pd->tex, IDWALK_USER);
					CALLBACK_INVOKE(object->pd->f_source, IDWALK_NOP);
				}
				/* Note that ob->effect is deprecated, so no need to handle it here. */

				if (object->pose) {
					bPoseChannel *pchan;
					for (pchan = object->pose->chanbase.first; pchan; pchan = pchan->next) {
						CALLBACK_INVOKE(pchan->custom, IDWALK_USER);
						BKE_constraints_id_loop(&pchan->constraints, library_foreach_constraintObjectLooper, &data);
					}
				}

				if (object->rigidbody_constraint) {
					CALLBACK_INVOKE(object->rigidbody_constraint->ob1, IDWALK_NOP);
					CALLBACK_INVOKE(object->rigidbody_constraint->ob2, IDWALK_NOP);
				}

				if (object->lodlevels.first) {
					LodLevel *level;
					for (level = object->lodlevels.first; level; level = level->next) {
						CALLBACK_INVOKE(level->source, IDWALK_NOP);
					}
				}

				modifiers_foreachIDLink(object, library_foreach_modifiersForeachIDLink, &data);
				BKE_constraints_id_loop(&object->constraints, library_foreach_constraintObjectLooper, &data);

				for (psys = object->particlesystem.first; psys; psys = psys->next) {
					BKE_particlesystem_id_loop(psys, library_foreach_particlesystemsObjectLooper, &data);
				}

				BKE_sca_sensors_id_loop(&object->sensors, library_foreach_sensorsObjectLooper, &data);
				BKE_sca_controllers_id_loop(&object->controllers, library_foreach_controllersObjectLooper, &data);
				BKE_sca_actuators_id_loop(&object->actuators, library_foreach_actuatorsObjectLooper, &data);
				break;
			}

			case ID_ME:
			{
				Mesh *mesh = (Mesh *) id;
				CALLBACK_INVOKE(mesh->texcomesh, IDWALK_USER);
				CALLBACK_INVOKE(mesh->key, IDWALK_USER);
				for (i = 0; i < mesh->totcol; i++) {
					CALLBACK_INVOKE(mesh->mat[i], IDWALK_USER);
				}
				break;
			}

			case ID_CU:
			{
				Curve *curve = (Curve *) id;
				CALLBACK_INVOKE(curve->bevobj, IDWALK_NOP);
				CALLBACK_INVOKE(curve->taperobj, IDWALK_NOP);
				CALLBACK_INVOKE(curve->textoncurve, IDWALK_NOP);
				CALLBACK_INVOKE(curve->key, IDWALK_USER);
				for (i = 0; i < curve->totcol; i++) {
					CALLBACK_INVOKE(curve->mat[i], IDWALK_USER);
				}
				CALLBACK_INVOKE(curve->vfont, IDWALK_USER);
				CALLBACK_INVOKE(curve->vfontb, IDWALK_USER);
				CALLBACK_INVOKE(curve->vfonti, IDWALK_USER);
				CALLBACK_INVOKE(curve->vfontbi, IDWALK_USER);
				break;
			}

			case ID_MB:
			{
				MetaBall *metaball = (MetaBall *) id;
				for (i = 0; i < metaball->totcol; i++) {
					CALLBACK_INVOKE(metaball->mat[i], IDWALK_USER);
				}
				break;
			}

			case ID_MA:
			{
				Material *material = (Material *) id;
				for (i = 0; i < MAX_MTEX; i++) {
					if (material->mtex[i]) {
						library_foreach_mtex(&data, material->mtex[i]);
					}
				}
				if (material->nodetree) {
					/* nodetree **are owned by IDs**, treat them as mere sub-data and not real ID! */
					BKE_library_foreach_ID_link((ID *)material->nodetree, callback, user_data, flag);
				}
				CALLBACK_INVOKE(material->group, IDWALK_USER);
				break;
			}

			case ID_TE:
			{
				Tex *texture = (Tex *) id;
				if (texture->nodetree) {
					/* nodetree **are owned by IDs**, treat them as mere sub-data and not real ID! */
					BKE_library_foreach_ID_link((ID *)texture->nodetree, callback, user_data, flag);
				}
				CALLBACK_INVOKE(texture->ima, IDWALK_USER);
				if (texture->env) {
					CALLBACK_INVOKE(texture->env->object, IDWALK_NOP);
					CALLBACK_INVOKE(texture->env->ima, IDWALK_USER);
				}
				if (texture->pd)
					CALLBACK_INVOKE(texture->pd->object, IDWALK_NOP);
				if (texture->vd)
					CALLBACK_INVOKE(texture->vd->object, IDWALK_NOP);
				if (texture->ot)
					CALLBACK_INVOKE(texture->ot->object, IDWALK_NOP);
				break;
			}

			case ID_LT:
			{
				Lattice *lattice = (Lattice *) id;
				CALLBACK_INVOKE(lattice->key, IDWALK_USER);
				break;
			}

			case ID_LA:
			{
				Lamp *lamp = (Lamp *) id;
				for (i = 0; i < MAX_MTEX; i++) {
					if (lamp->mtex[i]) {
						library_foreach_mtex(&data, lamp->mtex[i]);
					}
				}
				if (lamp->nodetree) {
					/* nodetree **are owned by IDs**, treat them as mere sub-data and not real ID! */
					BKE_library_foreach_ID_link((ID *)lamp->nodetree, callback, user_data, flag);
				}
				break;
			}

			case ID_CA:
			{
				Camera *camera = (Camera *) id;
				CALLBACK_INVOKE(camera->dof_ob, IDWALK_NOP);
				break;
			}

			case ID_KE:
			{
				Key *key = (Key *) id;
				CALLBACK_INVOKE_ID(key->from, IDWALK_NOP);
				break;
			}

			case ID_SCR:
			{
				bScreen *screen = (bScreen *) id;
				CALLBACK_INVOKE(screen->scene, IDWALK_USER_ONE);
				break;
			}

			case ID_WO:
			{
				World *world = (World *) id;
				for (i = 0; i < MAX_MTEX; i++) {
					if (world->mtex[i]) {
						library_foreach_mtex(&data, world->mtex[i]);
					}
				}
				if (world->nodetree) {
					/* nodetree **are owned by IDs**, treat them as mere sub-data and not real ID! */
					BKE_library_foreach_ID_link((ID *)world->nodetree, callback, user_data, flag);
				}
				break;
			}

			case ID_SPK:
			{
				Speaker *speaker = (Speaker *) id;
				CALLBACK_INVOKE(speaker->sound, IDWALK_USER);
				break;
			}

			case ID_GR:
			{
				Group *group = (Group *) id;
				GroupObject *gob;
				for (gob = group->gobject.first; gob; gob = gob->next) {
					CALLBACK_INVOKE(gob->ob, IDWALK_USER_ONE);
				}
				break;
			}

			case ID_NT:
			{
				bNodeTree *ntree = (bNodeTree *) id;
				bNode *node;
				CALLBACK_INVOKE(ntree->gpd, IDWALK_USER);
				for (node = ntree->nodes.first; node; node = node->next) {
					CALLBACK_INVOKE_ID(node->id, IDWALK_USER);
				}
				break;
			}

			case ID_BR:
			{
				Brush *brush = (Brush *) id;
				CALLBACK_INVOKE(brush->toggle_brush, IDWALK_NOP);
				CALLBACK_INVOKE(brush->clone.image, IDWALK_NOP);
				CALLBACK_INVOKE(brush->paint_curve, IDWALK_USER);
				library_foreach_mtex(&data, &brush->mtex);
				library_foreach_mtex(&data, &brush->mask_mtex);
				break;
			}

			case ID_PA:
			{
				ParticleSettings *psett = (ParticleSettings *) id;
				CALLBACK_INVOKE(psett->dup_group, IDWALK_NOP);
				CALLBACK_INVOKE(psett->dup_ob, IDWALK_NOP);
				CALLBACK_INVOKE(psett->bb_ob, IDWALK_NOP);

				for (i = 0; i < MAX_MTEX; i++) {
					if (psett->mtex[i]) {
						library_foreach_mtex(&data, psett->mtex[i]);
					}
				}

				if (psett->effector_weights) {
					CALLBACK_INVOKE(psett->effector_weights->group, IDWALK_NOP);
				}

				if (psett->pd) {
					CALLBACK_INVOKE(psett->pd->tex, IDWALK_USER);
					CALLBACK_INVOKE(psett->pd->f_source, IDWALK_NOP);
				}
				if (psett->pd2) {
					CALLBACK_INVOKE(psett->pd2->tex, IDWALK_USER);
					CALLBACK_INVOKE(psett->pd2->f_source, IDWALK_NOP);
				}

				if (psett->boids) {
					BoidState *state;
					BoidRule *rule;

					for (state = psett->boids->states.first; state; state = state->next) {
						for (rule = state->rules.first; rule; rule = rule->next) {
							if (rule->type == eBoidRuleType_Avoid) {
								BoidRuleGoalAvoid *gabr = (BoidRuleGoalAvoid *)rule;
								CALLBACK_INVOKE(gabr->ob, IDWALK_NOP);
							}
							else if (rule->type == eBoidRuleType_FollowLeader) {
								BoidRuleFollowLeader *flbr = (BoidRuleFollowLeader *)rule;
								CALLBACK_INVOKE(flbr->ob, IDWALK_NOP);
							}
						}
					}
				}
				break;
			}

			case ID_MC:
			{
				MovieClip *clip = (MovieClip *) id;
				MovieTracking *tracking = &clip->tracking;
				MovieTrackingObject *object;
				MovieTrackingTrack *track;
				MovieTrackingPlaneTrack *plane_track;

				CALLBACK_INVOKE(clip->gpd, IDWALK_USER);

				for (track = tracking->tracks.first; track; track = track->next) {
					CALLBACK_INVOKE(track->gpd, IDWALK_USER);
				}
				for (object = tracking->objects.first; object; object = object->next) {
					for (track = object->tracks.first; track; track = track->next) {
						CALLBACK_INVOKE(track->gpd, IDWALK_USER);
					}
				}

				for (plane_track = tracking->plane_tracks.first; plane_track; plane_track = plane_track->next) {
					CALLBACK_INVOKE(plane_track->image, IDWALK_USER);
				}
				break;
			}

			case ID_MSK:
			{
				Mask *mask = (Mask *) id;
				MaskLayer *mask_layer;
				for (mask_layer = mask->masklayers.first; mask_layer; mask_layer = mask_layer->next) {
					MaskSpline *mask_spline;

					for (mask_spline = mask_layer->splines.first; mask_spline; mask_spline = mask_spline->next) {
						for (i = 0; i < mask_spline->tot_point; i++) {
							MaskSplinePoint *point = &mask_spline->points[i];
							CALLBACK_INVOKE_ID(point->parent.id, IDWALK_USER);
						}
					}
				}
				break;
			}

			case ID_LS:
			{
				FreestyleLineStyle *linestyle = (FreestyleLineStyle *) id;
				LineStyleModifier *lsm;
				for (i = 0; i < MAX_MTEX; i++) {
					if (linestyle->mtex[i]) {
						library_foreach_mtex(&data, linestyle->mtex[i]);
					}
				}
				if (linestyle->nodetree) {
					/* nodetree **are owned by IDs**, treat them as mere sub-data and not real ID! */
					BKE_library_foreach_ID_link((ID *)linestyle->nodetree, callback, user_data, flag);
				}

				for (lsm = linestyle->color_modifiers.first; lsm; lsm = lsm->next) {
					if (lsm->type == LS_MODIFIER_DISTANCE_FROM_OBJECT) {
						LineStyleColorModifier_DistanceFromObject *p = (LineStyleColorModifier_DistanceFromObject *)lsm;
						if (p->target) {
							CALLBACK_INVOKE(p->target, IDWALK_NOP);
						}
					}
				}
				for (lsm = linestyle->alpha_modifiers.first; lsm; lsm = lsm->next) {
					if (lsm->type == LS_MODIFIER_DISTANCE_FROM_OBJECT) {
						LineStyleAlphaModifier_DistanceFromObject *p = (LineStyleAlphaModifier_DistanceFromObject *)lsm;
						if (p->target) {
							CALLBACK_INVOKE(p->target, IDWALK_NOP);
						}
					}
				}
				for (lsm = linestyle->thickness_modifiers.first; lsm; lsm = lsm->next) {
					if (lsm->type == LS_MODIFIER_DISTANCE_FROM_OBJECT) {
						LineStyleThicknessModifier_DistanceFromObject *p = (LineStyleThicknessModifier_DistanceFromObject *)lsm;
						if (p->target) {
							CALLBACK_INVOKE(p->target, IDWALK_NOP);
						}
					}
				}
				break;
			}
		}
	} while ((id = (flag & IDWALK_RECURSE) ? BLI_LINKSTACK_POP(data.ids_todo) : NULL));

FOREACH_FINALIZE:
	if (data.ids_handled) {
		BLI_gset_free(data.ids_handled, NULL);
		BLI_LINKSTACK_FREE(data.ids_todo);
	}

#undef CALLBACK_INVOKE_ID
#undef CALLBACK_INVOKE
}

#undef FOREACH_CALLBACK_INVOKE_ID
#undef FOREACH_CALLBACK_INVOKE

/**
 * re-usable function, use when replacing ID's
 */
void BKE_library_update_ID_link_user(ID *id_dst, ID *id_src, const int cd_flag)
{
	if (cd_flag & IDWALK_USER) {
		id_us_min(id_src);
		id_us_plus(id_dst);
	}
	else if (cd_flag & IDWALK_USER_ONE) {
		id_us_ensure_real(id_dst);
	}
}

/* ***** ID users iterator. ***** */
typedef struct IDUsersIter {
	ID *id;

	ListBase *lb_array[MAX_LIBARRAY];
	int lb_idx;

	ID *curr_id;
	int count;  /* Set by callback. */
} IDUsersIter;

static int foreach_libblock_id_users_callback(void *user_data, ID *UNUSED(self_id), ID **id_p, int cb_flag)
{
	IDUsersIter *iter = user_data;

	if (*id_p && (*id_p == iter->id)) {
#if 0
		printf("%s uses %s (refcounted: %d, userone: %d, used_one: %d, used_one_active: %d)\n",
		       iter->curr_id->name, iter->id->name, (cb_flag & IDWALK_USER) ? 1 : 0, (cb_flag & IDWALK_USER_ONE) ? 1 : 0,
		       (iter->id->tag & LIB_TAG_EXTRAUSER) ? 1 : 0, (iter->id->tag & LIB_TAG_EXTRAUSER_SET) ? 1 : 0);
#else
		UNUSED_VARS(cb_flag);
#endif
		iter->count++;
	}

	return IDWALK_RET_NOP;
}

/**
 * Return the number of times given \a id_user uses/references \a id_used.
 *
 * \note This only checks for pointer references of an ID, shallow usages (like e.g. by RNA paths, as done
 *       for FCurves) are not detected at all.
 *
 * \param id_user the ID which is supposed to use (reference) \a id_used.
 * \param id_used the ID which is supposed to be used (referenced) by \a id_user.
 * \return the number of direct usages/references of \a id_used by \a id_user.
 */
int BKE_library_ID_use_ID(ID *id_user, ID *id_used)
{
	IDUsersIter iter;

	/* We do not care about iter.lb_array/lb_idx here... */
	iter.id = id_used;
	iter.curr_id = id_user;
	iter.count = 0;

	BKE_library_foreach_ID_link(iter.curr_id, foreach_libblock_id_users_callback, (void *)&iter, IDWALK_NOP);

	return iter.count;
}<|MERGE_RESOLUTION|>--- conflicted
+++ resolved
@@ -319,16 +319,11 @@
 				CALLBACK_INVOKE(scene->camera, IDWALK_NOP);
 				CALLBACK_INVOKE(scene->world, IDWALK_USER);
 				CALLBACK_INVOKE(scene->set, IDWALK_NOP);
-<<<<<<< HEAD
-				CALLBACK_INVOKE(scene->clip, IDWALK_NOP);
+				CALLBACK_INVOKE(scene->clip, IDWALK_USER);
 				if (scene->nodetree) {
 					/* nodetree **are owned by IDs**, treat them as mere sub-data and not real ID! */
 					BKE_library_foreach_ID_link((ID *)scene->nodetree, callback, user_data, flag);
 				}
-=======
-				CALLBACK_INVOKE(scene->clip, IDWALK_USER);
-				CALLBACK_INVOKE(scene->nodetree, IDWALK_NOP);
->>>>>>> d747bfbe
 				/* DO NOT handle scene->basact here, it's doubling with the loop over whole scene->base later,
 				 * since basact is just a pointer to one of those items. */
 				CALLBACK_INVOKE(scene->obedit, IDWALK_NOP);
