--- conflicted
+++ resolved
@@ -2437,18 +2437,6 @@
 }
 
 static void do_transform_effect(const SeqRenderData *context,
-<<<<<<< HEAD
-                                 Sequence *seq,
-                                 float UNUSED(cfra),
-                                 float UNUSED(facf0),
-                                 float UNUSED(facf1),
-                                 ImBuf *ibuf1,
-                                 ImBuf *UNUSED(ibuf2),
-                                 ImBuf *UNUSED(ibuf3),
-                                 int start_line,
-                                 int total_lines,
-                                 ImBuf *out)
-=======
                                 Sequence *seq,
                                 float UNUSED(cfra),
                                 float UNUSED(facf0),
@@ -2459,7 +2447,6 @@
                                 int start_line,
                                 int total_lines,
                                 ImBuf *out)
->>>>>>> 019cd2e5
 {
   Scene *scene = context->scene;
   TransformVars *transform = (TransformVars *)seq->effectdata;
