--- conflicted
+++ resolved
@@ -808,20 +808,11 @@
 			break;
 		case ID_IP:
 			/* Should not be needed - animation from lib pre-2.5 is broken anyway. */
-<<<<<<< HEAD
-			/* TDOD: check this does not break completely at least. */
-			break;
-		case ID_KE:
-			/* XXX Shapekeys are a complex topic too - they depend on their 'user' data type...
-			 *     I think it should never reach here anyway (afaik you cannot link skeys).
-			 *     Adding an assert to be sure. */
-=======
 			BLI_assert(0);
 			break;
 		case ID_KE:
 			/* Shapekeys are a complex topic too - they depend on their 'user' data type...
 			 * They are not linkable, though, so it should never reach here anyway. */
->>>>>>> 3ffc5c92
 			BLI_assert(0);
 			break;
 		case ID_WO:
@@ -840,11 +831,7 @@
 			BLI_assert(0);
 			break;
 		case ID_SO:
-<<<<<<< HEAD
-			/* XXX Another fuzzy case, thing NULLified content is OK here... */
-=======
 			/* Another fuzzy case, think NULLified content is OK here... */
->>>>>>> 3ffc5c92
 			break;
 		case ID_GR:
 			/* Nothing to do. */
@@ -988,7 +975,7 @@
 	BKE_library_foreach_ID_link(id, id_relink_looper, NULL, 0);
 }
 
-static void library_free(Library *lib)
+static void BKE_library_free(Library *lib)
 {
 	if (lib->packedfile)
 		freePackedFile(lib->packedfile);
@@ -1356,7 +1343,7 @@
 			BKE_scene_free((Scene *)id);
 			break;
 		case ID_LI:
-			library_free((Library *)id);
+			BKE_library_free((Library *)id);
 			break;
 		case ID_OB:
 			BKE_object_free((Object *)id);
