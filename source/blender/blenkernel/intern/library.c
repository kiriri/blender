--- conflicted
+++ resolved
@@ -1077,659 +1077,6 @@
 	BKE_library_asset_repository_free(lib);
 }
 
-<<<<<<< HEAD
-static BKE_library_free_window_manager_cb free_windowmanager_cb = NULL;
-
-void BKE_library_callback_free_window_manager_set(BKE_library_free_window_manager_cb func)
-{
-	free_windowmanager_cb = func;
-}
-
-static BKE_library_free_notifier_reference_cb free_notifier_reference_cb = NULL;
-
-void BKE_library_callback_free_notifier_reference_set(BKE_library_free_notifier_reference_cb func)
-{
-	free_notifier_reference_cb = func;
-}
-
-static BKE_library_remap_editor_id_reference_cb remap_editor_id_reference_cb = NULL;
-
-void BKE_library_callback_remap_editor_id_reference_set(BKE_library_remap_editor_id_reference_cb func)
-{
-	remap_editor_id_reference_cb = func;
-}
-
-typedef struct IDRemap {
-	ID *old_id;
-	ID *new_id;
-	ID *id;  /* The ID in which we are replacing old_id by new_id usages. */
-	short flag;
-
-	/* 'Output' data. */
-	short status;
-	int skipped_direct;  /* Number of direct usecases that could not be remapped (e.g.: obdata when in edit mode). */
-	int skipped_indirect;  /* Number of indirect usecases that could not be remapped. */
-	int skipped_refcounted;  /* Number of skipped usecases that refcount the datablock. */
-} IDRemap;
-
-/* IDRemap->flag enums defined in BKE_library.h */
-
-/* IDRemap->status */
-enum {
-	/* *** Set by callback. *** */
-	ID_REMAP_IS_LINKED_DIRECT       = 1 << 0,  /* new_id is directly linked in current .blend. */
-	ID_REMAP_IS_USER_ONE_SKIPPED    = 1 << 1,  /* There was some skipped 'user_one' usages of old_id. */
-};
-
-static int foreach_libblock_remap_callback(void *user_data, ID *UNUSED(id_self), ID **id_p, int cb_flag)
-{
-	IDRemap *id_remap_data = user_data;
-	ID *old_id = id_remap_data->old_id;
-	ID *new_id = id_remap_data->new_id;
-	ID *id = id_remap_data->id;
-
-	if (!old_id) {  /* Used to cleanup all IDs used by a specific one. */
-		BLI_assert(!new_id);
-		old_id = *id_p;
-	}
-
-	if (*id_p && (*id_p == old_id)) {
-		/* Note: proxy usage implies LIB_TAG_EXTERN, so on this aspect it is direct,
-		 *       on the other hand since they get reset to lib data on file open/reload it is indirect too...
-		 *       Edit Mode is also a 'skip direct' case. */
-		const bool is_obj = (GS(id->name) == ID_OB);
-		const bool is_proxy = (is_obj && (((Object *)id)->proxy || ((Object *)id)->proxy_group));
-		const bool is_obj_editmode = (is_obj && BKE_object_is_in_editmode((Object *)id));
-		/* Note that indirect data from same file as processed ID is **not** considered indirect! */
-		const bool is_indirect = ((id->lib != NULL) && (id->lib != old_id->lib));
-		const bool skip_indirect = (id_remap_data->flag & ID_REMAP_SKIP_INDIRECT_USAGE) != 0;
-		const bool is_never_null = ((cb_flag & IDWALK_NEVER_NULL) && (new_id == NULL) &&
-		                            (id_remap_data->flag & ID_REMAP_FORCE_NEVER_NULL_USAGE) == 0);
-		const bool skip_never_null = (id_remap_data->flag & ID_REMAP_SKIP_NEVER_NULL_USAGE) != 0;
-
-		if ((id_remap_data->flag & ID_REMAP_FLAG_NEVER_NULL_USAGE) && (cb_flag & IDWALK_NEVER_NULL)) {
-			id->tag |= LIB_TAG_DOIT;
-		}
-
-//		if (GS(old_id->name) == ID_TXT) {
-//			printf("\t\t %s (from %s) (%d)\n", old_id->name, old_id->lib ? old_id->lib->filepath : "<MAIN>", old_id->us);
-//			printf("\t\tIn %s (%p): remapping %s (%p) to %s (%p)\n",
-//			       id->name, id, old_id->name, old_id, new_id ? new_id->name : "<NONE>", new_id);
-//		}
-
-		/* Special hack in case it's Object->data and we are in edit mode (skipped_direct too). */
-		if ((is_never_null && skip_never_null) ||
-		    (is_obj_editmode && (((Object *)id)->data == *id_p)) ||
-		    (skip_indirect && (is_proxy || is_indirect)))
-		{
-			if (is_never_null || is_proxy || is_obj_editmode) {
-				id_remap_data->skipped_direct++;
-			}
-			else {
-				id_remap_data->skipped_indirect++;
-			}
-			if (cb_flag & IDWALK_USER) {
-				id_remap_data->skipped_refcounted++;
-			}
-			else if (cb_flag & IDWALK_USER_ONE) {
-				/* No need to count number of times this happens, just a flag is enough. */
-				id_remap_data->status |= ID_REMAP_IS_USER_ONE_SKIPPED;
-			}
-		}
-		else {
-			if (!is_never_null) {
-				*id_p = new_id;
-			}
-			if (cb_flag & IDWALK_USER) {
-				id_us_min(old_id);
-				/* We do not want to handle LIB_TAG_INDIRECT/LIB_TAG_EXTERN here. */
-				if (new_id)
-					new_id->us++;
-			}
-			else if (cb_flag & IDWALK_USER_ONE) {
-				id_us_ensure_real(new_id);
-				/* We cannot affect old_id->us directly, LIB_TAG_EXTRAUSER(_SET) are assumed to be set as needed,
-				 * that extra user is processed in final handling... */
-			}
-			if (!is_indirect) {
-				id_remap_data->status |= ID_REMAP_IS_LINKED_DIRECT;
-			}
-		}
-	}
-
-	return IDWALK_RET_NOP;
-}
-
-/**
- * Execute the 'data' part of the remapping (that is, all ID pointers from other ID datablocks).
- *
- * Behavior differs depending on whether given \a id is NULL or not:
- *   - \a id NULL: \a old_id must be non-NULL, \a new_id may be NULL (unlinking \a old_id) or not
- *     (remapping \a old_id to \a new_id). The whole \a bmain database is checked, and all pointers to \a old_id
- *     are remapped to \a new_id.
- *   - \a id is non-NULL:
- *     + If \a old_id is NULL, \a new_id must also be NULL, and all ID pointers from \a id are cleared (i.e. \a id
- *       does not references any other datablock anymore).
- *     + If \a old_id is non-NULL, behavior is as with a NULL \a id, but only for given \a id.
- *
- * \param bmain the Main data storage to operate on (can be NULL if \a id is non-NULL).
- * \param id the datablock to operate on (can be NULL if \a bmain is non-NULL).
- * \param old_id the datablock to dereference (may be NULL if \a id is non-NULL).
- * \param new_id the new datablock to replace \a old_id references with (may be NULL).
- * \param skip_indirect_usage if true, do not remap/unlink indirect usages of \a old_id datablock.
- * \param r_id_remap_data if non-NULL, the IDRemap struct to use (uselful to retrieve info about remapping process).
- * \return true is there was some 'user_one' users of \a old_id (needed to handle correctly #old_id->us count).
- */
-static void libblock_remap_data(
-        Main *bmain, ID *id, ID *old_id, ID *new_id, const short remap_flags, IDRemap *r_id_remap_data)
-{
-	IDRemap id_remap_data;
-	ListBase *lb_array[MAX_LIBARRAY];
-	int i;
-
-	if (r_id_remap_data == NULL) {
-		r_id_remap_data = &id_remap_data;
-	}
-	r_id_remap_data->old_id = old_id;
-	r_id_remap_data->new_id = new_id;
-	r_id_remap_data->id = NULL;
-	r_id_remap_data->flag = remap_flags;
-	r_id_remap_data->status = 0;
-	r_id_remap_data->skipped_direct = 0;
-	r_id_remap_data->skipped_indirect = 0;
-	r_id_remap_data->skipped_refcounted = 0;
-
-//	if (old_id && GS(old_id->name) == ID_AC)
-//		printf("%s: %s (%p) replaced by %s (%p)\n", __func__,
-//			   old_id ? old_id->name : "", old_id, new_id ? new_id->name : "", new_id);
-
-	if (id) {
-//		printf("\tchecking id %s (%p, %p)\n", id->name, id, id->lib);
-		r_id_remap_data->id = id;
-		BKE_library_foreach_ID_link(id, foreach_libblock_remap_callback, (void *)r_id_remap_data, IDWALK_NOP);
-	}
-	else {
-		i = set_listbasepointers(bmain, lb_array);
-
-		/* Note that this is a very 'bruteforce' approach, maybe we could use some depsgraph to only process
-		 * objects actually using given old_id... sounds rather unlikely currently, though, so this will do for now. */
-
-		while (i--) {
-			ID *id_curr = lb_array[i]->first;
-
-			for (; id_curr; id_curr = id_curr->next) {
-				/* Note that we cannot skip indirect usages of old_id here (if requested), we still need to check it for
-				 * the user count handling...
-				 * XXX No more true (except for debug usage of those skipping counters). */
-//				if (GS(old_id->name) == ID_AC && STRCASEEQ(id_curr->name, "OBfranck_blenrig"))
-//					printf("\tchecking id %s (%p, %p)\n", id_curr->name, id_curr, id_curr->lib);
-				r_id_remap_data->id = id_curr;
-				BKE_library_foreach_ID_link(
-				            id_curr, foreach_libblock_remap_callback, (void *)r_id_remap_data, IDWALK_NOP);
-			}
-		}
-	}
-
-	/* XXX We may not want to always 'transfer' fakeuser from old to new id... Think for now it's desired behavior
-	 *     though, we can always add an option (flag) to control this later if needed. */
-	if (old_id && (old_id->flag & LIB_FAKEUSER)) {
-		id_fake_user_clear(old_id);
-		id_fake_user_set(new_id);
-	}
-
-	id_us_clear_real(old_id);
-
-	if (new_id && (new_id->tag & LIB_TAG_INDIRECT) && (r_id_remap_data->status & ID_REMAP_IS_LINKED_DIRECT)) {
-		new_id->tag &= ~LIB_TAG_INDIRECT;
-		new_id->tag |= LIB_TAG_EXTERN;
-	}
-
-//	printf("%s: %d occurences skipped (%d direct and %d indirect ones)\n", __func__,
-//	       r_id_remap_data->skipped_direct + r_id_remap_data->skipped_indirect,
-//	       r_id_remap_data->skipped_direct, r_id_remap_data->skipped_indirect);
-}
-
-/**
- * Replace all references in given Main to \a old_id by \a new_id (if \a new_id is NULL, it unlinks \a old_id).
- *
- * \param skip_indirect_usage If \a true, indirect usages (like e.g. by other linked datablocks) are not remapped.
- * \param do_flag_never_null If \a true, 'NEVER_NULL' ID users are flagged with LIB_TAG_DOIT (caller is expected
- *                           to ensure that flag is correctly unset first).
- */
-void BKE_libblock_remap_locked(
-        Main *bmain, void *old_idv, void *new_idv,
-        const short remap_flags)
-{
-	IDRemap id_remap_data;
-	ID *old_id = old_idv;
-	ID *new_id = new_idv;
-	int skipped_direct, skipped_refcounted;
-
-	BLI_assert(old_id != NULL);
-	BLI_assert((new_id == NULL) || GS(old_id->name) == GS(new_id->name));
-	BLI_assert(old_id != new_id);
-
-	/* Some pre-process updates.
-	 * This is a bit ugly, but cannot see a way to avoid it. Maybe we should do a per-ID callback for this instead?
-	 */
-	if (GS(old_id->name) == ID_OB) {
-		Object *old_ob = (Object *)old_id;
-		Object *new_ob = (Object *)new_id;
-
-		if (new_ob == NULL) {
-			Scene *sce;
-			Base *base;
-
-			for (sce = bmain->scene.first; sce; sce = sce->id.next) {
-				base = BKE_scene_base_find(sce, old_ob);
-
-				if (base) {
-					id_us_min((ID *)base->object);
-					BKE_scene_base_unlink(sce, base);
-					MEM_freeN(base);
-				}
-			}
-		}
-	}
-
-//	if (GS(old_id->name) == ID_AC) {
-//		printf("%s: START %s (%p, %d) replaced by %s (%p, %d)\n",
-//		       __func__, old_id->name, old_id, old_id->us, new_id ? new_id->name : "", new_id, new_id ? new_id->us : 0);
-//	}
-
-	libblock_remap_data(bmain, NULL, old_id, new_id, remap_flags, &id_remap_data);
-
-	if (free_notifier_reference_cb) {
-		free_notifier_reference_cb(old_id);
-	}
-
-	/* We assume editors do not hold references to their IDs... This is false in some cases
-	 * (Image is especially tricky here), editors' code is to handle refcount (id->us) itself then. */
-	if (remap_editor_id_reference_cb) {
-		remap_editor_id_reference_cb(old_id, new_id);
-	}
-
-	skipped_direct = id_remap_data.skipped_direct;
-	skipped_refcounted = id_remap_data.skipped_refcounted;
-
-	/* If old_id was used by some ugly 'user_one' stuff (like Image or Clip editors...), and user count has actually
-	 * been incremented for that, we have to decrease once more its user count... unless we had to skip
-	 * some 'user_one' cases. */
-	if ((old_id->tag & LIB_TAG_EXTRAUSER_SET) && !(id_remap_data.status & ID_REMAP_IS_USER_ONE_SKIPPED)) {
-		id_us_min(old_id);
-		old_id->tag &= ~LIB_TAG_EXTRAUSER_SET;
-	}
-
-	BLI_assert(old_id->us - skipped_refcounted >= 0);
-	UNUSED_VARS_NDEBUG(skipped_refcounted);
-
-	if (skipped_direct == 0) {
-		/* old_id is assumed to not be used directly anymore... */
-		if (old_id->lib && (old_id->tag & LIB_TAG_EXTERN)) {
-			old_id->tag &= ~LIB_TAG_EXTERN;
-			old_id->tag |= LIB_TAG_INDIRECT;
-		}
-	}
-
-	/* Some after-process updates.
-	 * This is a bit ugly, but cannot see a way to avoid it. Maybe we should do a per-ID callback for this instead?
-	 */
-	if (GS(old_id->name) == ID_OB) {
-		Object *old_ob = (Object *)old_id;
-		Object *new_ob = (Object *)new_id;
-
-		if (old_ob->flag & OB_FROMGROUP) {
-			/* Note that for Scene's BaseObject->flag, either we:
-			 *     - unlinked old_ob (i.e. new_ob is NULL), in which case scenes' bases have been removed already.
-			 *     - remaped old_ob by new_ob, in which case scenes' bases are still valid as is.
-			 * So in any case, no need to update them here. */
-			if (BKE_group_object_find(NULL, old_ob) == NULL) {
-				old_ob->flag &= ~OB_FROMGROUP;
-			}
-			if (new_ob == NULL) {  /* We need to remove NULL-ified groupobjects... */
-				Group *group;
-				for (group = bmain->group.first; group; group = group->id.next) {
-					BKE_group_object_unlink(group, NULL, NULL, NULL);
-				}
-			}
-			else {
-				new_ob->flag |= OB_FROMGROUP;
-			}
-		}
-	}
-
-//	if (GS(old_id->name) == ID_AC) {
-//		printf("%s: END   %s (%p, %d) replaced by %s (%p, %d)\n",
-//		       __func__, old_id->name, old_id, old_id->us, new_id ? new_id->name : "", new_id, new_id ? new_id->us : 0);
-//	}
-
-	/* Full rebuild of DAG! */
-	DAG_relations_tag_update(bmain);
-}
-
-void BKE_libblock_remap(Main *bmain, void *old_idv, void *new_idv, const short remap_flags)
-{
-	BKE_main_lock(bmain);
-
-	BKE_libblock_remap_locked(bmain, old_idv, new_idv, remap_flags);
-
-	BKE_main_unlock(bmain);
-}
-
-/**
- * Unlink given \a id from given \a bmain (does not touch to indirect, i.e. library, usages of the ID).
- *
- * \param do_flag_never_null If true, all IDs using \a idv in a 'non-NULL' way are flagged by \a LIB_TAG_DOIT flag
- *                           (quite obviously, 'non-NULL' usages can never be unlinked by this function...).
- */
-void BKE_libblock_unlink(Main *bmain, void *idv, const bool do_flag_never_null)
-{
-	const short remap_flags = ID_REMAP_SKIP_INDIRECT_USAGE | (do_flag_never_null ? ID_REMAP_FLAG_NEVER_NULL_USAGE : 0);
-
-	BKE_main_lock(bmain);
-
-	BKE_libblock_remap_locked(bmain, idv, NULL, remap_flags);
-
-	BKE_main_unlock(bmain);
-}
-
-/** Similar to libblock_remap, but only affects IDs used by given \a idv ID.
- *
- * \param old_id Unlike BKE_libblock_remap, can be NULL, in which case all ID usages by given \a idv will be cleared.
- * \param us_min_never_null If \a true and new_id is NULL, 'NEVER_NULL' ID usages keep their old id, but this one still
- *        gets its user count decremented (needed when given \a idv is going to be deleted right after being unlinked).
- */
-/* Should be able to replace all _relink() funcs (constraints, rigidbody, etc.) ? */
-/* XXX Arg! Naming... :(
- *     _relink? avoids confusion with _remap, but is confusing with _unlink
- *     _remap_used_ids?
- *     _remap_datablocks?
- *     BKE_id_remap maybe?
- *     ... sigh
- */
-void BKE_libblock_relink_ex(
-        void *idv, void *old_idv, void *new_idv, const bool us_min_never_null)
-{
-	ID *id = idv;
-	ID *old_id = old_idv;
-	ID *new_id = new_idv;
-	int remap_flags = us_min_never_null ? 0 : ID_REMAP_SKIP_NEVER_NULL_USAGE;
-
-	/* No need to lock here, we are only affecting given ID. */
-
-	BLI_assert(id);
-	if (old_id) {
-		BLI_assert((new_id == NULL) || GS(old_id->name) == GS(new_id->name));
-		BLI_assert(old_id != new_id);
-	}
-	else {
-		BLI_assert(new_id == NULL);
-	}
-
-	libblock_remap_data(NULL, id, old_id, new_id, remap_flags, NULL);
-}
-
-static void animdata_dtar_clear_cb(ID *UNUSED(id), AnimData *adt, void *userdata)
-{
-	ChannelDriver *driver;
-	FCurve *fcu;
-
-	/* find the driver this belongs to and update it */
-	for (fcu = adt->drivers.first; fcu; fcu = fcu->next) {
-		driver = fcu->driver;
-		
-		if (driver) {
-			DriverVar *dvar;
-			for (dvar = driver->variables.first; dvar; dvar = dvar->next) {
-				DRIVER_TARGETS_USED_LOOPER(dvar) 
-				{
-					if (dtar->id == userdata)
-						dtar->id = NULL;
-				}
-				DRIVER_TARGETS_LOOPER_END
-			}
-		}
-	}
-}
-
-void BKE_libblock_free_data(Main *bmain, ID *id)
-{
-	if (id->properties) {
-		IDP_FreeProperty(id->properties);
-		MEM_freeN(id->properties);
-	}
-
-	MEM_SAFE_FREE(id->uuid);
-	
-	/* this ID may be a driver target! */
-	BKE_animdata_main_cb(bmain, animdata_dtar_clear_cb, (void *)id);
-}
-
-/**
- * used in headerbuttons.c image.c mesh.c screen.c sound.c and library.c
- *
- * \param do_id_user if \a true, try to release other ID's 'references' hold by \a idv.
- */
-void BKE_libblock_free_ex(Main *bmain, void *idv, const bool do_id_user)
-{
-	ID *id = idv;
-	short type = GS(id->name);
-	ListBase *lb = which_libbase(bmain, type);
-
-	DAG_id_type_tag(bmain, type);
-
-#ifdef WITH_PYTHON
-	BPY_id_release(id);
-#endif
-
-	if (do_id_user) {
-		BKE_libblock_relink_ex(id, NULL, NULL, true);
-	}
-
-	switch (type) {
-		case ID_SCE:
-			BKE_scene_free((Scene *)id);
-			break;
-		case ID_LI:
-			BKE_library_free((Library *)id);
-			break;
-		case ID_OB:
-			BKE_object_free((Object *)id);
-			break;
-		case ID_ME:
-			BKE_mesh_free((Mesh *)id);
-			break;
-		case ID_CU:
-			BKE_curve_free((Curve *)id);
-			break;
-		case ID_MB:
-			BKE_mball_free((MetaBall *)id);
-			break;
-		case ID_MA:
-			BKE_material_free((Material *)id);
-			break;
-		case ID_TE:
-			BKE_texture_free((Tex *)id);
-			break;
-		case ID_IM:
-			BKE_image_free((Image *)id);
-			break;
-		case ID_LT:
-			BKE_lattice_free((Lattice *)id);
-			break;
-		case ID_LA:
-			BKE_lamp_free((Lamp *)id);
-			break;
-		case ID_CA:
-			BKE_camera_free((Camera *) id);
-			break;
-		case ID_IP:  /* Deprecated. */
-			BKE_ipo_free((Ipo *)id);
-			break;
-		case ID_KE:
-			BKE_key_free((Key *)id);
-			break;
-		case ID_WO:
-			BKE_world_free((World *)id);
-			break;
-		case ID_SCR:
-			BKE_screen_free((bScreen *)id);
-			break;
-		case ID_VF:
-			BKE_vfont_free((VFont *)id);
-			break;
-		case ID_TXT:
-			BKE_text_free((Text *)id);
-			break;
-		case ID_SPK:
-			BKE_speaker_free((Speaker *)id);
-			break;
-		case ID_SO:
-			BKE_sound_free((bSound *)id);
-			break;
-		case ID_GR:
-			BKE_group_free((Group *)id);
-			break;
-		case ID_AR:
-			BKE_armature_free((bArmature *)id);
-			break;
-		case ID_AC:
-			BKE_action_free((bAction *)id);
-			break;
-		case ID_NT:
-			ntreeFreeTree((bNodeTree *)id);
-			break;
-		case ID_BR:
-			BKE_brush_free((Brush *)id);
-			break;
-		case ID_PA:
-			BKE_particlesettings_free((ParticleSettings *)id);
-			break;
-		case ID_WM:
-			if (free_windowmanager_cb)
-				free_windowmanager_cb(NULL, (wmWindowManager *)id);
-			break;
-		case ID_GD:
-			BKE_gpencil_free((bGPdata *)id);
-			break;
-		case ID_MC:
-			BKE_movieclip_free((MovieClip *)id);
-			break;
-		case ID_MSK:
-			BKE_mask_free((Mask *)id);
-			break;
-		case ID_LS:
-			BKE_linestyle_free((FreestyleLineStyle *)id);
-			break;
-		case ID_PAL:
-			BKE_palette_free((Palette *)id);
-			break;
-		case ID_PC:
-			BKE_paint_curve_free((PaintCurve *)id);
-			break;
-	}
-
-	/* avoid notifying on removed data */
-	BKE_main_lock(bmain);
-
-	if (free_notifier_reference_cb) {
-		free_notifier_reference_cb(id);
-	}
-
-	if (remap_editor_id_reference_cb) {
-		remap_editor_id_reference_cb(id, NULL);
-	}
-
-	BLI_remlink(lb, id);
-
-	BKE_libblock_free_data(bmain, id);
-
-	BKE_libraries_asset_subdata_remove(bmain, id);
-
-	BKE_main_unlock(bmain);
-
-	MEM_freeN(id);
-}
-
-void BKE_libblock_free(Main *bmain, void *idv)
-{
-	BKE_libblock_free_ex(bmain, idv, true);
-}
-
-void BKE_libblock_free_us(Main *bmain, void *idv)      /* test users */
-{
-	ID *id = idv;
-	
-	id_us_min(id);
-
-	/* XXX This is a temp (2.77) hack so that we keep same behavior as in 2.76 regarding groups when deleting an object.
-	 *     Since only 'user_one' usage of objects is groups, and only 'real user' usage of objects is scenes,
-	 *     removing that 'user_one' tag when there is no more real (scene) users of an object ensures it gets
-	 *     fully unlinked.
-	 *     Otherwise, there is no real way to get rid of an object anymore - better handling of this is TODO.
-	 */
-	if ((GS(id->name) == ID_OB) && (id->us == 1)) {
-		id_us_clear_real(id);
-	}
-
-	if (id->us == 0) {
-		BKE_libblock_unlink(bmain, id, false);
-		
-		BKE_libblock_free(bmain, id);
-	}
-}
-
-void BKE_libblock_delete(Main *bmain, void *idv)
-{
-	ListBase *lbarray[MAX_LIBARRAY];
-	int base_count, i;
-
-	base_count = set_listbasepointers(bmain, lbarray);
-	BKE_main_id_tag_all(bmain, LIB_TAG_DOIT, false);
-
-	/* First tag all datablocks directly from target lib.
-     * Note that we go forward here, since we want to check dependencies before users (e.g. meshes before objetcs).
-     * Avoids to have to loop twice. */
-	for (i = 0; i < base_count; i++) {
-		ListBase *lb = lbarray[i];
-		ID *id;
-
-		for (id = lb->first; id; id = id->next) {
-			/* Note: in case we delete a library, we also delete all its datablocks! */
-			if ((id == (ID *)idv) || (id->lib == (Library *)idv) || (id->tag & LIB_TAG_DOIT)) {
-				id->tag |= LIB_TAG_DOIT;
-				/* Will tag 'never NULL' users of this ID too.
-				 * Note that we cannot use BKE_libblock_unlink() here, since it would ignore indirect (and proxy!)
-				 * links, this can lead to nasty crashing here in second, actual deleting loop.
-				 * Also, this will also flag users of deleted data that cannot be unlinked
-				 * (object using deleted obdata, etc.), so that they also get deleted. */
-				BKE_libblock_remap(bmain, id, NULL, ID_REMAP_FLAG_NEVER_NULL_USAGE | ID_REMAP_FORCE_NEVER_NULL_USAGE);
-			}
-		}
-	}
-
-	/* In usual reversed order, such that all usage of a given ID, even 'never NULL' ones, have been already cleared
-	 * when we reach it (e.g. Objects being processed before meshes, they'll have already released their 'reference'
-	 * over meshes when we come to freeing obdata). */
-	for (i = base_count; i--; ) {
-		ListBase *lb = lbarray[i];
-		ID *id, *id_next;
-
-		for (id = lb->first; id; id = id_next) {
-			id_next = id->next;
-			if (id->tag & LIB_TAG_DOIT) {
-				if (id->us != 0) {
-					printf("%s: deleting %s (%d)\n", __func__, id->name, id->us);
-					BLI_assert(id->us == 0);
-				}
-				BKE_libblock_free(bmain, id);
-			}
-		}
-	}
-}
-
-=======
->>>>>>> 56677f4f
 Main *BKE_main_new(void)
 {
 	Main *bmain = MEM_callocN(sizeof(Main), "new main");
