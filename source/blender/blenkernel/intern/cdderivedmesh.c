--- conflicted
+++ resolved
@@ -1792,108 +1792,6 @@
 	return dm;
 }
 
-<<<<<<< HEAD
-static DerivedMesh *UNUSED_FUNCTION(CDDM_from_editmesh)(EditMesh *em, Mesh *UNUSED(me))
-{
-	DerivedMesh *dm = CDDM_new(BLI_countlist(&em->verts),
-	                           BLI_countlist(&em->edges),
-	                           BLI_countlist(&em->faces), 0, 0);
-	CDDerivedMesh *cddm = (CDDerivedMesh*)dm;
-	EditVert *eve;
-	EditEdge *eed;
-	EditFace *efa;
-	MVert *mvert = cddm->mvert;
-	MEdge *medge = cddm->medge;
-	MFace *mface = cddm->mface;
-	int i, *index;
-
-	dm->deformedOnly = 1;
-
-	CustomData_merge(&em->vdata, &dm->vertData, CD_MASK_DERIVEDMESH,
-					 CD_CALLOC, dm->numVertData);
-	/* CustomData_merge(&em->edata, &dm->edgeData, CD_MASK_DERIVEDMESH,
-					 CD_CALLOC, dm->numEdgeData); */
-	CustomData_merge(&em->fdata, &dm->faceData, CD_MASK_DERIVEDMESH,
-					 CD_CALLOC, dm->numTessFaceData);
-	CustomData_merge(&em->fdata, &dm->faceData, CD_MASK_DERIVEDMESH,
-	                 CD_CALLOC, dm->numTessFaceData);
-
-	/* set eve->hash to vert index */
-	for(i = 0, eve = em->verts.first; eve; eve = eve->next, ++i)
-		eve->tmp.l = i;
-
-	/* Need to be able to mark loose edges */
-	for(eed = em->edges.first; eed; eed = eed->next) {
-		eed->f2 = 0;
-	}
-	for(efa = em->faces.first; efa; efa = efa->next) {
-		efa->e1->f2 = 1;
-		efa->e2->f2 = 1;
-		efa->e3->f2 = 1;
-		if(efa->e4) efa->e4->f2 = 1;
-	}
-
-	index = dm->getVertDataArray(dm, CD_ORIGINDEX);
-	for(i = 0, eve = em->verts.first; i < dm->numVertData;
-		i++, eve = eve->next, index++) {
-		MVert *mv = &mvert[i];
-
-		copy_v3_v3(mv->co, eve->co);
-
-		normal_float_to_short_v3(mv->no, eve->no);
-		mv->bweight = (unsigned char) (eve->bweight * 255.0f);
-
-		mv->flag = 0;
-
-		*index = i;
-
-		CustomData_from_em_block(&em->vdata, &dm->vertData, eve->data, i);
-	}
-
-	index = dm->getEdgeDataArray(dm, CD_ORIGINDEX);
-	for(i = 0, eed = em->edges.first; i < dm->numEdgeData;
-		i++, eed = eed->next, index++) {
-		MEdge *med = &medge[i];
-
-		med->v1 = eed->v1->tmp.l;
-		med->v2 = eed->v2->tmp.l;
-		med->crease = (unsigned char) (eed->crease * 255.0f);
-		med->bweight = (unsigned char) (eed->bweight * 255.0f);
-		med->flag = ME_EDGEDRAW|ME_EDGERENDER;
-		
-		if(eed->seam) med->flag |= ME_SEAM;
-		if(eed->sharp) med->flag |= ME_SHARP;
-		if(eed->freestyle) med->flag |= ME_FREESTYLE_EDGE;
-		if(!eed->f2) med->flag |= ME_LOOSEEDGE;
-
-		*index = i;
-
-		/* CustomData_from_em_block(&em->edata, &dm->edgeData, eed->data, i); */
-	}
-
-	index = dm->getTessFaceDataArray(dm, CD_POLYINDEX);
-	for(i = 0, efa = em->faces.first; i < dm->numTessFaceData;
-		i++, efa = efa->next, index++) {
-		MFace *mf = &mface[i];
-
-		mf->v1 = efa->v1->tmp.l;
-		mf->v2 = efa->v2->tmp.l;
-		mf->v3 = efa->v3->tmp.l;
-		mf->v4 = efa->v4 ? efa->v4->tmp.l : 0;
-		mf->mat_nr = efa->mat_nr;
-		mf->flag = efa->flag;
-
-		*index = i;
-
-		CustomData_from_em_block(&em->fdata, &dm->faceData, efa->data, i);
-		test_index_face(mf, &dm->faceData, i, efa->v4?4:3);
-	}
-
-	return dm;
-}
-
-=======
->>>>>>> 89a5cf40
 DerivedMesh *CDDM_from_curve(Object *ob)
 {
 	return CDDM_from_curve_customDB(ob, &ob->disp);
