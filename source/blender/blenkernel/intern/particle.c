--- conflicted
+++ resolved
@@ -5401,11 +5401,7 @@
     else {
       /* particle modifier must be removed before particle system */
       ParticleSystemModifierData *psmd = psys_get_modifier(ob, psys);
-<<<<<<< HEAD
-      BLI_remlink(&ob->modifiers, psmd);
-=======
       BKE_modifier_remove_from_list(ob, (ModifierData *)psmd);
->>>>>>> 29fb12da
       BKE_modifier_free((ModifierData *)psmd);
 
       BLI_remlink(particles, psys);
