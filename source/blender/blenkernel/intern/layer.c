/*
 * ***** BEGIN GPL LICENSE BLOCK *****
 *
 * This program is free software; you can redistribute it and/or
 * modify it under the terms of the GNU General Public License
 * as published by the Free Software Foundation; either version 2
 * of the License, or (at your option) any later version.
 *
 * This program is distributed in the hope that it will be useful,
 * but WITHOUT ANY WARRANTY; without even the implied warranty of
 * MERCHANTABILITY or FITNESS FOR A PARTICULAR PURPOSE.  See the
 * GNU General Public License for more details.
 *
 * You should have received a copy of the GNU General Public License
 * along with this program; if not, write to the Free Software Foundation,
 * Inc., 51 Franklin Street, Fifth Floor, Boston, MA 02110-1301, USA.
 *
 * Contributor(s): Dalai Felinto
 *
 * ***** END GPL LICENSE BLOCK *****
 */

/** \file blender/blenkernel/intern/layer.c
 *  \ingroup bke
 */

#include <string.h>

#include "BLI_array.h"
#include "BLI_listbase.h"
#include "BLI_string.h"
#include "BLI_string_utf8.h"
#include "BLI_string_utils.h"
#include "BLI_threads.h"
#include "BLT_translation.h"

#include "BKE_animsys.h"
#include "BKE_collection.h"
#include "BKE_freestyle.h"
#include "BKE_global.h"
#include "BKE_idprop.h"
#include "BKE_layer.h"
#include "BKE_main.h"
#include "BKE_node.h"
#include "BKE_workspace.h"
#include "BKE_object.h"

#include "DNA_group_types.h"
#include "DNA_ID.h"
#include "DNA_layer_types.h"
#include "DNA_object_types.h"
#include "DNA_node_types.h"
#include "DNA_scene_types.h"
#include "DNA_windowmanager_types.h"
#include "DNA_workspace_types.h"

#include "DEG_depsgraph.h"
#include "DEG_depsgraph_debug.h"
#include "DEG_depsgraph_query.h"

#include "DRW_engine.h"

#include "RNA_access.h"

#include "MEM_guardedalloc.h"


/* prototype */
<<<<<<< HEAD
struct EngineSettingsCB_Type;
static void layer_collections_sync_flags(ListBase *layer_collections_dst, const ListBase *layer_collections_src);
static void layer_collection_free(ViewLayer *view_layer, LayerCollection *lc);
static void layer_collection_objects_populate(ViewLayer *view_layer, LayerCollection *lc, ListBase *objects);
static LayerCollection *layer_collection_add(ViewLayer *view_layer, LayerCollection *parent, SceneCollection *sc);
static LayerCollection *find_layer_collection_by_scene_collection(LayerCollection *lc, const SceneCollection *sc);
static void override_set_copy_data(struct OverrideSet *override_set_dst, struct OverrideSet *override_set_src);
static void override_set_free(struct OverrideSet *override_set);
=======
>>>>>>> 1bf2a770
static void object_bases_iterator_next(BLI_Iterator *iter, const int flag);


/*********************** Layer Collections and bases *************************/

static LayerCollection *layer_collection_add(ListBase *lb_parent, Collection *collection)
{
	LayerCollection *lc = MEM_callocN(sizeof(LayerCollection), "Collection Base");
	lc->collection = collection;
	BLI_addtail(lb_parent, lc);

	return lc;
}

static void layer_collection_free(ViewLayer *view_layer, LayerCollection *lc)
{
	if (lc == view_layer->active_collection) {
		view_layer->active_collection = view_layer->layer_collections.first;
	}

	for (LayerCollection *nlc = lc->layer_collections.first; nlc; nlc = nlc->next) {
		layer_collection_free(view_layer, nlc);
	}

	BLI_freelistN(&lc->layer_collections);
}

static Base *object_base_new(Object *ob)
{
	Base *base = MEM_callocN(sizeof(Base), "Object Base");
	base->object = ob;
	return base;
}

/********************************* View Layer ********************************/


/* RenderLayer */

/* Returns the default view layer to view in workspaces if there is
 * none linked to the workspace yet. */
ViewLayer *BKE_view_layer_default_view(const Scene *scene)
{
	for (ViewLayer *view_layer = scene->view_layers.first; view_layer; view_layer = view_layer->next) {
		if (!(view_layer->flag & VIEW_LAYER_RENDER)) {
			return view_layer;
		}
	}

	BLI_assert(scene->view_layers.first);
	return scene->view_layers.first;
}

/* Returns the default view layer to render if we need to render just one. */
ViewLayer *BKE_view_layer_default_render(const Scene *scene)
{
	for (ViewLayer *view_layer = scene->view_layers.first; view_layer; view_layer = view_layer->next) {
		if (view_layer->flag & VIEW_LAYER_RENDER) {
			return view_layer;
		}
	}

	BLI_assert(scene->view_layers.first);
	return scene->view_layers.first;
}

/**
 * Returns the ViewLayer to be used for drawing, outliner, and other context related areas.
 */
ViewLayer *BKE_view_layer_from_workspace_get(const struct Scene *scene, const struct WorkSpace *workspace)
{
	return BKE_workspace_view_layer_get(workspace, scene);
}

/**
 * This is a placeholder to know which areas of the code need to be addressed for the Workspace changes.
 * Never use this, you should either use BKE_view_layer_from_workspace_get or get ViewLayer explicitly.
 */
ViewLayer *BKE_view_layer_context_active_PLACEHOLDER(const Scene *scene)
{
	BLI_assert(scene->view_layers.first);
	return scene->view_layers.first;
}

static ViewLayer *view_layer_add(const char *name)
{
	if (!name) {
		name = DATA_("View Layer");
	}

	ViewLayer *view_layer = MEM_callocN(sizeof(ViewLayer), "View Layer");
	view_layer->flag = VIEW_LAYER_RENDER | VIEW_LAYER_FREESTYLE;

	BLI_strncpy_utf8(view_layer->name, name, sizeof(view_layer->name));

	/* Pure rendering pipeline settings. */
	view_layer->layflag = 0x7FFF;   /* solid ztra halo edge strand */
	view_layer->passflag = SCE_PASS_COMBINED | SCE_PASS_Z;
	view_layer->pass_alpha_threshold = 0.5f;
	BKE_freestyle_config_init(&view_layer->freestyle_config);

	return view_layer;
}

/**
 * Add a new view layer
 * by default, a view layer has the master collection
 */
ViewLayer *BKE_view_layer_add(Scene *scene, const char *name)
{
	ViewLayer *view_layer = view_layer_add(name);

	BLI_addtail(&scene->view_layers, view_layer);

	/* unique name */
	BLI_uniquename(
	        &scene->view_layers, view_layer, DATA_("ViewLayer"), '.',
	        offsetof(ViewLayer, name), sizeof(view_layer->name));

	BKE_layer_collection_sync(scene, view_layer);

	return view_layer;
}

void BKE_view_layer_free(ViewLayer *view_layer)
{
	BKE_view_layer_free_ex(view_layer, true);
}

/**
 * Free (or release) any data used by this ViewLayer.
 */
void BKE_view_layer_free_ex(ViewLayer *view_layer, const bool do_id_user)
{
	view_layer->basact = NULL;

	BLI_freelistN(&view_layer->object_bases);

	if (view_layer->object_bases_hash) {
		BLI_ghash_free(view_layer->object_bases_hash, NULL, NULL);
	}

	for (LayerCollection *lc = view_layer->layer_collections.first; lc; lc = lc->next) {
		layer_collection_free(view_layer, lc);
	}
	BLI_freelistN(&view_layer->layer_collections);

	for (ViewLayerEngineData *sled = view_layer->drawdata.first; sled; sled = sled->next) {
		if (sled->storage) {
			if (sled->free) {
				sled->free(sled->storage);
			}
			MEM_freeN(sled->storage);
		}
	}
	BLI_freelistN(&view_layer->drawdata);

	MEM_SAFE_FREE(view_layer->stats);

	BKE_freestyle_config_free(&view_layer->freestyle_config, do_id_user);

	if (view_layer->id_properties) {
		IDP_FreeProperty(view_layer->id_properties);
		MEM_freeN(view_layer->id_properties);
	}

	MEM_SAFE_FREE(view_layer->object_bases_array);

	for (OverrideSet *override_set = view_layer->override_sets.first; override_set; override_set = override_set->next) {
		override_set_free(override_set);
	}
	BLI_freelistN(&view_layer->override_sets);

	MEM_freeN(view_layer);
}

/**
 * Tag all the selected objects of a renderlayer
 */
void BKE_view_layer_selected_objects_tag(ViewLayer *view_layer, const int tag)
{
	for (Base *base = view_layer->object_bases.first; base; base = base->next) {
		if ((base->flag & BASE_SELECTED) != 0) {
			base->object->flag |= tag;
		}
		else {
			base->object->flag &= ~tag;
		}
	}
}

static bool find_scene_collection_in_scene_collections(ListBase *lb, const LayerCollection *lc)
{
	for (LayerCollection *lcn = lb->first; lcn; lcn = lcn->next) {
		if (lcn == lc) {
			return true;
		}
		if (find_scene_collection_in_scene_collections(&lcn->layer_collections, lc)) {
			return true;
		}
	}
	return false;
}

/**
 * Fallback for when a Scene has no camera to use
 *
 * \param view_layer: in general you want to use the same ViewLayer that is used
 * for depsgraph. If rendering you pass the scene active layer, when viewing in the viewport
 * you want to get ViewLayer from context.
 */
Object *BKE_view_layer_camera_find(ViewLayer *view_layer)
{
	for (Base *base = view_layer->object_bases.first; base; base = base->next) {
		if (base->object->type == OB_CAMERA) {
			return base->object;
		}
	}

	return NULL;
}

/**
 * Find the ViewLayer a LayerCollection belongs to
 */
ViewLayer *BKE_view_layer_find_from_collection(const Scene *scene, LayerCollection *lc)
{
	for (ViewLayer *view_layer = scene->view_layers.first; view_layer; view_layer = view_layer->next) {
		if (find_scene_collection_in_scene_collections(&view_layer->layer_collections, lc)) {
			return view_layer;
		}
	}

	return NULL;
}

/**
 * Return the view layer that owns the override set
 */
ViewLayer *BKE_view_layer_find_from_override_set(const ID *owner_id, OverrideSet *override_set)
{
	switch (GS(owner_id->name)) {
		case ID_SCE:
		{
			Scene *scene = (Scene *)owner_id;
			for (ViewLayer *view_layer = scene->view_layers.first; view_layer; view_layer = view_layer->next) {
				if (BLI_findindex(&view_layer->override_sets, override_set) != -1) {
					return view_layer;
				}
			}
			return NULL;
		}
		default:
			BLI_assert(!"ID doesn't support override sets");
			return NULL;
	}
}

/* Base */

static void view_layer_bases_hash_create(ViewLayer *view_layer)
{
	static ThreadMutex hash_lock = BLI_MUTEX_INITIALIZER;

	if (!view_layer->object_bases_hash) {
		BLI_mutex_lock(&hash_lock);

		view_layer->object_bases_hash = BLI_ghash_new(BLI_ghashutil_ptrhash, BLI_ghashutil_ptrcmp, __func__);

		for (Base *base = view_layer->object_bases.first; base; base = base->next) {
			BLI_ghash_insert(view_layer->object_bases_hash, base->object, base);
		}

		BLI_mutex_unlock(&hash_lock);
	}
}

Base *BKE_view_layer_base_find(ViewLayer *view_layer, Object *ob)
{
	if (!view_layer->object_bases_hash) {
		view_layer_bases_hash_create(view_layer);
	}

	return BLI_ghash_lookup(view_layer->object_bases_hash, ob);
}

void BKE_view_layer_base_deselect_all(ViewLayer *view_layer)
{
	Base *base;

	for (base = view_layer->object_bases.first; base; base = base->next) {
		base->flag &= ~BASE_SELECTED;
	}
}

void BKE_view_layer_base_select(struct ViewLayer *view_layer, Base *selbase)
{
	view_layer->basact = selbase;
	if ((selbase->flag & BASE_SELECTABLED) != 0) {
		selbase->flag |= BASE_SELECTED;
	}
}

/**************************** Copy View Layer and Layer Collections ***********************/

static void layer_collections_copy_data(ListBase *layer_collections_dst, const ListBase *layer_collections_src)
{
	BLI_duplicatelist(layer_collections_dst, layer_collections_src);

	LayerCollection *layer_collection_dst = layer_collections_dst->first;
	const LayerCollection *layer_collection_src = layer_collections_src->first;

	while (layer_collection_dst != NULL) {
		layer_collections_copy_data(
		        &layer_collection_dst->layer_collections,
		        &layer_collection_src->layer_collections);

		layer_collection_dst = layer_collection_dst->next;
		layer_collection_src = layer_collection_src->next;
	}
}

/**
 * Only copy internal data of ViewLayer from source to already allocated/initialized destination.
 *
 * \param flag  Copying options (see BKE_library.h's LIB_ID_COPY_... flags for more).
 */
void BKE_view_layer_copy_data(
        Scene *UNUSED(scene_dst), const Scene *UNUSED(scene_src),
        ViewLayer *view_layer_dst, const ViewLayer *view_layer_src,
        const int flag)
{
	if (view_layer_dst->id_properties != NULL) {
		view_layer_dst->id_properties = IDP_CopyProperty_ex(view_layer_dst->id_properties, flag);
	}
	BKE_freestyle_config_copy(&view_layer_dst->freestyle_config, &view_layer_src->freestyle_config, flag);

	view_layer_dst->stats = NULL;

	/* Clear temporary data. */
	BLI_listbase_clear(&view_layer_dst->drawdata);
	view_layer_dst->object_bases_array = NULL;
	view_layer_dst->object_bases_hash = NULL;

	/* Copy layer collections and object bases. */
	/* Inline 'BLI_duplicatelist' and update the active base. */
	BLI_listbase_clear(&view_layer_dst->object_bases);
	for (Base *base_src = view_layer_src->object_bases.first; base_src; base_src = base_src->next) {
		Base *base_dst = MEM_dupallocN(base_src);
		BLI_addtail(&view_layer_dst->object_bases, base_dst);
		if (view_layer_src->basact == base_src) {
			view_layer_dst->basact = base_dst;
		}
	}

<<<<<<< HEAD
	BLI_duplicatelist(&view_layer_dst->override_sets, &view_layer_src->override_sets);
	OverrideSet *override_set_dst, *override_set_src;
	for (override_set_dst = view_layer_dst->override_sets.first,
	     override_set_src = view_layer_src->override_sets.first;
	     override_set_dst != NULL;
	     override_set_dst = override_set_dst->next, override_set_src = override_set_src->next)
	{
		override_set_copy_data(override_set_dst, override_set_src);
	}

	view_layer_dst->object_bases_array = NULL;
}
=======
	layer_collections_copy_data(&view_layer_dst->layer_collections, &view_layer_src->layer_collections);
>>>>>>> 1bf2a770

	// TODO: not always safe to free BKE_layer_collection_sync(scene_dst, view_layer_dst);
}

void BKE_view_layer_rename(Main *bmain, Scene *scene, ViewLayer *view_layer, const char *newname)
{
	char oldname[sizeof(view_layer->name)];

	BLI_strncpy(oldname, view_layer->name, sizeof(view_layer->name));

	BLI_strncpy_utf8(view_layer->name, newname, sizeof(view_layer->name));
	BLI_uniquename(&scene->view_layers, view_layer, DATA_("ViewLayer"), '.', offsetof(ViewLayer, name), sizeof(view_layer->name));

	if (scene->nodetree) {
		bNode *node;
		int index = BLI_findindex(&scene->view_layers, view_layer);

		for (node = scene->nodetree->nodes.first; node; node = node->next) {
			if (node->type == CMP_NODE_R_LAYERS && node->id == NULL) {
				if (node->custom1 == index)
					BLI_strncpy(node->name, view_layer->name, NODE_MAXSTR);
			}
		}
	}

	/* fix all the animation data and workspace which may link to this */
	BKE_animdata_fix_paths_rename_all(NULL, "view_layers", oldname, view_layer->name);
	BKE_workspace_view_layer_rename(bmain, scene, oldname, view_layer->name);

	/* Dependency graph uses view layer name based lookups. */
	DEG_id_tag_update(&scene->id, 0);
}

/* LayerCollection */

/**
 * Recursively get the collection for a given index
 */
static LayerCollection *collection_from_index(ListBase *lb, const int number, int *i)
{
	for (LayerCollection *lc = lb->first; lc; lc = lc->next) {
		if (*i == number) {
			return lc;
		}

		(*i)++;

		LayerCollection *lc_nested = collection_from_index(&lc->layer_collections, number, i);
		if (lc_nested) {
			return lc_nested;
		}
	}
	return NULL;
}

/**
 * Get the collection for a given index
 */
LayerCollection *BKE_layer_collection_from_index(ViewLayer *view_layer, const int index)
{
	int i = 0;
	return collection_from_index(&view_layer->layer_collections, index, &i);
}

/**
 * Get the active collection
 */
LayerCollection *BKE_layer_collection_get_active(ViewLayer *view_layer)
{
	return view_layer->active_collection;
}

/*
 * Activate collection
 */
bool BKE_layer_collection_activate(ViewLayer *view_layer, LayerCollection *lc)
{
	if (lc->flag & LAYER_COLLECTION_EXCLUDE) {
		return false;
	}

	view_layer->active_collection = lc;
	return true;
}

/**
 * Activate first parent collection
 */
LayerCollection *BKE_layer_collection_activate_parent(ViewLayer *view_layer, LayerCollection *lc)
{
	CollectionParent *parent = lc->collection->parents.first;

	if (parent) {
		lc = BKE_layer_collection_first_from_scene_collection(view_layer, parent->collection);
	}
	else {
		lc = NULL;
	}

	if (lc && (lc->flag & LAYER_COLLECTION_EXCLUDE)) {
		/* Don't activate excluded collections. */
		return BKE_layer_collection_activate_parent(view_layer, lc);
	}

	if (!lc) {
		lc = view_layer->layer_collections.first;
	}

	view_layer->active_collection = lc;
	return lc;
}

/**
 * Recursively get the count of collections
 */
static int collection_count(ListBase *lb)
{
	int i = 0;
	for (LayerCollection *lc = lb->first; lc; lc = lc->next) {
		i += collection_count(&lc->layer_collections) + 1;
	}
	return i;
}

/**
 * Get the total number of collections
 * (including all the nested collections)
 */
int BKE_layer_collection_count(ViewLayer *view_layer)
{
	return collection_count(&view_layer->layer_collections);
}

/**
 * Recursively get the index for a given collection
 */
static int index_from_collection(ListBase *lb, const LayerCollection *lc, int *i)
{
	for (LayerCollection *lcol = lb->first; lcol; lcol = lcol->next) {
		if (lcol == lc) {
			return *i;
		}

		(*i)++;

		int i_nested = index_from_collection(&lcol->layer_collections, lc, i);
		if (i_nested != -1) {
			return i_nested;
		}
	}
	return -1;
}

/**
 * Return -1 if not found
 */
int BKE_layer_collection_findindex(ViewLayer *view_layer, const LayerCollection *lc)
{
	int i = 0;
	return index_from_collection(&view_layer->layer_collections, lc, &i);
}

/*********************************** Syncing *********************************
 *
 * The layer collection tree mirrors the scene collection tree. Whenever that
 * changes we need to synchronize them so that there is a corresponding layer
 * collection for each collection. Note that the scene collection tree can
 * contain link or override collections, and so this is also called on .blend
 * file load to ensure any new or removed collections are synced.
 *
 * The view layer also contains a list of bases for each object that exists
 * in at least one layer collection. That list is also synchronized here, and
 * stores state like selection. */

static void layer_collection_sync(
        ViewLayer *view_layer, const ListBase *lb_scene,
        ListBase *lb_layer, ListBase *new_object_bases,
        int parent_exclude, int parent_restrict)
{
	/* TODO: support recovery after removal of intermediate collections, reordering, ..
	 * For local edits we can make editing operating do the appropriate thing, but for
	 * linking we can only sync after the fact. */

	/* Remove layer collections that no longer have a corresponding scene collection. */
	for (LayerCollection *lc = lb_layer->first; lc;) {
		/* Note ID remap can set lc->collection to NULL when deleting collections. */
		LayerCollection *lc_next = lc->next;
		Collection *collection = (lc->collection) ?
			BLI_findptr(lb_scene, lc->collection, offsetof(CollectionChild, collection)) : NULL;

		if (!collection) {
			/* Free recursively. */
			layer_collection_free(view_layer, lc);
			BLI_freelinkN(lb_layer, lc);
		}

		lc = lc_next;
	}

	/* Add layer collections for any new scene collections, and ensure order is the same. */
	ListBase new_lb_layer = {NULL, NULL};

	for (const CollectionChild *child = lb_scene->first; child; child = child->next) {
		Collection *collection = child->collection;
		LayerCollection *lc = BLI_findptr(lb_layer, collection, offsetof(LayerCollection, collection));

		if (lc) {
			BLI_remlink(lb_layer, lc);
			BLI_addtail(&new_lb_layer, lc);
		}
		else {
			lc = layer_collection_add(&new_lb_layer, collection);
			lc->flag = parent_exclude;
		}

		/* Collection restrict is inherited. */
		int child_restrict = parent_restrict;
		if (!(collection->flag & COLLECTION_IS_MASTER)) {
			child_restrict |= collection->flag;
		}

		/* Sync child collections. */
		layer_collection_sync(
		        view_layer, &collection->children,
		        &lc->layer_collections, new_object_bases,
		        lc->flag, child_restrict);

		/* Layer collection exclude is not inherited. */
		if (lc->flag & LAYER_COLLECTION_EXCLUDE) {
			continue;
		}

		/* Sync objects, except if collection was excluded. */
		for (CollectionObject *cob = collection->gobject.first; cob; cob = cob->next) {
			Base *base = BLI_ghash_lookup(view_layer->object_bases_hash, cob->ob);

			if (base) {
				/* Move from old base list to new base list. Base might have already
				 * been moved to the new base list and the first/last test ensure that
				 * case also works. */
				if (!ELEM(base, new_object_bases->first, new_object_bases->last)) {
					BLI_remlink(&view_layer->object_bases, base);
					BLI_addtail(new_object_bases, base);
				}
			}
			else {
				/* Create new base. */
				base = object_base_new(cob->ob);
				BLI_addtail(new_object_bases, base);
				BLI_ghash_insert(view_layer->object_bases_hash, base->object, base);
			}

			if ((child_restrict & COLLECTION_RESTRICT_VIEW) == 0) {
				base->flag |= BASE_VISIBLED | BASE_VISIBLE_VIEWPORT;

				if ((child_restrict & COLLECTION_RESTRICT_SELECT) == 0) {
					base->flag |= BASE_SELECTABLED;
				}
			}
			if ((child_restrict & COLLECTION_RESTRICT_RENDER) == 0) {
				base->flag |= BASE_VISIBLE_RENDER;
			}
		}
	}

	/* Replace layer collection list with new one. */
	*lb_layer = new_lb_layer;
	BLI_assert(BLI_listbase_count(lb_scene) == BLI_listbase_count(lb_layer));
}

/**
 * Update view layer collection tree from collections used in the scene.
 * This is used when collections are removed or added, both while editing
 * and on file loaded in case linked data changed or went missing.
 */
void BKE_layer_collection_sync(const Scene *scene, ViewLayer *view_layer)
{
	if (!scene->master_collection) {
		/* Happens for old files that don't have versioning applied yet. */
		return;
	}

	/* Free cache. */
	MEM_SAFE_FREE(view_layer->object_bases_array);

	/* Create object to base hash if it does not exist yet. */
	if (!view_layer->object_bases_hash) {
		view_layer_bases_hash_create(view_layer);
	}

	/* Clear visible and selectable flags to be reset. */
	for (Base *base = view_layer->object_bases.first; base; base = base->next) {
		base->flag &= ~(BASE_VISIBLED | BASE_SELECTABLED | BASE_VISIBLE_VIEWPORT | BASE_VISIBLE_RENDER);
	}

	/* Generate new layer connections and object bases when collections changed. */
	CollectionChild child = {NULL, NULL, scene->master_collection};
	const ListBase collections = {&child, &child};
	ListBase new_object_bases = {NULL, NULL};

	const int parent_exclude = 0, parent_restrict = 0;
	layer_collection_sync(
	        view_layer, &collections,
	        &view_layer->layer_collections, &new_object_bases,
	        parent_exclude, parent_restrict);

	/* Any remaning object bases are to be removed. */
	for (Base *base = view_layer->object_bases.first; base; base = base->next) {
		if (view_layer->basact == base) {
			view_layer->basact = NULL;
		}

		BLI_ghash_remove(view_layer->object_bases_hash, base->object, NULL, NULL);
	}

	BLI_freelistN(&view_layer->object_bases);
	view_layer->object_bases = new_object_bases;

	/* Always set a valid active collection. */
	LayerCollection *active = view_layer->active_collection;

	if (active && (active->flag & LAYER_COLLECTION_EXCLUDE)) {
		BKE_layer_collection_activate_parent(view_layer, active);
	}
	else if (active == NULL) {
		view_layer->active_collection = view_layer->layer_collections.first;
	}
}

void BKE_scene_collection_sync(const Scene *scene)
{
	for (ViewLayer *view_layer = scene->view_layers.first; view_layer; view_layer = view_layer->next) {
		BKE_layer_collection_sync(scene, view_layer);
	}
}

void BKE_main_collection_sync(const Main *bmain)
{
	/* TODO: if a single collection changed, figure out which
	 * scenes it belongs to and only update those. */

	/* TODO: optimize for file load so only linked collections get checked? */

	for (const Scene *scene = bmain->scene.first; scene; scene = scene->id.next) {
		BKE_scene_collection_sync(scene);
	}
}

void BKE_main_collection_sync_remap(const Main *bmain)
{
	/* On remapping of object or collection pointers free caches. */
	/* TODO: try to make this faster */

	for (const Scene *scene = bmain->scene.first; scene; scene = scene->id.next) {
		for (ViewLayer *view_layer = scene->view_layers.first; view_layer; view_layer = view_layer->next) {
			MEM_SAFE_FREE(view_layer->object_bases_array);

			if (view_layer->object_bases_hash) {
				BLI_ghash_free(view_layer->object_bases_hash, NULL, NULL);
				view_layer->object_bases_hash = NULL;
			}
		}
	}

	for (Collection *collection = bmain->collection.first; collection; collection = collection->id.next) {
		BKE_collection_object_cache_free(collection);
	}

	BKE_main_collection_sync(bmain);
}

/* ---------------------------------------------------------------------- */

/**
 * Select all the objects of this layer collection
 *
 * It also select the objects that are in nested collections.
 * \note Recursive
 */
bool BKE_layer_collection_objects_select(ViewLayer *view_layer, LayerCollection *lc, bool deselect)
{
	if (lc->collection->flag & COLLECTION_RESTRICT_SELECT) {
		return false;
	}

	bool changed = false;

	if (!(lc->flag & LAYER_COLLECTION_EXCLUDE)) {
		for (CollectionObject *cob = lc->collection->gobject.first; cob; cob = cob->next) {
			Base *base = BKE_view_layer_base_find(view_layer, cob->ob);

			if (base) {
				if (deselect) {
					if (base->flag & BASE_SELECTED) {
						base->flag &= ~BASE_SELECTED;
						changed = true;
					}
				}
				else {
					if ((base->flag & BASE_SELECTABLED) && !(base->flag & BASE_SELECTED)) {
						base->flag |= BASE_SELECTED;
						changed = true;
					}
				}
			}
		}
	}

	for (LayerCollection *iter = lc->layer_collections.first; iter; iter = iter->next) {
		changed |= BKE_layer_collection_objects_select(view_layer, iter, deselect);
	}

	return changed;
}

/* ---------------------------------------------------------------------- */

static LayerCollection *find_layer_collection_by_scene_collection(LayerCollection *lc, const Collection *collection)
{
	if (lc->collection == collection) {
		return lc;
	}

	for (LayerCollection *nlc = lc->layer_collections.first; nlc; nlc = nlc->next) {
		LayerCollection *found = find_layer_collection_by_scene_collection(nlc, collection);
		if (found) {
			return found;
		}
	}
	return NULL;
}

/**
 * Return the first matching LayerCollection in the ViewLayer for the Collection.
 */
LayerCollection *BKE_layer_collection_first_from_scene_collection(ViewLayer *view_layer, const Collection *collection)
{
	for (LayerCollection *layer_collection = view_layer->layer_collections.first;
	     layer_collection != NULL;
	     layer_collection = layer_collection->next)
	{
		LayerCollection *found = find_layer_collection_by_scene_collection(layer_collection, collection);

		if (found != NULL) {
			return found;
		}
	}
	return NULL;
}

/**
 * See if view layer has the scene collection linked directly, or indirectly (nested)
 */
bool BKE_view_layer_has_collection(ViewLayer *view_layer, const Collection *collection)
{
	return BKE_layer_collection_first_from_scene_collection(view_layer, collection) != NULL;
}

/**
 * See if the object is in any of the scene layers of the scene
 */
bool BKE_scene_has_object(Scene *scene, Object *ob)
{
	for (ViewLayer *view_layer = scene->view_layers.first; view_layer; view_layer = view_layer->next) {
		Base *base = BKE_view_layer_base_find(view_layer, ob);
		if (base) {
			return true;
		}
	}
	return false;
}

/* ---------------------------------------------------------------------- */
/* Override */

/**
 * Add a new datablock override
 */
void BKE_override_view_layer_datablock_add(
        ViewLayer *view_layer, int id_type, const char *data_path, const ID *owner_id)
{
	UNUSED_VARS(view_layer, id_type, data_path, owner_id);
	TODO_LAYER_OVERRIDE;
}

/**
 * Add a new int override
 */
void BKE_override_view_layer_int_add(
        ViewLayer *view_layer, int id_type, const char *data_path, const int value)
{
	UNUSED_VARS(view_layer, id_type, data_path, value);
	TODO_LAYER_OVERRIDE;
}

/**
 * Add a new boolean override
 */
void BKE_override_layer_collection_boolean_add(
        struct LayerCollection *layer_collection, int id_type, const char *data_path, const bool value)
{
	UNUSED_VARS(layer_collection, id_type, data_path, value);
	TODO_LAYER_OVERRIDE;
}

/** \} */

/* Iterators */

/* -------------------------------------------------------------------- */
/** \name Public Dynamic Overrides
 * \{ */

static void dynamic_property_copy_data(ListBase *lb_dst, ListBase *lb_src)
{
	BLI_duplicatelist(lb_dst, lb_src);

	DynamicOverrideProperty *dyn_prop_dst;
	DynamicOverrideProperty *dyn_prop_src;
	for (dyn_prop_dst = lb_dst->first, dyn_prop_src = lb_src->first;
	     dyn_prop_dst != NULL;
	     dyn_prop_dst = dyn_prop_dst->next, dyn_prop_src = dyn_prop_src->next)
	{
		if (dyn_prop_src->rna_path != NULL) {
			dyn_prop_dst->rna_path = MEM_dupallocN(dyn_prop_src->rna_path);
		}
		if (dyn_prop_src->data.str != NULL) {
			dyn_prop_dst->data.str = MEM_dupallocN(dyn_prop_src->data.str);
		}
		BLI_duplicatelist(&dyn_prop_dst->data_path, &dyn_prop_src->data_path);
	}
}

static void override_set_copy_data(OverrideSet *override_set_dst, OverrideSet *override_set_src)
{
	BLI_strncpy(override_set_dst->name, override_set_src->name, sizeof(override_set_dst->name));
	override_set_dst->flag = override_set_src->flag;
	BLI_duplicatelist(&override_set_dst->affected_collections, &override_set_src->affected_collections);
	dynamic_property_copy_data(&override_set_dst->scene_properties, &override_set_src->scene_properties);
	dynamic_property_copy_data(&override_set_dst->collection_properties, &override_set_src->collection_properties);
}

static void override_set_property_free(DynamicOverrideProperty *dyn_prop)
{
	MEM_SAFE_FREE(dyn_prop->rna_path);
	MEM_SAFE_FREE(dyn_prop->data.str);
	BLI_freelistN(&dyn_prop->data_path);
}

static void override_set_properties_free(ListBase *properties)
{
	for (DynamicOverrideProperty *dyn_prop = properties->first; dyn_prop; dyn_prop = dyn_prop->next) {
		override_set_property_free(dyn_prop);
	}
}

static void override_set_free(OverrideSet *override_set)
{
	BLI_freelistN(&override_set->affected_collections);
	override_set_properties_free(&override_set->scene_properties);
	BLI_freelistN(&override_set->scene_properties);
	override_set_properties_free(&override_set->collection_properties);
	BLI_freelistN(&override_set->collection_properties);
}

struct OverrideSet *BKE_view_layer_override_set_add(struct ViewLayer *view_layer, const char *name)
{
	OverrideSet *override_set = MEM_callocN(sizeof(OverrideSet), __func__);
	override_set->flag = DYN_OVERRIDE_SET_USE;

	BLI_strncpy_utf8(override_set->name, name, sizeof(override_set->name));
	BLI_uniquename(&view_layer->override_sets,
	               override_set,
	               DATA_("OverrideSet"),
	               '.',
	               offsetof(OverrideSet, name),
	               sizeof(override_set->name));

	BLI_addtail(&view_layer->override_sets, override_set);
	view_layer->active_override_set = BLI_listbase_count(&view_layer->override_sets) - 1;
	return override_set;
}

bool BKE_view_layer_override_set_remove(struct ViewLayer *view_layer, struct OverrideSet *override_set)
{
	const int override_set_index = BLI_findindex(&view_layer->override_sets, override_set);

	if (override_set_index == -1) {
		return false;
	}

	BLI_remlink(&view_layer->override_sets, override_set);
	override_set_free(override_set);
	MEM_freeN(override_set);

	if (view_layer->active_override_set > override_set_index) {
		view_layer->active_override_set -= 1;
	}
	else if (view_layer->active_override_set == override_set_index) {
		if (override_set_index == BLI_listbase_count(&view_layer->override_sets)) {
			view_layer->active_override_set = MAX2(0, override_set_index - 1);
		}
	}

	return true;
}

/**
 * Add an existent collection to the affected collection list.
 * If collection already exists it returns false.
 */
bool BKE_view_layer_override_set_collection_link(OverrideSet *override_set, SceneCollection *collection)
{
	/* We don't support duplicated collections in the override set. */
	if (BLI_findptr(&override_set->affected_collections, collection, offsetof(LinkData, data)) != NULL) {
		return false;
	};

	BLI_addtail(&override_set->affected_collections, BLI_genericNodeN(collection));
	return true;
}

/**
 * Remove collection from override set
 * If collection was not there it returns false.
 */
bool BKE_view_layer_override_set_collection_unlink(struct OverrideSet *override_set, struct SceneCollection *collection)
{
	LinkData *link = BLI_findptr(&override_set->affected_collections, collection, offsetof(LinkData, data));
	if (link == NULL) {
		return false;
	}

	const int collection_index = BLI_findindex(&override_set->affected_collections, link);

	BLI_remlink(&override_set->affected_collections, link);
	MEM_freeN(link);

	if (override_set->active_affected_collection > collection_index) {
		override_set->active_affected_collection -= 1;
	}
	else if (override_set->active_affected_collection == collection_index) {
		if (collection_index == BLI_listbase_count(&override_set->affected_collections)) {
			override_set->active_affected_collection = MAX2(0, collection_index - 1);
		}
	}
	return true;
}

DynamicOverrideProperty *BKE_view_layer_override_property_add(
        OverrideSet *override_set,
        PointerRNA *ptr,
        PropertyRNA *prop,
        const int index)
{
	ID *owner_id = ptr->id.data;
	eDynamicOverridePropertyType property_type;
	const short id_type = GS(owner_id->name);

	switch (id_type) {
		case ID_OB:
		case ID_ME:
		case ID_MA:
			property_type = DYN_OVERRIDE_PROP_TYPE_COLLECTION;
			break;
		case ID_SCE:
		case ID_WO:
			property_type = DYN_OVERRIDE_PROP_TYPE_SCENE;
			break;
		default:
			BLI_assert("!undefined dynamic assert type");
			return NULL;
	}

	char *rna_path_str = RNA_path_from_ID_to_property_index(ptr, prop, 0, index);
	if (rna_path_str == NULL) {
		printf("%s: could not get valid RNA path!\n", __func__);
		return NULL;
	}

	const int array_len = RNA_property_array_length(ptr, prop);
	if (array_len > ARRAY_SIZE(((DynamicOverrideProperty *)NULL)->data.i)) {
		/* TODO Use a define for supported array length. */
		BLI_assert(!"Trying to dynamic-override an array longer than supported!");
		return NULL;
	}

	DynamicOverrideProperty *dyn_prop = MEM_callocN(sizeof(DynamicOverrideProperty), __func__);
	dyn_prop->flag = DYN_OVERRIDE_PROP_USE;
	dyn_prop->multiply_factor = 1.0f;
	dyn_prop->operation = IDOVERRIDESTATIC_OP_REPLACE;
	/* TODO: We want to store the id only when the rna path is only relevant to
	 * this particular object (e.g., modifiers of an object) .*/
	dyn_prop->root = owner_id;
	dyn_prop->id_type = id_type;
	dyn_prop->property_type = property_type;
	dyn_prop->rna_path = rna_path_str;
	dyn_prop->array_len = array_len;

	const bool is_array = RNA_property_array_check(prop);

	/* TODO handle array. */
	switch (RNA_property_type(prop)) {
		case PROP_BOOLEAN:
			if (is_array) {
				RNA_property_boolean_get_array(ptr, prop, dyn_prop->data.i);
			}
			else {
				dyn_prop->data.i[0] = RNA_property_boolean_get(ptr, prop);
			}
			break;
		case PROP_INT:
			if (is_array) {
				RNA_property_int_get_array(ptr, prop, dyn_prop->data.i);
			}
			else {
				dyn_prop->data.i[0] = RNA_property_int_get(ptr, prop);
			}
			break;
		case PROP_FLOAT:
			if (is_array) {
				RNA_property_float_get_array(ptr, prop, dyn_prop->data.f);
			}
			else {
				dyn_prop->data.f[0] = RNA_property_float_get(ptr, prop);
			}
			break;
		case PROP_STRING:
			dyn_prop->data.str = RNA_property_string_get_alloc(ptr, prop, NULL, 0, NULL);
			break;
		case PROP_ENUM:
			dyn_prop->data.i[0] = RNA_property_enum_get(ptr, prop);
			break;
		case PROP_POINTER:
		{
			PointerRNA poin = RNA_property_pointer_get(ptr, prop);
			BLI_assert(RNA_struct_is_ID(poin.type));
			dyn_prop->data.id = poin.id.data;
			break;
		}
		case PROP_COLLECTION:
		default:
			BLI_assert(!"Should never happen - dyn");
			break;
	}

	/* TODO - data_path for depsgraph. */

	if (property_type == DYN_OVERRIDE_PROP_TYPE_SCENE) {
		BLI_addtail(&override_set->scene_properties, dyn_prop);
	}
	else {
		BLI_addtail(&override_set->collection_properties, dyn_prop);
	}

	return dyn_prop;
}

bool BKE_view_layer_override_property_remove(
        OverrideSet *override_set,
        DynamicOverrideProperty *dyn_prop)
{
	bool ok = BLI_remlink_safe(&override_set->scene_properties, dyn_prop);

	if (ok == false) {
		ok = BLI_remlink_safe(&override_set->collection_properties, dyn_prop);
	}

	if (ok == false) {
		/* Something went wrong. */
		return false;
	}

	override_set_property_free(dyn_prop);
	MEM_freeN(dyn_prop);
	return true;
}

/** \} */

/* -------------------------------------------------------------------- */
/** \name Private Iterator Helpers
 * \{ */

static void object_bases_iterator_begin(BLI_Iterator *iter, void *data_in, const int flag)
{
	ViewLayer *view_layer = data_in;
	Base *base = view_layer->object_bases.first;

	/* when there are no objects */
	if (base ==  NULL) {
		iter->valid = false;
		return;
	}

	iter->data = base;

	if ((base->flag & flag) == 0) {
		object_bases_iterator_next(iter, flag);
	}
	else {
		iter->current = base;
	}
}

static void object_bases_iterator_next(BLI_Iterator *iter, const int flag)
{
	Base *base = ((Base *)iter->data)->next;

	while (base) {
		if ((base->flag & flag) != 0) {
			iter->current = base;
			iter->data = base;
			return;
		}
		base = base->next;
	}

	iter->valid = false;
}

static void objects_iterator_begin(BLI_Iterator *iter, void *data_in, const int flag)
{
	object_bases_iterator_begin(iter, data_in, flag);

	if (iter->valid) {
		iter->current = ((Base *)iter->current)->object;
	}
}

static void objects_iterator_next(BLI_Iterator *iter, const int flag)
{
	object_bases_iterator_next(iter, flag);

	if (iter->valid) {
		iter->current = ((Base *)iter->current)->object;
	}
}

/* -------------------------------------------------------------------- */
/** \name BKE_view_layer_selected_objects_iterator
 * See: #FOREACH_SELECTED_OBJECT_BEGIN
 * \{ */

void BKE_view_layer_selected_objects_iterator_begin(BLI_Iterator *iter, void *data_in)
{
	objects_iterator_begin(iter, data_in, BASE_SELECTED);
}

void BKE_view_layer_selected_objects_iterator_next(BLI_Iterator *iter)
{
	objects_iterator_next(iter, BASE_SELECTED);
}

void BKE_view_layer_selected_objects_iterator_end(BLI_Iterator *UNUSED(iter))
{
	/* do nothing */
}

/** \} */

/* -------------------------------------------------------------------- */
/** \name BKE_view_layer_visible_objects_iterator
 * \{ */

void BKE_view_layer_visible_objects_iterator_begin(BLI_Iterator *iter, void *data_in)
{
	objects_iterator_begin(iter, data_in, BASE_VISIBLED);
}

void BKE_view_layer_visible_objects_iterator_next(BLI_Iterator *iter)
{
	objects_iterator_next(iter, BASE_VISIBLED);
}

void BKE_view_layer_visible_objects_iterator_end(BLI_Iterator *UNUSED(iter))
{
	/* do nothing */
}

/** \} */

/* -------------------------------------------------------------------- */
/** \name BKE_view_layer_selected_editable_objects_iterator
 * \{ */

void BKE_view_layer_selected_editable_objects_iterator_begin(BLI_Iterator *iter, void *data_in)
{
	objects_iterator_begin(iter, data_in, BASE_SELECTED);
	if (iter->valid) {
		if (BKE_object_is_libdata((Object *)iter->current) == false) {
			// First object is valid (selectable and not libdata) -> all good.
			return;
		}
		else {
			// Object is selectable but not editable -> search for another one.
			BKE_view_layer_selected_editable_objects_iterator_next(iter);
		}
	}
}

void BKE_view_layer_selected_editable_objects_iterator_next(BLI_Iterator *iter)
{
	// Search while there are objects and the one we have is not editable (editable = not libdata).
	do {
		objects_iterator_next(iter, BASE_SELECTED);
	} while (iter->valid && BKE_object_is_libdata((Object *)iter->current) != false);
}

void BKE_view_layer_selected_editable_objects_iterator_end(BLI_Iterator *UNUSED(iter))
{
	/* do nothing */
}

/** \} */

/* -------------------------------------------------------------------- */
/** \name BKE_view_layer_selected_bases_iterator
 * \{ */

void BKE_view_layer_selected_bases_iterator_begin(BLI_Iterator *iter, void *data_in)
{
	object_bases_iterator_begin(iter, data_in, BASE_SELECTED);
}

void BKE_view_layer_selected_bases_iterator_next(BLI_Iterator *iter)
{
	object_bases_iterator_next(iter, BASE_SELECTED);
}

void BKE_view_layer_selected_bases_iterator_end(BLI_Iterator *UNUSED(iter))
{
	/* do nothing */
}

/** \} */

/* -------------------------------------------------------------------- */
/** \name BKE_view_layer_visible_bases_iterator
 * \{ */

void BKE_view_layer_visible_bases_iterator_begin(BLI_Iterator *iter, void *data_in)
{
	object_bases_iterator_begin(iter, data_in, BASE_VISIBLED);
}

void BKE_view_layer_visible_bases_iterator_next(BLI_Iterator *iter)
{
	object_bases_iterator_next(iter, BASE_VISIBLED);
}

void BKE_view_layer_visible_bases_iterator_end(BLI_Iterator *UNUSED(iter))
{
	/* do nothing */
}

/** \} */

/* -------------------------------------------------------------------- */
/** \name BKE_view_layer_renderable_objects_iterator
 * \{ */

void BKE_view_layer_renderable_objects_iterator_begin(BLI_Iterator *iter, void *data_in)
{
	struct ObjectsRenderableIteratorData *data = data_in;

	/* Tag objects to prevent going over the same object twice. */
	for (Scene *scene = data->scene; scene; scene = scene->set) {
		for (ViewLayer *view_layer = scene->view_layers.first; view_layer; view_layer = view_layer->next) {
			for (Base *base = view_layer->object_bases.first; base; base = base->next) {
				 base->object->id.flag |= LIB_TAG_DOIT;
			}
		}
	}

	ViewLayer *view_layer = data->scene->view_layers.first;
	data->iter.view_layer = view_layer;

	data->base_temp.next = view_layer->object_bases.first;
	data->iter.base = &data->base_temp;

	data->iter.set = NULL;

	iter->data = data_in;
	BKE_view_layer_renderable_objects_iterator_next(iter);
}

void BKE_view_layer_renderable_objects_iterator_next(BLI_Iterator *iter)
{
	/* Set it early in case we need to exit and we are running from within a loop. */
	iter->skip = true;

	struct ObjectsRenderableIteratorData *data = iter->data;
	Base *base = data->iter.base->next;

	/* There is still a base in the current scene layer. */
	if (base != NULL) {
		Object *ob = base->object;

		/* We need to set the iter.base even if the rest fail otherwise
		 * we keep checking the exactly same base over and over again. */
		data->iter.base = base;

		if (ob->id.flag & LIB_TAG_DOIT) {
			ob->id.flag &= ~LIB_TAG_DOIT;

			if ((base->flag & BASE_VISIBLED) != 0) {
				iter->skip = false;
				iter->current = ob;
			}
		}
		return;
	}

	/* Time to go to the next scene layer. */
	if (data->iter.set == NULL) {
		while ((data->iter.view_layer = data->iter.view_layer->next)) {
			ViewLayer *view_layer = data->iter.view_layer;
			if (view_layer->flag & VIEW_LAYER_RENDER) {
				data->base_temp.next = view_layer->object_bases.first;
				data->iter.base = &data->base_temp;
				return;
			}
		}

		/* Setup the "set" for the next iteration. */
		data->scene_temp.set = data->scene;
		data->iter.set = &data->scene_temp;
		return;
	}

	/* Look for an object in the next set. */
	while ((data->iter.set = data->iter.set->set)) {
		ViewLayer *view_layer = BKE_view_layer_default_render(data->iter.set);
		data->base_temp.next = view_layer->object_bases.first;
		data->iter.base = &data->base_temp;
		return;
	}

	iter->valid = false;
}

void BKE_view_layer_renderable_objects_iterator_end(BLI_Iterator *UNUSED(iter))
{
	/* Do nothing - iter->data was static allocated, we can't free it. */
}

/** \} */

/* -------------------------------------------------------------------- */
/** \name BKE_view_layer_bases_in_mode_iterator
 * \{ */

void BKE_view_layer_bases_in_mode_iterator_begin(BLI_Iterator *iter, void *data_in)
{
	struct ObjectsInModeIteratorData *data = data_in;
	Base *base = data->base_active;

	/* when there are no objects */
	if (base == NULL) {
		iter->valid = false;
		return;
	}
	iter->data = data_in;
	iter->current = base;
}

void BKE_view_layer_bases_in_mode_iterator_next(BLI_Iterator *iter)
{
	struct ObjectsInModeIteratorData *data = iter->data;
	Base *base = iter->current;

	if (base == data->base_active) {
		/* first step */
		base = data->view_layer->object_bases.first;
		if (base == data->base_active) {
			base = base->next;
		}
	}
	else {
		base = base->next;
	}

	while (base) {
		if ((base->flag & BASE_SELECTED) != 0 &&
		    (base->object->type == data->base_active->object->type) &&
		    (base != data->base_active) &&
		    (base->object->mode & data->object_mode))
		{
			iter->current = base;
			return;
		}
		base = base->next;
	}
	iter->valid = false;
}

void BKE_view_layer_bases_in_mode_iterator_end(BLI_Iterator *UNUSED(iter))
{
	/* do nothing */
}

/** \} */

/* Evaluation  */

void BKE_layer_eval_view_layer(
        struct Depsgraph *depsgraph,
        struct Scene *UNUSED(scene),
        ViewLayer *view_layer)
{
	DEG_debug_print_eval(depsgraph, __func__, view_layer->name, view_layer);

	/* Set visibility based on depsgraph mode. */
	const eEvaluationMode mode = DEG_get_mode(depsgraph);
	const int base_flag = (mode == DAG_EVAL_VIEWPORT) ? BASE_VISIBLE_VIEWPORT : BASE_VISIBLE_RENDER;

	for (Base *base = view_layer->object_bases.first; base != NULL; base = base->next) {
		if (base->flag & base_flag) {
			base->flag |= BASE_VISIBLED;
		}
		else {
			base->flag &= ~BASE_VISIBLED;
		}
	}

	/* TODO(sergey): Is it always required? */
	view_layer->flag |= VIEW_LAYER_ENGINE_DIRTY;

	/* Create array of bases, for fast index-based lookup. */
	const int num_object_bases = BLI_listbase_count(&view_layer->object_bases);
	MEM_SAFE_FREE(view_layer->object_bases_array);
	view_layer->object_bases_array = MEM_malloc_arrayN(
	        num_object_bases, sizeof(Base *), "view_layer->object_bases_array");
	int base_index = 0;
	for (Base *base = view_layer->object_bases.first; base; base = base->next) {
		/* if base is not selectabled, clear select. */
		if ((base->flag & BASE_SELECTABLED) == 0) {
			base->flag &= ~BASE_SELECTED;
		}
		/* Store base in the array. */
		view_layer->object_bases_array[base_index++] = base;
	}
}

void BKE_layer_eval_view_layer_indexed(
        struct Depsgraph *depsgraph,
        struct Scene *scene,
        int view_layer_index)
{
	BLI_assert(view_layer_index >= 0);
	ViewLayer *view_layer = BLI_findlink(&scene->view_layers, view_layer_index);
	BLI_assert(view_layer != NULL);
	BKE_layer_eval_view_layer(depsgraph, scene, view_layer);
}<|MERGE_RESOLUTION|>--- conflicted
+++ resolved
@@ -66,17 +66,8 @@
 
 
 /* prototype */
-<<<<<<< HEAD
-struct EngineSettingsCB_Type;
-static void layer_collections_sync_flags(ListBase *layer_collections_dst, const ListBase *layer_collections_src);
-static void layer_collection_free(ViewLayer *view_layer, LayerCollection *lc);
-static void layer_collection_objects_populate(ViewLayer *view_layer, LayerCollection *lc, ListBase *objects);
-static LayerCollection *layer_collection_add(ViewLayer *view_layer, LayerCollection *parent, SceneCollection *sc);
-static LayerCollection *find_layer_collection_by_scene_collection(LayerCollection *lc, const SceneCollection *sc);
 static void override_set_copy_data(struct OverrideSet *override_set_dst, struct OverrideSet *override_set_src);
 static void override_set_free(struct OverrideSet *override_set);
-=======
->>>>>>> 1bf2a770
 static void object_bases_iterator_next(BLI_Iterator *iter, const int flag);
 
 
@@ -316,23 +307,14 @@
 /**
  * Return the view layer that owns the override set
  */
-ViewLayer *BKE_view_layer_find_from_override_set(const ID *owner_id, OverrideSet *override_set)
-{
-	switch (GS(owner_id->name)) {
-		case ID_SCE:
-		{
-			Scene *scene = (Scene *)owner_id;
-			for (ViewLayer *view_layer = scene->view_layers.first; view_layer; view_layer = view_layer->next) {
-				if (BLI_findindex(&view_layer->override_sets, override_set) != -1) {
-					return view_layer;
-				}
-			}
-			return NULL;
-		}
-		default:
-			BLI_assert(!"ID doesn't support override sets");
-			return NULL;
-	}
+ViewLayer *BKE_view_layer_find_from_override_set(const Scene *scene, OverrideSet *override_set)
+{
+	for (ViewLayer *view_layer = scene->view_layers.first; view_layer; view_layer = view_layer->next) {
+		if (BLI_findindex(&view_layer->override_sets, override_set) != -1) {
+			return view_layer;
+		}
+	}
+	return NULL;
 }
 
 /* Base */
@@ -432,7 +414,6 @@
 		}
 	}
 
-<<<<<<< HEAD
 	BLI_duplicatelist(&view_layer_dst->override_sets, &view_layer_src->override_sets);
 	OverrideSet *override_set_dst, *override_set_src;
 	for (override_set_dst = view_layer_dst->override_sets.first,
@@ -443,11 +424,7 @@
 		override_set_copy_data(override_set_dst, override_set_src);
 	}
 
-	view_layer_dst->object_bases_array = NULL;
-}
-=======
 	layer_collections_copy_data(&view_layer_dst->layer_collections, &view_layer_src->layer_collections);
->>>>>>> 1bf2a770
 
 	// TODO: not always safe to free BKE_layer_collection_sync(scene_dst, view_layer_dst);
 }
@@ -1059,7 +1036,7 @@
  * Add an existent collection to the affected collection list.
  * If collection already exists it returns false.
  */
-bool BKE_view_layer_override_set_collection_link(OverrideSet *override_set, SceneCollection *collection)
+bool BKE_view_layer_override_set_collection_link(OverrideSet *override_set, Collection *collection)
 {
 	/* We don't support duplicated collections in the override set. */
 	if (BLI_findptr(&override_set->affected_collections, collection, offsetof(LinkData, data)) != NULL) {
@@ -1074,7 +1051,7 @@
  * Remove collection from override set
  * If collection was not there it returns false.
  */
-bool BKE_view_layer_override_set_collection_unlink(struct OverrideSet *override_set, struct SceneCollection *collection)
+bool BKE_view_layer_override_set_collection_unlink(struct OverrideSet *override_set, struct Collection *collection)
 {
 	LinkData *link = BLI_findptr(&override_set->affected_collections, collection, offsetof(LinkData, data));
 	if (link == NULL) {
@@ -1095,6 +1072,23 @@
 		}
 	}
 	return true;
+}
+
+/**
+ * Remove collection from all the override sets.
+ */
+void BKE_dynamic_overrides_remove_collection(Main *bmain, Collection *old_collection)
+{
+	for (Scene *scene = bmain->scene.first; scene; scene = scene->id.next) {
+		for (ViewLayer *view_layer = scene->view_layers.first; view_layer; view_layer = view_layer->next) {
+			for (OverrideSet *override_set = view_layer->override_sets.first;
+			     override_set != NULL;
+			     override_set = override_set->next)
+			{
+				BKE_view_layer_override_set_collection_unlink(override_set, old_collection);
+			}
+		}
+	}
 }
 
 DynamicOverrideProperty *BKE_view_layer_override_property_add(
