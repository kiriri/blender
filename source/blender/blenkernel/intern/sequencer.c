/*
 * This program is free software; you can redistribute it and/or
 * modify it under the terms of the GNU General Public License
 * as published by the Free Software Foundation; either version 2
 * of the License, or (at your option) any later version.
 *
 * This program is distributed in the hope that it will be useful,
 * but WITHOUT ANY WARRANTY; without even the implied warranty of
 * MERCHANTABILITY or FITNESS FOR A PARTICULAR PURPOSE.  See the
 * GNU General Public License for more details.
 *
 * You should have received a copy of the GNU General Public License
 * along with this program; if not, write to the Free Software Foundation,
 * Inc., 51 Franklin Street, Fifth Floor, Boston, MA 02110-1301, USA.
 *
 * The Original Code is Copyright (C) 2001-2002 by NaN Holding BV.
 * All rights reserved.
 *
 * - Blender Foundation, 2003-2009
 * - Peter Schlaile <peter [at] schlaile [dot] de> 2005/2006
 */

/** \file
 * \ingroup bke
 */

#include <stddef.h>
#include <stdlib.h>
#include <string.h>
#include <time.h>

#include "MEM_guardedalloc.h"

#include "DNA_anim_types.h"
#include "DNA_mask_types.h"
#include "DNA_movieclip_types.h"
#include "DNA_object_types.h"
#include "DNA_scene_types.h"
#include "DNA_sequence_types.h"
#include "DNA_sound_types.h"
#include "DNA_space_types.h"
#include "DNA_windowmanager_types.h"

#include "BLI_fileops.h"
#include "BLI_linklist.h"
#include "BLI_listbase.h"
#include "BLI_math.h"
#include "BLI_path_util.h"
#include "BLI_session_uuid.h"
#include "BLI_string.h"
#include "BLI_string_utf8.h"
#include "BLI_threads.h"
#include "BLI_utildefines.h"

#ifdef WIN32
#  include "BLI_winstuff.h"
#else
#  include <unistd.h>
#endif

#include "BLT_translation.h"

#include "BKE_anim_data.h"
#include "BKE_animsys.h"
#include "BKE_fcurve.h"
#include "BKE_global.h"
#include "BKE_idprop.h"
#include "BKE_image.h"
#include "BKE_layer.h"
#include "BKE_lib_id.h"
#include "BKE_main.h"
#include "BKE_mask.h"
#include "BKE_movieclip.h"
#include "BKE_report.h"
#include "BKE_scene.h"
#include "BKE_sequencer.h"
#include "BKE_sequencer_offscreen.h"

#include "DEG_depsgraph.h"
#include "DEG_depsgraph_query.h"

#include "RNA_access.h"

#include "RE_pipeline.h"

#include <pthread.h>

#include "IMB_colormanagement.h"
#include "IMB_imbuf.h"
#include "IMB_imbuf_types.h"
#include "IMB_metadata.h"

#include "BKE_context.h"
#include "BKE_sound.h"

#include "RE_engine.h"

#ifdef WITH_AUDASPACE
#  include <AUD_Special.h>
#endif

/* mutable state for sequencer */
typedef struct SeqRenderState {
  LinkNode *scene_parents;
} SeqRenderState;

static ImBuf *seq_render_strip_stack(const SeqRenderData *context,
                                     SeqRenderState *state,
                                     ListBase *seqbasep,
                                     float cfra,
                                     int chanshown);
static ImBuf *seq_render_preprocess_ibuf(const SeqRenderData *context,
                                         Sequence *seq,
                                         ImBuf *ibuf,
                                         float cfra,
                                         clock_t begin,
                                         bool use_preprocess,
                                         const bool is_proxy_image);
static ImBuf *seq_render_strip(const SeqRenderData *context,
                               SeqRenderState *state,
                               Sequence *seq,
                               float cfra);
static void seq_free_animdata(Scene *scene, Sequence *seq);
static ImBuf *seq_render_mask(const SeqRenderData *context, Mask *mask, float nr, bool make_float);
static int seq_num_files(Scene *scene, char views_format, const bool is_multiview);
static void seq_anim_add_suffix(Scene *scene, struct anim *anim, const int view_id);

static ThreadMutex seq_render_mutex = BLI_MUTEX_INITIALIZER;

/* **** XXX ******** */
#define SELECT 1
ListBase seqbase_clipboard;
int seqbase_clipboard_frame;

SequencerDrawView sequencer_view3d_fn = NULL; /* NULL in background mode */

#if 0 /* unused function */
static void printf_strip(Sequence *seq)
{
  fprintf(stderr,
          "name: '%s', len:%d, start:%d, (startofs:%d, endofs:%d), "
          "(startstill:%d, endstill:%d), machine:%d, (startdisp:%d, enddisp:%d)\n",
          seq->name,
          seq->len,
          seq->start,
          seq->startofs,
          seq->endofs,
          seq->startstill,
          seq->endstill,
          seq->machine,
          seq->startdisp,
          seq->enddisp);

  fprintf(stderr,
          "\tseq_tx_set_final_left: %d %d\n\n",
          seq_tx_get_final_left(seq, 0),
          seq_tx_get_final_right(seq, 0));
}
#endif

static void sequencer_state_init(SeqRenderState *state)
{
  state->scene_parents = NULL;
}

int BKE_sequencer_base_recursive_apply(ListBase *seqbase,
                                       int (*apply_fn)(Sequence *seq, void *),
                                       void *arg)
{
  Sequence *iseq;
  for (iseq = seqbase->first; iseq; iseq = iseq->next) {
    if (BKE_sequencer_recursive_apply(iseq, apply_fn, arg) == -1) {
      return -1; /* bail out */
    }
  }
  return 1;
}

int BKE_sequencer_recursive_apply(Sequence *seq, int (*apply_fn)(Sequence *, void *), void *arg)
{
  int ret = apply_fn(seq, arg);

  if (ret == -1) {
    return -1; /* bail out */
  }

  if (ret && seq->seqbase.first) {
    ret = BKE_sequencer_base_recursive_apply(&seq->seqbase, apply_fn, arg);
  }

  return ret;
}

/*********************** alloc / free functions *************************/

/* free */

static void free_proxy_seq(Sequence *seq)
{
  if (seq->strip && seq->strip->proxy && seq->strip->proxy->anim) {
    IMB_free_anim(seq->strip->proxy->anim);
    seq->strip->proxy->anim = NULL;
  }
}

static void seq_free_strip(Strip *strip)
{
  strip->us--;
  if (strip->us > 0) {
    return;
  }
  if (strip->us < 0) {
    printf("error: negative users in strip\n");
    return;
  }

  if (strip->stripdata) {
    MEM_freeN(strip->stripdata);
  }

  if (strip->proxy) {
    if (strip->proxy->anim) {
      IMB_free_anim(strip->proxy->anim);
    }

    MEM_freeN(strip->proxy);
  }
  if (strip->crop) {
    MEM_freeN(strip->crop);
  }
  if (strip->transform) {
    MEM_freeN(strip->transform);
  }

  MEM_freeN(strip);
}

/* only give option to skip cache locally (static func) */
static void BKE_sequence_free_ex(Scene *scene,
                                 Sequence *seq,
                                 const bool do_cache,
                                 const bool do_id_user,
                                 const bool do_clean_animdata)
{
  if (seq->strip) {
    seq_free_strip(seq->strip);
  }

  BKE_sequence_free_anim(seq);

  if (seq->type & SEQ_TYPE_EFFECT) {
    struct SeqEffectHandle sh = BKE_sequence_get_effect(seq);
    sh.free(seq, do_id_user);
  }

  if (seq->sound && do_id_user) {
    id_us_min(((ID *)seq->sound));
  }

  if (seq->stereo3d_format) {
    MEM_freeN(seq->stereo3d_format);
  }

  /* clipboard has no scene and will never have a sound handle or be active
   * same goes to sequences copy for proxy rebuild job
   */
  if (scene) {
    Editing *ed = scene->ed;

    if (ed->act_seq == seq) {
      ed->act_seq = NULL;
    }

    if (seq->scene_sound && ELEM(seq->type, SEQ_TYPE_SOUND_RAM, SEQ_TYPE_SCENE)) {
      BKE_sound_remove_scene_sound(scene, seq->scene_sound);
    }

    /* XXX This must not be done in BKE code. */
    if (do_clean_animdata) {
      seq_free_animdata(scene, seq);
    }
  }

  if (seq->prop) {
    IDP_FreePropertyContent_ex(seq->prop, do_id_user);
    MEM_freeN(seq->prop);
  }

  /* free modifiers */
  BKE_sequence_modifier_clear(seq);

  /* free cached data used by this strip,
   * also invalidate cache for all dependent sequences
   *
   * be _very_ careful here, invalidating cache loops over the scene sequences and
   * assumes the listbase is valid for all strips,
   * this may not be the case if lists are being freed.
   * this is optional BKE_sequence_invalidate_cache
   */
  if (do_cache) {
    if (scene) {
      BKE_sequence_invalidate_cache_raw(scene, seq);
    }
  }

  MEM_freeN(seq);
}

void BKE_sequence_free(Scene *scene, Sequence *seq, const bool do_clean_animdata)
{
  BKE_sequence_free_ex(scene, seq, true, true, do_clean_animdata);
}

/* Function to free imbuf and anim data on changes */
void BKE_sequence_free_anim(Sequence *seq)
{
  while (seq->anims.last) {
    StripAnim *sanim = seq->anims.last;

    if (sanim->anim) {
      IMB_free_anim(sanim->anim);
      sanim->anim = NULL;
    }

    BLI_freelinkN(&seq->anims, sanim);
  }
  BLI_listbase_clear(&seq->anims);
}

/* cache must be freed before calling this function
 * since it leaves the seqbase in an invalid state */
static void seq_free_sequence_recurse(Scene *scene, Sequence *seq, const bool do_id_user)
{
  Sequence *iseq, *iseq_next;

  for (iseq = seq->seqbase.first; iseq; iseq = iseq_next) {
    iseq_next = iseq->next;
    seq_free_sequence_recurse(scene, iseq, do_id_user);
  }

  BKE_sequence_free_ex(scene, seq, false, do_id_user, true);
}

Editing *BKE_sequencer_editing_get(Scene *scene, bool alloc)
{
  if (alloc) {
    BKE_sequencer_editing_ensure(scene);
  }
  return scene->ed;
}

void BKE_sequencer_free_clipboard(void)
{
  Sequence *seq, *nseq;

  BKE_sequencer_base_clipboard_pointers_free(&seqbase_clipboard);

  for (seq = seqbase_clipboard.first; seq; seq = nseq) {
    nseq = seq->next;
    seq_free_sequence_recurse(NULL, seq, false);
  }
  BLI_listbase_clear(&seqbase_clipboard);
}

/* -------------------------------------------------------------------- */
/* Manage pointers in the clipboard.
 * note that these pointers should _never_ be access in the sequencer,
 * they are only for storage while in the clipboard
 * notice 'newid' is used for temp pointer storage here, validate on access (this is safe usage,
 * since those data-blocks are fully out of Main lists).
 */
#define ID_PT (*id_pt)
static void seqclipboard_ptr_free(Main *UNUSED(bmain), ID **id_pt)
{
  if (ID_PT) {
    BLI_assert(ID_PT->newid != NULL);
    MEM_freeN(ID_PT);
    ID_PT = NULL;
  }
}
static void seqclipboard_ptr_store(Main *UNUSED(bmain), ID **id_pt)
{
  if (ID_PT) {
    ID *id_prev = ID_PT;
    ID_PT = MEM_dupallocN(ID_PT);
    ID_PT->newid = id_prev;
  }
}
static void seqclipboard_ptr_restore(Main *bmain, ID **id_pt)
{
  if (ID_PT) {
    const ListBase *lb = which_libbase(bmain, GS(ID_PT->name));
    void *id_restore;

    BLI_assert(ID_PT->newid != NULL);
    if (BLI_findindex(lb, (ID_PT)->newid) != -1) {
      /* the pointer is still valid */
      id_restore = (ID_PT)->newid;
    }
    else {
      /* the pointer of the same name still exists  */
      id_restore = BLI_findstring(lb, (ID_PT)->name + 2, offsetof(ID, name) + 2);
    }

    if (id_restore == NULL) {
      /* check for a data with the same filename */
      switch (GS(ID_PT->name)) {
        case ID_SO: {
          id_restore = BLI_findstring(lb, ((bSound *)ID_PT)->filepath, offsetof(bSound, filepath));
          if (id_restore == NULL) {
            id_restore = BKE_sound_new_file(bmain, ((bSound *)ID_PT)->filepath);
            (ID_PT)->newid = id_restore; /* reuse next time */
          }
          break;
        }
        case ID_MC: {
          id_restore = BLI_findstring(
              lb, ((MovieClip *)ID_PT)->filepath, offsetof(MovieClip, filepath));
          if (id_restore == NULL) {
            id_restore = BKE_movieclip_file_add(bmain, ((MovieClip *)ID_PT)->filepath);
            (ID_PT)->newid = id_restore; /* reuse next time */
          }
          break;
        }
        default:
          break;
      }
    }

    /* Replace with pointer to actual data-block. */
    seqclipboard_ptr_free(bmain, id_pt);
    ID_PT = id_restore;
  }
}
#undef ID_PT

static void sequence_clipboard_pointers(Main *bmain,
                                        Sequence *seq,
                                        void (*callback)(Main *, ID **))
{
  callback(bmain, (ID **)&seq->scene);
  callback(bmain, (ID **)&seq->scene_camera);
  callback(bmain, (ID **)&seq->clip);
  callback(bmain, (ID **)&seq->mask);
  callback(bmain, (ID **)&seq->sound);

  if (seq->type == SEQ_TYPE_TEXT && seq->effectdata) {
    TextVars *text_data = seq->effectdata;
    callback(bmain, (ID **)&text_data->text_font);
  }
}

/* recursive versions of functions above */
void BKE_sequencer_base_clipboard_pointers_free(ListBase *seqbase)
{
  Sequence *seq;
  for (seq = seqbase->first; seq; seq = seq->next) {
    sequence_clipboard_pointers(NULL, seq, seqclipboard_ptr_free);
    BKE_sequencer_base_clipboard_pointers_free(&seq->seqbase);
  }
}
void BKE_sequencer_base_clipboard_pointers_store(Main *bmain, ListBase *seqbase)
{
  Sequence *seq;
  for (seq = seqbase->first; seq; seq = seq->next) {
    sequence_clipboard_pointers(bmain, seq, seqclipboard_ptr_store);
    BKE_sequencer_base_clipboard_pointers_store(bmain, &seq->seqbase);
  }
}
void BKE_sequencer_base_clipboard_pointers_restore(ListBase *seqbase, Main *bmain)
{
  Sequence *seq;
  for (seq = seqbase->first; seq; seq = seq->next) {
    sequence_clipboard_pointers(bmain, seq, seqclipboard_ptr_restore);
    BKE_sequencer_base_clipboard_pointers_restore(&seq->seqbase, bmain);
  }
}

/* end clipboard pointer mess */

Editing *BKE_sequencer_editing_ensure(Scene *scene)
{
  if (scene->ed == NULL) {
    Editing *ed;

    ed = scene->ed = MEM_callocN(sizeof(Editing), "addseq");
    ed->seqbasep = &ed->seqbase;
    ed->cache = NULL;
    ed->cache_flag = SEQ_CACHE_STORE_FINAL_OUT;
    ed->cache_flag |= SEQ_CACHE_VIEW_FINAL_OUT;
    ed->cache_flag |= SEQ_CACHE_VIEW_ENABLE;
    ed->recycle_max_cost = 10.0f;
  }

  return scene->ed;
}

void BKE_sequencer_editing_free(Scene *scene, const bool do_id_user)
{
  Editing *ed = scene->ed;
  Sequence *seq;

  if (ed == NULL) {
    return;
  }

  BKE_sequencer_prefetch_free(scene);
  BKE_sequencer_cache_destruct(scene);

  SEQ_ALL_BEGIN (ed, seq) {
    /* handle cache freeing above */
    BKE_sequence_free_ex(scene, seq, false, do_id_user, false);
  }
  SEQ_ALL_END;

  BLI_freelistN(&ed->metastack);
  MEM_freeN(ed);

  scene->ed = NULL;
}

/*********************** Sequencer color space functions  *************************/

static void sequencer_imbuf_assign_spaces(Scene *scene, ImBuf *ibuf)
{
#if 0
  /* Bute buffer is supposed to be in sequencer working space already. */
  if (ibuf->rect != NULL) {
    IMB_colormanagement_assign_rect_colorspace(ibuf, scene->sequencer_colorspace_settings.name);
  }
#endif
  if (ibuf->rect_float != NULL) {
    IMB_colormanagement_assign_float_colorspace(ibuf, scene->sequencer_colorspace_settings.name);
  }
}

void BKE_sequencer_imbuf_to_sequencer_space(Scene *scene, ImBuf *ibuf, bool make_float)
{
  /* Early output check: if both buffers are NULL we have nothing to convert. */
  if (ibuf->rect_float == NULL && ibuf->rect == NULL) {
    return;
  }
  /* Get common conversion settings. */
  const char *to_colorspace = scene->sequencer_colorspace_settings.name;
  /* Perform actual conversion logic. */
  if (ibuf->rect_float == NULL) {
    /* We are not requested to give float buffer and byte buffer is already
     * in thee required colorspace. Can skip doing anything here.
     */
    const char *from_colorspace = IMB_colormanagement_get_rect_colorspace(ibuf);
    if (!make_float && STREQ(from_colorspace, to_colorspace)) {
      return;
    }
    if (false) {
      /* The idea here is to provide as fast playback as possible and
       * enforcing float buffer here (a) uses more cache memory (b) might
       * make some other effects slower to apply.
       *
       * However, this might also have negative effect by adding weird
       * artifacts which will then not happen in final render.
       */
      IMB_colormanagement_transform_byte_threaded((unsigned char *)ibuf->rect,
                                                  ibuf->x,
                                                  ibuf->y,
                                                  ibuf->channels,
                                                  from_colorspace,
                                                  to_colorspace);
    }
    else {
      /* We perform conversion to a float buffer so we don't worry about
       * precision loss.
       */
      imb_addrectfloatImBuf(ibuf);
      IMB_colormanagement_transform_from_byte_threaded(ibuf->rect_float,
                                                       (unsigned char *)ibuf->rect,
                                                       ibuf->x,
                                                       ibuf->y,
                                                       ibuf->channels,
                                                       from_colorspace,
                                                       to_colorspace);
      /* We don't need byte buffer anymore. */
      imb_freerectImBuf(ibuf);
    }
  }
  else {
    const char *from_colorspace = IMB_colormanagement_get_float_colorspace(ibuf);
    /* Unknown input color space, can't perform conversion. */
    if (from_colorspace == NULL || from_colorspace[0] == '\0') {
      return;
    }
    /* We don't want both byte and float buffers around: they'll either run
     * out of sync or conversion of byte buffer will loose precision in there.
     */
    if (ibuf->rect != NULL) {
      imb_freerectImBuf(ibuf);
    }
    IMB_colormanagement_transform_threaded(
        ibuf->rect_float, ibuf->x, ibuf->y, ibuf->channels, from_colorspace, to_colorspace, true);
  }
  sequencer_imbuf_assign_spaces(scene, ibuf);
}

void BKE_sequencer_imbuf_from_sequencer_space(Scene *scene, ImBuf *ibuf)
{
  const char *from_colorspace = scene->sequencer_colorspace_settings.name;
  const char *to_colorspace = IMB_colormanagement_role_colorspace_name_get(
      COLOR_ROLE_SCENE_LINEAR);

  if (!ibuf->rect_float) {
    return;
  }

  if (to_colorspace && to_colorspace[0] != '\0') {
    IMB_colormanagement_transform_threaded(
        ibuf->rect_float, ibuf->x, ibuf->y, ibuf->channels, from_colorspace, to_colorspace, true);
    IMB_colormanagement_assign_float_colorspace(ibuf, to_colorspace);
  }
}

void BKE_sequencer_pixel_from_sequencer_space_v4(struct Scene *scene, float pixel[4])
{
  const char *from_colorspace = scene->sequencer_colorspace_settings.name;
  const char *to_colorspace = IMB_colormanagement_role_colorspace_name_get(
      COLOR_ROLE_SCENE_LINEAR);

  if (to_colorspace && to_colorspace[0] != '\0') {
    IMB_colormanagement_transform_v4(pixel, from_colorspace, to_colorspace);
  }
  else {
    /* if no color management enables fallback to legacy conversion */
    srgb_to_linearrgb_v4(pixel, pixel);
  }
}

/*********************** sequencer pipeline functions *************************/

void BKE_sequencer_new_render_data(Main *bmain,
                                   struct Depsgraph *depsgraph,
                                   Scene *scene,
                                   int rectx,
                                   int recty,
                                   int preview_render_size,
                                   int for_render,
                                   SeqRenderData *r_context)
{
  r_context->bmain = bmain;
  r_context->depsgraph = depsgraph;
  r_context->scene = scene;
  r_context->rectx = rectx;
  r_context->recty = recty;
  r_context->preview_render_size = preview_render_size;
  r_context->for_render = for_render;
  r_context->motion_blur_samples = 0;
  r_context->motion_blur_shutter = 0;
  r_context->skip_cache = false;
  r_context->is_proxy_render = false;
  r_context->view_id = 0;
  r_context->gpu_offscreen = NULL;
  r_context->task_id = SEQ_TASK_MAIN_RENDER;
  r_context->is_prefetch_render = false;
}

/* ************************* iterator ************************** */
/* *************** (replaces old WHILE_SEQ) ********************* */
/* **************** use now SEQ_ALL_BEGIN () SEQ_ALL_END ***************** */

/* sequence strip iterator:
 * - builds a full array, recursively into meta strips
 */

static void seq_count(ListBase *seqbase, int *tot)
{
  Sequence *seq;

  for (seq = seqbase->first; seq; seq = seq->next) {
    (*tot)++;

    if (seq->seqbase.first) {
      seq_count(&seq->seqbase, tot);
    }
  }
}

static void seq_build_array(ListBase *seqbase, Sequence ***array, int depth)
{
  Sequence *seq;

  for (seq = seqbase->first; seq; seq = seq->next) {
    seq->depth = depth;

    if (seq->seqbase.first) {
      seq_build_array(&seq->seqbase, array, depth + 1);
    }

    **array = seq;
    (*array)++;
  }
}

static void seq_array(Editing *ed,
                      Sequence ***seqarray,
                      int *tot,
                      const bool use_current_sequences)
{
  Sequence **array;

  *seqarray = NULL;
  *tot = 0;

  if (ed == NULL) {
    return;
  }

  if (use_current_sequences) {
    seq_count(ed->seqbasep, tot);
  }
  else {
    seq_count(&ed->seqbase, tot);
  }

  if (*tot == 0) {
    return;
  }

  *seqarray = array = MEM_mallocN(sizeof(Sequence *) * (*tot), "SeqArray");
  if (use_current_sequences) {
    seq_build_array(ed->seqbasep, &array, 0);
  }
  else {
    seq_build_array(&ed->seqbase, &array, 0);
  }
}

void BKE_sequence_iterator_begin(Editing *ed, SeqIterator *iter, const bool use_current_sequences)
{
  memset(iter, 0, sizeof(*iter));
  seq_array(ed, &iter->array, &iter->tot, use_current_sequences);

  if (iter->tot) {
    iter->cur = 0;
    iter->seq = iter->array[iter->cur];
    iter->valid = 1;
  }
}

void BKE_sequence_iterator_next(SeqIterator *iter)
{
  if (++iter->cur < iter->tot) {
    iter->seq = iter->array[iter->cur];
  }
  else {
    iter->valid = 0;
  }
}

void BKE_sequence_iterator_end(SeqIterator *iter)
{
  if (iter->array) {
    MEM_freeN(iter->array);
  }

  iter->valid = 0;
}

static int metaseq_start(Sequence *metaseq)
{
  return metaseq->start + metaseq->startofs;
}

static int metaseq_end(Sequence *metaseq)
{
  return metaseq->start + metaseq->len - metaseq->endofs;
}

static void seq_update_sound_bounds_recursive_impl(Scene *scene,
                                                   Sequence *metaseq,
                                                   int start,
                                                   int end)
{
  Sequence *seq;

  /* for sound we go over full meta tree to update bounds of the sound strips,
   * since sound is played outside of evaluating the imbufs, */
  for (seq = metaseq->seqbase.first; seq; seq = seq->next) {
    if (seq->type == SEQ_TYPE_META) {
      seq_update_sound_bounds_recursive_impl(
          scene, seq, max_ii(start, metaseq_start(seq)), min_ii(end, metaseq_end(seq)));
    }
    else if (ELEM(seq->type, SEQ_TYPE_SOUND_RAM, SEQ_TYPE_SCENE)) {
      if (seq->scene_sound) {
        int startofs = seq->startofs;
        int endofs = seq->endofs;
        if (seq->startofs + seq->start < start) {
          startofs = start - seq->start;
        }

        if (seq->start + seq->len - seq->endofs > end) {
          endofs = seq->start + seq->len - end;
        }

        BKE_sound_move_scene_sound(scene,
                                   seq->scene_sound,
                                   seq->start + startofs,
                                   seq->start + seq->len - endofs,
                                   startofs + seq->anim_startofs);
      }
    }
  }
}

static void seq_update_sound_bounds_recursive(Scene *scene, Sequence *metaseq)
{
  seq_update_sound_bounds_recursive_impl(
      scene, metaseq, metaseq_start(metaseq), metaseq_end(metaseq));
}

void BKE_sequence_calc_disp(Scene *scene, Sequence *seq)
{
  if (seq->startofs && seq->startstill) {
    seq->startstill = 0;
  }
  if (seq->endofs && seq->endstill) {
    seq->endstill = 0;
  }

  seq->startdisp = seq->start + seq->startofs - seq->startstill;
  seq->enddisp = seq->start + seq->len - seq->endofs + seq->endstill;

  if (seq->type == SEQ_TYPE_META) {
    seq_update_sound_bounds_recursive(scene, seq);
  }
}

void BKE_sequence_calc(Scene *scene, Sequence *seq)
{
  Sequence *seqm;
  int min, max;

  /* check all metas recursively */
  seqm = seq->seqbase.first;
  while (seqm) {
    if (seqm->seqbase.first) {
      BKE_sequence_calc(scene, seqm);
    }
    seqm = seqm->next;
  }

  /* effects and meta: automatic start and end */
  if (seq->type & SEQ_TYPE_EFFECT) {
    if (seq->seq1) {
      seq->startofs = seq->endofs = seq->startstill = seq->endstill = 0;
      if (seq->seq3) {
        seq->start = seq->startdisp = max_iii(
            seq->seq1->startdisp, seq->seq2->startdisp, seq->seq3->startdisp);
        seq->enddisp = min_iii(seq->seq1->enddisp, seq->seq2->enddisp, seq->seq3->enddisp);
      }
      else if (seq->seq2) {
        seq->start = seq->startdisp = max_ii(seq->seq1->startdisp, seq->seq2->startdisp);
        seq->enddisp = min_ii(seq->seq1->enddisp, seq->seq2->enddisp);
      }
      else {
        seq->start = seq->startdisp = seq->seq1->startdisp;
        seq->enddisp = seq->seq1->enddisp;
      }
      /* we cant help if strips don't overlap, it wont give useful results.
       * but at least ensure 'len' is never negative which causes bad bugs elsewhere. */
      if (seq->enddisp < seq->startdisp) {
        /* simple start/end swap */
        seq->start = seq->enddisp;
        seq->enddisp = seq->startdisp;
        seq->startdisp = seq->start;
        seq->flag |= SEQ_INVALID_EFFECT;
      }
      else {
        seq->flag &= ~SEQ_INVALID_EFFECT;
      }

      seq->len = seq->enddisp - seq->startdisp;
    }
    else {
      BKE_sequence_calc_disp(scene, seq);
    }
  }
  else {
    if (seq->type == SEQ_TYPE_META) {
      seqm = seq->seqbase.first;
      if (seqm) {
        min = MAXFRAME * 2;
        max = -MAXFRAME * 2;
        while (seqm) {
          if (seqm->startdisp < min) {
            min = seqm->startdisp;
          }
          if (seqm->enddisp > max) {
            max = seqm->enddisp;
          }
          seqm = seqm->next;
        }
        seq->start = min + seq->anim_startofs;
        seq->len = max - min;
        seq->len -= seq->anim_startofs;
        seq->len -= seq->anim_endofs;
      }
      seq_update_sound_bounds_recursive(scene, seq);
    }
    BKE_sequence_calc_disp(scene, seq);
  }
}

static void seq_multiview_name(Scene *scene,
                               const int view_id,
                               const char *prefix,
                               const char *ext,
                               char *r_path,
                               size_t r_size)
{
  const char *suffix = BKE_scene_multiview_view_id_suffix_get(&scene->r, view_id);
  BLI_assert(ext != NULL && suffix != NULL && prefix != NULL);
  BLI_snprintf(r_path, r_size, "%s%s%s", prefix, suffix, ext);
}

/* note: caller should run BKE_sequence_calc(scene, seq) after */
void BKE_sequence_reload_new_file(Main *bmain, Scene *scene, Sequence *seq, const bool lock_range)
{
  char path[FILE_MAX];
  int prev_startdisp = 0, prev_enddisp = 0;
  /* note: don't rename the strip, will break animation curves */

  if (ELEM(seq->type,
           SEQ_TYPE_MOVIE,
           SEQ_TYPE_IMAGE,
           SEQ_TYPE_SOUND_RAM,
           SEQ_TYPE_SCENE,
           SEQ_TYPE_META,
           SEQ_TYPE_MOVIECLIP,
           SEQ_TYPE_MASK) == 0) {
    return;
  }

  if (lock_range) {
    /* keep so we don't have to move the actual start and end points (only the data) */
    BKE_sequence_calc_disp(scene, seq);
    prev_startdisp = seq->startdisp;
    prev_enddisp = seq->enddisp;
  }

  switch (seq->type) {
    case SEQ_TYPE_IMAGE: {
      /* Hack? */
      size_t olen = MEM_allocN_len(seq->strip->stripdata) / sizeof(StripElem);

      seq->len = olen;
      seq->len -= seq->anim_startofs;
      seq->len -= seq->anim_endofs;
      if (seq->len < 0) {
        seq->len = 0;
      }
      break;
    }
    case SEQ_TYPE_MOVIE: {
      StripAnim *sanim;
      bool is_multiview_loaded = false;
      const bool is_multiview = (seq->flag & SEQ_USE_VIEWS) != 0 &&
                                (scene->r.scemode & R_MULTIVIEW) != 0;

      BLI_join_dirfile(path, sizeof(path), seq->strip->dir, seq->strip->stripdata->name);
      BLI_path_abs(path, BKE_main_blendfile_path_from_global());

      BKE_sequence_free_anim(seq);

      if (is_multiview && (seq->views_format == R_IMF_VIEWS_INDIVIDUAL)) {
        char prefix[FILE_MAX];
        const char *ext = NULL;
        const int totfiles = seq_num_files(scene, seq->views_format, true);
        int i = 0;

        BKE_scene_multiview_view_prefix_get(scene, path, prefix, &ext);

        if (prefix[0] != '\0') {
          for (i = 0; i < totfiles; i++) {
            struct anim *anim;
            char str[FILE_MAX];

            seq_multiview_name(scene, i, prefix, ext, str, FILE_MAX);
            anim = openanim(str,
                            IB_rect | ((seq->flag & SEQ_FILTERY) ? IB_animdeinterlace : 0),
                            seq->streamindex,
                            seq->strip->colorspace_settings.name);

            if (anim) {
              seq_anim_add_suffix(scene, anim, i);
              sanim = MEM_mallocN(sizeof(StripAnim), "Strip Anim");
              BLI_addtail(&seq->anims, sanim);
              sanim->anim = anim;
            }
          }
          is_multiview_loaded = true;
        }
      }

      if (is_multiview_loaded == false) {
        struct anim *anim;
        anim = openanim(path,
                        IB_rect | ((seq->flag & SEQ_FILTERY) ? IB_animdeinterlace : 0),
                        seq->streamindex,
                        seq->strip->colorspace_settings.name);
        if (anim) {
          sanim = MEM_mallocN(sizeof(StripAnim), "Strip Anim");
          BLI_addtail(&seq->anims, sanim);
          sanim->anim = anim;
        }
      }

      /* use the first video as reference for everything */
      sanim = seq->anims.first;

      if ((!sanim) || (!sanim->anim)) {
        return;
      }

      IMB_anim_load_metadata(sanim->anim);

      seq->len = IMB_anim_get_duration(
          sanim->anim, seq->strip->proxy ? seq->strip->proxy->tc : IMB_TC_RECORD_RUN);

      seq->anim_preseek = IMB_anim_get_preseek(sanim->anim);

      seq->len -= seq->anim_startofs;
      seq->len -= seq->anim_endofs;
      if (seq->len < 0) {
        seq->len = 0;
      }
      break;
    }
    case SEQ_TYPE_MOVIECLIP:
      if (seq->clip == NULL) {
        return;
      }

      seq->len = BKE_movieclip_get_duration(seq->clip);

      seq->len -= seq->anim_startofs;
      seq->len -= seq->anim_endofs;
      if (seq->len < 0) {
        seq->len = 0;
      }
      break;
    case SEQ_TYPE_MASK:
      if (seq->mask == NULL) {
        return;
      }
      seq->len = BKE_mask_get_duration(seq->mask);
      seq->len -= seq->anim_startofs;
      seq->len -= seq->anim_endofs;
      if (seq->len < 0) {
        seq->len = 0;
      }
      break;
    case SEQ_TYPE_SOUND_RAM:
#ifdef WITH_AUDASPACE
      if (!seq->sound) {
        return;
      }
      seq->len = ceil((double)BKE_sound_get_length(bmain, seq->sound) * FPS);
      seq->len -= seq->anim_startofs;
      seq->len -= seq->anim_endofs;
      if (seq->len < 0) {
        seq->len = 0;
      }
#else
      UNUSED_VARS(bmain);
      return;
#endif
      break;
    case SEQ_TYPE_SCENE: {
      seq->len = (seq->scene) ? seq->scene->r.efra - seq->scene->r.sfra + 1 : 0;
      seq->len -= seq->anim_startofs;
      seq->len -= seq->anim_endofs;
      if (seq->len < 0) {
        seq->len = 0;
      }
      break;
    }
  }

  free_proxy_seq(seq);

  if (lock_range) {
    BKE_sequence_tx_set_final_left(seq, prev_startdisp);
    BKE_sequence_tx_set_final_right(seq, prev_enddisp);
    BKE_sequence_single_fix(seq);
  }

  BKE_sequence_calc(scene, seq);
}

void BKE_sequence_movie_reload_if_needed(struct Main *bmain,
                                         struct Scene *scene,
                                         struct Sequence *seq,
                                         bool *r_was_reloaded,
                                         bool *r_can_produce_frames)
{
  BLI_assert(seq->type == SEQ_TYPE_MOVIE ||
             !"This function is only implemented for movie strips.");

  bool must_reload = false;

  /* The Sequence struct allows for multiple anim structs to be associated with one strip. This
   * function will return true only if there is at least one 'anim' AND all anims can produce
   * frames. */

  if (BLI_listbase_is_empty(&seq->anims)) {
    /* No anim present, so reloading is always necessary. */
    must_reload = true;
  }
  else {
    LISTBASE_FOREACH (StripAnim *, sanim, &seq->anims) {
      if (!IMB_anim_can_produce_frames(sanim->anim)) {
        /* Anim cannot produce frames, try reloading. */
        must_reload = true;
        break;
      }
    };
  }

  if (!must_reload) {
    /* There are one or more anims, and all can produce frames. */
    *r_was_reloaded = false;
    *r_can_produce_frames = true;
    return;
  }

  BKE_sequence_reload_new_file(bmain, scene, seq, true);
  *r_was_reloaded = true;

  if (BLI_listbase_is_empty(&seq->anims)) {
    /* No anims present after reloading => no frames can be produced. */
    *r_can_produce_frames = false;
    return;
  }

  /* Check if there are still anims that cannot produce frames. */
  LISTBASE_FOREACH (StripAnim *, sanim, &seq->anims) {
    if (!IMB_anim_can_produce_frames(sanim->anim)) {
      /* There still is an anim that cannot produce frames. */
      *r_can_produce_frames = false;
      return;
    }
  };

  /* There are one or more anims, and all can produce frames. */
  *r_can_produce_frames = true;
}

void BKE_sequencer_sort(Scene *scene)
{
  /* all strips together per kind, and in order of y location ("machine") */
  ListBase seqbase, effbase;
  Editing *ed = BKE_sequencer_editing_get(scene, false);
  Sequence *seq, *seqt;

  if (ed == NULL) {
    return;
  }

  BLI_listbase_clear(&seqbase);
  BLI_listbase_clear(&effbase);

  while ((seq = BLI_pophead(ed->seqbasep))) {

    if (seq->type & SEQ_TYPE_EFFECT) {
      seqt = effbase.first;
      while (seqt) {
        if (seqt->machine >= seq->machine) {
          BLI_insertlinkbefore(&effbase, seqt, seq);
          break;
        }
        seqt = seqt->next;
      }
      if (seqt == NULL) {
        BLI_addtail(&effbase, seq);
      }
    }
    else {
      seqt = seqbase.first;
      while (seqt) {
        if (seqt->machine >= seq->machine) {
          BLI_insertlinkbefore(&seqbase, seqt, seq);
          break;
        }
        seqt = seqt->next;
      }
      if (seqt == NULL) {
        BLI_addtail(&seqbase, seq);
      }
    }
  }

  BLI_movelisttolist(&seqbase, &effbase);
  *(ed->seqbasep) = seqbase;
}

/** Comparison function suitable to be used with BLI_listbase_sort()... */
int BKE_sequencer_cmp_time_startdisp(const void *a, const void *b)
{
  const Sequence *seq_a = a;
  const Sequence *seq_b = b;

  return (seq_a->startdisp > seq_b->startdisp);
}

static int clear_scene_in_allseqs_fn(Sequence *seq, void *arg_pt)
{
  if (seq->scene == (Scene *)arg_pt) {
    seq->scene = NULL;
  }
  return 1;
}

void BKE_sequencer_clear_scene_in_allseqs(Main *bmain, Scene *scene)
{
  Scene *scene_iter;

  /* when a scene is deleted: test all seqs */
  for (scene_iter = bmain->scenes.first; scene_iter; scene_iter = scene_iter->id.next) {
    if (scene_iter != scene && scene_iter->ed) {
      BKE_sequencer_base_recursive_apply(
          &scene_iter->ed->seqbase, clear_scene_in_allseqs_fn, scene);
    }
  }
}

typedef struct SeqUniqueInfo {
  Sequence *seq;
  char name_src[SEQ_NAME_MAXSTR];
  char name_dest[SEQ_NAME_MAXSTR];
  int count;
  int match;
} SeqUniqueInfo;

static void seqbase_unique_name(ListBase *seqbasep, SeqUniqueInfo *sui)
{
  Sequence *seq;
  for (seq = seqbasep->first; seq; seq = seq->next) {
    if ((sui->seq != seq) && STREQ(sui->name_dest, seq->name + 2)) {
      /* SEQ_NAME_MAXSTR -4 for the number, -1 for \0, - 2 for r_prefix */
      BLI_snprintf(sui->name_dest,
                   sizeof(sui->name_dest),
                   "%.*s.%03d",
                   SEQ_NAME_MAXSTR - 4 - 1 - 2,
                   sui->name_src,
                   sui->count++);
      sui->match = 1; /* be sure to re-scan */
    }
  }
}

static int seqbase_unique_name_recursive_fn(Sequence *seq, void *arg_pt)
{
  if (seq->seqbase.first) {
    seqbase_unique_name(&seq->seqbase, (SeqUniqueInfo *)arg_pt);
  }
  return 1;
}

void BKE_sequence_base_unique_name_recursive(ListBase *seqbasep, Sequence *seq)
{
  SeqUniqueInfo sui;
  char *dot;
  sui.seq = seq;
  BLI_strncpy(sui.name_src, seq->name + 2, sizeof(sui.name_src));
  BLI_strncpy(sui.name_dest, seq->name + 2, sizeof(sui.name_dest));

  sui.count = 1;
  sui.match = 1; /* assume the worst to start the loop */

  /* Strip off the suffix */
  if ((dot = strrchr(sui.name_src, '.'))) {
    *dot = '\0';
    dot++;

    if (*dot) {
      sui.count = atoi(dot) + 1;
    }
  }

  while (sui.match) {
    sui.match = 0;
    seqbase_unique_name(seqbasep, &sui);
    BKE_sequencer_base_recursive_apply(seqbasep, seqbase_unique_name_recursive_fn, &sui);
  }

  BLI_strncpy(seq->name + 2, sui.name_dest, sizeof(seq->name) - 2);
}

static const char *give_seqname_by_type(int type)
{
  switch (type) {
    case SEQ_TYPE_META:
      return "Meta";
    case SEQ_TYPE_IMAGE:
      return "Image";
    case SEQ_TYPE_SCENE:
      return "Scene";
    case SEQ_TYPE_MOVIE:
      return "Movie";
    case SEQ_TYPE_MOVIECLIP:
      return "Clip";
    case SEQ_TYPE_MASK:
      return "Mask";
    case SEQ_TYPE_SOUND_RAM:
      return "Audio";
    case SEQ_TYPE_CROSS:
      return "Cross";
    case SEQ_TYPE_GAMCROSS:
      return "Gamma Cross";
    case SEQ_TYPE_ADD:
      return "Add";
    case SEQ_TYPE_SUB:
      return "Sub";
    case SEQ_TYPE_MUL:
      return "Mul";
    case SEQ_TYPE_ALPHAOVER:
      return "Alpha Over";
    case SEQ_TYPE_ALPHAUNDER:
      return "Alpha Under";
    case SEQ_TYPE_OVERDROP:
      return "Over Drop";
    case SEQ_TYPE_COLORMIX:
      return "Color Mix";
    case SEQ_TYPE_WIPE:
      return "Wipe";
    case SEQ_TYPE_GLOW:
      return "Glow";
    case SEQ_TYPE_TRANSFORM:
      return "Transform";
    case SEQ_TYPE_COLOR:
      return "Color";
    case SEQ_TYPE_MULTICAM:
      return "Multicam";
    case SEQ_TYPE_ADJUSTMENT:
      return "Adjustment";
    case SEQ_TYPE_SPEED:
      return "Speed";
    case SEQ_TYPE_GAUSSIAN_BLUR:
      return "Gaussian Blur";
    case SEQ_TYPE_TEXT:
      return "Text";
    default:
      return NULL;
  }
}

const char *BKE_sequence_give_name(Sequence *seq)
{
  const char *name = give_seqname_by_type(seq->type);

  if (!name) {
    if (!(seq->type & SEQ_TYPE_EFFECT)) {
      return seq->strip->dir;
    }

    return "Effect";
  }
  return name;
}

ListBase *BKE_sequence_seqbase_get(Sequence *seq, int *r_offset)
{
  ListBase *seqbase = NULL;

  switch (seq->type) {
    case SEQ_TYPE_META: {
      seqbase = &seq->seqbase;
      *r_offset = seq->start;
      break;
    }
    case SEQ_TYPE_SCENE: {
      if (seq->flag & SEQ_SCENE_STRIPS && seq->scene) {
        Editing *ed = BKE_sequencer_editing_get(seq->scene, false);
        if (ed) {
          seqbase = &ed->seqbase;
          *r_offset = seq->scene->r.sfra;
        }
      }
      break;
    }
  }

  return seqbase;
}

/*********************** DO THE SEQUENCE *************************/

static void multibuf(ImBuf *ibuf, const float fmul)
{
  char *rt;
  float *rt_float;

  int a;

  rt = (char *)ibuf->rect;
  rt_float = ibuf->rect_float;

  if (rt) {
    const int imul = (int)(256.0f * fmul);
    a = ibuf->x * ibuf->y;
    while (a--) {
      rt[0] = min_ii((imul * rt[0]) >> 8, 255);
      rt[1] = min_ii((imul * rt[1]) >> 8, 255);
      rt[2] = min_ii((imul * rt[2]) >> 8, 255);
      rt[3] = min_ii((imul * rt[3]) >> 8, 255);

      rt += 4;
    }
  }
  if (rt_float) {
    a = ibuf->x * ibuf->y;
    while (a--) {
      rt_float[0] *= fmul;
      rt_float[1] *= fmul;
      rt_float[2] *= fmul;
      rt_float[3] *= fmul;

      rt_float += 4;
    }
  }
}

float BKE_sequencer_give_stripelem_index(Sequence *seq, float cfra)
{
  float nr;
  int sta = seq->start;
  int end = seq->start + seq->len - 1;

  if (seq->type & SEQ_TYPE_EFFECT) {
    end = seq->enddisp;
  }

  if (end < sta) {
    return -1;
  }

  if (seq->flag & SEQ_REVERSE_FRAMES) {
    /*reverse frame in this sequence */
    if (cfra <= sta) {
      nr = end - sta;
    }
    else if (cfra >= end) {
      nr = 0;
    }
    else {
      nr = end - cfra;
    }
  }
  else {
    if (cfra <= sta) {
      nr = 0;
    }
    else if (cfra >= end) {
      nr = end - sta;
    }
    else {
      nr = cfra - sta;
    }
  }

  if (seq->strobe < 1.0f) {
    seq->strobe = 1.0f;
  }

  if (seq->strobe > 1.0f) {
    nr -= fmodf((double)nr, (double)seq->strobe);
  }

  return nr;
}

StripElem *BKE_sequencer_give_stripelem(Sequence *seq, int cfra)
{
  StripElem *se = seq->strip->stripdata;

  if (seq->type == SEQ_TYPE_IMAGE) {
    /* only IMAGE strips use the whole array, MOVIE strips use only the first element,
     * all other strips don't use this...
     */

    int nr = (int)BKE_sequencer_give_stripelem_index(seq, cfra);

    if (nr == -1 || se == NULL) {
      return NULL;
    }

    se += nr + seq->anim_startofs;
  }
  return se;
}

static int evaluate_seq_frame_gen(Sequence **seq_arr, ListBase *seqbase, int cfra, int chanshown)
{
  /* Use arbitrary sized linked list, the size could be over MAXSEQ. */
  LinkNodePair effect_inputs = {NULL, NULL};
  int totseq = 0;

  memset(seq_arr, 0, sizeof(Sequence *) * (MAXSEQ + 1));

  LISTBASE_FOREACH (Sequence *, seq, seqbase) {
    if ((seq->startdisp <= cfra) && (seq->enddisp > cfra)) {
      if ((seq->type & SEQ_TYPE_EFFECT) && !(seq->flag & SEQ_MUTE)) {

        if (seq->seq1) {
          BLI_linklist_append_alloca(&effect_inputs, seq->seq1);
        }

        if (seq->seq2) {
          BLI_linklist_append_alloca(&effect_inputs, seq->seq2);
        }

        if (seq->seq3) {
          BLI_linklist_append_alloca(&effect_inputs, seq->seq3);
        }
      }

      seq_arr[seq->machine] = seq;
      totseq++;
    }
  }

  /* Drop strips which are used for effect inputs, we don't want
   * them to blend into render stack in any other way than effect
   * string rendering.
   */
  for (LinkNode *seq_item = effect_inputs.list; seq_item; seq_item = seq_item->next) {
    Sequence *seq = seq_item->link;
    /* It's possible that effetc strip would be placed to the same
     * 'machine' as it's inputs. We don't want to clear such strips
     * from the stack.
     */
    if (seq_arr[seq->machine] && seq_arr[seq->machine]->type & SEQ_TYPE_EFFECT) {
      continue;
    }
    /* If we're shown a specified channel, then we want to see the stirps
     * which belongs to this machine.
     */
    if (chanshown != 0 && chanshown <= seq->machine) {
      continue;
    }
    seq_arr[seq->machine] = NULL;
  }

  return totseq;
}

int BKE_sequencer_evaluate_frame(Scene *scene, int cfra)
{
  Editing *ed = BKE_sequencer_editing_get(scene, false);
  Sequence *seq_arr[MAXSEQ + 1];

  if (ed == NULL) {
    return 0;
  }

  return evaluate_seq_frame_gen(seq_arr, ed->seqbasep, cfra, 0);
}

static bool video_seq_is_rendered(Sequence *seq)
{
  return (seq && !(seq->flag & SEQ_MUTE) && seq->type != SEQ_TYPE_SOUND_RAM);
}

int BKE_sequencer_get_shown_sequences(ListBase *seqbasep,
                                      int cfra,
                                      int chanshown,
                                      Sequence **seq_arr_out)
{
  Sequence *seq_arr[MAXSEQ + 1];
  int b = chanshown;
  int cnt = 0;

  if (b > MAXSEQ) {
    return 0;
  }

  if (evaluate_seq_frame_gen(seq_arr, seqbasep, cfra, chanshown)) {
    if (b == 0) {
      b = MAXSEQ;
    }
    for (; b > 0; b--) {
      if (video_seq_is_rendered(seq_arr[b])) {
        break;
      }
    }
  }

  chanshown = b;

  for (; b > 0; b--) {
    if (video_seq_is_rendered(seq_arr[b])) {
      if (seq_arr[b]->blend_mode == SEQ_BLEND_REPLACE) {
        break;
      }
    }
  }

  for (; b <= chanshown && b >= 0; b++) {
    if (video_seq_is_rendered(seq_arr[b])) {
      seq_arr_out[cnt++] = seq_arr[b];
    }
  }

  return cnt;
}

/*********************** proxy management *************************/

typedef struct SeqIndexBuildContext {
  struct IndexBuildContext *index_context;

  int tc_flags;
  int size_flags;
  int quality;
  bool overwrite;
  int view_id;

  Main *bmain;
  Depsgraph *depsgraph;
  Scene *scene;
  Sequence *seq, *orig_seq;
} SeqIndexBuildContext;

#define PROXY_MAXFILE (2 * FILE_MAXDIR + FILE_MAXFILE)

static IMB_Proxy_Size seq_rendersize_to_proxysize(int render_size)
{
  switch (render_size) {
    case SEQ_PROXY_RENDER_SIZE_25:
      return IMB_PROXY_25;
    case SEQ_PROXY_RENDER_SIZE_50:
      return IMB_PROXY_50;
    case SEQ_PROXY_RENDER_SIZE_75:
      return IMB_PROXY_75;
    case SEQ_PROXY_RENDER_SIZE_100:
      return IMB_PROXY_100;
  }
  return IMB_PROXY_NONE;
}

double BKE_sequencer_rendersize_to_scale_factor(int render_size)
{
  switch (render_size) {
    case SEQ_PROXY_RENDER_SIZE_25:
      return 0.25;
    case SEQ_PROXY_RENDER_SIZE_50:
      return 0.50;
    case SEQ_PROXY_RENDER_SIZE_75:
      return 0.75;
  }
  return 1.0;
}

/* the number of files will vary according to the stereo format */
static int seq_num_files(Scene *scene, char views_format, const bool is_multiview)
{
  if (!is_multiview) {
    return 1;
  }
  if (views_format == R_IMF_VIEWS_STEREO_3D) {
    return 1;
  }
  /* R_IMF_VIEWS_INDIVIDUAL */

  return BKE_scene_multiview_num_views_get(&scene->r);
}

static void seq_proxy_index_dir_set(struct anim *anim, const char *base_dir)
{
  char dir[FILE_MAX];
  char fname[FILE_MAXFILE];

  IMB_anim_get_fname(anim, fname, FILE_MAXFILE);
  BLI_strncpy(dir, base_dir, sizeof(dir));
  BLI_path_append(dir, sizeof(dir), fname);
  IMB_anim_set_index_dir(anim, dir);
}

static void seq_open_anim_file(Scene *scene, Sequence *seq, bool openfile)
{
  char dir[FILE_MAX];
  char name[FILE_MAX];
  StripProxy *proxy;
  bool use_proxy;
  bool is_multiview_loaded = false;
  Editing *ed = scene->ed;
  const bool is_multiview = (seq->flag & SEQ_USE_VIEWS) != 0 &&
                            (scene->r.scemode & R_MULTIVIEW) != 0;

  if ((seq->anims.first != NULL) && (((StripAnim *)seq->anims.first)->anim != NULL)) {
    return;
  }

  /* reset all the previously created anims */
  BKE_sequence_free_anim(seq);

  BLI_join_dirfile(name, sizeof(name), seq->strip->dir, seq->strip->stripdata->name);
  BLI_path_abs(name, BKE_main_blendfile_path_from_global());

  proxy = seq->strip->proxy;

  use_proxy = proxy && ((proxy->storage & SEQ_STORAGE_PROXY_CUSTOM_DIR) != 0 ||
                        (ed->proxy_storage == SEQ_EDIT_PROXY_DIR_STORAGE));

  if (use_proxy) {
    if (ed->proxy_storage == SEQ_EDIT_PROXY_DIR_STORAGE) {
      if (ed->proxy_dir[0] == 0) {
        BLI_strncpy(dir, "//BL_proxy", sizeof(dir));
      }
      else {
        BLI_strncpy(dir, ed->proxy_dir, sizeof(dir));
      }
    }
    else {
      BLI_strncpy(dir, seq->strip->proxy->dir, sizeof(dir));
    }
    BLI_path_abs(dir, BKE_main_blendfile_path_from_global());
  }

  if (is_multiview && seq->views_format == R_IMF_VIEWS_INDIVIDUAL) {
    int totfiles = seq_num_files(scene, seq->views_format, true);
    char prefix[FILE_MAX];
    const char *ext = NULL;
    int i;

    BKE_scene_multiview_view_prefix_get(scene, name, prefix, &ext);

    if (prefix[0] != '\0') {
      for (i = 0; i < totfiles; i++) {
        const char *suffix = BKE_scene_multiview_view_id_suffix_get(&scene->r, i);
        char str[FILE_MAX];
        StripAnim *sanim = MEM_mallocN(sizeof(StripAnim), "Strip Anim");

        BLI_addtail(&seq->anims, sanim);

        BLI_snprintf(str, sizeof(str), "%s%s%s", prefix, suffix, ext);

        if (openfile) {
          sanim->anim = openanim(str,
                                 IB_rect | ((seq->flag & SEQ_FILTERY) ? IB_animdeinterlace : 0),
                                 seq->streamindex,
                                 seq->strip->colorspace_settings.name);
        }
        else {
          sanim->anim = openanim_noload(str,
                                        IB_rect |
                                            ((seq->flag & SEQ_FILTERY) ? IB_animdeinterlace : 0),
                                        seq->streamindex,
                                        seq->strip->colorspace_settings.name);
        }

        if (sanim->anim) {
          /* we already have the suffix */
          IMB_suffix_anim(sanim->anim, suffix);
        }
        else {
          if (openfile) {
            sanim->anim = openanim(name,
                                   IB_rect | ((seq->flag & SEQ_FILTERY) ? IB_animdeinterlace : 0),
                                   seq->streamindex,
                                   seq->strip->colorspace_settings.name);
          }
          else {
            sanim->anim = openanim_noload(name,
                                          IB_rect |
                                              ((seq->flag & SEQ_FILTERY) ? IB_animdeinterlace : 0),
                                          seq->streamindex,
                                          seq->strip->colorspace_settings.name);
          }

          /* no individual view files - monoscopic, stereo 3d or exr multiview */
          totfiles = 1;
        }

        if (sanim->anim && use_proxy) {
          seq_proxy_index_dir_set(sanim->anim, dir);
        }
      }
      is_multiview_loaded = true;
    }
  }

  if (is_multiview_loaded == false) {
    StripAnim *sanim;

    sanim = MEM_mallocN(sizeof(StripAnim), "Strip Anim");
    BLI_addtail(&seq->anims, sanim);

    if (openfile) {
      sanim->anim = openanim(name,
                             IB_rect | ((seq->flag & SEQ_FILTERY) ? IB_animdeinterlace : 0),
                             seq->streamindex,
                             seq->strip->colorspace_settings.name);
    }
    else {
      sanim->anim = openanim_noload(name,
                                    IB_rect | ((seq->flag & SEQ_FILTERY) ? IB_animdeinterlace : 0),
                                    seq->streamindex,
                                    seq->strip->colorspace_settings.name);
    }

    if (sanim->anim && use_proxy) {
      seq_proxy_index_dir_set(sanim->anim, dir);
    }
  }
}

static bool seq_proxy_get_custom_file_fname(Sequence *seq, char *name, const int view_id)
{
  char fname[FILE_MAXFILE];
  char suffix[24];
  StripProxy *proxy = seq->strip->proxy;

  if (proxy == NULL) {
    return false;
  }

  BLI_join_dirfile(fname, PROXY_MAXFILE, proxy->dir, proxy->file);
  BLI_path_abs(fname, BKE_main_blendfile_path_from_global());

  if (view_id > 0) {
    BLI_snprintf(suffix, sizeof(suffix), "_%d", view_id);
    /* TODO(sergey): This will actually append suffix after extension
     * which is weird but how was originally coded in multiview branch.
     */
    BLI_snprintf(name, PROXY_MAXFILE, "%s_%s", fname, suffix);
  }
  else {
    BLI_strncpy(name, fname, PROXY_MAXFILE);
  }

  return true;
}

static bool seq_proxy_get_fname(Editing *ed,
                                Sequence *seq,
                                int cfra,
                                eSpaceSeq_Proxy_RenderSize render_size,
                                char *name,
                                const int view_id)
{
  char dir[PROXY_MAXFILE];
  char suffix[24] = {'\0'};
  StripProxy *proxy = seq->strip->proxy;

  if (proxy == NULL) {
    return false;
  }

  /* Multiview suffix. */
  if (view_id > 0) {
    BLI_snprintf(suffix, sizeof(suffix), "_%d", view_id);
  }

  /* Per strip with Custom file situation is handled separately. */
  if (proxy->storage & SEQ_STORAGE_PROXY_CUSTOM_FILE &&
      ed->proxy_storage != SEQ_EDIT_PROXY_DIR_STORAGE) {
    if (seq_proxy_get_custom_file_fname(seq, name, view_id)) {
      return true;
    }
  }

  if (ed->proxy_storage == SEQ_EDIT_PROXY_DIR_STORAGE) {
    /* Per project default. */
    if (ed->proxy_dir[0] == 0) {
      BLI_strncpy(dir, "//BL_proxy", sizeof(dir));
    }
    else { /* Per project with custom dir. */
      BLI_strncpy(dir, ed->proxy_dir, sizeof(dir));
    }
    BLI_path_abs(name, BKE_main_blendfile_path_from_global());
  }
  else {
    /* Pre strip with custom dir. */
    if (proxy->storage & SEQ_STORAGE_PROXY_CUSTOM_DIR) {
      BLI_strncpy(dir, seq->strip->proxy->dir, sizeof(dir));
    }
    else { /* Per strip default. */
      BLI_snprintf(dir, PROXY_MAXFILE, "%s/BL_proxy", seq->strip->dir);
    }
  }

  /* Proxy size number to be used in path. */
  int proxy_size_number = BKE_sequencer_rendersize_to_scale_factor(render_size) * 100;

  BLI_snprintf(name,
               PROXY_MAXFILE,
               "%s/images/%d/%s_proxy%s",
               dir,
               proxy_size_number,
               BKE_sequencer_give_stripelem(seq, cfra)->name,
               suffix);
  BLI_path_abs(name, BKE_main_blendfile_path_from_global());
  strcat(name, ".jpg");

  return true;
}

static bool seq_can_use_proxy(Sequence *seq, IMB_Proxy_Size psize)
{
  if (seq->strip->proxy == NULL) {
    return false;
  }
  short size_flags = seq->strip->proxy->build_size_flags;
  return (seq->flag & SEQ_USE_PROXY) != 0 && psize != IMB_PROXY_NONE && (size_flags & psize) != 0;
}

static ImBuf *seq_proxy_fetch(const SeqRenderData *context, Sequence *seq, int cfra)
{
  char name[PROXY_MAXFILE];
  StripProxy *proxy = seq->strip->proxy;
  const eSpaceSeq_Proxy_RenderSize psize = context->preview_render_size;
  Editing *ed = context->scene->ed;
  StripAnim *sanim;

  /* only use proxies, if they are enabled (even if present!) */
  if (!seq_can_use_proxy(seq, seq_rendersize_to_proxysize(psize))) {
    return NULL;
  }

  if (proxy->storage & SEQ_STORAGE_PROXY_CUSTOM_FILE) {
    int frameno = (int)BKE_sequencer_give_stripelem_index(seq, cfra) + seq->anim_startofs;
    if (proxy->anim == NULL) {
      if (seq_proxy_get_fname(ed, seq, cfra, psize, name, context->view_id) == 0) {
        return NULL;
      }

      proxy->anim = openanim(name, IB_rect, 0, seq->strip->colorspace_settings.name);
    }
    if (proxy->anim == NULL) {
      return NULL;
    }

    seq_open_anim_file(context->scene, seq, true);
    sanim = seq->anims.first;

    frameno = IMB_anim_index_get_frame_index(
        sanim ? sanim->anim : NULL, seq->strip->proxy->tc, frameno);

    return IMB_anim_absolute(proxy->anim, frameno, IMB_TC_NONE, IMB_PROXY_NONE);
  }

  if (seq_proxy_get_fname(ed, seq, cfra, psize, name, context->view_id) == 0) {
    return NULL;
  }

  if (BLI_exists(name)) {
    ImBuf *ibuf = IMB_loadiffname(name, IB_rect, NULL);

    if (ibuf) {
      sequencer_imbuf_assign_spaces(context->scene, ibuf);
    }

    return ibuf;
  }

  return NULL;
}

static void seq_proxy_build_frame(const SeqRenderData *context,
                                  SeqRenderState *state,
                                  Sequence *seq,
                                  int cfra,
                                  int proxy_render_size,
                                  const bool overwrite)
{
  char name[PROXY_MAXFILE];
  int quality;
  int rectx, recty;
  int ok;
  ImBuf *ibuf_tmp, *ibuf;
  Editing *ed = context->scene->ed;

  if (!seq_proxy_get_fname(ed, seq, cfra, proxy_render_size, name, context->view_id)) {
    return;
  }

  if (!overwrite && BLI_exists(name)) {
    return;
  }

  ibuf_tmp = seq_render_strip(context, state, seq, cfra);

  rectx = (proxy_render_size * ibuf_tmp->x) / 100;
  recty = (proxy_render_size * ibuf_tmp->y) / 100;

  if (ibuf_tmp->x != rectx || ibuf_tmp->y != recty) {
    ibuf = IMB_dupImBuf(ibuf_tmp);
    IMB_metadata_copy(ibuf, ibuf_tmp);
    IMB_freeImBuf(ibuf_tmp);
    IMB_scalefastImBuf(ibuf, (short)rectx, (short)recty);
  }
  else {
    ibuf = ibuf_tmp;
  }

  /* depth = 32 is intentionally left in, otherwise ALPHA channels
   * won't work... */
  quality = seq->strip->proxy->quality;
  ibuf->ftype = IMB_FTYPE_JPG;
  ibuf->foptions.quality = quality;

  /* unsupported feature only confuses other s/w */
  if (ibuf->planes == 32) {
    ibuf->planes = 24;
  }

  BLI_make_existing_file(name);

  ok = IMB_saveiff(ibuf, name, IB_rect | IB_zbuf | IB_zbuffloat);
  if (ok == 0) {
    perror(name);
  }

  IMB_freeImBuf(ibuf);
}

/**
 * Returns whether the file this context would read from even exist,
 * if not, don't create the context
 */
static bool seq_proxy_multiview_context_invalid(Sequence *seq, Scene *scene, const int view_id)
{
  if ((scene->r.scemode & R_MULTIVIEW) == 0) {
    return false;
  }

  if ((seq->type == SEQ_TYPE_IMAGE) && (seq->views_format == R_IMF_VIEWS_INDIVIDUAL)) {
    static char prefix[FILE_MAX];
    static const char *ext = NULL;
    char str[FILE_MAX];

    if (view_id == 0) {
      char path[FILE_MAX];
      BLI_join_dirfile(path, sizeof(path), seq->strip->dir, seq->strip->stripdata->name);
      BLI_path_abs(path, BKE_main_blendfile_path_from_global());
      BKE_scene_multiview_view_prefix_get(scene, path, prefix, &ext);
    }
    else {
      prefix[0] = '\0';
    }

    if (prefix[0] == '\0') {
      return view_id != 0;
    }

    seq_multiview_name(scene, view_id, prefix, ext, str, FILE_MAX);

    if (BLI_access(str, R_OK) == 0) {
      return false;
    }

    return view_id != 0;
  }
  return false;
}

/**
 * This returns the maximum possible number of required contexts
 */
static int seq_proxy_context_count(Sequence *seq, Scene *scene)
{
  int num_views = 1;

  if ((scene->r.scemode & R_MULTIVIEW) == 0) {
    return 1;
  }

  switch (seq->type) {
    case SEQ_TYPE_MOVIE: {
      num_views = BLI_listbase_count(&seq->anims);
      break;
    }
    case SEQ_TYPE_IMAGE: {
      switch (seq->views_format) {
        case R_IMF_VIEWS_INDIVIDUAL:
          num_views = BKE_scene_multiview_num_views_get(&scene->r);
          break;
        case R_IMF_VIEWS_STEREO_3D:
          num_views = 2;
          break;
        case R_IMF_VIEWS_MULTIVIEW:
          /* not supported at the moment */
          /* pass through */
        default:
          num_views = 1;
      }
      break;
    }
  }

  return num_views;
}

bool BKE_sequencer_proxy_rebuild_context(Main *bmain,
                                         Depsgraph *depsgraph,
                                         Scene *scene,
                                         Sequence *seq,
                                         struct GSet *file_list,
                                         ListBase *queue)
{
  SeqIndexBuildContext *context;
  Sequence *nseq;
  LinkData *link;
  int num_files;
  int i;

  if (!seq->strip || !seq->strip->proxy) {
    return true;
  }

  if (!(seq->flag & SEQ_USE_PROXY)) {
    return true;
  }

  num_files = seq_proxy_context_count(seq, scene);

  for (i = 0; i < num_files; i++) {
    if (seq_proxy_multiview_context_invalid(seq, scene, i)) {
      continue;
    }

    context = MEM_callocN(sizeof(SeqIndexBuildContext), "seq proxy rebuild context");

    nseq = BKE_sequence_dupli_recursive(scene, scene, NULL, seq, 0);

    context->tc_flags = nseq->strip->proxy->build_tc_flags;
    context->size_flags = nseq->strip->proxy->build_size_flags;
    context->quality = nseq->strip->proxy->quality;
    context->overwrite = (nseq->strip->proxy->build_flags & SEQ_PROXY_SKIP_EXISTING) == 0;

    context->bmain = bmain;
    context->depsgraph = depsgraph;
    context->scene = scene;
    context->orig_seq = seq;
    context->seq = nseq;

    context->view_id = i; /* only for images */

    if (nseq->type == SEQ_TYPE_MOVIE) {
      StripAnim *sanim;

      seq_open_anim_file(scene, nseq, true);
      sanim = BLI_findlink(&nseq->anims, i);

      if (sanim->anim) {
        context->index_context = IMB_anim_index_rebuild_context(sanim->anim,
                                                                context->tc_flags,
                                                                context->size_flags,
                                                                context->quality,
                                                                context->overwrite,
                                                                file_list);
      }
      if (!context->index_context) {
        MEM_freeN(context);
        return false;
      }
    }

    link = BLI_genericNodeN(context);
    BLI_addtail(queue, link);
  }
  return true;
}

void BKE_sequencer_proxy_rebuild(SeqIndexBuildContext *context,
                                 short *stop,
                                 short *do_update,
                                 float *progress)
{
  const bool overwrite = context->overwrite;
  SeqRenderData render_context;
  Sequence *seq = context->seq;
  Scene *scene = context->scene;
  Main *bmain = context->bmain;
  int cfra;

  if (seq->type == SEQ_TYPE_MOVIE) {
    if (context->index_context) {
      IMB_anim_index_rebuild(context->index_context, stop, do_update, progress);
    }

    return;
  }

  if (!(seq->flag & SEQ_USE_PROXY)) {
    return;
  }

  /* that's why it is called custom... */
  if (seq->strip->proxy && seq->strip->proxy->storage & SEQ_STORAGE_PROXY_CUSTOM_FILE) {
    return;
  }

  /* fail safe code */

  BKE_sequencer_new_render_data(bmain,
                                context->depsgraph,
                                context->scene,
                                (scene->r.size * (float)scene->r.xsch) / 100.0f + 0.5f,
                                (scene->r.size * (float)scene->r.ysch) / 100.0f + 0.5f,
                                100,
                                false,
                                &render_context);

  render_context.skip_cache = true;
  render_context.is_proxy_render = true;
  render_context.view_id = context->view_id;

  SeqRenderState state;
  sequencer_state_init(&state);

  for (cfra = seq->startdisp + seq->startstill; cfra < seq->enddisp - seq->endstill; cfra++) {
    if (context->size_flags & IMB_PROXY_25) {
      seq_proxy_build_frame(&render_context, &state, seq, cfra, 25, overwrite);
    }
    if (context->size_flags & IMB_PROXY_50) {
      seq_proxy_build_frame(&render_context, &state, seq, cfra, 50, overwrite);
    }
    if (context->size_flags & IMB_PROXY_75) {
      seq_proxy_build_frame(&render_context, &state, seq, cfra, 75, overwrite);
    }
    if (context->size_flags & IMB_PROXY_100) {
      seq_proxy_build_frame(&render_context, &state, seq, cfra, 100, overwrite);
    }

    *progress = (float)(cfra - seq->startdisp - seq->startstill) /
                (seq->enddisp - seq->endstill - seq->startdisp - seq->startstill);
    *do_update = true;

    if (*stop || G.is_break) {
      break;
    }
  }
}

void BKE_sequencer_proxy_rebuild_finish(SeqIndexBuildContext *context, bool stop)
{
  if (context->index_context) {
    StripAnim *sanim;

    for (sanim = context->seq->anims.first; sanim; sanim = sanim->next) {
      IMB_close_anim_proxies(sanim->anim);
    }

    for (sanim = context->orig_seq->anims.first; sanim; sanim = sanim->next) {
      IMB_close_anim_proxies(sanim->anim);
    }

    IMB_anim_index_rebuild_finish(context->index_context, stop);
  }

  seq_free_sequence_recurse(NULL, context->seq, true);

  MEM_freeN(context);
}

void BKE_sequencer_proxy_set(struct Sequence *seq, bool value)
{
  if (value) {
    seq->flag |= SEQ_USE_PROXY;
    if (seq->strip->proxy == NULL) {
      seq->strip->proxy = MEM_callocN(sizeof(struct StripProxy), "StripProxy");
      seq->strip->proxy->quality = 90;
      seq->strip->proxy->build_tc_flags = SEQ_PROXY_TC_ALL;
      seq->strip->proxy->build_size_flags = SEQ_PROXY_IMAGE_SIZE_25;
    }
  }
  else {
    seq->flag &= ~SEQ_USE_PROXY;
  }
}

/*********************** color balance *************************/

static StripColorBalance calc_cb(StripColorBalance *cb_)
{
  StripColorBalance cb = *cb_;
  int c;

  for (c = 0; c < 3; c++) {
    cb.lift[c] = 2.0f - cb.lift[c];
  }

  if (cb.flag & SEQ_COLOR_BALANCE_INVERSE_LIFT) {
    for (c = 0; c < 3; c++) {
      /* tweak to give more subtle results
       * values above 1.0 are scaled */
      if (cb.lift[c] > 1.0f) {
        cb.lift[c] = pow(cb.lift[c] - 1.0f, 2.0) + 1.0;
      }

      cb.lift[c] = 2.0f - cb.lift[c];
    }
  }

  if (cb.flag & SEQ_COLOR_BALANCE_INVERSE_GAIN) {
    for (c = 0; c < 3; c++) {
      if (cb.gain[c] != 0.0f) {
        cb.gain[c] = 1.0f / cb.gain[c];
      }
      else {
        cb.gain[c] = 1000000; /* should be enough :) */
      }
    }
  }

  if (!(cb.flag & SEQ_COLOR_BALANCE_INVERSE_GAMMA)) {
    for (c = 0; c < 3; c++) {
      if (cb.gamma[c] != 0.0f) {
        cb.gamma[c] = 1.0f / cb.gamma[c];
      }
      else {
        cb.gamma[c] = 1000000; /* should be enough :) */
      }
    }
  }

  return cb;
}

/* note: lift is actually 2-lift */
MINLINE float color_balance_fl(
    float in, const float lift, const float gain, const float gamma, const float mul)
{
  float x = (((in - 1.0f) * lift) + 1.0f) * gain;

  /* prevent NaN */
  if (x < 0.f) {
    x = 0.f;
  }

  x = powf(x, gamma) * mul;
  CLAMP(x, FLT_MIN, FLT_MAX);
  return x;
}

static void make_cb_table_float(float lift, float gain, float gamma, float *table, float mul)
{
  int y;

  for (y = 0; y < 256; y++) {
    float v = color_balance_fl((float)y * (1.0f / 255.0f), lift, gain, gamma, mul);

    table[y] = v;
  }
}

static void color_balance_byte_byte(StripColorBalance *cb_,
                                    unsigned char *rect,
                                    unsigned char *mask_rect,
                                    int width,
                                    int height,
                                    float mul)
{
  // unsigned char cb_tab[3][256];
  unsigned char *cp = rect;
  unsigned char *e = cp + width * 4 * height;
  unsigned char *m = mask_rect;

  StripColorBalance cb = calc_cb(cb_);

  while (cp < e) {
    float p[4];
    int c;

    straight_uchar_to_premul_float(p, cp);

    for (c = 0; c < 3; c++) {
      float t = color_balance_fl(p[c], cb.lift[c], cb.gain[c], cb.gamma[c], mul);

      if (m) {
        float m_normal = (float)m[c] / 255.0f;

        p[c] = p[c] * (1.0f - m_normal) + t * m_normal;
      }
      else {
        p[c] = t;
      }
    }

    premul_float_to_straight_uchar(cp, p);

    cp += 4;
    if (m) {
      m += 4;
    }
  }
}

static void color_balance_byte_float(StripColorBalance *cb_,
                                     unsigned char *rect,
                                     float *rect_float,
                                     unsigned char *mask_rect,
                                     int width,
                                     int height,
                                     float mul)
{
  float cb_tab[4][256];
  int c, i;
  unsigned char *p = rect;
  unsigned char *e = p + width * 4 * height;
  unsigned char *m = mask_rect;
  float *o;
  StripColorBalance cb;

  o = rect_float;

  cb = calc_cb(cb_);

  for (c = 0; c < 3; c++) {
    make_cb_table_float(cb.lift[c], cb.gain[c], cb.gamma[c], cb_tab[c], mul);
  }

  for (i = 0; i < 256; i++) {
    cb_tab[3][i] = ((float)i) * (1.0f / 255.0f);
  }

  while (p < e) {
    if (m) {
      const float t[3] = {m[0] / 255.0f, m[1] / 255.0f, m[2] / 255.0f};

      p[0] = p[0] * (1.0f - t[0]) + t[0] * cb_tab[0][p[0]];
      p[1] = p[1] * (1.0f - t[1]) + t[1] * cb_tab[1][p[1]];
      p[2] = p[2] * (1.0f - t[2]) + t[2] * cb_tab[2][p[2]];

      m += 4;
    }
    else {
      o[0] = cb_tab[0][p[0]];
      o[1] = cb_tab[1][p[1]];
      o[2] = cb_tab[2][p[2]];
    }

    o[3] = cb_tab[3][p[3]];

    p += 4;
    o += 4;
  }
}

static void color_balance_float_float(StripColorBalance *cb_,
                                      float *rect_float,
                                      const float *mask_rect_float,
                                      int width,
                                      int height,
                                      float mul)
{
  float *p = rect_float;
  const float *e = rect_float + width * 4 * height;
  const float *m = mask_rect_float;
  StripColorBalance cb = calc_cb(cb_);

  while (p < e) {
    int c;
    for (c = 0; c < 3; c++) {
      float t = color_balance_fl(p[c], cb.lift[c], cb.gain[c], cb.gamma[c], mul);

      if (m) {
        p[c] = p[c] * (1.0f - m[c]) + t * m[c];
      }
      else {
        p[c] = t;
      }
    }

    p += 4;
    if (m) {
      m += 4;
    }
  }
}

typedef struct ColorBalanceInitData {
  StripColorBalance *cb;
  ImBuf *ibuf;
  float mul;
  ImBuf *mask;
  bool make_float;
} ColorBalanceInitData;

typedef struct ColorBalanceThread {
  StripColorBalance *cb;
  float mul;

  int width, height;

  unsigned char *rect, *mask_rect;
  float *rect_float, *mask_rect_float;

  bool make_float;
} ColorBalanceThread;

static void color_balance_init_handle(void *handle_v,
                                      int start_line,
                                      int tot_line,
                                      void *init_data_v)
{
  ColorBalanceThread *handle = (ColorBalanceThread *)handle_v;
  ColorBalanceInitData *init_data = (ColorBalanceInitData *)init_data_v;
  ImBuf *ibuf = init_data->ibuf;
  ImBuf *mask = init_data->mask;

  int offset = 4 * start_line * ibuf->x;

  memset(handle, 0, sizeof(ColorBalanceThread));

  handle->cb = init_data->cb;
  handle->mul = init_data->mul;
  handle->width = ibuf->x;
  handle->height = tot_line;
  handle->make_float = init_data->make_float;

  if (ibuf->rect) {
    handle->rect = (unsigned char *)ibuf->rect + offset;
  }

  if (ibuf->rect_float) {
    handle->rect_float = ibuf->rect_float + offset;
  }

  if (mask) {
    if (mask->rect) {
      handle->mask_rect = (unsigned char *)mask->rect + offset;
    }

    if (mask->rect_float) {
      handle->mask_rect_float = mask->rect_float + offset;
    }
  }
  else {
    handle->mask_rect = NULL;
    handle->mask_rect_float = NULL;
  }
}

static void *color_balance_do_thread(void *thread_data_v)
{
  ColorBalanceThread *thread_data = (ColorBalanceThread *)thread_data_v;
  StripColorBalance *cb = thread_data->cb;
  int width = thread_data->width, height = thread_data->height;
  unsigned char *rect = thread_data->rect;
  unsigned char *mask_rect = thread_data->mask_rect;
  float *rect_float = thread_data->rect_float;
  float *mask_rect_float = thread_data->mask_rect_float;
  float mul = thread_data->mul;

  if (rect_float) {
    color_balance_float_float(cb, rect_float, mask_rect_float, width, height, mul);
  }
  else if (thread_data->make_float) {
    color_balance_byte_float(cb, rect, rect_float, mask_rect, width, height, mul);
  }
  else {
    color_balance_byte_byte(cb, rect, mask_rect, width, height, mul);
  }

  return NULL;
}

/* cfra is offset by fra_offset only in case we are using a real mask. */
ImBuf *BKE_sequencer_render_mask_input(const SeqRenderData *context,
                                       int mask_input_type,
                                       Sequence *mask_sequence,
                                       Mask *mask_id,
                                       int cfra,
                                       int fra_offset,
                                       bool make_float)
{
  ImBuf *mask_input = NULL;

  if (mask_input_type == SEQUENCE_MASK_INPUT_STRIP) {
    if (mask_sequence) {
      SeqRenderState state;
      sequencer_state_init(&state);

      mask_input = seq_render_strip(context, &state, mask_sequence, cfra);

      if (make_float) {
        if (!mask_input->rect_float) {
          IMB_float_from_rect(mask_input);
        }
      }
      else {
        if (!mask_input->rect) {
          IMB_rect_from_float(mask_input);
        }
      }
    }
  }
  else if (mask_input_type == SEQUENCE_MASK_INPUT_ID) {
    mask_input = seq_render_mask(context, mask_id, cfra - fra_offset, make_float);
  }

  return mask_input;
}

void BKE_sequencer_color_balance_apply(
    StripColorBalance *cb, ImBuf *ibuf, float mul, bool make_float, ImBuf *mask_input)
{
  ColorBalanceInitData init_data;

  if (!ibuf->rect_float && make_float) {
    imb_addrectfloatImBuf(ibuf);
  }

  init_data.cb = cb;
  init_data.ibuf = ibuf;
  init_data.mul = mul;
  init_data.make_float = make_float;
  init_data.mask = mask_input;

  IMB_processor_apply_threaded(ibuf->y,
                               sizeof(ColorBalanceThread),
                               &init_data,
                               color_balance_init_handle,
                               color_balance_do_thread);

  /* color balance either happens on float buffer or byte buffer, but never on both,
   * free byte buffer if there's float buffer since float buffer would be used for
   * color balance in favor of byte buffer
   */
  if (ibuf->rect_float && ibuf->rect) {
    imb_freerectImBuf(ibuf);
  }
}

/*
 * input preprocessing for SEQ_TYPE_IMAGE, SEQ_TYPE_MOVIE, SEQ_TYPE_MOVIECLIP and SEQ_TYPE_SCENE
 *
 * Do all the things you can't really do afterwards using sequence effects
 * (read: before rescaling to render resolution has been done)
 *
 * Order is important!
 *
 * - Deinterlace
 * - Crop and transform in image source coordinate space
 * - Flip X + Flip Y (could be done afterwards, backward compatibility)
 * - Promote image to float data (affects pipeline operations afterwards)
 * - Color balance (is most efficient in the byte -> float
 *   (future: half -> float should also work fine!)
 *   case, if done on load, since we can use lookup tables)
 * - Premultiply
 */

bool BKE_sequencer_input_have_to_preprocess(const SeqRenderData *context,
                                            Sequence *seq,
                                            float UNUSED(cfra))
{
  float mul;

  if (context && context->is_proxy_render) {
    return false;
  }

  if (seq->flag &
      (SEQ_FILTERY | SEQ_USE_CROP | SEQ_USE_TRANSFORM | SEQ_FLIPX | SEQ_FLIPY | SEQ_MAKE_FLOAT)) {
    return true;
  }

  mul = seq->mul;

  if (seq->blend_mode == SEQ_BLEND_REPLACE) {
    mul *= seq->blend_opacity / 100.0f;
  }

  if (mul != 1.0f) {
    return true;
  }

  if (seq->sat != 1.0f) {
    return true;
  }

  if (seq->modifiers.first) {
    return true;
  }

  return false;
}

static ImBuf *input_preprocess(const SeqRenderData *context,
                               Sequence *seq,
                               float cfra,
                               ImBuf *ibuf,
                               const bool is_proxy_image)
{
  Scene *scene = context->scene;
  float mul;

  ibuf = IMB_makeSingleUser(ibuf);

  if ((seq->flag & SEQ_FILTERY) && !ELEM(seq->type, SEQ_TYPE_MOVIE, SEQ_TYPE_MOVIECLIP)) {
    IMB_filtery(ibuf);
  }

  if (seq->flag & (SEQ_USE_CROP | SEQ_USE_TRANSFORM)) {
    StripCrop c = {0};
    StripTransform t = {0};

    if (seq->flag & SEQ_USE_CROP && seq->strip->crop) {
      c = *seq->strip->crop;
    }
    if (seq->flag & SEQ_USE_TRANSFORM && seq->strip->transform) {
      t = *seq->strip->transform;
    }

    /* Calculate scale factor for current image if needed. */
    double scale_factor, image_scale_factor = 1.0;
    if (context->preview_render_size == SEQ_PROXY_RENDER_SIZE_SCENE) {
      scale_factor = image_scale_factor = (double)scene->r.size / 100;
    }
    else {
      scale_factor = BKE_sequencer_rendersize_to_scale_factor(context->preview_render_size);
      if (!is_proxy_image) {
        image_scale_factor = scale_factor;
      }
    }

    if (image_scale_factor != 1.0) {
      if (context->for_render) {
        IMB_scaleImBuf(ibuf, ibuf->x * image_scale_factor, ibuf->y * image_scale_factor);
      }
      else {
        IMB_scalefastImBuf(ibuf, ibuf->x * image_scale_factor, ibuf->y * image_scale_factor);
      }
    }

    t.xofs *= scale_factor;
    t.yofs *= scale_factor;
    c.left *= scale_factor;
    c.right *= scale_factor;
    c.top *= scale_factor;
    c.bottom *= scale_factor;

    int sx, sy, dx, dy;
    sx = ibuf->x - c.left - c.right;
    sy = ibuf->y - c.top - c.bottom;

    if (seq->flag & SEQ_USE_TRANSFORM) {
      dx = context->rectx;
      dy = context->recty;
    }
    else {
      dx = sx;
      dy = sy;
    }

    if (c.top + c.bottom >= ibuf->y || c.left + c.right >= ibuf->x || t.xofs >= dx ||
        t.yofs >= dy) {
      return NULL;
    }

    ImBuf *i = IMB_allocImBuf(dx, dy, 32, ibuf->rect_float ? IB_rectfloat : IB_rect);
    IMB_rectcpy(i, ibuf, t.xofs, t.yofs, c.left, c.bottom, sx, sy);
    sequencer_imbuf_assign_spaces(scene, i);
    IMB_metadata_copy(i, ibuf);
    IMB_freeImBuf(ibuf);
    ibuf = i;
  }

  if (seq->flag & SEQ_FLIPX) {
    IMB_flipx(ibuf);
  }

  if (seq->flag & SEQ_FLIPY) {
    IMB_flipy(ibuf);
  }

  if (seq->sat != 1.0f) {
    IMB_saturation(ibuf, seq->sat);
  }

  mul = seq->mul;

  if (seq->blend_mode == SEQ_BLEND_REPLACE) {
    mul *= seq->blend_opacity / 100.0f;
  }

  if (seq->flag & SEQ_MAKE_FLOAT) {
    if (!ibuf->rect_float) {
      BKE_sequencer_imbuf_to_sequencer_space(scene, ibuf, true);
    }

    if (ibuf->rect) {
      imb_freerectImBuf(ibuf);
    }
  }

  if (mul != 1.0f) {
    multibuf(ibuf, mul);
  }

  if (ibuf->x != context->rectx || ibuf->y != context->recty) {
    if (context->for_render) {
      IMB_scaleImBuf(ibuf, (short)context->rectx, (short)context->recty);
    }
    else {
      IMB_scalefastImBuf(ibuf, (short)context->rectx, (short)context->recty);
    }
  }

  if (seq->modifiers.first) {
    ImBuf *ibuf_new = BKE_sequence_modifier_apply_stack(context, seq, ibuf, cfra);

    if (ibuf_new != ibuf) {
      IMB_metadata_copy(ibuf_new, ibuf);
      IMB_freeImBuf(ibuf);
      ibuf = ibuf_new;
    }
  }

  return ibuf;
}

/*********************** strip rendering functions  *************************/

typedef struct RenderEffectInitData {
  struct SeqEffectHandle *sh;
  const SeqRenderData *context;
  Sequence *seq;
  float cfra, facf0, facf1;
  ImBuf *ibuf1, *ibuf2, *ibuf3;

  ImBuf *out;
} RenderEffectInitData;

typedef struct RenderEffectThread {
  struct SeqEffectHandle *sh;
  const SeqRenderData *context;
  Sequence *seq;
  float cfra, facf0, facf1;
  ImBuf *ibuf1, *ibuf2, *ibuf3;

  ImBuf *out;
  int start_line, tot_line;
} RenderEffectThread;

static void render_effect_execute_init_handle(void *handle_v,
                                              int start_line,
                                              int tot_line,
                                              void *init_data_v)
{
  RenderEffectThread *handle = (RenderEffectThread *)handle_v;
  RenderEffectInitData *init_data = (RenderEffectInitData *)init_data_v;

  handle->sh = init_data->sh;
  handle->context = init_data->context;
  handle->seq = init_data->seq;
  handle->cfra = init_data->cfra;
  handle->facf0 = init_data->facf0;
  handle->facf1 = init_data->facf1;
  handle->ibuf1 = init_data->ibuf1;
  handle->ibuf2 = init_data->ibuf2;
  handle->ibuf3 = init_data->ibuf3;
  handle->out = init_data->out;

  handle->start_line = start_line;
  handle->tot_line = tot_line;
}

static void *render_effect_execute_do_thread(void *thread_data_v)
{
  RenderEffectThread *thread_data = (RenderEffectThread *)thread_data_v;

  thread_data->sh->execute_slice(thread_data->context,
                                 thread_data->seq,
                                 thread_data->cfra,
                                 thread_data->facf0,
                                 thread_data->facf1,
                                 thread_data->ibuf1,
                                 thread_data->ibuf2,
                                 thread_data->ibuf3,
                                 thread_data->start_line,
                                 thread_data->tot_line,
                                 thread_data->out);

  return NULL;
}

ImBuf *BKE_sequencer_effect_execute_threaded(struct SeqEffectHandle *sh,
                                             const SeqRenderData *context,
                                             Sequence *seq,
                                             float cfra,
                                             float facf0,
                                             float facf1,
                                             ImBuf *ibuf1,
                                             ImBuf *ibuf2,
                                             ImBuf *ibuf3)
{
  RenderEffectInitData init_data;
  ImBuf *out = sh->init_execution(context, ibuf1, ibuf2, ibuf3);

  init_data.sh = sh;
  init_data.context = context;
  init_data.seq = seq;
  init_data.cfra = cfra;
  init_data.facf0 = facf0;
  init_data.facf1 = facf1;
  init_data.ibuf1 = ibuf1;
  init_data.ibuf2 = ibuf2;
  init_data.ibuf3 = ibuf3;
  init_data.out = out;

  IMB_processor_apply_threaded(out->y,
                               sizeof(RenderEffectThread),
                               &init_data,
                               render_effect_execute_init_handle,
                               render_effect_execute_do_thread);

  return out;
}

static ImBuf *seq_render_effect_strip_impl(const SeqRenderData *context,
                                           SeqRenderState *state,
                                           Sequence *seq,
                                           float cfra)
{
  Scene *scene = context->scene;
  float fac, facf;
  int early_out;
  int i;
  struct SeqEffectHandle sh = BKE_sequence_get_effect(seq);
  FCurve *fcu = NULL;
  ImBuf *ibuf[3];
  Sequence *input[3];
  ImBuf *out = NULL;

  ibuf[0] = ibuf[1] = ibuf[2] = NULL;

  input[0] = seq->seq1;
  input[1] = seq->seq2;
  input[2] = seq->seq3;

  if (!sh.execute && !(sh.execute_slice && sh.init_execution)) {
    /* effect not supported in this version... */
    out = IMB_allocImBuf(context->rectx, context->recty, 32, IB_rect);
    return out;
  }

  if (seq->flag & SEQ_USE_EFFECT_DEFAULT_FADE) {
    sh.get_default_fac(seq, cfra, &fac, &facf);
    facf = fac;
  }
  else {
    fcu = id_data_find_fcurve(&scene->id, seq, &RNA_Sequence, "effect_fader", 0, NULL);
    if (fcu) {
      fac = facf = evaluate_fcurve(fcu, cfra);
    }
    else {
      fac = facf = seq->effect_fader;
    }
  }

  early_out = sh.early_out(seq, fac, facf);

  switch (early_out) {
    case EARLY_NO_INPUT:
      out = sh.execute(context, seq, cfra, fac, facf, NULL, NULL, NULL);
      break;
    case EARLY_DO_EFFECT:
      for (i = 0; i < 3; i++) {
        /* Speed effect requires time remapping of cfra for input(s). */
        if (input[0] && seq->type == SEQ_TYPE_SPEED) {
          float target_frame = BKE_sequencer_speed_effect_target_frame_get(context, seq, cfra, i);
          ibuf[i] = seq_render_strip(context, state, input[0], target_frame);
        }
        else { /* Other effects. */
          if (input[i]) {
            ibuf[i] = seq_render_strip(context, state, input[i], cfra);
          }
        }
      }

      if (ibuf[0] && (ibuf[1] || BKE_sequence_effect_get_num_inputs(seq->type) == 1)) {
        if (sh.multithreaded) {
          out = BKE_sequencer_effect_execute_threaded(
              &sh, context, seq, cfra, fac, facf, ibuf[0], ibuf[1], ibuf[2]);
        }
        else {
          out = sh.execute(context, seq, cfra, fac, facf, ibuf[0], ibuf[1], ibuf[2]);
        }
      }
      break;
    case EARLY_USE_INPUT_1:
      if (input[0]) {
        out = seq_render_strip(context, state, input[0], cfra);
      }
      break;
    case EARLY_USE_INPUT_2:
      if (input[1]) {
        out = seq_render_strip(context, state, input[1], cfra);
      }
      break;
  }

  for (i = 0; i < 3; i++) {
    IMB_freeImBuf(ibuf[i]);
  }

  if (out == NULL) {
    out = IMB_allocImBuf(context->rectx, context->recty, 32, IB_rect);
  }

  return out;
}

/* Render individual view for multiview or single (default view) for monoview. */
static ImBuf *seq_render_image_strip_view(const SeqRenderData *context,
                                          Sequence *seq,
                                          char *name,
                                          char *prefix,
                                          const char *ext,
                                          int view_id)
{

  ImBuf *ibuf = NULL;

  int flag = IB_rect | IB_metadata;
  if (seq->alpha_mode == SEQ_ALPHA_PREMUL) {
    flag |= IB_alphamode_premul;
  }

  if (prefix[0] == '\0') {
    ibuf = IMB_loadiffname(name, flag, seq->strip->colorspace_settings.name);
  }
  else {
    char str[FILE_MAX];
    BKE_scene_multiview_view_prefix_get(context->scene, name, prefix, &ext);
    seq_multiview_name(context->scene, view_id, prefix, ext, str, FILE_MAX);
    ibuf = IMB_loadiffname(str, flag, seq->strip->colorspace_settings.name);
  }

  if (ibuf == NULL) {
    return NULL;
  }

  /* We don't need both (speed reasons)! */
  if (ibuf->rect_float != NULL && ibuf->rect != NULL) {
    imb_freerectImBuf(ibuf);
  }

  /* All sequencer color is done in SRGB space, linear gives odd crossfades. */
  BKE_sequencer_imbuf_to_sequencer_space(context->scene, ibuf, false);

  return ibuf;
}

static bool seq_image_strip_is_multiview_render(
    Scene *scene, Sequence *seq, int totfiles, char *name, char *r_prefix, const char *r_ext)
{
  if (totfiles > 1) {
    BKE_scene_multiview_view_prefix_get(scene, name, r_prefix, &r_ext);
    if (r_prefix[0] == '\0') {
      return false;
    }
  }
  else {
    r_prefix[0] = '\0';
  }

  return (seq->flag & SEQ_USE_VIEWS) != 0 && (scene->r.scemode & R_MULTIVIEW) != 0;
}

static ImBuf *seq_render_image_strip(const SeqRenderData *context,
                                     Sequence *seq,
                                     float UNUSED(nr),
                                     float cfra,
                                     bool *r_is_proxy_image)
{
  char name[FILE_MAX];
  const char *ext = NULL;
  char prefix[FILE_MAX];
  ImBuf *ibuf = NULL;

  StripElem *s_elem = BKE_sequencer_give_stripelem(seq, cfra);
  if (s_elem == NULL) {
    return NULL;
  }

  BLI_join_dirfile(name, sizeof(name), seq->strip->dir, s_elem->name);
  BLI_path_abs(name, BKE_main_blendfile_path_from_global());

  /* Try to get a proxy image. */
  ibuf = seq_proxy_fetch(context, seq, cfra);
  if (ibuf != NULL) {
    s_elem->orig_width = ibuf->x;
    s_elem->orig_height = ibuf->y;
    *r_is_proxy_image = true;
    return ibuf;
  }

  /* Proxy not found, render original. */
  const int totfiles = seq_num_files(context->scene, seq->views_format, true);
  bool is_multiview_render = seq_image_strip_is_multiview_render(
      context->scene, seq, totfiles, name, prefix, ext);

  if (is_multiview_render) {
    int totviews = BKE_scene_multiview_num_views_get(&context->scene->r);
    ImBuf **ibufs_arr = MEM_callocN(sizeof(ImBuf *) * totviews, "Sequence Image Views Imbufs");

    for (int view_id = 0; view_id < totfiles; view_id++) {
      ibufs_arr[view_id] = seq_render_image_strip_view(context, seq, name, prefix, ext, view_id);
    }

    if (ibufs_arr[0] == NULL) {
      return NULL;
    }

    if (seq->views_format == R_IMF_VIEWS_STEREO_3D) {
      IMB_ImBufFromStereo3d(seq->stereo3d_format, ibufs_arr[0], &ibufs_arr[0], &ibufs_arr[1]);
    }

    for (int view_id = 0; view_id < totviews; view_id++) {
      SeqRenderData localcontext = *context;
      localcontext.view_id = view_id;

      if (view_id != context->view_id) {
        ibufs_arr[view_id] = seq_render_preprocess_ibuf(
            &localcontext, seq, ibufs_arr[view_id], cfra, clock(), true, false);
      }
    }

    /* Return the original requested ImBuf. */
    ibuf = ibufs_arr[context->view_id];

    /* Remove the others (decrease their refcount). */
    for (int view_id = 0; view_id < totviews; view_id++) {
      if (ibufs_arr[view_id] != ibuf) {
        IMB_freeImBuf(ibufs_arr[view_id]);
      }
    }

    MEM_freeN(ibufs_arr);
  }
  else {
    ibuf = seq_render_image_strip_view(context, seq, name, prefix, ext, context->view_id);
  }

  if (ibuf == NULL) {
    return NULL;
  }

  s_elem->orig_width = ibuf->x;
  s_elem->orig_height = ibuf->y;

  return ibuf;
}

static ImBuf *seq_render_movie_strip_custom_file_proxy(const SeqRenderData *context,
                                                       Sequence *seq,
                                                       int cfra)
{
  char name[PROXY_MAXFILE];
  StripProxy *proxy = seq->strip->proxy;

  if (proxy->anim == NULL) {
    if (seq_proxy_get_custom_file_fname(seq, name, context->view_id)) {
      proxy->anim = openanim(name, IB_rect, 0, seq->strip->colorspace_settings.name);
    }
    if (proxy->anim == NULL) {
      return NULL;
    }
  }

  int frameno = (int)BKE_sequencer_give_stripelem_index(seq, cfra) + seq->anim_startofs;
  return IMB_anim_absolute(proxy->anim, frameno, IMB_TC_NONE, IMB_PROXY_NONE);
}

/**
 * Render individual view for multi-view or single (default view) for mono-view.
 */
static ImBuf *seq_render_movie_strip_view(const SeqRenderData *context,
                                          Sequence *seq,
                                          float nr,
                                          float cfra,
                                          StripAnim *sanim,
                                          bool *r_is_proxy_image)
{
  ImBuf *ibuf = NULL;
  IMB_Proxy_Size psize = seq_rendersize_to_proxysize(context->preview_render_size);

  IMB_anim_set_preseek(sanim->anim, seq->anim_preseek);

  if (seq_can_use_proxy(seq, psize)) {
    /* Try to get a proxy image.
     * Movie proxies are handled by ImBuf module with exception of `custom file` setting. */
    if (context->scene->ed->proxy_storage != SEQ_EDIT_PROXY_DIR_STORAGE &&
        seq->strip->proxy->storage & SEQ_STORAGE_PROXY_CUSTOM_FILE) {
      ibuf = seq_render_movie_strip_custom_file_proxy(context, seq, cfra);
    }
    else {
      ibuf = IMB_anim_absolute(sanim->anim,
                               nr + seq->anim_startofs,
                               seq->strip->proxy ? seq->strip->proxy->tc : IMB_TC_RECORD_RUN,
                               psize);
    }

    if (ibuf != NULL) {
      *r_is_proxy_image = true;
    }
  }

  /* Fetching for requested proxy size failed, try fetching the original instead. */
  if (ibuf == NULL) {
    ibuf = IMB_anim_absolute(sanim->anim,
                             nr + seq->anim_startofs,
                             seq->strip->proxy ? seq->strip->proxy->tc : IMB_TC_RECORD_RUN,
                             IMB_PROXY_NONE);
  }
  if (ibuf == NULL) {
    return NULL;
  }

  BKE_sequencer_imbuf_to_sequencer_space(context->scene, ibuf, false);

  /* We don't need both (speed reasons)! */
  if (ibuf->rect_float != NULL && ibuf->rect != NULL) {
    imb_freerectImBuf(ibuf);
  }

  return ibuf;
}

static ImBuf *seq_render_movie_strip(
    const SeqRenderData *context, Sequence *seq, float nr, float cfra, bool *r_is_proxy_image)
{
  /* Load all the videos. */
  seq_open_anim_file(context->scene, seq, false);

  ImBuf *ibuf = NULL;
  StripAnim *sanim = seq->anims.first;
  const int totfiles = seq_num_files(context->scene, seq->views_format, true);
  bool is_multiview_render = (seq->flag & SEQ_USE_VIEWS) != 0 &&
                             (context->scene->r.scemode & R_MULTIVIEW) != 0 &&
                             BLI_listbase_count_at_most(&seq->anims, totfiles + 1) == totfiles;

  if (is_multiview_render) {
    ImBuf **ibuf_arr;
    int totviews = BKE_scene_multiview_num_views_get(&context->scene->r);
    ibuf_arr = MEM_callocN(sizeof(ImBuf *) * totviews, "Sequence Image Views Imbufs");
    int ibuf_view_id;

    for (ibuf_view_id = 0, sanim = seq->anims.first; sanim; sanim = sanim->next, ibuf_view_id++) {
      if (sanim->anim) {
        ibuf_arr[ibuf_view_id] = seq_render_movie_strip_view(
            context, seq, nr, cfra, sanim, r_is_proxy_image);
      }
    }

    if (seq->views_format == R_IMF_VIEWS_STEREO_3D) {
      if (ibuf_arr[0] == NULL) {
        /* Probably proxy hasn't been created yet. */
        MEM_freeN(ibuf_arr);
        return NULL;
      }

      IMB_ImBufFromStereo3d(seq->stereo3d_format, ibuf_arr[0], &ibuf_arr[0], &ibuf_arr[1]);
    }

    for (int view_id = 0; view_id < totviews; view_id++) {
      SeqRenderData localcontext = *context;
      localcontext.view_id = view_id;

      if (view_id != context->view_id) {
        ibuf_arr[view_id] = seq_render_preprocess_ibuf(
            &localcontext, seq, ibuf_arr[view_id], cfra, clock(), true, false);
      }
    }

    /* Return the original requested ImBuf. */
    ibuf = ibuf_arr[context->view_id];

    /* Remove the others (decrease their refcount). */
    for (int view_id = 0; view_id < totviews; view_id++) {
      if (ibuf_arr[view_id] != ibuf) {
        IMB_freeImBuf(ibuf_arr[view_id]);
      }
    }

    MEM_freeN(ibuf_arr);
  }
  else {
    ibuf = seq_render_movie_strip_view(context, seq, nr, cfra, sanim, r_is_proxy_image);
  }

  if (ibuf == NULL) {
    return NULL;
  }

  seq->strip->stripdata->orig_width = ibuf->x;
  seq->strip->stripdata->orig_height = ibuf->y;

  return ibuf;
}

static ImBuf *seq_get_movieclip_ibuf(Sequence *seq, MovieClipUser user)
{
  ImBuf *ibuf = NULL;
  float tloc[2], tscale, tangle;
  if (seq->clip_flag & SEQ_MOVIECLIP_RENDER_STABILIZED) {
    ibuf = BKE_movieclip_get_stable_ibuf(seq->clip, &user, tloc, &tscale, &tangle, 0);
  }
  else {
    ibuf = BKE_movieclip_get_ibuf_flag(seq->clip, &user, seq->clip->flag, MOVIECLIP_CACHE_SKIP);
  }
  return ibuf;
}

static ImBuf *seq_render_movieclip_strip(const SeqRenderData *context,
                                         Sequence *seq,
                                         float nr,
                                         bool *r_is_proxy_image)
{
  ImBuf *ibuf = NULL;
  MovieClipUser user;
  IMB_Proxy_Size psize = seq_rendersize_to_proxysize(context->preview_render_size);

  if (!seq->clip) {
    return NULL;
  }

  memset(&user, 0, sizeof(MovieClipUser));

  BKE_movieclip_user_set_frame(&user, nr + seq->anim_startofs + seq->clip->start_frame);

  user.render_size = MCLIP_PROXY_RENDER_SIZE_FULL;
  switch (psize) {
    case IMB_PROXY_NONE:
      user.render_size = MCLIP_PROXY_RENDER_SIZE_FULL;
      break;
    case IMB_PROXY_100:
      user.render_size = MCLIP_PROXY_RENDER_SIZE_100;
      break;
    case IMB_PROXY_75:
      user.render_size = MCLIP_PROXY_RENDER_SIZE_75;
      break;
    case IMB_PROXY_50:
      user.render_size = MCLIP_PROXY_RENDER_SIZE_50;
      break;
    case IMB_PROXY_25:
      user.render_size = MCLIP_PROXY_RENDER_SIZE_25;
      break;
  }

  if (seq->clip_flag & SEQ_MOVIECLIP_RENDER_UNDISTORTED) {
    user.render_flag |= MCLIP_PROXY_RENDER_UNDISTORT;
  }

  /* Try to get a proxy image. */
  ibuf = seq_get_movieclip_ibuf(seq, user);

  if (ibuf != NULL && psize != IMB_PROXY_NONE) {
    *r_is_proxy_image = true;
  }

  /* If proxy is not found, grab full-size frame. */
  if (ibuf == NULL) {
    user.render_flag |= MCLIP_PROXY_RENDER_USE_FALLBACK_RENDER;
    ibuf = seq_get_movieclip_ibuf(seq, user);
  }

  return ibuf;
}

static ImBuf *seq_render_mask(const SeqRenderData *context, Mask *mask, float nr, bool make_float)
{
  /* TODO - add option to rasterize to alpha imbuf? */
  ImBuf *ibuf = NULL;
  float *maskbuf;
  int i;

  if (!mask) {
    return NULL;
  }

  AnimData *adt;
  Mask *mask_temp;
  MaskRasterHandle *mr_handle;

  mask_temp = BKE_mask_copy_nolib(mask);

  BKE_mask_evaluate(mask_temp, mask->sfra + nr, true);

  /* anim-data */
  adt = BKE_animdata_from_id(&mask->id);
  const AnimationEvalContext anim_eval_context = BKE_animsys_eval_context_construct(
      context->depsgraph, mask->sfra + nr);
  BKE_animsys_evaluate_animdata(&mask_temp->id, adt, &anim_eval_context, ADT_RECALC_ANIM, false);

  maskbuf = MEM_mallocN(sizeof(float) * context->rectx * context->recty, __func__);

  mr_handle = BKE_maskrasterize_handle_new();

  BKE_maskrasterize_handle_init(
      mr_handle, mask_temp, context->rectx, context->recty, true, true, true);

  BKE_mask_free(mask_temp);
  MEM_freeN(mask_temp);

  BKE_maskrasterize_buffer(mr_handle, context->rectx, context->recty, maskbuf);

  BKE_maskrasterize_handle_free(mr_handle);

  if (make_float) {
    /* pixels */
    const float *fp_src;
    float *fp_dst;

    ibuf = IMB_allocImBuf(context->rectx, context->recty, 32, IB_rectfloat);

    fp_src = maskbuf;
    fp_dst = ibuf->rect_float;
    i = context->rectx * context->recty;
    while (--i) {
      fp_dst[0] = fp_dst[1] = fp_dst[2] = *fp_src;
      fp_dst[3] = 1.0f;

      fp_src += 1;
      fp_dst += 4;
    }
  }
  else {
    /* pixels */
    const float *fp_src;
    unsigned char *ub_dst;

    ibuf = IMB_allocImBuf(context->rectx, context->recty, 32, IB_rect);

    fp_src = maskbuf;
    ub_dst = (unsigned char *)ibuf->rect;
    i = context->rectx * context->recty;
    while (--i) {
      ub_dst[0] = ub_dst[1] = ub_dst[2] = (unsigned char)(*fp_src * 255.0f); /* already clamped */
      ub_dst[3] = 255;

      fp_src += 1;
      ub_dst += 4;
    }
  }

  MEM_freeN(maskbuf);

  return ibuf;
}

static ImBuf *seq_render_mask_strip(const SeqRenderData *context, Sequence *seq, float nr)
{
  bool make_float = (seq->flag & SEQ_MAKE_FLOAT) != 0;

  return seq_render_mask(context, seq->mask, nr, make_float);
}

static ImBuf *seq_render_scene_strip(const SeqRenderData *context,
                                     Sequence *seq,
                                     float nr,
                                     float cfra)
{
  ImBuf *ibuf = NULL;
  double frame;
  Object *camera;

  struct {
    int scemode;
    int cfra;
    float subframe;

#ifdef DURIAN_CAMERA_SWITCH
    int mode;
#endif
  } orig_data;

  /* Old info:
   * Hack! This function can be called from do_render_seq(), in that case
   * the seq->scene can already have a Render initialized with same name,
   * so we have to use a default name. (compositor uses scene name to
   * find render).
   * However, when called from within the UI (image preview in sequencer)
   * we do want to use scene Render, that way the render result is defined
   * for display in render/imagewindow
   *
   * Hmm, don't see, why we can't do that all the time,
   * and since G.is_rendering is uhm, gone... (Peter)
   */

  /* New info:
   * Using the same name for the renders works just fine as the do_render_seq()
   * render is not used while the scene strips are rendered.
   *
   * However rendering from UI (through sequencer_preview_area_draw) can crash in
   * very many cases since other renders (material preview, an actual render etc.)
   * can be started while this sequence preview render is running. The only proper
   * solution is to make the sequencer preview render a proper job, which can be
   * stopped when needed. This would also give a nice progress bar for the preview
   * space so that users know there's something happening.
   *
   * As a result the active scene now only uses OpenGL rendering for the sequencer
   * preview. This is far from nice, but is the only way to prevent crashes at this
   * time.
   *
   * -jahka
   */

  const bool is_rendering = G.is_rendering;
  const bool is_background = G.background;
  const bool do_seq_gl = is_rendering ? 0 : (context->scene->r.seq_prev_type) != OB_RENDER;
  bool have_comp = false;
  bool use_gpencil = true;
  /* do we need to re-evaluate the frame after rendering? */
  bool is_frame_update = false;
  Scene *scene;
  int is_thread_main = BLI_thread_is_main();

  /* don't refer to seq->scene above this point!, it can be NULL */
  if (seq->scene == NULL) {
    return NULL;
  }

  /* Prevent rendering scene recursively. */
  if (seq->scene == context->scene) {
    return NULL;
  }

  scene = seq->scene;
  frame = (double)scene->r.sfra + (double)nr + (double)seq->anim_startofs;

#if 0 /* UNUSED */
  have_seq = (scene->r.scemode & R_DOSEQ) && scene->ed && scene->ed->seqbase.first);
#endif
  have_comp = (scene->r.scemode & R_DOCOMP) && scene->use_nodes && scene->nodetree;

  /* Get view layer for the strip. */
  ViewLayer *view_layer = BKE_view_layer_default_render(scene);
  /* Depsgraph will be NULL when doing rendering. */
  Depsgraph *depsgraph = NULL;

  orig_data.scemode = scene->r.scemode;
  orig_data.cfra = scene->r.cfra;
  orig_data.subframe = scene->r.subframe;
#ifdef DURIAN_CAMERA_SWITCH
  orig_data.mode = scene->r.mode;
#endif

  BKE_scene_frame_set(scene, frame);

  if (seq->scene_camera) {
    camera = seq->scene_camera;
  }
  else {
    BKE_scene_camera_switch_update(scene);
    camera = scene->camera;
  }

  if (have_comp == false && camera == NULL) {
    goto finally;
  }

  if (seq->flag & SEQ_SCENE_NO_GPENCIL) {
    use_gpencil = false;
  }

  /* prevent eternal loop */
  scene->r.scemode &= ~R_DOSEQ;

#ifdef DURIAN_CAMERA_SWITCH
  /* stooping to new low's in hackyness :( */
  scene->r.mode |= R_NO_CAMERA_SWITCH;
#endif

  is_frame_update = (orig_data.cfra != scene->r.cfra) || (orig_data.subframe != scene->r.subframe);

  if ((sequencer_view3d_fn && do_seq_gl && camera) && is_thread_main) {
    char err_out[256] = "unknown";
    const int width = (scene->r.xsch * scene->r.size) / 100;
    const int height = (scene->r.ysch * scene->r.size) / 100;
    const char *viewname = BKE_scene_multiview_render_view_name_get(&scene->r, context->view_id);

    unsigned int draw_flags = V3D_OFSDRAW_NONE;
    draw_flags |= (use_gpencil) ? V3D_OFSDRAW_SHOW_ANNOTATION : 0;
    draw_flags |= (context->scene->r.seq_flag & R_SEQ_OVERRIDE_SCENE_SETTINGS) ?
                      V3D_OFSDRAW_OVERRIDE_SCENE_SETTINGS :
                      0;

    /* for old scene this can be uninitialized,
     * should probably be added to do_versions at some point if the functionality stays */
    if (context->scene->r.seq_prev_type == 0) {
      context->scene->r.seq_prev_type = 3 /* == OB_SOLID */;
    }

    /* opengl offscreen render */
<<<<<<< HEAD
    depsgraph = BKE_scene_get_depsgraph(context->bmain, scene, view_layer, true);
=======
    depsgraph = BKE_scene_ensure_depsgraph(context->bmain, scene, view_layer);
>>>>>>> 019cd2e5
    BKE_scene_graph_update_for_newframe(depsgraph);
    ibuf = sequencer_view3d_fn(
        /* set for OpenGL render (NULL when scrubbing) */
        depsgraph,
        scene,
        &context->scene->display.shading,
        context->scene->r.seq_prev_type,
        camera,
        width,
        height,
        IB_rect,
        draw_flags,
        scene->r.alphamode,
        viewname,
        context->gpu_offscreen,
        err_out);
    if (ibuf == NULL) {
      fprintf(stderr, "seq_render_scene_strip failed to get opengl buffer: %s\n", err_out);
    }
  }
  else {
    Render *re = RE_GetSceneRender(scene);
    const int totviews = BKE_scene_multiview_num_views_get(&scene->r);
    ImBuf **ibufs_arr;

    ibufs_arr = MEM_callocN(sizeof(ImBuf *) * totviews, "Sequence Image Views Imbufs");

    /* XXX: this if can be removed when sequence preview rendering uses the job system
     *
     * disable rendered preview for sequencer while rendering -- it's very much possible
     * that preview render will went into conflict with final render
     *
     * When rendering from command line renderer is called from main thread, in this
     * case it's always safe to render scene here
     */
    if (!is_thread_main || is_rendering == false || is_background || context->for_render) {
      if (re == NULL) {
        re = RE_NewSceneRender(scene);
      }

      RE_RenderFrame(
          re, context->bmain, scene, have_comp ? NULL : view_layer, camera, frame, false);

      /* restore previous state after it was toggled on & off by RE_RenderFrame */
      G.is_rendering = is_rendering;
    }

    for (int view_id = 0; view_id < totviews; view_id++) {
      SeqRenderData localcontext = *context;
      RenderResult rres;

      localcontext.view_id = view_id;

      RE_AcquireResultImage(re, &rres, view_id);

      if (rres.rectf) {
        ibufs_arr[view_id] = IMB_allocImBuf(rres.rectx, rres.recty, 32, IB_rectfloat);
        memcpy(ibufs_arr[view_id]->rect_float,
               rres.rectf,
               sizeof(float[4]) * rres.rectx * rres.recty);

        if (rres.rectz) {
          addzbuffloatImBuf(ibufs_arr[view_id]);
          memcpy(
              ibufs_arr[view_id]->zbuf_float, rres.rectz, sizeof(float) * rres.rectx * rres.recty);
        }

        /* float buffers in the sequencer are not linear */
        BKE_sequencer_imbuf_to_sequencer_space(context->scene, ibufs_arr[view_id], false);
      }
      else if (rres.rect32) {
        ibufs_arr[view_id] = IMB_allocImBuf(rres.rectx, rres.recty, 32, IB_rect);
        memcpy(ibufs_arr[view_id]->rect, rres.rect32, 4 * rres.rectx * rres.recty);
      }

      if (view_id != context->view_id) {
        BKE_sequencer_cache_put(
            &localcontext, seq, cfra, SEQ_CACHE_STORE_RAW, ibufs_arr[view_id], 0, false);
      }

      RE_ReleaseResultImage(re);
    }

    /* return the original requested ImBuf */
    ibuf = ibufs_arr[context->view_id];

    /* "remove" the others (decrease their refcount) */
    for (int view_id = 0; view_id < totviews; view_id++) {
      if (ibufs_arr[view_id] != ibuf) {
        IMB_freeImBuf(ibufs_arr[view_id]);
      }
    }
    MEM_freeN(ibufs_arr);
  }

finally:
  /* restore */
  scene->r.scemode = orig_data.scemode;
  scene->r.cfra = orig_data.cfra;
  scene->r.subframe = orig_data.subframe;

  if (is_frame_update && (depsgraph != NULL)) {
    BKE_scene_graph_update_for_newframe(depsgraph);
  }

#ifdef DURIAN_CAMERA_SWITCH
  /* stooping to new low's in hackyness :( */
  scene->r.mode &= orig_data.mode | ~R_NO_CAMERA_SWITCH;
#endif

  return ibuf;
}

/**
 * Used for meta-strips & scenes with #SEQ_SCENE_STRIPS flag set.
 */
static ImBuf *do_render_strip_seqbase(const SeqRenderData *context,
                                      SeqRenderState *state,
                                      Sequence *seq,
                                      float nr)
{
  ImBuf *ibuf = NULL;
  ListBase *seqbase = NULL;
  int offset;

  seqbase = BKE_sequence_seqbase_get(seq, &offset);

  if (seqbase && !BLI_listbase_is_empty(seqbase)) {

    if (seq->flag & SEQ_SCENE_STRIPS && seq->scene) {
      BKE_animsys_evaluate_all_animation(context->bmain, context->depsgraph, nr + offset);
    }

    ibuf = seq_render_strip_stack(context,
                                  state,
                                  seqbase,
                                  /* scene strips don't have their start taken into account */
                                  nr + offset,
                                  0);
  }

  return ibuf;
}

static ImBuf *do_render_strip_uncached(const SeqRenderData *context,
                                       SeqRenderState *state,
                                       Sequence *seq,
                                       float cfra,
                                       bool *r_is_proxy_image)
{
  ImBuf *ibuf = NULL;
  float nr = BKE_sequencer_give_stripelem_index(seq, cfra);
  int type = (seq->type & SEQ_TYPE_EFFECT) ? SEQ_TYPE_EFFECT : seq->type;
  switch (type) {
    case SEQ_TYPE_META: {
      ibuf = do_render_strip_seqbase(context, state, seq, nr);
      break;
    }

    case SEQ_TYPE_SCENE: {
      if (seq->flag & SEQ_SCENE_STRIPS) {
        if (seq->scene && (context->scene != seq->scene)) {
          /* recursive check */
          if (BLI_linklist_index(state->scene_parents, seq->scene) != -1) {
            break;
          }
          LinkNode scene_parent = {
              .next = state->scene_parents,
              .link = seq->scene,
          };
          state->scene_parents = &scene_parent;
          /* end check */

          /* Use the Scene Seq's scene for the context when rendering the scene's sequences
           * (necessary for Multicam Selector among others).
           */
          SeqRenderData local_context = *context;
          local_context.scene = seq->scene;
          local_context.skip_cache = true;

          ibuf = do_render_strip_seqbase(&local_context, state, seq, nr);

          /* step back in the list */
          state->scene_parents = state->scene_parents->next;
        }
      }
      else {
        /* scene can be NULL after deletions */
        ibuf = seq_render_scene_strip(context, seq, nr, cfra);
      }

      break;
    }

    case SEQ_TYPE_EFFECT: {
      ibuf = seq_render_effect_strip_impl(context, state, seq, cfra);
      break;
    }

    case SEQ_TYPE_IMAGE: {
      ibuf = seq_render_image_strip(context, seq, nr, cfra, r_is_proxy_image);
      break;
    }

    case SEQ_TYPE_MOVIE: {
      ibuf = seq_render_movie_strip(context, seq, nr, cfra, r_is_proxy_image);
      break;
    }

    case SEQ_TYPE_MOVIECLIP: {
      ibuf = seq_render_movieclip_strip(context, seq, nr, r_is_proxy_image);

      if (ibuf) {
        /* duplicate frame so movie cache wouldn't be confused by sequencer's stuff */
        ImBuf *i = IMB_dupImBuf(ibuf);
        IMB_freeImBuf(ibuf);
        ibuf = i;

        if (ibuf->rect_float) {
          BKE_sequencer_imbuf_to_sequencer_space(context->scene, ibuf, false);
        }
      }

      break;
    }

    case SEQ_TYPE_MASK: {
      /* ibuf is always new */
      ibuf = seq_render_mask_strip(context, seq, nr);
      break;
    }
  }

  if (ibuf) {
    sequencer_imbuf_assign_spaces(context->scene, ibuf);
  }

  return ibuf;
}

/* Estimate time spent by the program rendering the strip */
static clock_t seq_estimate_render_cost_begin(void)
{
  return clock();
}

static float seq_estimate_render_cost_end(Scene *scene, clock_t begin)
{
  clock_t end = clock();
  float time_spent = (float)(end - begin);
  float time_max = (1.0f / scene->r.frs_sec) * CLOCKS_PER_SEC;

  if (time_max != 0) {
    return time_spent / time_max;
  }

  return 1;
}

static ImBuf *seq_render_preprocess_ibuf(const SeqRenderData *context,
                                         Sequence *seq,
                                         ImBuf *ibuf,
                                         float cfra,
                                         clock_t begin,
                                         bool use_preprocess,
                                         const bool is_proxy_image)
{
  if (context->is_proxy_render == false &&
      (ibuf->x != context->rectx || ibuf->y != context->recty)) {
    use_preprocess = true;
  }

  if (use_preprocess) {
    float cost = seq_estimate_render_cost_end(context->scene, begin);

    /* TODO (Richard): It should be possible to store in cache if image is proxy,
     * but it adds quite a bit of complexity. Since proxies are fast to read, I would
     * rather simplify existing code a bit. */
    if (!is_proxy_image) {
      BKE_sequencer_cache_put(context, seq, cfra, SEQ_CACHE_STORE_RAW, ibuf, cost, false);
    }

    /* Reset timer so we can get partial render time. */
    begin = seq_estimate_render_cost_begin();
    ibuf = input_preprocess(context, seq, cfra, ibuf, is_proxy_image);
  }

  float cost = seq_estimate_render_cost_end(context->scene, begin);
  BKE_sequencer_cache_put(context, seq, cfra, SEQ_CACHE_STORE_PREPROCESSED, ibuf, cost, false);
  return ibuf;
}

static ImBuf *seq_render_strip(const SeqRenderData *context,
                               SeqRenderState *state,
                               Sequence *seq,
                               float cfra)
{
  ImBuf *ibuf = NULL;
  bool use_preprocess = false;
  bool is_proxy_image = false;

  clock_t begin = seq_estimate_render_cost_begin();

  ibuf = BKE_sequencer_cache_get(context, seq, cfra, SEQ_CACHE_STORE_PREPROCESSED, false);
  if (ibuf != NULL) {
    return ibuf;
  }

  ibuf = BKE_sequencer_cache_get(context, seq, cfra, SEQ_CACHE_STORE_RAW, false);
  if (ibuf == NULL) {
    ibuf = do_render_strip_uncached(context, state, seq, cfra, &is_proxy_image);
  }

  if (ibuf) {
    use_preprocess = BKE_sequencer_input_have_to_preprocess(context, seq, cfra);
    ibuf = seq_render_preprocess_ibuf(
        context, seq, ibuf, cfra, begin, use_preprocess, is_proxy_image);
  }

  if (ibuf == NULL) {
    ibuf = IMB_allocImBuf(context->rectx, context->recty, 32, IB_rect);
    sequencer_imbuf_assign_spaces(context->scene, ibuf);
  }

  return ibuf;
}

/*********************** strip stack rendering functions *************************/

static bool seq_must_swap_input_in_blend_mode(Sequence *seq)
{
  bool swap_input = false;

  /* bad hack, to fix crazy input ordering of
   * those two effects */

  if (ELEM(seq->blend_mode, SEQ_TYPE_ALPHAOVER, SEQ_TYPE_ALPHAUNDER, SEQ_TYPE_OVERDROP)) {
    swap_input = true;
  }

  return swap_input;
}

static int seq_get_early_out_for_blend_mode(Sequence *seq)
{
  struct SeqEffectHandle sh = BKE_sequence_get_blend(seq);
  float facf = seq->blend_opacity / 100.0f;
  int early_out = sh.early_out(seq, facf, facf);

  if (ELEM(early_out, EARLY_DO_EFFECT, EARLY_NO_INPUT)) {
    return early_out;
  }

  if (seq_must_swap_input_in_blend_mode(seq)) {
    if (early_out == EARLY_USE_INPUT_2) {
      return EARLY_USE_INPUT_1;
    }
    if (early_out == EARLY_USE_INPUT_1) {
      return EARLY_USE_INPUT_2;
    }
  }
  return early_out;
}

static ImBuf *seq_render_strip_stack_apply_effect(
    const SeqRenderData *context, Sequence *seq, float cfra, ImBuf *ibuf1, ImBuf *ibuf2)
{
  ImBuf *out;
  struct SeqEffectHandle sh = BKE_sequence_get_blend(seq);
  float facf = seq->blend_opacity / 100.0f;
  int swap_input = seq_must_swap_input_in_blend_mode(seq);

  if (swap_input) {
    if (sh.multithreaded) {
      out = BKE_sequencer_effect_execute_threaded(
          &sh, context, seq, cfra, facf, facf, ibuf2, ibuf1, NULL);
    }
    else {
      out = sh.execute(context, seq, cfra, facf, facf, ibuf2, ibuf1, NULL);
    }
  }
  else {
    if (sh.multithreaded) {
      out = BKE_sequencer_effect_execute_threaded(
          &sh, context, seq, cfra, facf, facf, ibuf1, ibuf2, NULL);
    }
    else {
      out = sh.execute(context, seq, cfra, facf, facf, ibuf1, ibuf2, NULL);
    }
  }

  return out;
}

static ImBuf *seq_render_strip_stack(const SeqRenderData *context,
                                     SeqRenderState *state,
                                     ListBase *seqbasep,
                                     float cfra,
                                     int chanshown)
{
  Sequence *seq_arr[MAXSEQ + 1];
  int count;
  int i;
  ImBuf *out = NULL;
  clock_t begin;

  count = BKE_sequencer_get_shown_sequences(seqbasep, cfra, chanshown, (Sequence **)&seq_arr);

  if (count == 0) {
    return NULL;
  }

  for (i = count - 1; i >= 0; i--) {
    int early_out;
    Sequence *seq = seq_arr[i];

    out = BKE_sequencer_cache_get(context, seq, cfra, SEQ_CACHE_STORE_COMPOSITE, false);

    if (out) {
      break;
    }
    if (seq->blend_mode == SEQ_BLEND_REPLACE) {
      out = seq_render_strip(context, state, seq, cfra);
      break;
    }

    early_out = seq_get_early_out_for_blend_mode(seq);

    switch (early_out) {
      case EARLY_NO_INPUT:
      case EARLY_USE_INPUT_2:
        out = seq_render_strip(context, state, seq, cfra);
        break;
      case EARLY_USE_INPUT_1:
        if (i == 0) {
          out = IMB_allocImBuf(context->rectx, context->recty, 32, IB_rect);
        }
        break;
      case EARLY_DO_EFFECT:
        if (i == 0) {
          begin = seq_estimate_render_cost_begin();

          ImBuf *ibuf1 = IMB_allocImBuf(context->rectx, context->recty, 32, IB_rect);
          ImBuf *ibuf2 = seq_render_strip(context, state, seq, cfra);

          out = seq_render_strip_stack_apply_effect(context, seq, cfra, ibuf1, ibuf2);

          float cost = seq_estimate_render_cost_end(context->scene, begin);
          BKE_sequencer_cache_put(
              context, seq_arr[i], cfra, SEQ_CACHE_STORE_COMPOSITE, out, cost, false);

          IMB_freeImBuf(ibuf1);
          IMB_freeImBuf(ibuf2);
        }
        break;
    }
    if (out) {
      break;
    }
  }

  i++;
  for (; i < count; i++) {
    begin = seq_estimate_render_cost_begin();
    Sequence *seq = seq_arr[i];

    if (seq_get_early_out_for_blend_mode(seq) == EARLY_DO_EFFECT) {
      ImBuf *ibuf1 = out;
      ImBuf *ibuf2 = seq_render_strip(context, state, seq, cfra);

      out = seq_render_strip_stack_apply_effect(context, seq, cfra, ibuf1, ibuf2);

      IMB_freeImBuf(ibuf1);
      IMB_freeImBuf(ibuf2);
    }

    float cost = seq_estimate_render_cost_end(context->scene, begin);
    BKE_sequencer_cache_put(
        context, seq_arr[i], cfra, SEQ_CACHE_STORE_COMPOSITE, out, cost, false);
  }

  return out;
}

/*
 * returned ImBuf is refed!
 * you have to free after usage!
 */

ImBuf *BKE_sequencer_give_ibuf(const SeqRenderData *context, float cfra, int chanshown)
{
  Scene *scene = context->scene;
  Editing *ed = BKE_sequencer_editing_get(scene, false);
  ListBase *seqbasep;

  if (ed == NULL) {
    return NULL;
  }

  if ((chanshown < 0) && !BLI_listbase_is_empty(&ed->metastack)) {
    int count = BLI_listbase_count(&ed->metastack);
    count = max_ii(count + chanshown, 0);
    seqbasep = ((MetaStack *)BLI_findlink(&ed->metastack, count))->oldbasep;
  }
  else {
    seqbasep = ed->seqbasep;
  }

  SeqRenderState state;
  sequencer_state_init(&state);
  ImBuf *out = NULL;
  Sequence *seq_arr[MAXSEQ + 1];
  int count;

  count = BKE_sequencer_get_shown_sequences(seqbasep, cfra, chanshown, seq_arr);

  if (count) {
    out = BKE_sequencer_cache_get(
        context, seq_arr[count - 1], cfra, SEQ_CACHE_STORE_FINAL_OUT, false);
  }

  BKE_sequencer_cache_free_temp_cache(context->scene, context->task_id, cfra);

  clock_t begin = seq_estimate_render_cost_begin();
  float cost = 0;

  if (count && !out) {
    BLI_mutex_lock(&seq_render_mutex);
    out = seq_render_strip_stack(context, &state, seqbasep, cfra, chanshown);
    cost = seq_estimate_render_cost_end(context->scene, begin);

    if (context->is_prefetch_render) {
      BKE_sequencer_cache_put(
          context, seq_arr[count - 1], cfra, SEQ_CACHE_STORE_FINAL_OUT, out, cost, false);
    }
    else {
      BKE_sequencer_cache_put_if_possible(
          context, seq_arr[count - 1], cfra, SEQ_CACHE_STORE_FINAL_OUT, out, cost, false);
    }
    BLI_mutex_unlock(&seq_render_mutex);
  }

  BKE_sequencer_prefetch_start(context, cfra, cost);

  return out;
}

ImBuf *BKE_sequencer_give_ibuf_seqbase(const SeqRenderData *context,
                                       float cfra,
                                       int chanshown,
                                       ListBase *seqbasep)
{
  SeqRenderState state;
  sequencer_state_init(&state);

  return seq_render_strip_stack(context, &state, seqbasep, cfra, chanshown);
}

ImBuf *BKE_sequencer_give_ibuf_direct(const SeqRenderData *context, float cfra, Sequence *seq)
{
  SeqRenderState state;
  sequencer_state_init(&state);

  ImBuf *ibuf = seq_render_strip(context, &state, seq, cfra);

  return ibuf;
}

/* check whether sequence cur depends on seq */
bool BKE_sequence_check_depend(Sequence *seq, Sequence *cur)
{
  if (cur->seq1 == seq || cur->seq2 == seq || cur->seq3 == seq) {
    return true;
  }

  /* sequences are not intersecting in time, assume no dependency exists between them */
  if (cur->enddisp < seq->startdisp || cur->startdisp > seq->enddisp) {
    return false;
  }

  /* checking sequence is below reference one, not dependent on it */
  if (cur->machine < seq->machine) {
    return false;
  }

  /* sequence is not blending with lower machines, no dependency here occurs
   * check for non-effects only since effect could use lower machines as input
   */
  if ((cur->type & SEQ_TYPE_EFFECT) == 0 &&
      ((cur->blend_mode == SEQ_BLEND_REPLACE) ||
       (cur->blend_mode == SEQ_TYPE_CROSS && cur->blend_opacity == 100.0f))) {
    return false;
  }

  return true;
}

static void sequence_do_invalidate_dependent(Scene *scene, Sequence *seq, ListBase *seqbase)
{
  Sequence *cur;

  for (cur = seqbase->first; cur; cur = cur->next) {
    if (cur == seq) {
      continue;
    }

    if (BKE_sequence_check_depend(seq, cur)) {
      /* Effect must be invalidated completely if they depend on invalidated seq. */
      if ((cur->type & SEQ_TYPE_EFFECT) != 0) {
        BKE_sequencer_cache_cleanup_sequence(scene, cur, seq, SEQ_CACHE_ALL_TYPES, false);
      }
      else {
        /* In case of alpha over for example only invalidate composite image */
        BKE_sequencer_cache_cleanup_sequence(
            scene, cur, seq, SEQ_CACHE_STORE_COMPOSITE | SEQ_CACHE_STORE_FINAL_OUT, false);
      }
    }

    if (cur->seqbase.first) {
      sequence_do_invalidate_dependent(scene, seq, &cur->seqbase);
    }
  }
}

static void sequence_invalidate_cache(Scene *scene,
                                      Sequence *seq,
                                      bool invalidate_self,
                                      int invalidate_types)
{
  Editing *ed = scene->ed;

  if (invalidate_self) {
    BKE_sequence_free_anim(seq);
    BKE_sequencer_cache_cleanup_sequence(scene, seq, seq, invalidate_types, false);
  }

  if (seq->effectdata && seq->type == SEQ_TYPE_SPEED) {
    BKE_sequence_effect_speed_rebuild_map(scene, seq, true);
  }

  sequence_do_invalidate_dependent(scene, seq, &ed->seqbase);
  DEG_id_tag_update(&scene->id, ID_RECALC_SEQUENCER_STRIPS);
  BKE_sequencer_prefetch_stop(scene);
}

void BKE_sequence_invalidate_cache_in_range(Scene *scene,
                                            Sequence *seq,
                                            Sequence *range_mask,
                                            int invalidate_types)
{
  BKE_sequencer_cache_cleanup_sequence(scene, seq, range_mask, invalidate_types, true);
}

void BKE_sequence_invalidate_cache_raw(Scene *scene, Sequence *seq)
{
  sequence_invalidate_cache(scene, seq, true, SEQ_CACHE_ALL_TYPES);
}

void BKE_sequence_invalidate_cache_preprocessed(Scene *scene, Sequence *seq)
{
  sequence_invalidate_cache(scene,
                            seq,
                            true,
                            SEQ_CACHE_STORE_PREPROCESSED | SEQ_CACHE_STORE_COMPOSITE |
                                SEQ_CACHE_STORE_FINAL_OUT);
}

void BKE_sequence_invalidate_cache_composite(Scene *scene, Sequence *seq)
{
  if (ELEM(seq->type, SEQ_TYPE_SOUND_RAM, SEQ_TYPE_SOUND_HD)) {
    return;
  }

  sequence_invalidate_cache(
      scene, seq, true, SEQ_CACHE_STORE_COMPOSITE | SEQ_CACHE_STORE_FINAL_OUT);
}

void BKE_sequence_invalidate_dependent(Scene *scene, Sequence *seq)
{
  if (ELEM(seq->type, SEQ_TYPE_SOUND_RAM, SEQ_TYPE_SOUND_HD)) {
    return;
  }

  sequence_invalidate_cache(
      scene, seq, false, SEQ_CACHE_STORE_COMPOSITE | SEQ_CACHE_STORE_FINAL_OUT);
}

static void invalidate_scene_strips(Scene *scene, Scene *scene_target, ListBase *seqbase)
{
  for (Sequence *seq = seqbase->first; seq != NULL; seq = seq->next) {
    if (seq->scene == scene_target) {
      BKE_sequence_invalidate_cache_raw(scene, seq);
    }

    if (seq->seqbase.first != NULL) {
      invalidate_scene_strips(scene, scene_target, &seq->seqbase);
    }
  }
}

void BKE_sequence_invalidate_scene_strips(Main *bmain, Scene *scene_target)
{
  for (Scene *scene = bmain->scenes.first; scene != NULL; scene = scene->id.next) {
    if (scene->ed != NULL) {
      invalidate_scene_strips(scene, scene_target, &scene->ed->seqbase);
    }
  }
}

static void invalidate_movieclip_strips(Scene *scene, MovieClip *clip_target, ListBase *seqbase)
{
  for (Sequence *seq = seqbase->first; seq != NULL; seq = seq->next) {
    if (seq->clip == clip_target) {
      BKE_sequence_invalidate_cache_raw(scene, seq);
    }

    if (seq->seqbase.first != NULL) {
      invalidate_movieclip_strips(scene, clip_target, &seq->seqbase);
    }
  }
}

void BKE_sequence_invalidate_movieclip_strips(Main *bmain, MovieClip *clip_target)
{
  for (Scene *scene = bmain->scenes.first; scene != NULL; scene = scene->id.next) {
    if (scene->ed != NULL) {
      invalidate_movieclip_strips(scene, clip_target, &scene->ed->seqbase);
    }
  }
}

void BKE_sequencer_free_imbuf(Scene *scene, ListBase *seqbase, bool for_render)
{
  if (scene->ed == NULL) {
    return;
  }

  Sequence *seq;

  BKE_sequencer_cache_cleanup(scene);
  BKE_sequencer_prefetch_stop(scene);

  for (seq = seqbase->first; seq; seq = seq->next) {
    if (for_render && CFRA >= seq->startdisp && CFRA <= seq->enddisp) {
      continue;
    }

    if (seq->strip) {
      if (seq->type == SEQ_TYPE_MOVIE) {
        BKE_sequence_free_anim(seq);
      }
      if (seq->type == SEQ_TYPE_SPEED) {
        BKE_sequence_effect_speed_rebuild_map(scene, seq, true);
      }
    }
    if (seq->type == SEQ_TYPE_META) {
      BKE_sequencer_free_imbuf(scene, &seq->seqbase, for_render);
    }
    if (seq->type == SEQ_TYPE_SCENE) {
      /* FIXME: recurs downwards,
       * but do recurs protection somehow! */
    }
  }
}

static bool update_changed_seq_recurs(
    Scene *scene, Sequence *seq, Sequence *changed_seq, int len_change, int ibuf_change)
{
  Sequence *subseq;
  bool free_imbuf = false;

  /* recurs downwards to see if this seq depends on the changed seq */

  if (seq == NULL) {
    return false;
  }

  if (seq == changed_seq) {
    free_imbuf = true;
  }

  for (subseq = seq->seqbase.first; subseq; subseq = subseq->next) {
    if (update_changed_seq_recurs(scene, subseq, changed_seq, len_change, ibuf_change)) {
      free_imbuf = true;
    }
  }

  if (seq->seq1) {
    if (update_changed_seq_recurs(scene, seq->seq1, changed_seq, len_change, ibuf_change)) {
      free_imbuf = true;
    }
  }
  if (seq->seq2 && (seq->seq2 != seq->seq1)) {
    if (update_changed_seq_recurs(scene, seq->seq2, changed_seq, len_change, ibuf_change)) {
      free_imbuf = true;
    }
  }
  if (seq->seq3 && (seq->seq3 != seq->seq1) && (seq->seq3 != seq->seq2)) {
    if (update_changed_seq_recurs(scene, seq->seq3, changed_seq, len_change, ibuf_change)) {
      free_imbuf = true;
    }
  }

  if (free_imbuf) {
    if (ibuf_change) {
      if (seq->type == SEQ_TYPE_MOVIE) {
        BKE_sequence_free_anim(seq);
      }
      else if (seq->type == SEQ_TYPE_SPEED) {
        BKE_sequence_effect_speed_rebuild_map(scene, seq, true);
      }
    }

    if (len_change) {
      BKE_sequence_calc(scene, seq);
    }
  }

  return free_imbuf;
}

void BKE_sequencer_update_changed_seq_and_deps(Scene *scene,
                                               Sequence *changed_seq,
                                               int len_change,
                                               int ibuf_change)
{
  Editing *ed = BKE_sequencer_editing_get(scene, false);
  Sequence *seq;

  if (ed == NULL) {
    return;
  }

  for (seq = ed->seqbase.first; seq; seq = seq->next) {
    update_changed_seq_recurs(scene, seq, changed_seq, len_change, ibuf_change);
  }
}

/* seq funcs's for transforming internally
 * notice the difference between start/end and left/right.
 *
 * left and right are the bounds at which the sequence is rendered,
 * start and end are from the start and fixed length of the sequence.
 */
static int seq_tx_get_start(Sequence *seq)
{
  return seq->start;
}
static int seq_tx_get_end(Sequence *seq)
{
  return seq->start + seq->len;
}

int BKE_sequence_tx_get_final_left(Sequence *seq, bool metaclip)
{
  if (metaclip && seq->tmp) {
    /* return the range clipped by the parents range */
    return max_ii(BKE_sequence_tx_get_final_left(seq, false),
                  BKE_sequence_tx_get_final_left((Sequence *)seq->tmp, true));
  }

  return (seq->start - seq->startstill) + seq->startofs;
}
int BKE_sequence_tx_get_final_right(Sequence *seq, bool metaclip)
{
  if (metaclip && seq->tmp) {
    /* return the range clipped by the parents range */
    return min_ii(BKE_sequence_tx_get_final_right(seq, false),
                  BKE_sequence_tx_get_final_right((Sequence *)seq->tmp, true));
  }

  return ((seq->start + seq->len) + seq->endstill) - seq->endofs;
}

void BKE_sequence_tx_set_final_left(Sequence *seq, int val)
{
  if (val < (seq)->start) {
    seq->startstill = abs(val - (seq)->start);
    seq->startofs = 0;
  }
  else {
    seq->startofs = abs(val - (seq)->start);
    seq->startstill = 0;
  }
}

void BKE_sequence_tx_set_final_right(Sequence *seq, int val)
{
  if (val > (seq)->start + (seq)->len) {
    seq->endstill = abs(val - (seq->start + (seq)->len));
    seq->endofs = 0;
  }
  else {
    seq->endofs = abs(val - ((seq)->start + (seq)->len));
    seq->endstill = 0;
  }
}

/* used so we can do a quick check for single image seq
 * since they work a bit differently to normal image seq's (during transform) */
bool BKE_sequence_single_check(Sequence *seq)
{
  return ((seq->len == 1) &&
          (seq->type == SEQ_TYPE_IMAGE ||
           ((seq->type & SEQ_TYPE_EFFECT) && BKE_sequence_effect_get_num_inputs(seq->type) == 0)));
}

/* check if the selected seq's reference unselected seq's */
bool BKE_sequence_base_isolated_sel_check(ListBase *seqbase)
{
  Sequence *seq;
  /* is there more than 1 select */
  bool ok = false;

  for (seq = seqbase->first; seq; seq = seq->next) {
    if (seq->flag & SELECT) {
      ok = true;
      break;
    }
  }

  if (ok == false) {
    return false;
  }

  /* test relationships */
  for (seq = seqbase->first; seq; seq = seq->next) {
    if ((seq->type & SEQ_TYPE_EFFECT) == 0) {
      continue;
    }

    if (seq->flag & SELECT) {
      if ((seq->seq1 && (seq->seq1->flag & SELECT) == 0) ||
          (seq->seq2 && (seq->seq2->flag & SELECT) == 0) ||
          (seq->seq3 && (seq->seq3->flag & SELECT) == 0)) {
        return false;
      }
    }
    else {
      if ((seq->seq1 && (seq->seq1->flag & SELECT)) || (seq->seq2 && (seq->seq2->flag & SELECT)) ||
          (seq->seq3 && (seq->seq3->flag & SELECT))) {
        return false;
      }
    }
  }

  return true;
}

/* use to impose limits when dragging/extending - so impossible situations don't happen
 * Cant use the SEQ_LEFTSEL and SEQ_LEFTSEL directly because the strip may be in a metastrip */
void BKE_sequence_tx_handle_xlimits(Sequence *seq, int leftflag, int rightflag)
{
  if (leftflag) {
    if (BKE_sequence_tx_get_final_left(seq, false) >=
        BKE_sequence_tx_get_final_right(seq, false)) {
      BKE_sequence_tx_set_final_left(seq, BKE_sequence_tx_get_final_right(seq, false) - 1);
    }

    if (BKE_sequence_single_check(seq) == 0) {
      if (BKE_sequence_tx_get_final_left(seq, false) >= seq_tx_get_end(seq)) {
        BKE_sequence_tx_set_final_left(seq, seq_tx_get_end(seq) - 1);
      }

      /* doesn't work now - TODO */
#if 0
      if (seq_tx_get_start(seq) >= seq_tx_get_final_right(seq, 0)) {
        int ofs;
        ofs = seq_tx_get_start(seq) - seq_tx_get_final_right(seq, 0);
        seq->start -= ofs;
        seq_tx_set_final_left(seq, seq_tx_get_final_left(seq, 0) + ofs);
      }
#endif
    }
  }

  if (rightflag) {
    if (BKE_sequence_tx_get_final_right(seq, false) <=
        BKE_sequence_tx_get_final_left(seq, false)) {
      BKE_sequence_tx_set_final_right(seq, BKE_sequence_tx_get_final_left(seq, false) + 1);
    }

    if (BKE_sequence_single_check(seq) == 0) {
      if (BKE_sequence_tx_get_final_right(seq, false) <= seq_tx_get_start(seq)) {
        BKE_sequence_tx_set_final_right(seq, seq_tx_get_start(seq) + 1);
      }
    }
  }

  /* sounds cannot be extended past their endpoints */
  if (seq->type == SEQ_TYPE_SOUND_RAM) {
    seq->startstill = 0;
    seq->endstill = 0;
  }
}

void BKE_sequence_single_fix(Sequence *seq)
{
  int left, start, offset;
  if (!BKE_sequence_single_check(seq)) {
    return;
  }

  /* make sure the image is always at the start since there is only one,
   * adjusting its start should be ok */
  left = BKE_sequence_tx_get_final_left(seq, false);
  start = seq->start;
  if (start != left) {
    offset = left - start;
    BKE_sequence_tx_set_final_left(seq, BKE_sequence_tx_get_final_left(seq, false) - offset);
    BKE_sequence_tx_set_final_right(seq, BKE_sequence_tx_get_final_right(seq, false) - offset);
    seq->start += offset;
  }
}

bool BKE_sequence_tx_test(Sequence *seq)
{
  return !(seq->type & SEQ_TYPE_EFFECT) || (BKE_sequence_effect_get_num_inputs(seq->type) == 0);
}

/**
 * Return \a true if given \a seq needs a complete cleanup of its cache when it is transformed.
 *
 * Some (effect) strip types need a complete recache of themselves when they are transformed,
 * because they do not 'contain' anything and do not have any explicit relations to other strips.
 */
bool BKE_sequence_tx_fullupdate_test(Sequence *seq)
{
  return BKE_sequence_tx_test(seq) && ELEM(seq->type, SEQ_TYPE_ADJUSTMENT, SEQ_TYPE_MULTICAM);
}

static bool seq_overlap(Sequence *seq1, Sequence *seq2)
{
  return (seq1 != seq2 && seq1->machine == seq2->machine &&
          ((seq1->enddisp <= seq2->startdisp) || (seq1->startdisp >= seq2->enddisp)) == 0);
}

bool BKE_sequence_test_overlap(ListBase *seqbasep, Sequence *test)
{
  Sequence *seq;

  seq = seqbasep->first;
  while (seq) {
    if (seq_overlap(test, seq)) {
      return true;
    }

    seq = seq->next;
  }
  return false;
}

void BKE_sequence_translate(Scene *evil_scene, Sequence *seq, int delta)
{
  if (delta == 0) {
    return;
  }

  BKE_sequencer_offset_animdata(evil_scene, seq, delta);
  seq->start += delta;

  if (seq->type == SEQ_TYPE_META) {
    Sequence *seq_child;
    for (seq_child = seq->seqbase.first; seq_child; seq_child = seq_child->next) {
      BKE_sequence_translate(evil_scene, seq_child, delta);
    }
  }

  BKE_sequence_calc_disp(evil_scene, seq);
}

void BKE_sequence_sound_init(Scene *scene, Sequence *seq)
{
  if (seq->type == SEQ_TYPE_META) {
    Sequence *seq_child;
    for (seq_child = seq->seqbase.first; seq_child; seq_child = seq_child->next) {
      BKE_sequence_sound_init(scene, seq_child);
    }
  }
  else {
    if (seq->sound) {
      seq->scene_sound = BKE_sound_add_scene_sound_defaults(scene, seq);
    }
    if (seq->scene) {
      seq->scene_sound = BKE_sound_scene_add_scene_sound_defaults(scene, seq);
    }
  }
}

const Sequence *BKE_sequencer_foreground_frame_get(const Scene *scene, int frame)
{
  const Editing *ed = scene->ed;
  const Sequence *seq, *best_seq = NULL;
  int best_machine = -1;

  if (!ed) {
    return NULL;
  }

  for (seq = ed->seqbasep->first; seq; seq = seq->next) {
    if (seq->flag & SEQ_MUTE || seq->startdisp > frame || seq->enddisp <= frame) {
      continue;
    }
    /* Only use strips that generate an image, not ones that combine
     * other strips or apply some effect. */
    if (ELEM(seq->type,
             SEQ_TYPE_IMAGE,
             SEQ_TYPE_META,
             SEQ_TYPE_SCENE,
             SEQ_TYPE_MOVIE,
             SEQ_TYPE_COLOR,
             SEQ_TYPE_TEXT)) {
      if (seq->machine > best_machine) {
        best_seq = seq;
        best_machine = seq->machine;
      }
    }
  }
  return best_seq;
}

/* return 0 if there weren't enough space */
bool BKE_sequence_base_shuffle_ex(ListBase *seqbasep,
                                  Sequence *test,
                                  Scene *evil_scene,
                                  int channel_delta)
{
  const int orig_machine = test->machine;
  BLI_assert(ELEM(channel_delta, -1, 1));

  test->machine += channel_delta;
  BKE_sequence_calc(evil_scene, test);
  while (BKE_sequence_test_overlap(seqbasep, test)) {
    if ((channel_delta > 0) ? (test->machine >= MAXSEQ) : (test->machine < 1)) {
      break;
    }

    test->machine += channel_delta;
    BKE_sequence_calc(
        evil_scene,
        test);  // XXX - I don't think this is needed since were only moving vertically, Campbell.
  }

  if ((test->machine < 1) || (test->machine > MAXSEQ)) {
    /* Blender 2.4x would remove the strip.
     * nicer to move it to the end */

    Sequence *seq;
    int new_frame = test->enddisp;

    for (seq = seqbasep->first; seq; seq = seq->next) {
      if (seq->machine == orig_machine) {
        new_frame = max_ii(new_frame, seq->enddisp);
      }
    }

    test->machine = orig_machine;
    new_frame = new_frame + (test->start - test->startdisp); /* adjust by the startdisp */
    BKE_sequence_translate(evil_scene, test, new_frame - test->start);

    BKE_sequence_calc(evil_scene, test);
    return false;
  }

  return true;
}

bool BKE_sequence_base_shuffle(ListBase *seqbasep, Sequence *test, Scene *evil_scene)
{
  return BKE_sequence_base_shuffle_ex(seqbasep, test, evil_scene, 1);
}

static int shuffle_seq_time_offset_test(ListBase *seqbasep, char dir)
{
  int offset = 0;
  Sequence *seq, *seq_other;

  for (seq = seqbasep->first; seq; seq = seq->next) {
    if (seq->tmp) {
      for (seq_other = seqbasep->first; seq_other; seq_other = seq_other->next) {
        if (!seq_other->tmp && seq_overlap(seq, seq_other)) {
          if (dir == 'L') {
            offset = min_ii(offset, seq_other->startdisp - seq->enddisp);
          }
          else {
            offset = max_ii(offset, seq_other->enddisp - seq->startdisp);
          }
        }
      }
    }
  }
  return offset;
}

static int shuffle_seq_time_offset(Scene *scene, ListBase *seqbasep, char dir)
{
  int ofs = 0;
  int tot_ofs = 0;
  Sequence *seq;
  while ((ofs = shuffle_seq_time_offset_test(seqbasep, dir))) {
    for (seq = seqbasep->first; seq; seq = seq->next) {
      if (seq->tmp) {
        /* seq_test_overlap only tests display values */
        seq->startdisp += ofs;
        seq->enddisp += ofs;
      }
    }

    tot_ofs += ofs;
  }

  for (seq = seqbasep->first; seq; seq = seq->next) {
    if (seq->tmp) {
      BKE_sequence_calc_disp(scene, seq); /* corrects dummy startdisp/enddisp values */
    }
  }

  return tot_ofs;
}

bool BKE_sequence_base_shuffle_time(ListBase *seqbasep,
                                    Scene *evil_scene,
                                    ListBase *markers,
                                    const bool use_sync_markers)
{
  /* note: seq->tmp is used to tag strips to move */

  Sequence *seq;

  int offset_l = shuffle_seq_time_offset(evil_scene, seqbasep, 'L');
  int offset_r = shuffle_seq_time_offset(evil_scene, seqbasep, 'R');
  int offset = (-offset_l < offset_r) ? offset_l : offset_r;

  if (offset) {
    for (seq = seqbasep->first; seq; seq = seq->next) {
      if (seq->tmp) {
        BKE_sequence_translate(evil_scene, seq, offset);
        seq->flag &= ~SEQ_OVERLAP;
      }
    }

    if (use_sync_markers && !(evil_scene->toolsettings->lock_markers) && (markers != NULL)) {
      TimeMarker *marker;
      /* affect selected markers - it's unlikely that we will want to affect all in this way? */
      for (marker = markers->first; marker; marker = marker->next) {
        if (marker->flag & SELECT) {
          marker->frame += offset;
        }
      }
    }
  }

  return offset ? false : true;
}

/* Unlike _update_sound_ funcs, these ones take info from audaspace to update sequence length! */
#ifdef WITH_AUDASPACE
static bool sequencer_refresh_sound_length_recursive(Main *bmain, Scene *scene, ListBase *seqbase)
{
  Sequence *seq;
  bool changed = false;

  for (seq = seqbase->first; seq; seq = seq->next) {
    if (seq->type == SEQ_TYPE_META) {
      if (sequencer_refresh_sound_length_recursive(bmain, scene, &seq->seqbase)) {
        BKE_sequence_calc(scene, seq);
        changed = true;
      }
    }
    else if (seq->type == SEQ_TYPE_SOUND_RAM && seq->sound) {
      const float length = BKE_sound_get_length(bmain, seq->sound);
      int old = seq->len;
      float fac;

      seq->len = (int)ceil((double)length * FPS);
      fac = (float)seq->len / (float)old;
      old = seq->startofs;
      seq->startofs *= fac;
      seq->endofs *= fac;
      seq->start += (old - seq->startofs); /* So that visual/"real" start frame does not change! */

      BKE_sequence_calc(scene, seq);
      changed = true;
    }
  }
  return changed;
}
#endif

void BKE_sequencer_refresh_sound_length(Main *bmain, Scene *scene)
{
#ifdef WITH_AUDASPACE
  if (scene->ed) {
    sequencer_refresh_sound_length_recursive(bmain, scene, &scene->ed->seqbase);
  }
#else
  UNUSED_VARS(bmain, scene);
#endif
}

void BKE_sequencer_update_sound_bounds_all(Scene *scene)
{
  Editing *ed = scene->ed;

  if (ed) {
    Sequence *seq;

    for (seq = ed->seqbase.first; seq; seq = seq->next) {
      if (seq->type == SEQ_TYPE_META) {
        seq_update_sound_bounds_recursive(scene, seq);
      }
      else if (ELEM(seq->type, SEQ_TYPE_SOUND_RAM, SEQ_TYPE_SCENE)) {
        BKE_sequencer_update_sound_bounds(scene, seq);
      }
    }
  }
}

void BKE_sequencer_update_sound_bounds(Scene *scene, Sequence *seq)
{
  if (seq->type == SEQ_TYPE_SCENE) {
    if (seq->scene && seq->scene_sound) {
      /* We have to take into account start frame of the sequence's scene! */
      int startofs = seq->startofs + seq->anim_startofs + seq->scene->r.sfra;

      BKE_sound_move_scene_sound(scene, seq->scene_sound, seq->startdisp, seq->enddisp, startofs);
    }
  }
  else {
    BKE_sound_move_scene_sound_defaults(scene, seq);
  }
  /* mute is set in seq_update_muting_recursive */
}

static void seq_update_muting_recursive(ListBase *seqbasep, Sequence *metaseq, int mute)
{
  Sequence *seq;
  int seqmute;

  /* for sound we go over full meta tree to update muted state,
   * since sound is played outside of evaluating the imbufs, */
  for (seq = seqbasep->first; seq; seq = seq->next) {
    seqmute = (mute || (seq->flag & SEQ_MUTE));

    if (seq->type == SEQ_TYPE_META) {
      /* if this is the current meta sequence, unmute because
       * all sequences above this were set to mute */
      if (seq == metaseq) {
        seqmute = 0;
      }

      seq_update_muting_recursive(&seq->seqbase, metaseq, seqmute);
    }
    else if (ELEM(seq->type, SEQ_TYPE_SOUND_RAM, SEQ_TYPE_SCENE)) {
      if (seq->scene_sound) {
        BKE_sound_mute_scene_sound(seq->scene_sound, seqmute);
      }
    }
  }
}

void BKE_sequencer_update_muting(Editing *ed)
{
  if (ed) {
    /* mute all sounds up to current metastack list */
    MetaStack *ms = ed->metastack.last;

    if (ms) {
      seq_update_muting_recursive(&ed->seqbase, ms->parseq, 1);
    }
    else {
      seq_update_muting_recursive(&ed->seqbase, NULL, 0);
    }
  }
}

static void seq_update_sound_recursive(Scene *scene, ListBase *seqbasep, bSound *sound)
{
  Sequence *seq;

  for (seq = seqbasep->first; seq; seq = seq->next) {
    if (seq->type == SEQ_TYPE_META) {
      seq_update_sound_recursive(scene, &seq->seqbase, sound);
    }
    else if (seq->type == SEQ_TYPE_SOUND_RAM) {
      if (seq->scene_sound && sound == seq->sound) {
        BKE_sound_update_scene_sound(seq->scene_sound, sound);
      }
    }
  }
}

void BKE_sequencer_update_sound(Scene *scene, bSound *sound)
{
  if (scene->ed) {
    seq_update_sound_recursive(scene, &scene->ed->seqbase, sound);
  }
}

/* in cases where we done know the sequence's listbase */
ListBase *BKE_sequence_seqbase(ListBase *seqbase, Sequence *seq)
{
  Sequence *iseq;
  ListBase *lb = NULL;

  for (iseq = seqbase->first; iseq; iseq = iseq->next) {
    if (seq == iseq) {
      return seqbase;
    }
    if (iseq->seqbase.first && (lb = BKE_sequence_seqbase(&iseq->seqbase, seq))) {
      return lb;
    }
  }

  return NULL;
}

Sequence *BKE_sequence_metastrip(ListBase *seqbase, Sequence *meta, Sequence *seq)
{
  Sequence *iseq;

  for (iseq = seqbase->first; iseq; iseq = iseq->next) {
    Sequence *rval;

    if (seq == iseq) {
      return meta;
    }
    if (iseq->seqbase.first && (rval = BKE_sequence_metastrip(&iseq->seqbase, iseq, seq))) {
      return rval;
    }
  }

  return NULL;
}

int BKE_sequence_swap(Sequence *seq_a, Sequence *seq_b, const char **error_str)
{
  char name[sizeof(seq_a->name)];

  if (seq_a->len != seq_b->len) {
    *error_str = N_("Strips must be the same length");
    return 0;
  }

  /* type checking, could be more advanced but disallow sound vs non-sound copy */
  if (seq_a->type != seq_b->type) {
    if (seq_a->type == SEQ_TYPE_SOUND_RAM || seq_b->type == SEQ_TYPE_SOUND_RAM) {
      *error_str = N_("Strips were not compatible");
      return 0;
    }

    /* disallow effects to swap with non-effects strips */
    if ((seq_a->type & SEQ_TYPE_EFFECT) != (seq_b->type & SEQ_TYPE_EFFECT)) {
      *error_str = N_("Strips were not compatible");
      return 0;
    }

    if ((seq_a->type & SEQ_TYPE_EFFECT) && (seq_b->type & SEQ_TYPE_EFFECT)) {
      if (BKE_sequence_effect_get_num_inputs(seq_a->type) !=
          BKE_sequence_effect_get_num_inputs(seq_b->type)) {
        *error_str = N_("Strips must have the same number of inputs");
        return 0;
      }
    }
  }

  SWAP(Sequence, *seq_a, *seq_b);

  /* swap back names so animation fcurves don't get swapped */
  BLI_strncpy(name, seq_a->name + 2, sizeof(name));
  BLI_strncpy(seq_a->name + 2, seq_b->name + 2, sizeof(seq_b->name) - 2);
  BLI_strncpy(seq_b->name + 2, name, sizeof(seq_b->name) - 2);

  /* swap back opacity, and overlay mode */
  SWAP(int, seq_a->blend_mode, seq_b->blend_mode);
  SWAP(float, seq_a->blend_opacity, seq_b->blend_opacity);

  SWAP(Sequence *, seq_a->prev, seq_b->prev);
  SWAP(Sequence *, seq_a->next, seq_b->next);
  SWAP(int, seq_a->start, seq_b->start);
  SWAP(int, seq_a->startofs, seq_b->startofs);
  SWAP(int, seq_a->endofs, seq_b->endofs);
  SWAP(int, seq_a->startstill, seq_b->startstill);
  SWAP(int, seq_a->endstill, seq_b->endstill);
  SWAP(int, seq_a->machine, seq_b->machine);
  SWAP(int, seq_a->startdisp, seq_b->startdisp);
  SWAP(int, seq_a->enddisp, seq_b->enddisp);

  return 1;
}

/* r_prefix + [" + escaped_name + "] + \0 */
#define SEQ_RNAPATH_MAXSTR ((30 + 2 + (SEQ_NAME_MAXSTR * 2) + 2) + 1)

static size_t sequencer_rna_path_prefix(char str[SEQ_RNAPATH_MAXSTR], const char *name)
{
  char name_esc[SEQ_NAME_MAXSTR * 2];

  BLI_strescape(name_esc, name, sizeof(name_esc));
  return BLI_snprintf_rlen(
      str, SEQ_RNAPATH_MAXSTR, "sequence_editor.sequences_all[\"%s\"]", name_esc);
}

/* XXX - hackish function needed for transforming strips! TODO - have some better solution */
void BKE_sequencer_offset_animdata(Scene *scene, Sequence *seq, int ofs)
{
  char str[SEQ_RNAPATH_MAXSTR];
  size_t str_len;
  FCurve *fcu;

  if (scene->adt == NULL || ofs == 0 || scene->adt->action == NULL) {
    return;
  }

  str_len = sequencer_rna_path_prefix(str, seq->name + 2);

  for (fcu = scene->adt->action->curves.first; fcu; fcu = fcu->next) {
    if (STREQLEN(fcu->rna_path, str, str_len)) {
      unsigned int i;
      if (fcu->bezt) {
        for (i = 0; i < fcu->totvert; i++) {
          BezTriple *bezt = &fcu->bezt[i];
          bezt->vec[0][0] += ofs;
          bezt->vec[1][0] += ofs;
          bezt->vec[2][0] += ofs;
        }
      }
      if (fcu->fpt) {
        for (i = 0; i < fcu->totvert; i++) {
          FPoint *fpt = &fcu->fpt[i];
          fpt->vec[0] += ofs;
        }
      }
    }
  }

  DEG_id_tag_update(&scene->adt->action->id, ID_RECALC_ANIMATION);
}

void BKE_sequencer_dupe_animdata(Scene *scene, const char *name_src, const char *name_dst)
{
  char str_from[SEQ_RNAPATH_MAXSTR];
  size_t str_from_len;
  FCurve *fcu;
  FCurve *fcu_last;
  FCurve *fcu_cpy;
  ListBase lb = {NULL, NULL};

  if (scene->adt == NULL || scene->adt->action == NULL) {
    return;
  }

  str_from_len = sequencer_rna_path_prefix(str_from, name_src);

  fcu_last = scene->adt->action->curves.last;

  for (fcu = scene->adt->action->curves.first; fcu && fcu->prev != fcu_last; fcu = fcu->next) {
    if (STREQLEN(fcu->rna_path, str_from, str_from_len)) {
      fcu_cpy = BKE_fcurve_copy(fcu);
      BLI_addtail(&lb, fcu_cpy);
    }
  }

  /* notice validate is 0, keep this because the seq may not be added to the scene yet */
  BKE_animdata_fix_paths_rename(
      &scene->id, scene->adt, NULL, "sequence_editor.sequences_all", name_src, name_dst, 0, 0, 0);

  /* add the original fcurves back */
  BLI_movelisttolist(&scene->adt->action->curves, &lb);
}

/* XXX - hackish function needed to remove all fcurves belonging to a sequencer strip */
static void seq_free_animdata(Scene *scene, Sequence *seq)
{
  char str[SEQ_RNAPATH_MAXSTR];
  size_t str_len;
  FCurve *fcu;

  if (scene->adt == NULL || scene->adt->action == NULL) {
    return;
  }

  str_len = sequencer_rna_path_prefix(str, seq->name + 2);

  fcu = scene->adt->action->curves.first;

  while (fcu) {
    if (STREQLEN(fcu->rna_path, str, str_len)) {
      FCurve *next_fcu = fcu->next;

      BLI_remlink(&scene->adt->action->curves, fcu);
      BKE_fcurve_free(fcu);

      fcu = next_fcu;
    }
    else {
      fcu = fcu->next;
    }
  }
}

#undef SEQ_RNAPATH_MAXSTR

Sequence *BKE_sequence_get_by_name(ListBase *seqbase, const char *name, bool recursive)
{
  Sequence *iseq = NULL;
  Sequence *rseq = NULL;

  for (iseq = seqbase->first; iseq; iseq = iseq->next) {
    if (STREQ(name, iseq->name + 2)) {
      return iseq;
    }
    if (recursive && (iseq->seqbase.first) &&
        (rseq = BKE_sequence_get_by_name(&iseq->seqbase, name, 1))) {
      return rseq;
    }
  }

  return NULL;
}

/**
 * Only use as last resort when the StripElem is available but no the Sequence.
 * (needed for RNA)
 */
Sequence *BKE_sequencer_from_elem(ListBase *seqbase, StripElem *se)
{
  Sequence *iseq;

  for (iseq = seqbase->first; iseq; iseq = iseq->next) {
    Sequence *seq_found;
    if ((iseq->strip && iseq->strip->stripdata) &&
        (ARRAY_HAS_ITEM(se, iseq->strip->stripdata, iseq->len))) {
      break;
    }
    if ((seq_found = BKE_sequencer_from_elem(&iseq->seqbase, se))) {
      iseq = seq_found;
      break;
    }
  }

  return iseq;
}

Sequence *BKE_sequencer_active_get(Scene *scene)
{
  Editing *ed = BKE_sequencer_editing_get(scene, false);

  if (ed == NULL) {
    return NULL;
  }

  return ed->act_seq;
}

void BKE_sequencer_active_set(Scene *scene, Sequence *seq)
{
  Editing *ed = BKE_sequencer_editing_get(scene, false);

  if (ed == NULL) {
    return;
  }

  ed->act_seq = seq;
}

int BKE_sequencer_active_get_pair(Scene *scene, Sequence **seq_act, Sequence **seq_other)
{
  Editing *ed = BKE_sequencer_editing_get(scene, false);

  *seq_act = BKE_sequencer_active_get(scene);

  if (*seq_act == NULL) {
    return 0;
  }

  Sequence *seq;

  *seq_other = NULL;

  for (seq = ed->seqbasep->first; seq; seq = seq->next) {
    if (seq->flag & SELECT && (seq != (*seq_act))) {
      if (*seq_other) {
        return 0;
      }

      *seq_other = seq;
    }
  }

  return (*seq_other != NULL);
}

Mask *BKE_sequencer_mask_get(Scene *scene)
{
  Sequence *seq_act = BKE_sequencer_active_get(scene);

  if (seq_act && seq_act->type == SEQ_TYPE_MASK) {
    return seq_act->mask;
  }

  return NULL;
}

/* api like funcs for adding */

static void seq_load_apply(Main *bmain, Scene *scene, Sequence *seq, SeqLoadInfo *seq_load)
{
  if (seq) {
    BLI_strncpy_utf8(seq->name + 2, seq_load->name, sizeof(seq->name) - 2);
    BLI_utf8_invalid_strip(seq->name + 2, strlen(seq->name + 2));
    BKE_sequence_base_unique_name_recursive(&scene->ed->seqbase, seq);

    if (seq_load->flag & SEQ_LOAD_FRAME_ADVANCE) {
      seq_load->start_frame += (seq->enddisp - seq->startdisp);
    }

    if (seq_load->flag & SEQ_LOAD_REPLACE_SEL) {
      seq_load->flag |= SELECT;
      BKE_sequencer_active_set(scene, seq);
    }

    if (seq_load->flag & SEQ_LOAD_SOUND_MONO) {
      seq->sound->flags |= SOUND_FLAGS_MONO;
      BKE_sound_load(bmain, seq->sound);
    }

    if (seq_load->flag & SEQ_LOAD_SOUND_CACHE) {
      if (seq->sound) {
        seq->sound->flags |= SOUND_FLAGS_CACHING;
      }
    }

    seq_load->tot_success++;
  }
  else {
    seq_load->tot_error++;
  }
}

static Strip *seq_strip_alloc(int type)
{
  Strip *strip = MEM_callocN(sizeof(Strip), "strip");

  if (ELEM(type, SEQ_TYPE_SOUND_RAM, SEQ_TYPE_SOUND_HD) == 0) {
    strip->transform = MEM_callocN(sizeof(struct StripTransform), "StripTransform");
    strip->crop = MEM_callocN(sizeof(struct StripCrop), "StripCrop");
  }

  strip->us = 1;
  return strip;
}

Sequence *BKE_sequence_alloc(ListBase *lb, int cfra, int machine, int type)
{
  Sequence *seq;

  seq = MEM_callocN(sizeof(Sequence), "addseq");
  BLI_addtail(lb, seq);

  *((short *)seq->name) = ID_SEQ;
  seq->name[2] = 0;

  seq->flag = SELECT;
  seq->start = cfra;
  seq->machine = machine;
  seq->sat = 1.0;
  seq->mul = 1.0;
  seq->blend_opacity = 100.0;
  seq->volume = 1.0f;
  seq->pitch = 1.0f;
  seq->scene_sound = NULL;
  seq->type = type;

  seq->strip = seq_strip_alloc(type);
  seq->stereo3d_format = MEM_callocN(sizeof(Stereo3dFormat), "Sequence Stereo Format");
  seq->cache_flag = SEQ_CACHE_STORE_RAW | SEQ_CACHE_STORE_PREPROCESSED | SEQ_CACHE_STORE_COMPOSITE;

  BKE_sequence_session_uuid_generate(seq);

  return seq;
}

void BKE_sequence_session_uuid_generate(struct Sequence *sequence)
{
  sequence->runtime.session_uuid = BLI_session_uuid_generate();
}

void BKE_sequence_alpha_mode_from_extension(Sequence *seq)
{
  if (seq->strip && seq->strip->stripdata) {
    const char *filename = seq->strip->stripdata->name;
    seq->alpha_mode = BKE_image_alpha_mode_from_extension_ex(filename);
  }
}

void BKE_sequence_init_colorspace(Sequence *seq)
{
  if (seq->strip && seq->strip->stripdata) {
    char name[FILE_MAX];
    ImBuf *ibuf;

    BLI_join_dirfile(name, sizeof(name), seq->strip->dir, seq->strip->stripdata->name);
    BLI_path_abs(name, BKE_main_blendfile_path_from_global());

    /* initialize input color space */
    if (seq->type == SEQ_TYPE_IMAGE) {
      ibuf = IMB_loadiffname(
          name, IB_test | IB_alphamode_detect, seq->strip->colorspace_settings.name);

      /* byte images are default to straight alpha, however sequencer
       * works in premul space, so mark strip to be premultiplied first
       */
      seq->alpha_mode = SEQ_ALPHA_STRAIGHT;
      if (ibuf) {
        if (ibuf->flags & IB_alphamode_premul) {
          seq->alpha_mode = IMA_ALPHA_PREMUL;
        }

        IMB_freeImBuf(ibuf);
      }
    }
  }
}

float BKE_sequence_get_fps(Scene *scene, Sequence *seq)
{
  switch (seq->type) {
    case SEQ_TYPE_MOVIE: {
      seq_open_anim_file(scene, seq, true);
      if (BLI_listbase_is_empty(&seq->anims)) {
        return 0.0f;
      }
      StripAnim *strip_anim = seq->anims.first;
      if (strip_anim->anim == NULL) {
        return 0.0f;
      }
      short frs_sec;
      float frs_sec_base;
      if (IMB_anim_get_fps(strip_anim->anim, &frs_sec, &frs_sec_base, true)) {
        return (float)frs_sec / frs_sec_base;
      }
      break;
    }
    case SEQ_TYPE_MOVIECLIP:
      if (seq->clip != NULL) {
        return BKE_movieclip_get_fps(seq->clip);
      }
      break;
    case SEQ_TYPE_SCENE:
      if (seq->scene != NULL) {
        return (float)seq->scene->r.frs_sec / seq->scene->r.frs_sec_base;
      }
      break;
  }
  return 0.0f;
}

/* NOTE: this function doesn't fill in image names */
Sequence *BKE_sequencer_add_image_strip(bContext *C, ListBase *seqbasep, SeqLoadInfo *seq_load)
{
  Scene *scene = CTX_data_scene(C); /* only for active seq */
  Sequence *seq;
  Strip *strip;

  seq = BKE_sequence_alloc(seqbasep, seq_load->start_frame, seq_load->channel, SEQ_TYPE_IMAGE);
  seq->blend_mode = SEQ_TYPE_CROSS; /* so alpha adjustment fade to the strip below */

  /* basic defaults */
  seq->len = seq_load->len ? seq_load->len : 1;

  strip = seq->strip;
  strip->stripdata = MEM_callocN(seq->len * sizeof(StripElem), "stripelem");
  BLI_strncpy(strip->dir, seq_load->path, sizeof(strip->dir));

  if (seq_load->stereo3d_format) {
    *seq->stereo3d_format = *seq_load->stereo3d_format;
  }

  seq->views_format = seq_load->views_format;
  seq->flag |= seq_load->flag & SEQ_USE_VIEWS;

  seq_load_apply(CTX_data_main(C), scene, seq, seq_load);
  BKE_sequence_invalidate_cache_composite(scene, seq);

  return seq;
}

#ifdef WITH_AUDASPACE
Sequence *BKE_sequencer_add_sound_strip(bContext *C, ListBase *seqbasep, SeqLoadInfo *seq_load)
{
  Main *bmain = CTX_data_main(C);
  Scene *scene = CTX_data_scene(C); /* only for sound */
  Editing *ed = BKE_sequencer_editing_get(scene, false);
  bSound *sound;

  Sequence *seq; /* generic strip vars */
  Strip *strip;
  StripElem *se;

  sound = BKE_sound_new_file(bmain, seq_load->path); /* handles relative paths */

  SoundInfo info;
  if (!BKE_sound_info_get(bmain, sound, &info)) {
    BKE_id_free(bmain, sound);
    return NULL;
  }

  if (info.specs.channels == SOUND_CHANNELS_INVALID) {
    BKE_id_free(bmain, sound);
    return NULL;
  }

  seq = BKE_sequence_alloc(seqbasep, seq_load->start_frame, seq_load->channel, SEQ_TYPE_SOUND_RAM);
  seq->sound = sound;
  BLI_strncpy(seq->name + 2, "Sound", SEQ_NAME_MAXSTR - 2);
  BKE_sequence_base_unique_name_recursive(&scene->ed->seqbase, seq);

  /* basic defaults */
  /* We add a very small negative offset here, because
   * ceil(132.0) == 133.0, not nice with videos, see T47135. */
  seq->len = (int)ceil((double)info.length * FPS - 1e-4);
  strip = seq->strip;

  /* we only need 1 element to store the filename */
  strip->stripdata = se = MEM_callocN(sizeof(StripElem), "stripelem");

  BLI_split_dirfile(seq_load->path, strip->dir, se->name, sizeof(strip->dir), sizeof(se->name));

  seq->scene_sound = NULL;

  BKE_sequence_calc_disp(scene, seq);

  /* last active name */
  BLI_strncpy(ed->act_sounddir, strip->dir, FILE_MAXDIR);

  seq_load_apply(bmain, scene, seq, seq_load);

  /* TODO(sergey): Shall we tag here or in the operator? */
  DEG_relations_tag_update(bmain);

  return seq;
}
#else   // WITH_AUDASPACE
Sequence *BKE_sequencer_add_sound_strip(bContext *C, ListBase *seqbasep, SeqLoadInfo *seq_load)
{
  (void)C;
  (void)seqbasep;
  (void)seq_load;
  return NULL;
}
#endif  // WITH_AUDASPACE

static void seq_anim_add_suffix(Scene *scene, struct anim *anim, const int view_id)
{
  const char *suffix = BKE_scene_multiview_view_id_suffix_get(&scene->r, view_id);
  IMB_suffix_anim(anim, suffix);
}

Sequence *BKE_sequencer_add_movie_strip(bContext *C, ListBase *seqbasep, SeqLoadInfo *seq_load)
{
  Main *bmain = CTX_data_main(C);
  Scene *scene = CTX_data_scene(C); /* only for sound */
  char path[sizeof(seq_load->path)];

  Sequence *seq; /* generic strip vars */
  Strip *strip;
  StripElem *se;
  char colorspace[64] = "\0"; /* MAX_COLORSPACE_NAME */
  bool is_multiview_loaded = false;
  const bool is_multiview = (seq_load->flag & SEQ_USE_VIEWS) != 0;
  const int totfiles = seq_num_files(scene, seq_load->views_format, is_multiview);
  struct anim **anim_arr;
  int i;

  BLI_strncpy(path, seq_load->path, sizeof(path));
  BLI_path_abs(path, BKE_main_blendfile_path(bmain));

  anim_arr = MEM_callocN(sizeof(struct anim *) * totfiles, "Video files");

  if (is_multiview && (seq_load->views_format == R_IMF_VIEWS_INDIVIDUAL)) {
    char prefix[FILE_MAX];
    const char *ext = NULL;
    size_t j = 0;

    BKE_scene_multiview_view_prefix_get(scene, path, prefix, &ext);

    if (prefix[0] != '\0') {
      for (i = 0; i < totfiles; i++) {
        char str[FILE_MAX];

        seq_multiview_name(scene, i, prefix, ext, str, FILE_MAX);
        anim_arr[j] = openanim(str, IB_rect, 0, colorspace);

        if (anim_arr[j]) {
          seq_anim_add_suffix(scene, anim_arr[j], i);
          j++;
        }
      }

      if (j == 0) {
        MEM_freeN(anim_arr);
        return NULL;
      }
      is_multiview_loaded = true;
    }
  }

  if (is_multiview_loaded == false) {
    anim_arr[0] = openanim(path, IB_rect, 0, colorspace);

    if (anim_arr[0] == NULL) {
      MEM_freeN(anim_arr);
      return NULL;
    }
  }

  if (seq_load->flag & SEQ_LOAD_MOVIE_SOUND) {
    seq_load->channel++;
  }
  seq = BKE_sequence_alloc(seqbasep, seq_load->start_frame, seq_load->channel, SEQ_TYPE_MOVIE);

  /* multiview settings */
  if (seq_load->stereo3d_format) {
    *seq->stereo3d_format = *seq_load->stereo3d_format;
    seq->views_format = seq_load->views_format;
  }
  seq->flag |= seq_load->flag & SEQ_USE_VIEWS;

  seq->type = SEQ_TYPE_MOVIE;
  seq->blend_mode = SEQ_TYPE_CROSS; /* so alpha adjustment fade to the strip below */

  for (i = 0; i < totfiles; i++) {
    if (anim_arr[i]) {
      StripAnim *sanim = MEM_mallocN(sizeof(StripAnim), "Strip Anim");
      BLI_addtail(&seq->anims, sanim);
      sanim->anim = anim_arr[i];
    }
    else {
      break;
    }
  }

  IMB_anim_load_metadata(anim_arr[0]);

  seq->anim_preseek = IMB_anim_get_preseek(anim_arr[0]);
  BLI_strncpy(seq->name + 2, "Movie", SEQ_NAME_MAXSTR - 2);
  BKE_sequence_base_unique_name_recursive(&scene->ed->seqbase, seq);

  /* adjust scene's frame rate settings to match */
  if (seq_load->flag & SEQ_LOAD_SYNC_FPS) {
    IMB_anim_get_fps(anim_arr[0], &scene->r.frs_sec, &scene->r.frs_sec_base, true);
  }

  /* basic defaults */
  seq->len = IMB_anim_get_duration(anim_arr[0], IMB_TC_RECORD_RUN);
  strip = seq->strip;

  BLI_strncpy(seq->strip->colorspace_settings.name,
              colorspace,
              sizeof(seq->strip->colorspace_settings.name));

  /* we only need 1 element for MOVIE strips */
  strip->stripdata = se = MEM_callocN(sizeof(StripElem), "stripelem");

  BLI_split_dirfile(seq_load->path, strip->dir, se->name, sizeof(strip->dir), sizeof(se->name));

  BKE_sequence_calc_disp(scene, seq);

  if (seq_load->name[0] == '\0') {
    BLI_strncpy(seq_load->name, se->name, sizeof(seq_load->name));
  }

  if (seq_load->flag & SEQ_LOAD_MOVIE_SOUND) {
    int start_frame_back = seq_load->start_frame;
    seq_load->channel--;
    seq_load->seq_sound = BKE_sequencer_add_sound_strip(C, seqbasep, seq_load);
    seq_load->start_frame = start_frame_back;
  }

  /* can be NULL */
  seq_load_apply(CTX_data_main(C), scene, seq, seq_load);
  BKE_sequence_invalidate_cache_composite(scene, seq);

  MEM_freeN(anim_arr);
  return seq;
}

static Sequence *seq_dupli(const Scene *scene_src,
                           Scene *scene_dst,
                           ListBase *new_seq_list,
                           Sequence *seq,
                           int dupe_flag,
                           const int flag)
{
  Sequence *seqn = MEM_dupallocN(seq);

  if ((flag & LIB_ID_CREATE_NO_MAIN) == 0) {
    BKE_sequence_session_uuid_generate(seq);
  }

  seq->tmp = seqn;
  seqn->strip = MEM_dupallocN(seq->strip);

  seqn->stereo3d_format = MEM_dupallocN(seq->stereo3d_format);

  /* XXX: add F-Curve duplication stuff? */

  if (seq->strip->crop) {
    seqn->strip->crop = MEM_dupallocN(seq->strip->crop);
  }

  if (seq->strip->transform) {
    seqn->strip->transform = MEM_dupallocN(seq->strip->transform);
  }

  if (seq->strip->proxy) {
    seqn->strip->proxy = MEM_dupallocN(seq->strip->proxy);
    seqn->strip->proxy->anim = NULL;
  }

  if (seq->prop) {
    seqn->prop = IDP_CopyProperty_ex(seq->prop, flag);
  }

  if (seqn->modifiers.first) {
    BLI_listbase_clear(&seqn->modifiers);

    BKE_sequence_modifier_list_copy(seqn, seq);
  }

  if (seq->type == SEQ_TYPE_META) {
    seqn->strip->stripdata = NULL;

    BLI_listbase_clear(&seqn->seqbase);
    /* WATCH OUT!!! - This metastrip is not recursively duplicated here - do this after!!! */
    /* - seq_dupli_recursive(&seq->seqbase, &seqn->seqbase);*/
  }
  else if (seq->type == SEQ_TYPE_SCENE) {
    seqn->strip->stripdata = NULL;
    if (seq->scene_sound) {
      seqn->scene_sound = BKE_sound_scene_add_scene_sound_defaults(scene_dst, seqn);
    }
  }
  else if (seq->type == SEQ_TYPE_MOVIECLIP) {
    /* avoid assert */
  }
  else if (seq->type == SEQ_TYPE_MASK) {
    /* avoid assert */
  }
  else if (seq->type == SEQ_TYPE_MOVIE) {
    seqn->strip->stripdata = MEM_dupallocN(seq->strip->stripdata);
    BLI_listbase_clear(&seqn->anims);
  }
  else if (seq->type == SEQ_TYPE_SOUND_RAM) {
    seqn->strip->stripdata = MEM_dupallocN(seq->strip->stripdata);
    seqn->scene_sound = NULL;
    if ((flag & LIB_ID_CREATE_NO_USER_REFCOUNT) == 0) {
      id_us_plus((ID *)seqn->sound);
    }
  }
  else if (seq->type == SEQ_TYPE_IMAGE) {
    seqn->strip->stripdata = MEM_dupallocN(seq->strip->stripdata);
  }
  else if (seq->type & SEQ_TYPE_EFFECT) {
    struct SeqEffectHandle sh;
    sh = BKE_sequence_get_effect(seq);
    if (sh.copy) {
      sh.copy(seqn, seq, flag);
    }

    seqn->strip->stripdata = NULL;
  }
  else {
    /* sequence type not handled in duplicate! Expect a crash now... */
    BLI_assert(0);
  }

  /* When using SEQ_DUPE_UNIQUE_NAME, it is mandatory to add new sequences in relevant container
   * (scene or meta's one), *before* checking for unique names. Otherwise the meta's list is empty
   * and hence we miss all seqs in that meta that have already been duplicated (see T55668).
   * Note that unique name check itself could be done at a later step in calling code, once all
   * seqs have bee duplicated (that was first, simpler solution), but then handling of animation
   * data will be broken (see T60194). */
  if (new_seq_list != NULL) {
    BLI_addtail(new_seq_list, seqn);
  }

  if (scene_src == scene_dst) {
    if (dupe_flag & SEQ_DUPE_UNIQUE_NAME) {
      BKE_sequence_base_unique_name_recursive(&scene_dst->ed->seqbase, seqn);
    }

    if (dupe_flag & SEQ_DUPE_ANIM) {
      BKE_sequencer_dupe_animdata(scene_dst, seq->name + 2, seqn->name + 2);
    }
  }

  return seqn;
}

static void seq_new_fix_links_recursive(Sequence *seq)
{
  SequenceModifierData *smd;

  if (seq->type & SEQ_TYPE_EFFECT) {
    if (seq->seq1 && seq->seq1->tmp) {
      seq->seq1 = seq->seq1->tmp;
    }
    if (seq->seq2 && seq->seq2->tmp) {
      seq->seq2 = seq->seq2->tmp;
    }
    if (seq->seq3 && seq->seq3->tmp) {
      seq->seq3 = seq->seq3->tmp;
    }
  }
  else if (seq->type == SEQ_TYPE_META) {
    Sequence *seqn;
    for (seqn = seq->seqbase.first; seqn; seqn = seqn->next) {
      seq_new_fix_links_recursive(seqn);
    }
  }

  for (smd = seq->modifiers.first; smd; smd = smd->next) {
    if (smd->mask_sequence && smd->mask_sequence->tmp) {
      smd->mask_sequence = smd->mask_sequence->tmp;
    }
  }
}

static Sequence *sequence_dupli_recursive_do(const Scene *scene_src,
                                             Scene *scene_dst,
                                             ListBase *new_seq_list,
                                             Sequence *seq,
                                             const int dupe_flag)
{
  Sequence *seqn;

  seq->tmp = NULL;
  seqn = seq_dupli(scene_src, scene_dst, new_seq_list, seq, dupe_flag, 0);
  if (seq->type == SEQ_TYPE_META) {
    Sequence *s;
    for (s = seq->seqbase.first; s; s = s->next) {
      sequence_dupli_recursive_do(scene_src, scene_dst, &seqn->seqbase, s, dupe_flag);
    }
  }

  return seqn;
}

Sequence *BKE_sequence_dupli_recursive(
    const Scene *scene_src, Scene *scene_dst, ListBase *new_seq_list, Sequence *seq, int dupe_flag)
{
  Sequence *seqn = sequence_dupli_recursive_do(scene_src, scene_dst, new_seq_list, seq, dupe_flag);

  /* This does not need to be in recursive call itself, since it is already recursive... */
  seq_new_fix_links_recursive(seqn);

  return seqn;
}

void BKE_sequence_base_dupli_recursive(const Scene *scene_src,
                                       Scene *scene_dst,
                                       ListBase *nseqbase,
                                       const ListBase *seqbase,
                                       int dupe_flag,
                                       const int flag)
{
  Sequence *seq;
  Sequence *seqn = NULL;
  Sequence *last_seq = BKE_sequencer_active_get((Scene *)scene_src);
  /* always include meta's strips */
  int dupe_flag_recursive = dupe_flag | SEQ_DUPE_ALL | SEQ_DUPE_IS_RECURSIVE_CALL;

  for (seq = seqbase->first; seq; seq = seq->next) {
    seq->tmp = NULL;
    if ((seq->flag & SELECT) || (dupe_flag & SEQ_DUPE_ALL)) {
      seqn = seq_dupli(scene_src, scene_dst, nseqbase, seq, dupe_flag, flag);
      if (seqn) { /*should never fail */
        if (dupe_flag & SEQ_DUPE_CONTEXT) {
          seq->flag &= ~SEQ_ALLSEL;
          seqn->flag &= ~(SEQ_LEFTSEL + SEQ_RIGHTSEL + SEQ_LOCK);
        }

        if (seq->type == SEQ_TYPE_META) {
          BKE_sequence_base_dupli_recursive(
              scene_src, scene_dst, &seqn->seqbase, &seq->seqbase, dupe_flag_recursive, flag);
        }

        if (dupe_flag & SEQ_DUPE_CONTEXT) {
          if (seq == last_seq) {
            BKE_sequencer_active_set(scene_dst, seqn);
          }
        }
      }
    }
  }

  /* Fix modifier links recursively from the top level only, when all sequences have been
   * copied. */
  if (dupe_flag & SEQ_DUPE_IS_RECURSIVE_CALL) {
    return;
  }

  /* fix modifier linking */
  for (seq = nseqbase->first; seq; seq = seq->next) {
    seq_new_fix_links_recursive(seq);
  }
}

/* called on draw, needs to be fast,
 * we could cache and use a flag if we want to make checks for file paths resolving for eg. */
bool BKE_sequence_is_valid_check(Sequence *seq)
{
  switch (seq->type) {
    case SEQ_TYPE_MASK:
      return (seq->mask != NULL);
    case SEQ_TYPE_MOVIECLIP:
      return (seq->clip != NULL);
    case SEQ_TYPE_SCENE:
      return (seq->scene != NULL);
    case SEQ_TYPE_SOUND_RAM:
      return (seq->sound != NULL);
  }

  return true;
}

int BKE_sequencer_find_next_prev_edit(Scene *scene,
                                      int cfra,
                                      const short side,
                                      const bool do_skip_mute,
                                      const bool do_center,
                                      const bool do_unselected)
{
  Editing *ed = BKE_sequencer_editing_get(scene, false);
  Sequence *seq;

  int dist, best_dist, best_frame = cfra;
  int seq_frames[2], seq_frames_tot;

  /* In case where both is passed,
   * frame just finds the nearest end while frame_left the nearest start. */

  best_dist = MAXFRAME * 2;

  if (ed == NULL) {
    return cfra;
  }

  for (seq = ed->seqbasep->first; seq; seq = seq->next) {
    int i;

    if (do_skip_mute && (seq->flag & SEQ_MUTE)) {
      continue;
    }

    if (do_unselected && (seq->flag & SELECT)) {
      continue;
    }

    if (do_center) {
      seq_frames[0] = (seq->startdisp + seq->enddisp) / 2;
      seq_frames_tot = 1;
    }
    else {
      seq_frames[0] = seq->startdisp;
      seq_frames[1] = seq->enddisp;

      seq_frames_tot = 2;
    }

    for (i = 0; i < seq_frames_tot; i++) {
      const int seq_frame = seq_frames[i];

      dist = MAXFRAME * 2;

      switch (side) {
        case SEQ_SIDE_LEFT:
          if (seq_frame < cfra) {
            dist = cfra - seq_frame;
          }
          break;
        case SEQ_SIDE_RIGHT:
          if (seq_frame > cfra) {
            dist = seq_frame - cfra;
          }
          break;
        case SEQ_SIDE_BOTH:
          dist = abs(seq_frame - cfra);
          break;
      }

      if (dist < best_dist) {
        best_frame = seq_frame;
        best_dist = dist;
      }
    }
  }

  return best_frame;
}

static void sequencer_all_free_anim_ibufs(ListBase *seqbase, int cfra)
{
  for (Sequence *seq = seqbase->first; seq != NULL; seq = seq->next) {
    if (seq->enddisp < cfra || seq->startdisp > cfra) {
      BKE_sequence_free_anim(seq);
    }
    if (seq->type == SEQ_TYPE_META) {
      sequencer_all_free_anim_ibufs(&seq->seqbase, cfra);
    }
  }
}

void BKE_sequencer_all_free_anim_ibufs(Scene *scene, int cfra)
{
  Editing *ed = BKE_sequencer_editing_get(scene, false);
  if (ed == NULL) {
    return;
  }
  sequencer_all_free_anim_ibufs(&ed->seqbase, cfra);
  BKE_sequencer_cache_cleanup(scene);
}

static bool sequencer_seq_generates_image(Sequence *seq)
{
  switch (seq->type) {
    case SEQ_TYPE_IMAGE:
    case SEQ_TYPE_SCENE:
    case SEQ_TYPE_MOVIE:
    case SEQ_TYPE_MOVIECLIP:
    case SEQ_TYPE_MASK:
    case SEQ_TYPE_COLOR:
    case SEQ_TYPE_TEXT:
      return true;
  }
  return false;
}

static Sequence *sequencer_check_scene_recursion(Scene *scene, ListBase *seqbase)
{
  LISTBASE_FOREACH (Sequence *, seq, seqbase) {
    if (seq->type == SEQ_TYPE_SCENE && seq->scene == scene) {
      return seq;
    }

    if (seq->type == SEQ_TYPE_META && sequencer_check_scene_recursion(scene, &seq->seqbase)) {
      return seq;
    }
  }

  return NULL;
}

bool BKE_sequencer_check_scene_recursion(Scene *scene, ReportList *reports)
{
  Editing *ed = BKE_sequencer_editing_get(scene, false);
  if (ed == NULL) {
    return false;
  }

  Sequence *recursive_seq = sequencer_check_scene_recursion(scene, &ed->seqbase);

  if (recursive_seq != NULL) {
    BKE_reportf(reports,
                RPT_WARNING,
                "Recursion detected in video sequencer. Strip %s at frame %d will not be rendered",
                recursive_seq->name + 2,
                recursive_seq->startdisp);

    LISTBASE_FOREACH (Sequence *, seq, &ed->seqbase) {
      if (seq->type != SEQ_TYPE_SCENE && sequencer_seq_generates_image(seq)) {
        /* There are other strips to render, so render them. */
        return false;
      }
    }
    /* No other strips to render - cancel operator. */
    return true;
  }

  return false;
}

/* Check if "seq_main" (indirectly) uses strip "seq". */
bool BKE_sequencer_render_loop_check(Sequence *seq_main, Sequence *seq)
{
  if (seq_main == seq) {
    return true;
  }

  if ((seq_main->seq1 && BKE_sequencer_render_loop_check(seq_main->seq1, seq)) ||
      (seq_main->seq2 && BKE_sequencer_render_loop_check(seq_main->seq2, seq)) ||
      (seq_main->seq3 && BKE_sequencer_render_loop_check(seq_main->seq3, seq))) {
    return true;
  }

  SequenceModifierData *smd;
  for (smd = seq_main->modifiers.first; smd; smd = smd->next) {
    if (smd->mask_sequence && BKE_sequencer_render_loop_check(smd->mask_sequence, seq)) {
      return true;
    }
  }

  return false;
}

static void sequencer_flag_users_for_removal(Scene *scene, ListBase *seqbase, Sequence *seq)
{
  LISTBASE_FOREACH (Sequence *, user_seq, seqbase) {
    /* Look in metas for usage of seq. */
    if (user_seq->type == SEQ_TYPE_META) {
      sequencer_flag_users_for_removal(scene, &user_seq->seqbase, seq);
    }

    /* Clear seq from modifiers. */
    SequenceModifierData *smd;
    for (smd = user_seq->modifiers.first; smd; smd = smd->next) {
      if (smd->mask_sequence == seq) {
        smd->mask_sequence = NULL;
      }
    }

    /* Remove effects, that use seq. */
    if ((user_seq->seq1 && user_seq->seq1 == seq) || (user_seq->seq2 && user_seq->seq2 == seq) ||
        (user_seq->seq3 && user_seq->seq3 == seq)) {
      user_seq->flag |= SEQ_FLAG_DELETE;
      /* Strips can be used as mask even if not in same seqbase. */
      sequencer_flag_users_for_removal(scene, &scene->ed->seqbase, user_seq);
    }
  }
}

/* Flag seq and its users (effects) for removal. */
void BKE_sequencer_flag_for_removal(Scene *scene, ListBase *seqbase, Sequence *seq)
{
  if (seq == NULL || (seq->flag & SEQ_FLAG_DELETE) != 0) {
    return;
  }

  /* Flag and remove meta children. */
  if (seq->type == SEQ_TYPE_META) {
    LISTBASE_FOREACH (Sequence *, meta_child, &seq->seqbase) {
      BKE_sequencer_flag_for_removal(scene, &seq->seqbase, meta_child);
    }
  }

  seq->flag |= SEQ_FLAG_DELETE;
  sequencer_flag_users_for_removal(scene, seqbase, seq);
}

/* Remove all flagged sequences, return true if sequence is removed. */
void BKE_sequencer_remove_flagged_sequences(Scene *scene, ListBase *seqbase)
{
  LISTBASE_FOREACH_MUTABLE (Sequence *, seq, seqbase) {
    if (seq->flag & SEQ_FLAG_DELETE) {
      if (seq->type == SEQ_TYPE_META) {
        BKE_sequencer_remove_flagged_sequences(scene, &seq->seqbase);
      }
      BLI_remlink(seqbase, seq);
      BKE_sequence_free(scene, seq, true);
    }
  }
}

void BKE_sequencer_check_uuids_unique_and_report(const Scene *scene)
{
  if (scene->ed == NULL) {
    return;
  }

  struct GSet *used_uuids = BLI_gset_new(
      BLI_session_uuid_ghash_hash, BLI_session_uuid_ghash_compare, "sequencer used uuids");

  const Sequence *sequence;
  SEQ_ALL_BEGIN (scene->ed, sequence) {
    const SessionUUID *session_uuid = &sequence->runtime.session_uuid;
    if (!BLI_session_uuid_is_generated(session_uuid)) {
      printf("Sequence %s does not have UUID generated.\n", sequence->name);
      continue;
    }

    if (BLI_gset_lookup(used_uuids, session_uuid) != NULL) {
      printf("Sequence %s has duplicate UUID generated.\n", sequence->name);
      continue;
    }

    BLI_gset_insert(used_uuids, (void *)session_uuid);
  }
  SEQ_ALL_END;

  BLI_gset_free(used_uuids, NULL);
}<|MERGE_RESOLUTION|>--- conflicted
+++ resolved
@@ -3595,11 +3595,7 @@
     }
 
     /* opengl offscreen render */
-<<<<<<< HEAD
-    depsgraph = BKE_scene_get_depsgraph(context->bmain, scene, view_layer, true);
-=======
     depsgraph = BKE_scene_ensure_depsgraph(context->bmain, scene, view_layer);
->>>>>>> 019cd2e5
     BKE_scene_graph_update_for_newframe(depsgraph);
     ibuf = sequencer_view3d_fn(
         /* set for OpenGL render (NULL when scrubbing) */
