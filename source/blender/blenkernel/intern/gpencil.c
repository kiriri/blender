--- conflicted
+++ resolved
@@ -712,7 +712,6 @@
   BKE_defvert_array_copy(gps_dst->dvert, gps_src->dvert, gps_src->totpoints);
 }
 
-<<<<<<< HEAD
 /* Make a copy of a given gpencil stroke editcurve */
 bGPDcurve *BKE_gpencil_stroke_curve_duplicate(bGPDcurve *gpc_src)
 {
@@ -725,15 +724,12 @@
   return gpc_dst;
 }
 
-/* Make a copy of a given gpencil stroke */
-=======
 /**
  * Make a copy of a given gpencil stroke.
  * \param gps_src: Source grease pencil strokeyes
  * \param dup_points: Duplicate points data
  * \return Pointer to new stroke
  */
->>>>>>> dfbb13b5
 bGPDstroke *BKE_gpencil_stroke_duplicate(bGPDstroke *gps_src, const bool dup_points)
 {
   bGPDstroke *gps_dst = NULL;
@@ -2131,20 +2127,17 @@
   }
 }
 
-<<<<<<< HEAD
-bool BKE_gpencil_from_image(
-    SpaceImage *sima, bGPdata *gpd, bGPDframe *gpf, const float size, const bool mask)
-=======
 /**
  * Create grease pencil strokes from image
  * \param sima: Image
+ * \param gpd: Grease pencil data-block
  * \param gpf: Grease pencil frame
  * \param size: Size
  * \param mask: Mask
  * \return  True if done
  */
-bool BKE_gpencil_from_image(SpaceImage *sima, bGPDframe *gpf, const float size, const bool mask)
->>>>>>> dfbb13b5
+bool BKE_gpencil_from_image(
+    SpaceImage *sima, bGPdata *gpd, bGPDframe *gpf, const float size, const bool mask)
 {
   Image *image = sima->image;
   bool done = false;
