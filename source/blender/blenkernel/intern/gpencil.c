--- conflicted
+++ resolved
@@ -2657,323 +2657,6 @@
 
   return true;
 }
-<<<<<<< HEAD
-
-/* Helper function to check materials with same color */
-static int gpencil_check_same_material_color(Object *ob_gp, float color[4], Material *r_mat)
-{
-  Material *ma = NULL;
-  float color_cu[4];
-  linearrgb_to_srgb_v3_v3(color_cu, color);
-  float hsv1[4];
-  rgb_to_hsv_v(color_cu, hsv1);
-  hsv1[3] = color[3];
-
-  for (int i = 1; i <= ob_gp->totcol; i++) {
-    ma = give_current_material(ob_gp, i);
-    MaterialGPencilStyle *gp_style = ma->gp_style;
-    /* Check color with small tolerance (better in HSV). */
-    float hsv2[4];
-    rgb_to_hsv_v(gp_style->fill_rgba, hsv2);
-    hsv2[3] = gp_style->fill_rgba[3];
-    if (compare_v4v4(hsv1, hsv2, 0.01f)) {
-      r_mat = ma;
-      return i - 1;
-    }
-  }
-
-  r_mat = NULL;
-  return -1;
-}
-
-/* Add gpencil material using curve material as base */
-static Material *gpencil_add_from_curve_material(Main *bmain,
-                                                 Object *ob_gp,
-                                                 float cu_color[4],
-                                                 const bool gpencil_lines,
-                                                 const bool fill,
-                                                 int *r_idx)
-{
-  Material *mat_gp = BKE_gpencil_object_material_new(
-      bmain, ob_gp, (fill) ? "Material" : "Unassigned", r_idx);
-  MaterialGPencilStyle *gp_style = mat_gp->gp_style;
-
-  /* Stroke color. */
-  if (gpencil_lines) {
-    ARRAY_SET_ITEMS(gp_style->stroke_rgba, 0.0f, 0.0f, 0.0f, 1.0f);
-  }
-  else {
-    linearrgb_to_srgb_v4(gp_style->stroke_rgba, cu_color);
-  }
-
-  /* Fill color. */
-  linearrgb_to_srgb_v4(gp_style->fill_rgba, cu_color);
-  /* Fill is false if the original curva hasn't material assigned. */
-  if (fill) {
-    gp_style->flag |= GP_STYLE_FILL_SHOW;
-  }
-
-  return mat_gp;
-}
-
-/* Helper function to create new stroke section */
-static void gpencil_add_new_points(bGPDstroke *gps,
-                                   float *coord_array,
-                                   float pressure,
-                                   int init,
-                                   int totpoints,
-                                   float init_co[3],
-                                   bool last)
-{
-  for (int i = 0; i < totpoints; i++) {
-    bGPDspoint *pt = &gps->points[i + init];
-    copy_v3_v3(&pt->x, &coord_array[3 * i]);
-    /* Be sure the last point is not on top of the first point of the curve or
-     * the close of the stroke will produce glitches. */
-    if ((last) && (i > 0) && (i == totpoints - 1)) {
-      float dist = len_v3v3(init_co, &pt->x);
-      if (dist < 0.1f) {
-        /* Interpolate between previous point and current to back slightly. */
-        bGPDspoint *pt_prev = &gps->points[i + init - 1];
-        interp_v3_v3v3(&pt->x, &pt_prev->x, &pt->x, 0.95f);
-      }
-    }
-
-    pt->pressure = pressure;
-    pt->strength = 1.0f;
-  }
-}
-
-/* Helper function to get the first collection that includes the object. */
-static Collection *gpencil_get_parent_collection(Scene *scene, Object *ob)
-{
-  Collection *mycol = NULL;
-  FOREACH_SCENE_COLLECTION_BEGIN (scene, collection) {
-    for (CollectionObject *cob = collection->gobject.first; cob; cob = cob->next) {
-      if ((mycol == NULL) && (cob->ob == ob)) {
-        mycol = collection;
-      }
-    }
-  }
-  FOREACH_SCENE_COLLECTION_END;
-
-  return mycol;
-}
-
-/* Helper function to convert one spline to grease pencil stroke. */
-static void gpencil_convert_spline(Main *bmain,
-                                   Scene *UNUSED(scene),
-                                   Object *ob_gp,
-                                   Object *ob_cu,
-                                   const bool gpencil_lines,
-                                   const bool UNUSED(use_collections),
-                                   bGPDframe *gpf,
-                                   Nurb *nu)
-{
-  Curve *cu = (Curve *)ob_cu->data;
-  bool cyclic = true;
-
-  /* Create Stroke. */
-  bGPDstroke *gps = MEM_callocN(sizeof(bGPDstroke), "bGPDstroke");
-  gps->thickness = 1.0f;
-  gps->gradient_f = 1.0f;
-  ARRAY_SET_ITEMS(gps->gradient_s, 1.0f, 1.0f);
-  ARRAY_SET_ITEMS(gps->caps, GP_STROKE_CAP_ROUND, GP_STROKE_CAP_ROUND);
-  gps->inittime = 0.0f;
-
-  /* Enable recalculation flag by default. */
-  gps->flag |= GP_STROKE_RECALC_GEOMETRY;
-  gps->flag &= ~GP_STROKE_SELECT;
-  gps->flag |= GP_STROKE_3DSPACE;
-
-  gps->mat_nr = 0;
-  /* Count total points
-   * The total of points must consider that last point of each segment is equal to the first
-   * point of next segment.
-   */
-  int totpoints = 0;
-  int segments = 0;
-  int resolu = nu->resolu + 1;
-  segments = nu->pntsu;
-  if (((nu->flagu & CU_NURB_CYCLIC) == 0) || (nu->pntsu == 2)) {
-    segments--;
-    cyclic = false;
-  }
-  totpoints = (resolu * segments) - (segments - 1);
-
-  /* Allocate memory for storage points, but keep empty. */
-  gps->totpoints = totpoints;
-  gps->points = MEM_callocN(sizeof(bGPDspoint) * gps->totpoints, "gp_stroke_points");
-  /* Initialize triangle memory to dummy data. */
-  gps->tot_triangles = 0;
-  gps->triangles = NULL;
-
-  /* Materials
-   * Notice: The color of the material is the color of viewport and not the final shader color.
-   */
-  Material *mat_gp = NULL;
-  bool fill = true;
-  /* Check if grease pencil has a material with same color.*/
-  float color[4];
-  if ((cu->mat) && (*cu->mat)) {
-    Material *mat_cu = *cu->mat;
-    copy_v4_v4(color, &mat_cu->r);
-  }
-  else {
-    /* Pink (unassigned) */
-    zero_v4(color);
-    color[0] = 1.0f;
-    color[2] = 1.0f;
-    color[3] = 1.0f;
-    fill = false;
-  }
-
-  /* Special case: If the color was created by the SVG add-on and the name contains '_stroke' and
-   * there is only one color, the stroke must not be closed, fill to false and use for
-   * stroke the fill color.
-   */
-  bool only_stroke = false;
-  if (ob_cu->totcol == 1) {
-    Material *ma_stroke = give_current_material(ob_cu, 1);
-    if ((ma_stroke) && (strstr(ma_stroke->id.name, "_stroke") != NULL)) {
-      only_stroke = true;
-    }
-  }
-
-  int r_idx = gpencil_check_same_material_color(ob_gp, color, mat_gp);
-  if (r_idx < 0) {
-    Material *ma_stroke = NULL;
-    mat_gp = gpencil_add_from_curve_material(bmain, ob_gp, color, gpencil_lines, fill, &r_idx);
-    /* If object has more than 1 material, use second material for stroke color. */
-    if (ob_cu->totcol > 1) {
-      ma_stroke = give_current_material(ob_cu, 2);
-      linearrgb_to_srgb_v3_v3(mat_gp->gp_style->stroke_rgba, &ma_stroke->r);
-      mat_gp->gp_style->stroke_rgba[3] = ma_stroke->a;
-    }
-    else if (only_stroke) {
-      /* Also use the first color if the fill is none for stroke color. */
-      ma_stroke = give_current_material(ob_cu, 1);
-      linearrgb_to_srgb_v3_v3(mat_gp->gp_style->stroke_rgba, &ma_stroke->r);
-      mat_gp->gp_style->stroke_rgba[3] = ma_stroke->a;
-      /* set fill to off. */
-      mat_gp->gp_style->flag &= ~GP_STYLE_FILL_SHOW;
-    }
-  }
-  /* Assign material index to stroke. */
-  gps->mat_nr = r_idx;
-
-  /* Add stroke to frame.*/
-  BLI_addtail(&gpf->strokes, gps);
-
-  /* Read all segments of the curve. */
-  int init = 0;
-  resolu = nu->resolu + 1;
-  segments = nu->pntsu;
-  if (((nu->flagu & CU_NURB_CYCLIC) == 0) || (nu->pntsu == 2)) {
-    segments--;
-  }
-  /* Get all interpolated curve points of Beziert */
-  float init_co[3];
-  for (int s = 0; s < segments; s++) {
-    int inext = (s + 1) % nu->pntsu;
-    BezTriple *prevbezt = &nu->bezt[s];
-    BezTriple *bezt = &nu->bezt[inext];
-    bool last = (bool)(s == segments - 1);
-
-    float *coord_array = MEM_callocN((size_t)3 * resolu * sizeof(float), __func__);
-
-    for (int j = 0; j < 3; j++) {
-      BKE_curve_forward_diff_bezier(prevbezt->vec[1][j],
-                                    prevbezt->vec[2][j],
-                                    bezt->vec[0][j],
-                                    bezt->vec[1][j],
-                                    coord_array + j,
-                                    resolu - 1,
-                                    3 * sizeof(float));
-    }
-    /* Save first point coordinates. */
-    if (s == 0) {
-      copy_v3_v3(init_co, &coord_array[0]);
-    }
-    /* Add points to the stroke */
-    gpencil_add_new_points(gps, coord_array, bezt->radius, init, resolu, init_co, last);
-    /* Free memory. */
-    MEM_SAFE_FREE(coord_array);
-
-    /* As the last point of segment is the first point of next segment, back one array
-     * element to avoid duplicated points on the same location.
-     */
-    init += resolu - 1;
-  }
-  /* Cyclic curve, close stroke. */
-  if ((cyclic) && (!only_stroke)) {
-    BKE_gpencil_close_stroke(gps);
-  }
-}
-
-/* Convert a curve object to grease pencil stroke.
- *
- * \param bmain: Main thread pointer
- * \param scene: Original scene.
- * \param ob_gp: Grease pencil object to add strokes.
- * \param ob_cu: Curve to convert.
- * \param gpencil_lines: Use lines for strokes.
- * \param use_collections: Create layers using collection names.
- */
-void BKE_gpencil_convert_curve(Main *bmain,
-                               Scene *scene,
-                               Object *ob_gp,
-                               Object *ob_cu,
-                               const bool gpencil_lines,
-                               const bool use_collections)
-{
-  if (ELEM(NULL, ob_gp, ob_cu) || (ob_gp->type != OB_GPENCIL) || (ob_gp->data == NULL)) {
-    return;
-  }
-
-  Curve *cu = (Curve *)ob_cu->data;
-  bGPdata *gpd = (bGPdata *)ob_gp->data;
-  bGPDlayer *gpl = NULL;
-
-  /* If the curve is empty, cancel. */
-  if (cu->nurb.first == NULL) {
-    return;
-  }
-
-  /* Check if there is an active layer. */
-  if (use_collections) {
-    Collection *collection = gpencil_get_parent_collection(scene, ob_cu);
-    if (collection != NULL) {
-      gpl = BLI_findstring(&gpd->layers, collection->id.name + 2, offsetof(bGPDlayer, info));
-      if (gpl == NULL) {
-        gpl = BKE_gpencil_layer_addnew(gpd, collection->id.name + 2, true);
-      }
-    }
-  }
-
-  if (gpl == NULL) {
-    gpl = BKE_gpencil_layer_getactive(gpd);
-    if (gpl == NULL) {
-      gpl = BKE_gpencil_layer_addnew(gpd, DATA_("GP_Layer"), true);
-    }
-  }
-
-  /* Check if there is an active frame and add if needed. */
-  bGPDframe *gpf = BKE_gpencil_layer_getframe(gpl, CFRA, GP_GETFRAME_ADD_COPY);
-
-  /* Read all splines of the curve and create a stroke for each. */
-  for (Nurb *nu = cu->nurb.first; nu; nu = nu->next) {
-    if (nu->type == CU_BEZIER) {
-      gpencil_convert_spline(bmain, scene, ob_gp, ob_cu, gpencil_lines, use_collections, gpf, nu);
-    }
-  }
-
-  /* Tag for recalculation */
-  DEG_id_tag_update(&gpd->id, ID_RECALC_GEOMETRY | ID_RECALC_COPY_ON_WRITE);
-}
-
-=======
->>>>>>> 22cdadaa
 /* Dissolve points in stroke */
 void BKE_gpencil_dissolve_points(bGPDframe *gpf, bGPDstroke *gps, const short tag)
 {
