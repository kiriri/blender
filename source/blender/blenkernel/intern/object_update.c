/*
 * ***** BEGIN GPL LICENSE BLOCK *****
 *
 * This program is free software; you can redistribute it and/or
 * modify it under the terms of the GNU General Public License
 * as published by the Free Software Foundation; either version 2
 * of the License, or (at your option) any later version.
 *
 * This program is distributed in the hope that it will be useful,
 * but WITHOUT ANY WARRANTY; without even the implied warranty of
 * MERCHANTABILITY or FITNESS FOR A PARTICULAR PURPOSE.  See the
 * GNU General Public License for more details.
 *
 * You should have received a copy of the GNU General Public License
 * along with this program; if not, write to the Free Software Foundation,
 * Inc., 51 Franklin Street, Fifth Floor, Boston, MA 02110-1301, USA.
 *
 * The Original Code is Copyright (C) 20014 by Blender Foundation.
 * All rights reserved.
 *
 * Contributor(s): Sergey Sharybin.
 *
 * ***** END GPL LICENSE BLOCK *****
 */

/** \file blender/blenkernel/intern/object_update.c
 *  \ingroup bke
 */

#include "DNA_anim_types.h"
#include "DNA_constraint_types.h"
#include "DNA_group_types.h"
#include "DNA_key_types.h"
#include "DNA_material_types.h"
#include "DNA_mesh_types.h"
#include "DNA_scene_types.h"

#include "BLI_blenlib.h"
#include "BLI_utildefines.h"
#include "BLI_math.h"

#include "BKE_global.h"
#include "BKE_armature.h"
#include "BKE_action.h"
#include "BKE_constraint.h"
#include "BKE_curve.h"
#include "BKE_DerivedMesh.h"
#include "BKE_animsys.h"
#include "BKE_displist.h"
#include "BKE_effect.h"
#include "BKE_key.h"
#include "BKE_lamp.h"
#include "BKE_lattice.h"
#include "BKE_library.h"
#include "BKE_editmesh.h"
#include "BKE_object.h"
#include "BKE_particle.h"
#include "BKE_pointcache.h"
#include "BKE_scene.h"
#include "BKE_material.h"
#include "BKE_mball.h"
#include "BKE_mesh.h"
#include "BKE_image.h"
#include "BKE_gpencil.h"

#include "MEM_guardedalloc.h"
#include "DEG_depsgraph.h"

#define DEBUG_PRINT if (G.debug & G_DEBUG_DEPSGRAPH) printf

void BKE_object_eval_local_transform(const EvaluationContext *UNUSED(eval_ctx),
                                     Scene *UNUSED(scene),
                                     Object *ob)
{
	DEBUG_PRINT("%s on %s\n", __func__, ob->id.name);

	/* calculate local matrix */
	BKE_object_to_mat4(ob, ob->obmat);
}

/* Evaluate parent */
/* NOTE: based on solve_parenting(), but with the cruft stripped out */
void BKE_object_eval_parent(const EvaluationContext *UNUSED(eval_ctx),
                            Scene *scene,
                            Object *ob)
{
	Object *par = ob->parent;

	float totmat[4][4];
	float tmat[4][4];
	float locmat[4][4];

	DEBUG_PRINT("%s on %s\n", __func__, ob->id.name);

	/* get local matrix (but don't calculate it, as that was done already!) */
	// XXX: redundant?
	copy_m4_m4(locmat, ob->obmat);

	/* get parent effect matrix */
	BKE_object_get_parent_matrix(scene, ob, par, totmat);

	/* total */
	mul_m4_m4m4(tmat, totmat, ob->parentinv);
	mul_m4_m4m4(ob->obmat, tmat, locmat);

	/* origin, for help line */
	if ((ob->partype & PARTYPE) == PARSKEL) {
		copy_v3_v3(ob->orig, par->obmat[3]);
	}
	else {
		copy_v3_v3(ob->orig, totmat[3]);
	}
}

void BKE_object_eval_constraints(const EvaluationContext *eval_ctx,
                                 Scene *scene,
                                 Object *ob)
{
	bConstraintOb *cob;
	float ctime = BKE_scene_frame_get(scene);

	DEBUG_PRINT("%s on %s\n", __func__, ob->id.name);

	/* evaluate constraints stack */
	/* TODO: split this into:
	 * - pre (i.e. BKE_constraints_make_evalob, per-constraint (i.e.
	 * - inner body of BKE_constraints_solve),
	 * - post (i.e. BKE_constraints_clear_evalob)
	 *
	 * Not sure why, this is from Joshua - sergey
	 *
	 */
	cob = BKE_constraints_make_evalob(scene, ob, NULL, CONSTRAINT_OBTYPE_OBJECT);
	BKE_constraints_solve(eval_ctx, &ob->constraints, cob, ctime);
	BKE_constraints_clear_evalob(cob);
}

void BKE_object_eval_done(const EvaluationContext *UNUSED(eval_ctx), Object *ob)
{
	DEBUG_PRINT("%s on %s\n", __func__, ob->id.name);

	/* Set negative scale flag in object. */
	if (is_negative_m4(ob->obmat)) ob->transflag |= OB_NEG_SCALE;
	else ob->transflag &= ~OB_NEG_SCALE;
}

void BKE_object_handle_data_update(
        const EvaluationContext *eval_ctx,
        Scene *scene,
        Object *ob)
{
	ID *data_id = (ID *)ob->data;
	AnimData *adt = BKE_animdata_from_id(data_id);
	Key *key;
	float ctime = BKE_scene_frame_get(scene);

	if (G.debug & G_DEBUG_DEPSGRAPH)
		printf("recalcdata %s\n", ob->id.name + 2);

	/* TODO(sergey): Only used by legacy depsgraph. */
	if (adt) {
		/* evaluate drivers - datalevel */
		/* XXX: for mesh types, should we push this to derivedmesh instead? */
		BKE_animsys_evaluate_animdata(scene, data_id, adt, ctime, ADT_RECALC_DRIVERS);
	}

	/* TODO(sergey): Only used by legacy depsgraph. */
	key = BKE_key_from_object(ob);
	if (key && key->block.first) {
		if (!(ob->shapeflag & OB_SHAPE_LOCK))
			BKE_animsys_evaluate_animdata(scene, &key->id, key->adt, ctime, ADT_RECALC_DRIVERS);
	}

	/* includes all keys and modifiers */
	switch (ob->type) {
		case OB_MESH:
		{
			BMEditMesh *em = (ob == scene->obedit) ? BKE_editmesh_from_object(ob) : NULL;
			uint64_t data_mask = scene->customdata_mask | CD_MASK_BAREMESH;
#ifdef WITH_FREESTYLE
			/* make sure Freestyle edge/face marks appear in DM for render (see T40315) */
			if (eval_ctx->mode != DAG_EVAL_VIEWPORT) {
				data_mask |= CD_MASK_FREESTYLE_EDGE | CD_MASK_FREESTYLE_FACE;
			}
#endif
			if (em) {
				makeDerivedMesh(eval_ctx, scene, ob, em,  data_mask, false); /* was CD_MASK_BAREMESH */
			}
			else {
				makeDerivedMesh(eval_ctx, scene, ob, NULL, data_mask, false);
			}
			break;
		}
		case OB_ARMATURE:
			if (ID_IS_LINKED(ob) && ob->proxy_from) {
				if (BKE_pose_copy_result(ob->pose, ob->proxy_from->pose) == false) {
					printf("Proxy copy error, lib Object: %s proxy Object: %s\n",
					       ob->id.name + 2, ob->proxy_from->id.name + 2);
				}
			}
			else {
				BKE_pose_where_is(eval_ctx, scene, ob);
			}
			break;

		case OB_MBALL:
			BKE_displist_make_mball(eval_ctx, scene, ob);
			break;

		case OB_CURVE:
		case OB_SURF:
		case OB_FONT:
			BKE_displist_make_curveTypes(eval_ctx, scene, ob, 0);
			break;

		case OB_LATTICE:
			BKE_lattice_modifiers_calc(eval_ctx, scene, ob);
			break;

		case OB_EMPTY:
			if (ob->empty_drawtype == OB_EMPTY_IMAGE && ob->data)
				if (BKE_image_is_animated(ob->data))
					BKE_image_user_check_frame_calc(ob->iuser, (int)ctime, 0);
			break;
	}

	/* particles */
	if (ob != scene->obedit && ob->particlesystem.first) {
		ParticleSystem *tpsys, *psys;
		DerivedMesh *dm;
		ob->transflag &= ~OB_DUPLIPARTS;
		psys = ob->particlesystem.first;
		while (psys) {
			/* ensure this update always happens even if psys is disabled */
			if (psys->recalc & PSYS_RECALC_TYPE) {
				psys_changed_type(ob, psys);
			}

			if (psys_check_enabled(ob, psys, eval_ctx->mode == DAG_EVAL_RENDER)) {
				/* check use of dupli objects here */
				if (psys->part && (psys->part->draw_as == PART_DRAW_REND || eval_ctx->mode == DAG_EVAL_RENDER) &&
				    ((psys->part->ren_as == PART_DRAW_OB && psys->part->dup_ob) ||
				     (psys->part->ren_as == PART_DRAW_GR && psys->part->dup_group)))
				{
					ob->transflag |= OB_DUPLIPARTS;
				}

				particle_system_update(eval_ctx, scene, ob, psys, (eval_ctx->mode == DAG_EVAL_RENDER));
				psys = psys->next;
			}
			else if (psys->flag & PSYS_DELETE) {
				tpsys = psys->next;
				BLI_remlink(&ob->particlesystem, psys);
				psys_free(ob, psys);
				psys = tpsys;
			}
			else
				psys = psys->next;
		}

		if (eval_ctx->mode == DAG_EVAL_RENDER && ob->transflag & OB_DUPLIPARTS) {
			/* this is to make sure we get render level duplis in groups:
			 * the derivedmesh must be created before init_render_mesh,
			 * since object_duplilist does dupliparticles before that */
			CustomDataMask data_mask = CD_MASK_BAREMESH | CD_MASK_MFACE | CD_MASK_MTFACE | CD_MASK_MCOL;
			dm = mesh_create_derived_render(eval_ctx, scene, ob, data_mask);
			dm->release(dm);

			for (psys = ob->particlesystem.first; psys; psys = psys->next)
				psys_get_modifier(ob, psys)->flag &= ~eParticleSystemFlag_psys_updated;
		}
	}

	/* quick cache removed */
}

void BKE_object_eval_uber_transform(const EvaluationContext *UNUSED(eval_ctx),
                                    Scene *UNUSED(scene),
                                    Object *ob)
{
	/* TODO(sergey): Currently it's a duplicate of logic in BKE_object_handle_update_ex(). */
	// XXX: it's almost redundant now...

	/* Handle proxy copy for target, */
	if (ID_IS_LINKED(ob) && ob->proxy_from) {
		if (ob->proxy_from->proxy_group) {
			/* Transform proxy into group space. */
			Object *obg = ob->proxy_from->proxy_group;
			float imat[4][4];
			invert_m4_m4(imat, obg->obmat);
			mul_m4_m4m4(ob->obmat, imat, ob->proxy_from->obmat);
			/* Should always be true. */
			if (obg->dup_group) {
				add_v3_v3(ob->obmat[3], obg->dup_group->dupli_ofs);
			}
		}
		else
			copy_m4_m4(ob->obmat, ob->proxy_from->obmat);
	}

	ob->recalc &= ~(OB_RECALC_OB | OB_RECALC_TIME);
	if (ob->data == NULL) {
		ob->recalc &= ~OB_RECALC_DATA;
	}
}

void BKE_object_eval_uber_data(const EvaluationContext *eval_ctx,
                               Scene *scene,
                               Object *ob)
{
	DEBUG_PRINT("%s on %s\n", __func__, ob->id.name);
	BLI_assert(ob->type != OB_ARMATURE);
	BKE_object_handle_data_update(eval_ctx, scene, ob);

	switch (ob->type) {
		case OB_MESH:
			BKE_mesh_batch_cache_dirty(ob->data, BKE_MESH_BATCH_DIRTY_ALL);
			break;
		case OB_LATTICE:
			BKE_lattice_batch_cache_dirty(ob->data, BKE_LATTICE_BATCH_DIRTY_ALL);
			break;
		case OB_CURVE:
		case OB_FONT:
		case OB_SURF:
			BKE_curve_batch_cache_dirty(ob->data, BKE_CURVE_BATCH_DIRTY_ALL);
			break;
<<<<<<< HEAD
		case OB_GPENCIL:
			BKE_gpencil_batch_cache_dirty(ob->data);
=======
		case OB_MBALL:
			BKE_mball_batch_cache_dirty(ob->data, BKE_MBALL_BATCH_DIRTY_ALL);
>>>>>>> 88c88c46
			break;
	}

	if (DEG_depsgraph_use_copy_on_write()) {
		if (ob->type == OB_MESH) {
			/* Quick hack to convert evaluated derivedMesh to Mesh. */
			DerivedMesh *dm = ob->derivedFinal;
			if (dm != NULL) {
				Mesh *mesh = (Mesh *)ob->data;
				Mesh *new_mesh = BKE_libblock_alloc_notest(ID_ME);
				BKE_mesh_init(new_mesh);
				/* Copy ID name so GS(new_mesh->id) works correct later on. */
				BLI_strncpy(new_mesh->id.name, mesh->id.name, sizeof(new_mesh->id.name));
				/* Copy materials so render engines can access them. */
				new_mesh->mat = MEM_dupallocN(mesh->mat);
				new_mesh->totcol = mesh->totcol;
				DM_to_mesh(dm, new_mesh, ob, CD_MASK_MESH, true);
				new_mesh->edit_btmesh = mesh->edit_btmesh;
				/* Store result mesh as derived_mesh of object. This way we have
				 * explicit  way to query final object evaluated data and know for sure
				 * who owns the newly created mesh datablock.
				 */
				ob->mesh_evaluated = new_mesh;
				/* TODO(sergey): This is kind of compatibility thing, so all render
				 * engines can use object->data for mesh data for display. This is
				 * something what we might want to change in the future.
				 */
				ob->data = new_mesh;
				/* Save some memory by throwing DerivedMesh away. */
				/* NOTE: Watch out, some tools might need it!
				 * So keep around for now..
				 */
				/* Store original ID as a pointer in evaluated ID.
				 * This way we can restore original object data when we are freeing
				 * evaluated mesh.
				 */
				new_mesh->id.newid = &mesh->id;
			}
#if 0
			if (ob->derivedFinal != NULL) {
				ob->derivedFinal->needsFree = 1;
				ob->derivedFinal->release(ob->derivedFinal);
				ob->derivedFinal = NULL;
			}
			if (ob->derivedDeform != NULL) {
				ob->derivedDeform->needsFree = 1;
				ob->derivedDeform->release(ob->derivedDeform);
				ob->derivedDeform = NULL;
			}
#endif
		}
	}

	ob->recalc &= ~(OB_RECALC_DATA | OB_RECALC_TIME);
}

void BKE_object_eval_cloth(const EvaluationContext *UNUSED(eval_ctx), Scene *scene, Object *object)
{
	DEBUG_PRINT("%s on %s\n", __func__, object->id.name);
	BKE_ptcache_object_reset(scene, object, PTCACHE_RESET_DEPSGRAPH);
}

void BKE_object_eval_update_shading(const EvaluationContext *UNUSED(eval_ctx), Object *object)
{
	DEBUG_PRINT("%s on %s\n", __func__, object->id.name);
	if (object->type == OB_MESH) {
		BKE_mesh_batch_cache_dirty(object->data, BKE_MESH_BATCH_DIRTY_SHADING);
	}
}<|MERGE_RESOLUTION|>--- conflicted
+++ resolved
@@ -324,13 +324,11 @@
 		case OB_SURF:
 			BKE_curve_batch_cache_dirty(ob->data, BKE_CURVE_BATCH_DIRTY_ALL);
 			break;
-<<<<<<< HEAD
+		case OB_MBALL:
+			BKE_mball_batch_cache_dirty(ob->data, BKE_MBALL_BATCH_DIRTY_ALL);
+			break;
 		case OB_GPENCIL:
 			BKE_gpencil_batch_cache_dirty(ob->data);
-=======
-		case OB_MBALL:
-			BKE_mball_batch_cache_dirty(ob->data, BKE_MBALL_BATCH_DIRTY_ALL);
->>>>>>> 88c88c46
 			break;
 	}
 
