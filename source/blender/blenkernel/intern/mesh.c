/*
 * ***** BEGIN GPL LICENSE BLOCK *****
 *
 * This program is free software; you can redistribute it and/or
 * modify it under the terms of the GNU General Public License
 * as published by the Free Software Foundation; either version 2
 * of the License, or (at your option) any later version.
 *
 * This program is distributed in the hope that it will be useful,
 * but WITHOUT ANY WARRANTY; without even the implied warranty of
 * MERCHANTABILITY or FITNESS FOR A PARTICULAR PURPOSE.  See the
 * GNU General Public License for more details.
 *
 * You should have received a copy of the GNU General Public License
 * along with this program; if not, write to the Free Software Foundation,
 * Inc., 51 Franklin Street, Fifth Floor, Boston, MA 02110-1301, USA.
 *
 * The Original Code is Copyright (C) 2001-2002 by NaN Holding BV.
 * All rights reserved.
 *
 * Contributor(s): Blender Foundation
 *
 * ***** END GPL LICENSE BLOCK *****
 */

/** \file blender/blenkernel/intern/mesh.c
 *  \ingroup bke
 */


#include <stdlib.h>
#include <string.h>
#include <stdio.h>
#include <math.h>

#include "MEM_guardedalloc.h"

#include "DNA_scene_types.h"
#include "DNA_material_types.h"
#include "DNA_object_types.h"
#include "DNA_key_types.h"
#include "DNA_meshdata_types.h"
#include "DNA_ipo_types.h"
#include "DNA_customdata_types.h"

#include "BLI_utildefines.h"
#include "BLI_blenlib.h"
#include "BLI_editVert.h"
#include "BLI_math.h"
#include "BLI_edgehash.h"
#include "BLI_scanfill.h"

#include "BKE_animsys.h"
#include "BKE_main.h"
#include "BKE_customdata.h"
#include "BKE_DerivedMesh.h"
#include "BKE_global.h"
#include "BKE_mesh.h"
#include "BKE_displist.h"
#include "BKE_library.h"
#include "BKE_material.h"
#include "BKE_modifier.h"
#include "BKE_multires.h"
#include "BKE_key.h"
/* these 2 are only used by conversion functions */
#include "BKE_curve.h"
/* -- */
#include "BKE_object.h"
#include "BKE_tessmesh.h"
#include "BLI_edgehash.h"

#include "BLI_blenlib.h"
#include "BLI_editVert.h"
#include "BLI_math.h"
#include "BLI_cellalloc.h"
#include "BLI_array.h"
#include "BLI_edgehash.h"

#include "bmesh.h"

enum {
	MESHCMP_DVERT_WEIGHTMISMATCH = 1,
	MESHCMP_DVERT_GROUPMISMATCH,
	MESHCMP_DVERT_TOTGROUPMISMATCH,
	MESHCMP_LOOPCOLMISMATCH,
	MESHCMP_LOOPUVMISMATCH,
	MESHCMP_LOOPMISMATCH,
	MESHCMP_POLYVERTMISMATCH,
	MESHCMP_POLYMISMATCH,
	MESHCMP_EDGEUNKNOWN,
	MESHCMP_VERTCOMISMATCH,
	MESHCMP_CDLAYERS_MISMATCH,
};

static const char *cmpcode_to_str(int code)
{
	switch (code) {
		case MESHCMP_DVERT_WEIGHTMISMATCH:
			return "Vertex Weight Mismatch";
		case MESHCMP_DVERT_GROUPMISMATCH:
					return "Vertex Group Mismatch";
		case MESHCMP_DVERT_TOTGROUPMISMATCH:
					return "Vertex Doesn't Belong To Same Number Of Groups";
		case MESHCMP_LOOPCOLMISMATCH:
					return "Vertex Color Mismatch";
		case MESHCMP_LOOPUVMISMATCH:
					return "UV Mismatch";
		case MESHCMP_LOOPMISMATCH:
					return "Loop Mismatch";
		case MESHCMP_POLYVERTMISMATCH:
					return "Loop Vert Mismatch In Poly Test";
		case MESHCMP_POLYMISMATCH:
					return "Loop Vert Mismatch";
		case MESHCMP_EDGEUNKNOWN:
					return "Edge Mismatch";
		case MESHCMP_VERTCOMISMATCH:
					return "Vertex Coordinate Mismatch";
		case MESHCMP_CDLAYERS_MISMATCH:
					"CustomData Layer Count Mismatch";
		default:
				return "Mesh Comparison Code Unknown";
		}
}

/*thresh is threshold for comparing vertices, uvs, vertex colors,
  weights, etc.*/
static int customdata_compare(CustomData *c1, CustomData *c2, Mesh *m1, Mesh *m2, float thresh)
{
	CustomDataLayer *l1, *l2;
	int i, i1=0, i2=0, tot, j;
	
	for (i=0; i<c1->totlayer; i++) {
		if (ELEM7(c1->layers[i].type, CD_MVERT, CD_MEDGE, CD_MPOLY, 
				  CD_MLOOPUV, CD_MLOOPCOL, CD_MTEXPOLY, CD_MDEFORMVERT)) 		
			i1++;
	}
	
	for (i=0; i<c2->totlayer; i++) {
		if (ELEM7(c2->layers[i].type, CD_MVERT, CD_MEDGE, CD_MPOLY, 
				  CD_MLOOPUV, CD_MLOOPCOL, CD_MTEXPOLY, CD_MDEFORMVERT)) 		
			i2++;
	}
	
	if (i1 != i2)
		return MESHCMP_CDLAYERS_MISMATCH;
	
	l1 = c1->layers; l2 = c2->layers;
	tot = i1;
	i1 = 0; i2 = 0; 
	for (i=0; i < tot; i++) {
		while (i1 < c1->totlayer && !ELEM7(l1->type, CD_MVERT, CD_MEDGE, CD_MPOLY, 
				  CD_MLOOPUV, CD_MLOOPCOL, CD_MTEXPOLY, CD_MDEFORMVERT))
			i1++, l1++;

		while (i2 < c2->totlayer && !ELEM7(l2->type, CD_MVERT, CD_MEDGE, CD_MPOLY, 
				  CD_MLOOPUV, CD_MLOOPCOL, CD_MTEXPOLY, CD_MDEFORMVERT))
			i2++, l2++;
		
		if (l1->type == CD_MVERT) {
			MVert *v1 = l1->data;
			MVert *v2 = l2->data;
			int vtot = m1->totvert;
			
			for (j=0; j<vtot; j++, v1++, v2++) {
				if (len_v3v3(v1->co, v2->co) > thresh)
					return MESHCMP_VERTCOMISMATCH;
				/*I don't care about normals, let's just do coodinates*/
			}
		}
		
		/*we're order-agnostic for edges here*/
		if (l1->type == CD_MEDGE) {
			MEdge *e1 = l1->data;
			MEdge *e2 = l2->data;
			EdgeHash *eh = BLI_edgehash_new();
			int etot = m1->totedge;
		
			for (j=0; j<etot; j++, e1++) {
				BLI_edgehash_insert(eh, e1->v1, e1->v2, e1);
			}
			
			for (j=0; j<etot; j++, e2++) {
				if (!BLI_edgehash_lookup(eh, e2->v1, e2->v2))
					return MESHCMP_EDGEUNKNOWN;
			}
			BLI_edgehash_free(eh, NULL);
		}
		
		if (l1->type == CD_MPOLY) {
			MPoly *p1 = l1->data;
			MPoly *p2 = l2->data;
			int ptot = m1->totpoly;
		
			for (j=0; j<ptot; j++, p1++, p2++) {
				MLoop *lp1, *lp2;
				int k;
				
				if (p1->totloop != p2->totloop)
					return MESHCMP_POLYMISMATCH;
				
				lp1 = m1->mloop + p1->loopstart;
				lp2 = m2->mloop + p2->loopstart;
				
				for (k=0; k<p1->totloop; k++, lp1++, lp2++) {
					if (lp1->v != lp2->v)
						return MESHCMP_POLYVERTMISMATCH;
				}
			}
		}
		if (l1->type == CD_MLOOP) {
			MLoop *lp1 = l1->data;
			MLoop *lp2 = l2->data;
			int ltot = m1->totloop;
		
			for (j=0; j<ltot; j++, lp1++, lp2++) {
				if (lp1->v != lp2->v)
					return MESHCMP_LOOPMISMATCH;
			}
		}
		if (l1->type == CD_MLOOPUV) {
			MLoopUV *lp1 = l1->data;
			MLoopUV *lp2 = l2->data;
			int ltot = m1->totloop;
		
			for (j=0; j<ltot; j++, lp1++, lp2++) {
				if (len_v2v2(lp1->uv, lp2->uv) > thresh)
					return MESHCMP_LOOPUVMISMATCH;
			}
		}
		
		if (l1->type == CD_MLOOPCOL) {
			MLoopCol *lp1 = l1->data;
			MLoopCol *lp2 = l2->data;
			int ltot = m1->totloop;
		
			for (j=0; j<ltot; j++, lp1++, lp2++) {
				if (ABS(lp1->r - lp2->r) > thresh || 
				    ABS(lp1->g - lp2->g) > thresh || 
				    ABS(lp1->b - lp2->b) > thresh || 
				    ABS(lp1->a - lp2->a) > thresh)
				{
					return MESHCMP_LOOPCOLMISMATCH;
				}
			}
		}

		if (l1->type == CD_MDEFORMVERT) {
			MDeformVert *dv1 = l1->data;
			MDeformVert *dv2 = l2->data;
			int dvtot = m1->totvert;
		
			for (j=0; j<dvtot; j++, dv1++, dv2++) {
				int k;
				MDeformWeight *dw1 = dv1->dw, *dw2=dv2->dw;
				
				if (dv1->totweight != dv2->totweight)
					return MESHCMP_DVERT_TOTGROUPMISMATCH;
				
				for (k=0; k<dv1->totweight; k++, dw1++, dw2++) {
					if (dw1->def_nr != dw2->def_nr)
						return MESHCMP_DVERT_GROUPMISMATCH;
					if (ABS(dw1->weight - dw2->weight) > thresh)
						return MESHCMP_DVERT_WEIGHTMISMATCH;
				}
			}
		}
	}
	
	return 0;
}

/*used for testing.  returns an error string the two meshes don't match*/
const char *mesh_cmp(Mesh *me1, Mesh *me2, float thresh)
{
	int c;
	
	if (!me1 || !me2)
		return "Requires two input meshes";
	
	if (me1->totvert != me2->totvert) 
		return "Number of verts don't match";
	
	if (me1->totedge != me2->totedge)
		return "Number of edges don't match";
	
	if (me1->totpoly != me2->totpoly)
		return "Number of faces don't match";
				
	if (me1->totloop !=me2->totloop)
		return "Number of loops don't match";
	
	if ((c = customdata_compare(&me1->vdata, &me2->vdata, me1, me2, thresh)))
		return cmpcode_to_str(c);

	if ((c = customdata_compare(&me1->edata, &me2->edata, me1, me2, thresh)))
		return cmpcode_to_str(c);

	if ((c = customdata_compare(&me1->ldata, &me2->ldata, me1, me2, thresh)))
		return cmpcode_to_str(c);

	if ((c = customdata_compare(&me1->pdata, &me2->pdata, me1, me2, thresh)))
		return cmpcode_to_str(c);
	
	return NULL;
}

static void mesh_ensure_tesselation_customdata(Mesh *me)
{
	int tottex, totcol;

	tottex = CustomData_number_of_layers(&me->fdata, CD_MTFACE);
	totcol = CustomData_number_of_layers(&me->fdata, CD_MCOL);
	
	if (tottex != CustomData_number_of_layers(&me->pdata, CD_MTEXPOLY) ||
	    totcol != CustomData_number_of_layers(&me->ldata, CD_MLOOPCOL))
	{
		CustomData_free(&me->fdata, me->totface);
		
		me->mface = NULL;
		me->mtface = NULL;
		me->mcol = NULL;
		me->totface = 0;

		memset(&me->fdata, 0, sizeof(&me->fdata));

		CustomData_from_bmeshpoly(&me->fdata, &me->pdata, &me->ldata, me->totface);
		printf("Warning! Tesselation uvs or vcol data got out of sync, had to reset!\n");
	}
}

/*this ensures grouped customdata (e.g. mtexpoly and mloopuv and mtface, or
  mloopcol and mcol) have the same relative active/render/clone/mask indices.*/
static void mesh_update_linked_customdata(Mesh *me)
{
	int act;

	if (me->edit_btmesh)
		BMEdit_UpdateLinkedCustomData(me->edit_btmesh);

	mesh_ensure_tesselation_customdata(me);

	if (CustomData_has_layer(&me->pdata, CD_MTEXPOLY)) {
		act = CustomData_get_active_layer(&me->pdata, CD_MTEXPOLY);
		CustomData_set_layer_active(&me->ldata, CD_MLOOPUV, act);
		CustomData_set_layer_active(&me->fdata, CD_MTFACE, act);

		act = CustomData_get_render_layer(&me->pdata, CD_MTEXPOLY);
		CustomData_set_layer_render(&me->ldata, CD_MLOOPUV, act);
		CustomData_set_layer_render(&me->fdata, CD_MTFACE, act);

		act = CustomData_get_clone_layer(&me->pdata, CD_MTEXPOLY);
		CustomData_set_layer_clone(&me->ldata, CD_MLOOPUV, act);
		CustomData_set_layer_clone(&me->fdata, CD_MTFACE, act);

		act = CustomData_get_stencil_layer(&me->pdata, CD_MTEXPOLY);
		CustomData_set_layer_stencil(&me->ldata, CD_MLOOPUV, act);
		CustomData_set_layer_stencil(&me->fdata, CD_MTFACE, act);
	}

	if (CustomData_has_layer(&me->ldata, CD_MLOOPCOL)) {
		act = CustomData_get_active_layer(&me->ldata, CD_MLOOPCOL);
		CustomData_set_layer_active(&me->fdata, CD_MCOL, act);

		act = CustomData_get_render_layer(&me->ldata, CD_MLOOPCOL);
		CustomData_set_layer_render(&me->fdata, CD_MCOL, act);

		act = CustomData_get_clone_layer(&me->ldata, CD_MLOOPCOL);
		CustomData_set_layer_clone(&me->fdata, CD_MCOL, act);

		act = CustomData_get_stencil_layer(&me->ldata, CD_MLOOPCOL);
		CustomData_set_layer_stencil(&me->fdata, CD_MCOL, act);
	}
}

void mesh_update_customdata_pointers(Mesh *me)
{
	mesh_update_linked_customdata(me);

	me->mvert = CustomData_get_layer(&me->vdata, CD_MVERT);
	me->dvert = CustomData_get_layer(&me->vdata, CD_MDEFORMVERT);
	me->msticky = CustomData_get_layer(&me->vdata, CD_MSTICKY);

	me->medge = CustomData_get_layer(&me->edata, CD_MEDGE);

	me->mface = CustomData_get_layer(&me->fdata, CD_MFACE);
	me->mcol = CustomData_get_layer(&me->fdata, CD_MCOL);
	me->mtface = CustomData_get_layer(&me->fdata, CD_MTFACE);
	
	me->mpoly = CustomData_get_layer(&me->pdata, CD_MPOLY);
	me->mloop = CustomData_get_layer(&me->ldata, CD_MLOOP);

	me->mtpoly = CustomData_get_layer(&me->pdata, CD_MTEXPOLY);
	me->mloopcol = CustomData_get_layer(&me->ldata, CD_MLOOPCOL);
	me->mloopuv = CustomData_get_layer(&me->ldata, CD_MLOOPUV);
}

/* Note: unlinking is called when me->id.us is 0, question remains how
 * much unlinking of Library data in Mesh should be done... probably
 * we need a more generic method, like the expand() functions in
 * readfile.c */

void unlink_mesh(Mesh *me)
{
	int a;
	
	if(me==NULL) return;
	
	for(a=0; a<me->totcol; a++) {
		if(me->mat[a]) me->mat[a]->id.us--;
		me->mat[a]= NULL;
	}

	if(me->key) {
		   me->key->id.us--;
		if (me->key->id.us == 0 && me->key->ipo )
			me->key->ipo->id.us--;
	}
	me->key= NULL;
	
	if(me->texcomesh) me->texcomesh= NULL;
}


/* do not free mesh itself */
void free_mesh(Mesh *me, int unlink)
{
	if (unlink)
		unlink_mesh(me);

	if(me->pv) {
		if(me->pv->vert_map) MEM_freeN(me->pv->vert_map);
		if(me->pv->edge_map) MEM_freeN(me->pv->edge_map);
		if(me->pv->old_faces) MEM_freeN(me->pv->old_faces);
		if(me->pv->old_edges) MEM_freeN(me->pv->old_edges);
		me->totvert= me->pv->totvert;
		me->totedge= me->pv->totedge;
		me->totface= me->pv->totface;
		MEM_freeN(me->pv);
	}

	CustomData_free(&me->vdata, me->totvert);
	CustomData_free(&me->edata, me->totedge);
	CustomData_free(&me->fdata, me->totface);
	CustomData_free(&me->ldata, me->totloop);
	CustomData_free(&me->pdata, me->totpoly);

	if(me->adt) {
		BKE_free_animdata(&me->id);
		me->adt= NULL;
	}
	
	if(me->mat) MEM_freeN(me->mat);
	
	if(me->bb) MEM_freeN(me->bb);
	if(me->mselect) MEM_freeN(me->mselect);
	if(me->edit_btmesh) MEM_freeN(me->edit_btmesh);
}

void copy_dverts(MDeformVert *dst, MDeformVert *src, int copycount)
{
	/* Assumes dst is already set up */
	int i;

	if (!src || !dst)
		return;

	memcpy (dst, src, copycount * sizeof(MDeformVert));
	
	for (i=0; i<copycount; i++){
		if (src[i].dw){
			dst[i].dw = BLI_cellalloc_calloc (sizeof(MDeformWeight)*src[i].totweight, "copy_deformWeight");
			memcpy (dst[i].dw, src[i].dw, sizeof (MDeformWeight)*src[i].totweight);
		}
	}

}

void free_dverts(MDeformVert *dvert, int totvert)
{
	/* Instead of freeing the verts directly,
	call this function to delete any special
	vert data */
	int	i;

	if (!dvert)
		return;

	/* Free any special data from the verts */
	for (i=0; i<totvert; i++){
		if (dvert[i].dw) BLI_cellalloc_free (dvert[i].dw);
	}
	MEM_freeN (dvert);
}

Mesh *add_mesh(const char *name)
{
	Mesh *me;
	
	me= alloc_libblock(&G.main->mesh, ID_ME, name);
	
	me->size[0]= me->size[1]= me->size[2]= 1.0;
	me->smoothresh= 30;
	me->texflag= AUTOSPACE;
	me->flag= ME_TWOSIDED;
	me->bb= unit_boundbox();
	me->drawflag= ME_DRAWEDGES|ME_DRAWFACES|ME_DRAWCREASES;
	
	return me;
}

Mesh *copy_mesh(Mesh *me)
{
	Mesh *men;
	MTFace *tface;
	MTexPoly *txface;
	int a, i;
	
	men= copy_libblock(me);
	
	men->mat= MEM_dupallocN(me->mat);
	for(a=0; a<men->totcol; a++) {
		id_us_plus((ID *)men->mat[a]);
	}
	id_us_plus((ID *)men->texcomesh);

	CustomData_copy(&me->vdata, &men->vdata, CD_MASK_MESH, CD_DUPLICATE, men->totvert);
	CustomData_copy(&me->edata, &men->edata, CD_MASK_MESH, CD_DUPLICATE, men->totedge);
	CustomData_copy(&me->fdata, &men->fdata, CD_MASK_MESH, CD_DUPLICATE, men->totface);
	CustomData_copy(&me->ldata, &men->ldata, CD_MASK_MESH, CD_DUPLICATE, men->totloop);
	CustomData_copy(&me->pdata, &men->pdata, CD_MASK_MESH, CD_DUPLICATE, men->totpoly);
	mesh_update_customdata_pointers(men);

	/* ensure indirect linked data becomes lib-extern */
	for(i=0; i<me->fdata.totlayer; i++) {
		if(me->fdata.layers[i].type == CD_MTFACE) {
			tface= (MTFace*)me->fdata.layers[i].data;

			for(a=0; a<me->totface; a++, tface++)
				if(tface->tpage)
					id_lib_extern((ID*)tface->tpage);
		}
	}

	for(i=0; i<me->pdata.totlayer; i++) {
		if(me->pdata.layers[i].type == CD_MTEXPOLY) {
			txface= (MTexPoly*)me->pdata.layers[i].data;

			for(a=0; a<me->totpoly; a++, txface++)
				if(txface->tpage)
					id_lib_extern((ID*)txface->tpage);
		}
	}

	men->mselect= NULL;
	men->edit_btmesh= NULL;
	men->pv= NULL; /* looks like this is no-longer supported but NULL just incase */

	men->bb= MEM_dupallocN(men->bb);
	
	men->key= copy_key(me->key);
	if(men->key) men->key->from= (ID *)men;

	return men;
}

<<<<<<< HEAD
BMesh *BKE_mesh_to_bmesh(Mesh *me, Object *ob)
{
	BMesh *bm;
	int allocsize[4] = {512,512,2048,512};

	bm = BM_Make_Mesh(ob, allocsize);

	BMO_CallOpf(bm, "mesh_to_bmesh mesh=%p object=%p set_shapekey=%i", me, ob, 1);

	return bm;
}

static void make_local_tface(Main *bmain, Mesh *me)
{
	MTFace *tface;
	MTexPoly *txface;
	Image *ima;
	int a, i;
	
	for(i=0; i<me->pdata.totlayer; i++) {
		if(me->pdata.layers[i].type == CD_MTEXPOLY) {
			txface= (MTexPoly*)me->fdata.layers[i].data;
			
			for(a=0; a<me->totpoly; a++, txface++) {
				/* special case: ima always local immediately */
				if(txface->tpage) {
					ima= txface->tpage;
					if(ima->id.lib) {
						ima->id.lib= 0;
						ima->id.flag= LIB_LOCAL;
						new_id(0, (ID *)ima, 0);
					}
				}
			}
		}
	}

	for(i=0; i<me->fdata.totlayer; i++) {
		if(me->fdata.layers[i].type == CD_MTFACE) {
			tface= (MTFace*)me->fdata.layers[i].data;
			
			for(a=0; a<me->totface; a++, tface++) {
				/* special case: ima always local immediately */
				if(tface->tpage) {
					ima= tface->tpage;
					if(ima->id.lib) {
						ima->id.lib= NULL;
						ima->id.flag= LIB_LOCAL;
						new_id(&bmain->image, (ID *)ima, NULL);
=======
static void expand_local_mesh(Mesh *me)
{
	id_lib_extern((ID *)me->texcomesh);

	if(me->mtface) {
		MTFace *tface;
		int a, i;

		for(i=0; i<me->fdata.totlayer; i++) {
			if(me->fdata.layers[i].type == CD_MTFACE) {
				tface= (MTFace*)me->fdata.layers[i].data;

				for(a=0; a<me->totface; a++, tface++) {
					if(tface->tpage) {
						id_lib_extern((ID *)tface->tpage);
>>>>>>> 4a04f720
					}
				}
			}
		}
	}

	if(me->mat) {
		extern_local_matarar(me->mat, me->totcol);
	}
}

void make_local_mesh(Mesh *me)
{
	Main *bmain= G.main;
	Object *ob;
	int local=0, lib=0;

	/* - only lib users: do nothing
	 * - only local users: set flag
	 * - mixed: make copy
	 */

	if(me->id.lib==NULL) return;
	if(me->id.us==1) {
		id_clear_lib_data(&bmain->mesh, (ID *)me);
		expand_local_mesh(me);
		return;
	}

	for(ob= bmain->object.first; ob && ELEM(0, lib, local); ob= ob->id.next) {
		if(me == ob->data) {
			if(ob->id.lib) lib= 1;
			else local= 1;
		}
	}

	if(local && lib==0) {
		id_clear_lib_data(&bmain->mesh, (ID *)me);
		expand_local_mesh(me);
	}
	else if(local && lib) {
		Mesh *men= copy_mesh(me);
		men->id.us= 0;

		for(ob= bmain->object.first; ob; ob= ob->id.next) {
			if(me == ob->data) {
				if(ob->id.lib==NULL) {
					set_mesh(ob, men);
				}
			}
		}
	}
}

void boundbox_mesh(Mesh *me, float *loc, float *size)
{
	BoundBox *bb;
	float min[3], max[3];
	float mloc[3], msize[3];
	
	if(me->bb==NULL) me->bb= MEM_callocN(sizeof(BoundBox), "boundbox");
	bb= me->bb;

	if (!loc) loc= mloc;
	if (!size) size= msize;
	
	INIT_MINMAX(min, max);
	if(!minmax_mesh(me, min, max)) {
		min[0] = min[1] = min[2] = -1.0f;
		max[0] = max[1] = max[2] = 1.0f;
	}

	mid_v3_v3v3(loc, min, max);
		
	size[0]= (max[0]-min[0])/2.0f;
	size[1]= (max[1]-min[1])/2.0f;
	size[2]= (max[2]-min[2])/2.0f;
	
	boundbox_set_from_min_max(bb, min, max);
}

void tex_space_mesh(Mesh *me)
{
	float loc[3], size[3];
	int a;

	boundbox_mesh(me, loc, size);

	if(me->texflag & AUTOSPACE) {
		for (a=0; a<3; a++) {
			if(size[a]==0.0f) size[a]= 1.0f;
			else if(size[a]>0.0f && size[a]<0.00001f) size[a]= 0.00001f;
			else if(size[a]<0.0f && size[a]> -0.00001f) size[a]= -0.00001f;
		}

		copy_v3_v3(me->loc, loc);
		copy_v3_v3(me->size, size);
		zero_v3(me->rot);
	}
}

BoundBox *mesh_get_bb(Object *ob)
{
	Mesh *me= ob->data;

	if(ob->bb)
		return ob->bb;

	if (!me->bb)
		tex_space_mesh(me);

	return me->bb;
}

void mesh_get_texspace(Mesh *me, float *loc_r, float *rot_r, float *size_r)
{
	if (!me->bb) {
		tex_space_mesh(me);
	}

	if (loc_r) VECCOPY(loc_r, me->loc);
	if (rot_r) VECCOPY(rot_r, me->rot);
	if (size_r) VECCOPY(size_r, me->size);
}

float *get_mesh_orco_verts(Object *ob)
{
	Mesh *me = ob->data;
	MVert *mvert = NULL;
	Mesh *tme = me->texcomesh?me->texcomesh:me;
	int a, totvert;
	float (*vcos)[3] = NULL;

	/* Get appropriate vertex coordinates */
	vcos = MEM_callocN(sizeof(*vcos)*me->totvert, "orco mesh");
	mvert = tme->mvert;
	totvert = MIN2(tme->totvert, me->totvert);

	for(a=0; a<totvert; a++, mvert++) {
		copy_v3_v3(vcos[a], mvert->co);
	}

	return (float*)vcos;
}

void transform_mesh_orco_verts(Mesh *me, float (*orco)[3], int totvert, int invert)
{
	float loc[3], size[3];
	int a;

	mesh_get_texspace(me->texcomesh?me->texcomesh:me, loc, NULL, size);

	if(invert) {
		for(a=0; a<totvert; a++) {
			float *co = orco[a];
			madd_v3_v3v3v3(co, loc, co, size);
		}
	}
	else {
		for(a=0; a<totvert; a++) {
			float *co = orco[a];
			co[0] = (co[0]-loc[0])/size[0];
			co[1] = (co[1]-loc[1])/size[1];
			co[2] = (co[2]-loc[2])/size[2];
		}
	}
}

/* rotates the vertices of a face in case v[2] or v[3] (vertex index) is = 0.
   this is necessary to make the if(mface->v4) check for quads work */
int test_index_face(MFace *mface, CustomData *fdata, int mfindex, int nr)
{
	/* first test if the face is legal */
	if((mface->v3 || nr==4) && mface->v3==mface->v4) {
		mface->v4= 0;
		nr--;
	}
	if((mface->v2 || mface->v4) && mface->v2==mface->v3) {
		mface->v3= mface->v4;
		mface->v4= 0;
		nr--;
	}
	if(mface->v1==mface->v2) {
		mface->v2= mface->v3;
		mface->v3= mface->v4;
		mface->v4= 0;
		nr--;
	}

	/* check corrupt cases, bowtie geometry, cant handle these because edge data wont exist so just return 0 */
	if(nr==3) {
		if(
		/* real edges */
			mface->v1==mface->v2 ||
			mface->v2==mface->v3 ||
			mface->v3==mface->v1
		) {
			return 0;
		}
	}
	else if(nr==4) {
		if(
		/* real edges */
			mface->v1==mface->v2 ||
			mface->v2==mface->v3 ||
			mface->v3==mface->v4 ||
			mface->v4==mface->v1 ||
		/* across the face */
			mface->v1==mface->v3 ||
			mface->v2==mface->v4
		) {
			return 0;
		}
	}

	/* prevent a zero at wrong index location */
	if(nr==3) {
		if(mface->v3==0) {
			static int corner_indices[4] = {1, 2, 0, 3};

			SWAP(int, mface->v1, mface->v2);
			SWAP(int, mface->v2, mface->v3);

			if(fdata)
				CustomData_swap(fdata, mfindex, corner_indices);
		}
	}
	else if(nr==4) {
		if(mface->v3==0 || mface->v4==0) {
			static int corner_indices[4] = {2, 3, 0, 1};

			SWAP(int, mface->v1, mface->v3);
			SWAP(int, mface->v2, mface->v4);

			if(fdata)
				CustomData_swap(fdata, mfindex, corner_indices);
		}
	}

	return nr;
}

Mesh *get_mesh(Object *ob)
{
	
	if(ob==NULL) return NULL;
	if(ob->type==OB_MESH) return ob->data;
	else return NULL;
}

void set_mesh(Object *ob, Mesh *me)
{
	Mesh *old=NULL;

	multires_force_update(ob);
	
	if(ob==NULL) return;
	
	if(ob->type==OB_MESH) {
		old= ob->data;
		if (old)
			old->id.us--;
		ob->data= me;
		id_us_plus((ID *)me);
	}
	
	test_object_materials((ID *)me);

	test_object_modifiers(ob);
}

/* ************** make edges in a Mesh, for outside of editmode */

struct edgesort {
	int v1, v2;
	short is_loose, is_draw;
};

/* edges have to be added with lowest index first for sorting */
static void to_edgesort(struct edgesort *ed, int v1, int v2, short is_loose, short is_draw)
{
	if(v1<v2) {
		ed->v1= v1; ed->v2= v2;
	}
	else {
		ed->v1= v2; ed->v2= v1;
	}
	ed->is_loose= is_loose;
	ed->is_draw= is_draw;
}

static int vergedgesort(const void *v1, const void *v2)
{
	const struct edgesort *x1=v1, *x2=v2;

	if( x1->v1 > x2->v1) return 1;
	else if( x1->v1 < x2->v1) return -1;
	else if( x1->v2 > x2->v2) return 1;
	else if( x1->v2 < x2->v2) return -1;
	
	return 0;
}

static void mfaces_strip_loose(MFace *mface, int *totface)
{
	int a,b;

	for (a=b=0; a<*totface; a++) {
		if (mface[a].v3) {
			if (a!=b) {
				memcpy(&mface[b],&mface[a],sizeof(mface[b]));
			}
			b++;
		}
	}

	*totface= b;
}

/* Create edges based on known verts and faces */
static void make_edges_mdata(MVert *UNUSED(allvert), MFace *allface, MLoop *allloop,
	MPoly *allpoly, int UNUSED(totvert), int totface, int UNUSED(totloop), int totpoly,
	int old, MEdge **alledge, int *_totedge)
{
	MPoly *mpoly;
	MLoop *mloop;
	MFace *mface;
	MEdge *medge;
	EdgeHash *hash = BLI_edgehash_new();
	struct edgesort *edsort, *ed;
	int a, b, totedge=0, final=0;

	/* we put all edges in array, sort them, and detect doubles that way */

	for(a= totface, mface= allface; a>0; a--, mface++) {
		if(mface->v4) totedge+=4;
		else if(mface->v3) totedge+=3;
		else totedge+=1;
	}

	if(totedge==0) {
		/* flag that mesh has edges */
		(*alledge)= MEM_callocN(0, "make mesh edges");
		(*_totedge) = 0;
		return;
	}

	ed= edsort= MEM_mallocN(totedge*sizeof(struct edgesort), "edgesort");

	for(a= totface, mface= allface; a>0; a--, mface++) {
		to_edgesort(ed++, mface->v1, mface->v2, !mface->v3, mface->edcode & ME_V1V2);
		if(mface->v4) {
			to_edgesort(ed++, mface->v2, mface->v3, 0, mface->edcode & ME_V2V3);
			to_edgesort(ed++, mface->v3, mface->v4, 0, mface->edcode & ME_V3V4);
			to_edgesort(ed++, mface->v4, mface->v1, 0, mface->edcode & ME_V4V1);
		}
		else if(mface->v3) {
			to_edgesort(ed++, mface->v2, mface->v3, 0, mface->edcode & ME_V2V3);
			to_edgesort(ed++, mface->v3, mface->v1, 0, mface->edcode & ME_V3V1);
		}
	}

	qsort(edsort, totedge, sizeof(struct edgesort), vergedgesort);

	/* count final amount */
	for(a=totedge, ed=edsort; a>1; a--, ed++) {
		/* edge is unique when it differs from next edge, or is last */
		if(ed->v1 != (ed+1)->v1 || ed->v2 != (ed+1)->v2) final++;
	}
	final++;

	(*alledge)= medge= MEM_callocN(sizeof (MEdge) * final, "make_edges mdge");
	(*_totedge)= final;

	for(a=totedge, ed=edsort; a>1; a--, ed++) {
		/* edge is unique when it differs from next edge, or is last */
		if(ed->v1 != (ed+1)->v1 || ed->v2 != (ed+1)->v2) {
			medge->v1= ed->v1;
			medge->v2= ed->v2;
			if(old==0 || ed->is_draw) medge->flag= ME_EDGEDRAW|ME_EDGERENDER;
			if(ed->is_loose) medge->flag|= ME_LOOSEEDGE;

			/* order is swapped so extruding this edge as a surface wont flip face normals
			 * with cyclic curves */
			if(ed->v1+1 != ed->v2) {
				SWAP(int, medge->v1, medge->v2);
			}
			medge++;
		}
		else {
			/* equal edge, we merge the drawflag */
			(ed+1)->is_draw |= ed->is_draw;
		}
	}
	/* last edge */
	medge->v1= ed->v1;
	medge->v2= ed->v2;
	medge->flag= ME_EDGEDRAW;
	if(ed->is_loose) medge->flag|= ME_LOOSEEDGE;
	medge->flag |= ME_EDGERENDER;

	MEM_freeN(edsort);
	
	/*set edge members of mloops*/
	medge= *alledge;
	for (a=0; a<*_totedge; a++, medge++) {
		BLI_edgehash_insert(hash, medge->v1, medge->v2, SET_INT_IN_POINTER(a));
	}
	
	mpoly = allpoly;
	for (a=0; a<totpoly; a++, mpoly++) {
		mloop = allloop + mpoly->loopstart;
		for (b=0; b<mpoly->totloop; b++) {
			int v1, v2;
			
			v1 = mloop[b].v;
			v2 = mloop[(b+1)%mpoly->totloop].v;
			mloop[b].e = GET_INT_FROM_POINTER(BLI_edgehash_lookup(hash, v1, v2));
		}
	}
	
	BLI_edgehash_free(hash, NULL);
}

void make_edges(Mesh *me, int old)
{
	MEdge *medge;
	int totedge=0;

	make_edges_mdata(me->mvert, me->mface, me->mloop, me->mpoly, me->totvert, me->totface, me->totloop, me->totpoly, old, &medge, &totedge);
	if(totedge==0) {
		/* flag that mesh has edges */
		me->medge = medge;
		me->totedge = 0;
		return;
	}

	medge= CustomData_add_layer(&me->edata, CD_MEDGE, CD_ASSIGN, medge, totedge);
	me->medge= medge;
	me->totedge= totedge;

	mesh_strip_loose_faces(me);
}

void mesh_strip_loose_faces(Mesh *me)
{
	int a,b;

	for (a=b=0; a<me->totface; a++) {
		if (me->mface[a].v3) {
			if (a!=b) {
				memcpy(&me->mface[b],&me->mface[a],sizeof(me->mface[b]));
				CustomData_copy_data(&me->fdata, &me->fdata, a, b, 1);
				CustomData_free_elem(&me->fdata, a, 1);
			}
			b++;
		}
	}
	me->totface = b;
}

void mesh_strip_loose_edges(Mesh *me)
{
	int a,b;

	for (a=b=0; a<me->totedge; a++) {
		if (me->medge[a].v1!=me->medge[a].v2) {
			if (a!=b) {
				memcpy(&me->medge[b],&me->medge[a],sizeof(me->medge[b]));
				CustomData_copy_data(&me->edata, &me->edata, a, b, 1);
				CustomData_free_elem(&me->edata, a, 1);
			}
			b++;
		}
	}
	me->totedge = b;
}

void mball_to_mesh(ListBase *lb, Mesh *me)
{
	DispList *dl;
	MVert *mvert;
	MFace *mface;
	float *nors, *verts;
	int a, *index;
	
	dl= lb->first;
	if(dl==NULL) return;

	if(dl->type==DL_INDEX4) {
		me->totvert= dl->nr;
		me->totface= dl->parts;
		
		mvert= CustomData_add_layer(&me->vdata, CD_MVERT, CD_CALLOC, NULL, dl->nr);
		mface= CustomData_add_layer(&me->fdata, CD_MFACE, CD_CALLOC, NULL, dl->parts);
		me->mvert= mvert;
		me->mface= mface;

		a= dl->nr;
		nors= dl->nors;
		verts= dl->verts;
		while(a--) {
			VECCOPY(mvert->co, verts);
			normal_float_to_short_v3(mvert->no, nors);
			mvert++;
			nors+= 3;
			verts+= 3;
		}
		
		a= dl->parts;
		index= dl->index;
		while(a--) {
			mface->v1= index[0];
			mface->v2= index[1];
			mface->v3= index[2];
			mface->v4= index[3];
			mface->flag= ME_SMOOTH;

			test_index_face(mface, NULL, 0, (mface->v3==mface->v4)? 3: 4);

			mface++;
			index+= 4;
		}

		make_edges(me, 0);	// all edges
		convert_mfaces_to_mpolys(me);
	}
}

/* Initialize mverts, medges and, faces for converting nurbs to mesh and derived mesh */
/* return non-zero on error */
int nurbs_to_mdata(Object *ob, MVert **allvert, int *totvert,
	MEdge **alledge, int *totedge, MFace **allface, MLoop **allloop, MPoly **allpoly, 
	int *totface, int *totloop, int *totpoly)
{
	return nurbs_to_mdata_customdb(ob, &ob->disp,
		allvert, totvert, alledge, totedge, allface, allloop, allpoly, totface, totloop, totpoly);
}

/* Initialize mverts, medges and, faces for converting nurbs to mesh and derived mesh */
/* use specified dispbase  */
int nurbs_to_mdata_customdb(Object *ob, ListBase *dispbase, MVert **allvert, int *_totvert,
	MEdge **alledge, int *_totedge, MFace **allface, MLoop **allloop, MPoly **allpoly, 
	int *_totface, int *_totloop, int *_totpoly)
{
	DispList *dl;
	Curve *cu;
	MVert *mvert;
	MFace *mface;
	MPoly *mpoly;
	MLoop *mloop;
	float *data;
	int a, b, ofs, vertcount, startvert, totvert=0, totvlak=0;
	int p1, p2, p3, p4, *index;
	int conv_polys= 0;
	int i, j;

	cu= ob->data;

	conv_polys|= cu->flag & CU_3D;		/* 2d polys are filled with DL_INDEX3 displists */
	conv_polys|= ob->type == OB_SURF;	/* surf polys are never filled */

	/* count */
	dl= dispbase->first;
	while(dl) {
		if(dl->type==DL_SEGM) {
			totvert+= dl->parts*dl->nr;
			totvlak+= dl->parts*(dl->nr-1);
		}
		else if(dl->type==DL_POLY) {
			if(conv_polys) {
				totvert+= dl->parts*dl->nr;
				totvlak+= dl->parts*dl->nr;
			}
		}
		else if(dl->type==DL_SURF) {
			totvert+= dl->parts*dl->nr;
			totvlak+= (dl->parts-1+((dl->flag & DL_CYCL_V)==2))*(dl->nr-1+(dl->flag & DL_CYCL_U));
		}
		else if(dl->type==DL_INDEX3) {
			totvert+= dl->nr;
			totvlak+= dl->parts;
		}
		dl= dl->next;
	}

	if(totvert==0) {
		/* error("can't convert"); */
		/* Make Sure you check ob->data is a curve */
		return -1;
	}

	*allvert= mvert= MEM_callocN(sizeof (MVert) * totvert, "nurbs_init mvert");
	*allface= mface= MEM_callocN(sizeof (MFace) * totvlak, "nurbs_init mface");
	*allloop = mloop = MEM_callocN(sizeof(MLoop) * totvlak * 4, "nurbs_init mloop");
	*allpoly = mpoly = MEM_callocN(sizeof(MPoly) * totvlak * 4, "nurbs_init mloop");
	
	/* verts and faces */
	vertcount= 0;

	dl= dispbase->first;
	while(dl) {
		int smooth= dl->rt & CU_SMOOTH ? 1 : 0;

		if(dl->type==DL_SEGM) {
			startvert= vertcount;
			a= dl->parts*dl->nr;
			data= dl->verts;
			while(a--) {
				VECCOPY(mvert->co, data);
				data+=3;
				vertcount++;
				mvert++;
			}

			for(a=0; a<dl->parts; a++) {
				ofs= a*dl->nr;
				for(b=1; b<dl->nr; b++) {
					mface->v1= startvert+ofs+b-1;
					mface->v2= startvert+ofs+b;
					if(smooth) mface->flag |= ME_SMOOTH;
					mface++;
				}
			}

		}
		else if(dl->type==DL_POLY) {
			if(conv_polys) {
				startvert= vertcount;
				a= dl->parts*dl->nr;
				data= dl->verts;
				while(a--) {
					VECCOPY(mvert->co, data);
					data+=3;
					vertcount++;
					mvert++;
				}

				for(a=0; a<dl->parts; a++) {
					ofs= a*dl->nr;
					for(b=0; b<dl->nr; b++) {
						mface->v1= startvert+ofs+b;
						if(b==dl->nr-1) mface->v2= startvert+ofs;
						else mface->v2= startvert+ofs+b+1;
						if(smooth) mface->flag |= ME_SMOOTH;
						mface++;
					}
				}
			}
		}
		else if(dl->type==DL_INDEX3) {
			startvert= vertcount;
			a= dl->nr;
			data= dl->verts;
			while(a--) {
				VECCOPY(mvert->co, data);
				data+=3;
				vertcount++;
				mvert++;
			}

			a= dl->parts;
			index= dl->index;
			while(a--) {
				mface->v1= startvert+index[0];
				mface->v2= startvert+index[2];
				mface->v3= startvert+index[1];
				mface->v4= 0;
				mface->mat_nr= dl->col;
				test_index_face(mface, NULL, 0, 3);

				if(smooth) mface->flag |= ME_SMOOTH;
				mface++;
				index+= 3;
			}


		}
		else if(dl->type==DL_SURF) {
			startvert= vertcount;
			a= dl->parts*dl->nr;
			data= dl->verts;
			while(a--) {
				VECCOPY(mvert->co, data);
				data+=3;
				vertcount++;
				mvert++;
			}

			for(a=0; a<dl->parts; a++) {

				if( (dl->flag & DL_CYCL_V)==0 && a==dl->parts-1) break;

				if(dl->flag & DL_CYCL_U) {			/* p2 -> p1 -> */
					p1= startvert+ dl->nr*a;	/* p4 -> p3 -> */
					p2= p1+ dl->nr-1;		/* -----> next row */
					p3= p1+ dl->nr;
					p4= p2+ dl->nr;
					b= 0;
				}
				else {
					p2= startvert+ dl->nr*a;
					p1= p2+1;
					p4= p2+ dl->nr;
					p3= p1+ dl->nr;
					b= 1;
				}
				if( (dl->flag & DL_CYCL_V) && a==dl->parts-1) {
					p3-= dl->parts*dl->nr;
					p4-= dl->parts*dl->nr;
				}

				for(; b<dl->nr; b++) {
					mface->v1= p1;
					mface->v2= p3;
					mface->v3= p4;
					mface->v4= p2;
					mface->mat_nr= dl->col;
					test_index_face(mface, NULL, 0, 4);

					if(smooth) mface->flag |= ME_SMOOTH;
					mface++;

					p4= p3;
					p3++;
					p2= p1;
					p1++;
				}
			}

		}

		dl= dl->next;
	}
	
	mface= *allface;
	j = 0;
	for (i=0; i<totvert; i++, mpoly++, mface++) {
		int k;
		
		if (!mface->v3) {
			mpoly--;
			i--;
			continue;
		}
		
		if (mface >= *allface + totvlak)
			break;

		mpoly->flag |= mface->flag & ME_SMOOTH;
		mpoly->loopstart= j;
		mpoly->totloop= mface->v4 ? 4 : 3;
		for (k=0; k<mpoly->totloop; k++, mloop++, j++) {
			mloop->v = (&mface->v1)[k];
		}
	}
	
	*_totpoly= i;
	*_totloop= j;
	*_totvert= totvert;
	*_totface= totvlak;

	make_edges_mdata(*allvert, *allface, *allloop, *allpoly, totvert, totvlak, *_totloop, *_totpoly, 0, alledge, _totedge);
	mfaces_strip_loose(*allface, _totface);

	return 0;
}

/* this may fail replacing ob->data, be sure to check ob->type */
void nurbs_to_mesh(Object *ob)
{
	Main *bmain= G.main;
	Object *ob1;
	DerivedMesh *dm= ob->derivedFinal;
	Mesh *me;
	Curve *cu;
	MVert *allvert= NULL;
	MEdge *alledge= NULL;
	MFace *allface= NULL;
	MLoop *allloop = NULL;
	MPoly *allpoly = NULL;
	int totvert, totedge, totface, totloop, totpoly;

	cu= ob->data;

	if (dm == NULL) {
		if (nurbs_to_mdata (ob, &allvert, &totvert, &alledge, &totedge, &allface, &allloop, &allpoly, &totface, &totloop, &totpoly) != 0) {
			/* Error initializing */
			return;
		}

		/* make mesh */
		me= add_mesh("Mesh");
		me->totvert= totvert;
		me->totface= totface;
		me->totedge= totedge;
		me->totloop = totloop;
		me->totpoly = totpoly;

		me->mvert= CustomData_add_layer(&me->vdata, CD_MVERT, CD_ASSIGN, allvert, me->totvert);
		me->medge= CustomData_add_layer(&me->edata, CD_MEDGE, CD_ASSIGN, alledge, me->totedge);
		me->mface= CustomData_add_layer(&me->fdata, CD_MFACE, CD_ASSIGN, allface, me->totface);
		me->mloop= CustomData_add_layer(&me->ldata, CD_MLOOP, CD_ASSIGN, allloop, me->totloop);
		me->mpoly= CustomData_add_layer(&me->pdata, CD_MPOLY, CD_ASSIGN, allpoly, me->totpoly);

		mesh_calc_normals(me->mvert, me->totvert, me->mloop, me->mpoly, me->totloop, me->totpoly, NULL, NULL, 0, NULL, NULL);
	} else {
		me= add_mesh("Mesh");
		DM_to_mesh(dm, me, ob);
	}

	me->totcol= cu->totcol;
	me->mat= cu->mat;

	tex_space_mesh(me);

	cu->mat= NULL;
	cu->totcol= 0;

	if(ob->data) {
		free_libblock(&bmain->curve, ob->data);
	}
	ob->data= me;
	ob->type= OB_MESH;

	/* other users */
	ob1= bmain->object.first;
	while(ob1) {
		if(ob1->data==cu) {
			ob1->type= OB_MESH;
		
			ob1->data= ob->data;
			id_us_plus((ID *)ob->data);
		}
		ob1= ob1->id.next;
	}
}

typedef struct EdgeLink {
	Link *next, *prev;
	void *edge;
} EdgeLink;

typedef struct VertLink {
	Link *next, *prev;
	int index;
} VertLink;

static void prependPolyLineVert(ListBase *lb, int index)
{
	VertLink *vl= MEM_callocN(sizeof(VertLink), "VertLink");
	vl->index = index;
	BLI_addhead(lb, vl);
}

static void appendPolyLineVert(ListBase *lb, int index)
{
	VertLink *vl= MEM_callocN(sizeof(VertLink), "VertLink");
	vl->index = index;
	BLI_addtail(lb, vl);
}

void mesh_to_curve(Scene *scene, Object *ob)
{
	/* make new mesh data from the original copy */
	DerivedMesh *dm= mesh_get_derived_final(scene, ob, CD_MASK_MESH);

	MVert *mverts= dm->getVertArray(dm);
	MEdge *med, *medge= dm->getEdgeArray(dm);
	MFace *mf,  *mface= dm->getTessFaceArray(dm);

	int totedge = dm->getNumEdges(dm);
	int totface = dm->getNumTessFaces(dm);
	int totedges = 0;
	int i, needsFree = 0;

	/* only to detect edge polylines */
	EdgeHash *eh = BLI_edgehash_new();
	EdgeHash *eh_edge = BLI_edgehash_new();


	ListBase edges = {NULL, NULL};

	/* create edges from all faces (so as to find edges not in any faces) */
	mf= mface;
	for (i = 0; i < totface; i++, mf++) {
		if (!BLI_edgehash_haskey(eh, mf->v1, mf->v2))
			BLI_edgehash_insert(eh, mf->v1, mf->v2, NULL);
		if (!BLI_edgehash_haskey(eh, mf->v2, mf->v3))
			BLI_edgehash_insert(eh, mf->v2, mf->v3, NULL);

		if (mf->v4) {
			if (!BLI_edgehash_haskey(eh, mf->v3, mf->v4))
				BLI_edgehash_insert(eh, mf->v3, mf->v4, NULL);
			if (!BLI_edgehash_haskey(eh, mf->v4, mf->v1))
				BLI_edgehash_insert(eh, mf->v4, mf->v1, NULL);
		} else {
			if (!BLI_edgehash_haskey(eh, mf->v3, mf->v1))
				BLI_edgehash_insert(eh, mf->v3, mf->v1, NULL);
		}
	}

	med= medge;
	for(i=0; i<totedge; i++, med++) {
		if (!BLI_edgehash_haskey(eh, med->v1, med->v2)) {
			EdgeLink *edl= MEM_callocN(sizeof(EdgeLink), "EdgeLink");

			BLI_edgehash_insert(eh_edge, med->v1, med->v2, NULL);
			edl->edge= med;

			BLI_addtail(&edges, edl);	totedges++;
		}
	}
	BLI_edgehash_free(eh_edge, NULL);
	BLI_edgehash_free(eh, NULL);

	if(edges.first) {
		Curve *cu = add_curve(ob->id.name+2, OB_CURVE);
		cu->flag |= CU_3D;

		while(edges.first) {
			/* each iteration find a polyline and add this as a nurbs poly spline */

			ListBase polyline = {NULL, NULL}; /* store a list of VertLink's */
			int closed = FALSE;
			int totpoly= 0;
			MEdge *med_current= ((EdgeLink *)edges.last)->edge;
			int startVert= med_current->v1;
			int endVert= med_current->v2;
			int ok= TRUE;

			appendPolyLineVert(&polyline, startVert);	totpoly++;
			appendPolyLineVert(&polyline, endVert);		totpoly++;
			BLI_freelinkN(&edges, edges.last);			totedges--;

			while(ok) { /* while connected edges are found... */
				ok = FALSE;
				i= totedges;
				while(i) {
					EdgeLink *edl;

					i-=1;
					edl= BLI_findlink(&edges, i);
					med= edl->edge;

					if(med->v1==endVert) {
						endVert = med->v2;
						appendPolyLineVert(&polyline, med->v2);	totpoly++;
						BLI_freelinkN(&edges, edl);				totedges--;
						ok= TRUE;
					}
					else if(med->v2==endVert) {
						endVert = med->v1;
						appendPolyLineVert(&polyline, endVert);	totpoly++;
						BLI_freelinkN(&edges, edl);				totedges--;
						ok= TRUE;
					}
					else if(med->v1==startVert) {
						startVert = med->v2;
						prependPolyLineVert(&polyline, startVert);	totpoly++;
						BLI_freelinkN(&edges, edl);					totedges--;
						ok= TRUE;
					}
					else if(med->v2==startVert) {
						startVert = med->v1;
						prependPolyLineVert(&polyline, startVert);	totpoly++;
						BLI_freelinkN(&edges, edl);					totedges--;
						ok= TRUE;
					}
				}
			}

			/* Now we have a polyline, make into a curve */
			if(startVert==endVert) {
				BLI_freelinkN(&polyline, polyline.last);
				totpoly--;
				closed = TRUE;
			}

			/* --- nurbs --- */
			{
				Nurb *nu;
				BPoint *bp;
				VertLink *vl;

				/* create new 'nurb' within the curve */
				nu = (Nurb *)MEM_callocN(sizeof(Nurb), "MeshNurb");

				nu->pntsu= totpoly;
				nu->pntsv= 1;
				nu->orderu= 4;
				nu->flagu= CU_NURB_ENDPOINT | (closed ? CU_NURB_CYCLIC:0);	/* endpoint */
				nu->resolu= 12;

				nu->bp= (BPoint *)MEM_callocN(sizeof(BPoint)*totpoly, "bpoints");

				/* add points */
				vl= polyline.first;
				for (i=0, bp=nu->bp; i < totpoly; i++, bp++, vl=(VertLink *)vl->next) {
					copy_v3_v3(bp->vec, mverts[vl->index].co);
					bp->f1= SELECT;
					bp->radius = bp->weight = 1.0;
				}
				BLI_freelistN(&polyline);

				/* add nurb to curve */
				BLI_addtail(&cu->nurb, nu);
			}
			/* --- done with nurbs --- */
		}

		((Mesh *)ob->data)->id.us--;
		ob->data= cu;
		ob->type= OB_CURVE;

		/* curve objects can't contain DM in usual cases, we could free memory */
		needsFree= 1;
	}

	dm->needsFree = needsFree;
	dm->release(dm);

	if (needsFree) {
		ob->derivedFinal = NULL;

		/* curve object could have got bounding box only in special cases */
		if(ob->bb) {
			MEM_freeN(ob->bb);
			ob->bb= NULL;
		}
	}
}

void mesh_delete_material_index(Mesh *me, short index)
{
	int i;

	for (i=0; i<me->totpoly; i++) {
		MPoly *mp = &((MPoly*) me->mpoly)[i];
		if (mp->mat_nr && mp->mat_nr>=index) 
			mp->mat_nr--;
	}
	
	for (i=0; i<me->totface; i++) {
		MFace *mf = &((MFace*) me->mface)[i];
		if (mf->mat_nr && mf->mat_nr>=index) 
			mf->mat_nr--;
	}
}

void mesh_set_smooth_flag(Object *meshOb, int enableSmooth) 
{
	Mesh *me = meshOb->data;
	int i;

	for (i=0; i<me->totpoly; i++) {
		MPoly *mp = &((MPoly*) me->mpoly)[i];

		if (enableSmooth) {
			mp->flag |= ME_SMOOTH;
		} else {
			mp->flag &= ~ME_SMOOTH;
		}
	}
	
	for (i=0; i<me->totface; i++) {
		MFace *mf = &((MFace*) me->mface)[i];

		if (enableSmooth) {
			mf->flag |= ME_SMOOTH;
		} else {
			mf->flag &= ~ME_SMOOTH;
		}
	}

	mesh_calc_normals(me->mvert, me->totvert, me->mloop, me->mpoly, me->totloop, 
					  me->totpoly, NULL, NULL, 0, NULL, NULL);
}

void mesh_calc_normals(MVert *mverts, int numVerts, MLoop *mloop, MPoly *mpolys, 
	int UNUSED(numLoops), int numPolys, float (*polyNors_r)[3], MFace *mfaces, int numFaces, 
	int *origIndexFace, float (*faceNors_r)[3])
{
	float (*pnors)[3] = polyNors_r, (*fnors)[3] = faceNors_r;
	float (*tnorms)[3], (*edgevecbuf)[3];
	float **vertcos = NULL, **vertnos = NULL;
	BLI_array_declare(vertcos);
	BLI_array_declare(vertnos);
	int i, j, maxPolyVerts = 0;
	MFace *mf;
	MPoly *mp;
	MLoop *ml;

	if (numPolys == 0) {
		return;
	}

	mp = mpolys;
	for (i=0; i<numPolys; i++, mp++) {
		maxPolyVerts = MAX2(mp->totloop, maxPolyVerts);
	}

	if (maxPolyVerts == 0) {
		return;
	}

	/*first go through and calculate normals for all the polys*/
	edgevecbuf = MEM_callocN(sizeof(float)*3*maxPolyVerts, "edgevecbuf mesh.c");
	tnorms = MEM_callocN(sizeof(float)*3*numVerts, "tnorms mesh.c");
	if (!pnors) 
		pnors = MEM_callocN(sizeof(float)*3*numPolys, "poly_nors mesh.c");
	if (!fnors)
		fnors = MEM_callocN(sizeof(float)*3*numFaces, "face nors mesh.c");
	
	mp = mpolys;
	for (i=0; i<numPolys; i++, mp++) {
		mesh_calc_poly_normal(mp, mloop+mp->loopstart, mverts, pnors[i]);
		ml = mloop + mp->loopstart;

		BLI_array_empty(vertcos);
		BLI_array_empty(vertnos);
		for (j=0; j<mp->totloop; j++) {
			int vindex = ml[j].v;
			BLI_array_append(vertcos, mverts[vindex].co);
			BLI_array_append(vertnos, tnorms[vindex]);
		}

		accumulate_vertex_normals_poly(vertnos, pnors[i], vertcos, edgevecbuf, mp->totloop);
	}
	
	/* following Mesh convention; we use vertex coordinate itself for normal in this case */
	for(i=0; i<numVerts; i++) {
		MVert *mv= &mverts[i];
		float *no= tnorms[i];
		
		if(normalize_v3(no) == 0.0f)
			normalize_v3_v3(no, mv->co);

		normal_float_to_short_v3(mv->no, no);
	}
	
	if (origIndexFace && fnors==faceNors_r && numFaces) {
		mf = mfaces;
		for (i=0; i<numFaces; i++, mf++, origIndexFace++) {
			if (*origIndexFace < numPolys) {
				VECCOPY(fnors[i], pnors[*origIndexFace]);
			} else {
				/*eek, we're not corrusponding to polys*/
				printf("error in mesh_calc_normals; tesselation face indices are incorrect.  normals may look bad.\n");
			}
		}
	}

	BLI_array_free(vertcos);
	BLI_array_free(vertnos);
	MEM_freeN(edgevecbuf);
	MEM_freeN(tnorms);
	if (fnors != faceNors_r)
		MEM_freeN(fnors);
	if (pnors != polyNors_r)
		MEM_freeN(pnors);
	
	fnors = pnors = NULL;
	
}

void mesh_calc_tessface_normals(MVert *mverts, int numVerts, MFace *mfaces, int numFaces, float (*faceNors_r)[3]) 
{
	float (*tnorms)[3]= MEM_callocN(numVerts*sizeof(*tnorms), "tnorms");
	float (*fnors)[3]= (faceNors_r)? faceNors_r: MEM_callocN(sizeof(*fnors)*numFaces, "meshnormals");
	int i;

	for(i=0; i<numFaces; i++) {
		MFace *mf= &mfaces[i];
		float *f_no= fnors[i];
		float *n4 = (mf->v4)? tnorms[mf->v4]: NULL;
		float *c4 = (mf->v4)? mverts[mf->v4].co: NULL;

		if(mf->v4)
			normal_quad_v3(f_no, mverts[mf->v1].co, mverts[mf->v2].co, mverts[mf->v3].co, mverts[mf->v4].co);
		else
			normal_tri_v3(f_no, mverts[mf->v1].co, mverts[mf->v2].co, mverts[mf->v3].co);

		accumulate_vertex_normals(tnorms[mf->v1], tnorms[mf->v2], tnorms[mf->v3], n4,
			f_no, mverts[mf->v1].co, mverts[mf->v2].co, mverts[mf->v3].co, c4);
	}

	/* following Mesh convention; we use vertex coordinate itself for normal in this case */
	for(i=0; i<numVerts; i++) {
		MVert *mv= &mverts[i];
		float *no= tnorms[i];
		
		if(normalize_v3(no) == 0.0f)
			normalize_v3_v3(no, mv->co);

		normal_float_to_short_v3(mv->no, no);
	}
	
	MEM_freeN(tnorms);

	if(fnors != faceNors_r)
		MEM_freeN(fnors);
}


static void bmesh_corners_to_loops(Mesh *me, int findex, int loopstart, int numTex, int numCol)
{
	MTFace *texface;
	MTexPoly *texpoly;
	MCol *mcol;
	MLoopCol *mloopcol;
	MLoopUV *mloopuv;
	MFace *mf;
	int i;

	mf = me->mface + findex;

	for(i=0; i < numTex; i++){
		texface = CustomData_get_n(&me->fdata, CD_MTFACE, findex, i);
		texpoly = CustomData_get_n(&me->pdata, CD_MTEXPOLY, findex, i); 
		
		texpoly->tpage = texface->tpage;
		texpoly->flag = texface->flag;
		texpoly->transp = texface->transp;
		texpoly->mode = texface->mode;
		texpoly->tile = texface->tile;
		texpoly->unwrap = texface->unwrap;
	
		mloopuv = CustomData_get_n(&me->ldata, CD_MLOOPUV, loopstart, i);
		mloopuv->uv[0] = texface->uv[0][0]; mloopuv->uv[1] = texface->uv[0][1]; mloopuv++;
		mloopuv->uv[0] = texface->uv[1][0]; mloopuv->uv[1] = texface->uv[1][1]; mloopuv++;
		mloopuv->uv[0] = texface->uv[2][0]; mloopuv->uv[1] = texface->uv[2][1]; mloopuv++;

		if (mf->v4) {
			mloopuv->uv[0] = texface->uv[3][0]; mloopuv->uv[1] = texface->uv[3][1]; mloopuv++;
		}
	}

	for(i=0; i < numCol; i++){
		mloopcol = CustomData_get_n(&me->ldata, CD_MLOOPCOL, loopstart, i);
		mcol = CustomData_get_n(&me->fdata, CD_MCOL, findex, i);

		mloopcol->r = mcol[0].r; mloopcol->g = mcol[0].g; mloopcol->b = mcol[0].b; mloopcol->a = mcol[0].a; mloopcol++;
		mloopcol->r = mcol[1].r; mloopcol->g = mcol[1].g; mloopcol->b = mcol[1].b; mloopcol->a = mcol[1].a; mloopcol++;
		mloopcol->r = mcol[2].r; mloopcol->g = mcol[2].g; mloopcol->b = mcol[2].b; mloopcol->a = mcol[2].a; mloopcol++;
		if (mf->v4) {
			mloopcol->r = mcol[3].r; mloopcol->g = mcol[3].g; mloopcol->b = mcol[3].b; mloopcol->a = mcol[3].a; mloopcol++;
		}
	}
	
	if (CustomData_has_layer(&me->fdata, CD_MDISPS)) {
		MDisps *ld = CustomData_get(&me->ldata, loopstart, CD_MDISPS);
		MDisps *fd = CustomData_get(&me->fdata, findex, CD_MDISPS);
		float (*disps)[3] = fd->disps;
		int i, tot = mf->v4 ? 4 : 3;
		int side, corners;
		
		corners = multires_mdisp_corners(fd);
		
		if (corners == 0) {
			/* Empty MDisp layers appear in at least one of the sintel.blend files.
			   Not sure why this happens, but it seems fine to just ignore them here.
			   If corners==0 for a non-empty layer though, something went wrong. */
			BLI_assert(fd->totdisp == 0);
		}
		else {
			side = sqrt(fd->totdisp / corners);
		
			for (i=0; i<tot; i++, disps += side*side, ld++) {
				ld->totdisp = side*side;
			
				if (ld->disps)
					BLI_cellalloc_free(ld->disps);
			
				ld->disps = BLI_cellalloc_calloc(sizeof(float)*3*side*side, "converted loop mdisps");
				if (fd->disps) {
					memcpy(ld->disps, disps, sizeof(float)*3*side*side);
				}
			}
		}
	}
}

void convert_mfaces_to_mpolys(Mesh *mesh)
{
	MFace *mf;
	MLoop *ml;
	MPoly *mp;
	MEdge *me;
	EdgeHash *eh;
	int numTex, numCol;
	int i, j, totloop;

	mesh->totpoly = mesh->totface;
	mesh->mpoly = MEM_callocN(sizeof(MPoly)*mesh->totpoly, "mpoly converted");
	CustomData_add_layer(&mesh->pdata, CD_MPOLY, CD_ASSIGN, mesh->mpoly, mesh->totpoly);

	numTex = CustomData_number_of_layers(&mesh->fdata, CD_MTFACE);
	numCol = CustomData_number_of_layers(&mesh->fdata, CD_MCOL);
	
	totloop = 0;
	mf = mesh->mface;
	for (i=0; i<mesh->totface; i++, mf++) {
		totloop += mf->v4 ? 4 : 3;
	}
	
	mesh->totloop = totloop;
	mesh->mloop = MEM_callocN(sizeof(MLoop)*mesh->totloop, "mloop converted");

	CustomData_add_layer(&mesh->ldata, CD_MLOOP, CD_ASSIGN, mesh->mloop, totloop);
	CustomData_to_bmeshpoly(&mesh->fdata, &mesh->pdata, &mesh->ldata,
		mesh->totloop, mesh->totpoly);

	eh = BLI_edgehash_new();

	/*build edge hash*/
	me = mesh->medge;
	for (i=0; i<mesh->totedge; i++, me++) {
		BLI_edgehash_insert(eh, me->v1, me->v2, SET_INT_IN_POINTER(i));
	}

	j = 0; /*current loop index*/
	ml = mesh->mloop;
	mf = mesh->mface;
	mp = mesh->mpoly;
	for (i=0; i<mesh->totface; i++, mf++, mp++) {
		mp->loopstart = j;
		
		mp->totloop = mf->v4 ? 4 : 3;

		mp->mat_nr = mf->mat_nr;
		mp->flag = mf->flag;
		
		#define ML(v1, v2) {ml->v = mf->v1; ml->e = GET_INT_FROM_POINTER(BLI_edgehash_lookup(eh, mf->v1, mf->v2)); ml++; j++;}
		
		ML(v1, v2);
		ML(v2, v3);
		if (mf->v4) {
			ML(v3, v4);
			ML(v4, v1);
		} else {
			ML(v3, v1);
		}
		
		#undef ML

		bmesh_corners_to_loops(mesh, i, mp->loopstart, numTex, numCol);
	}

	/* note, we dont convert FGons at all, these are not even real ngons,
	 * they have their own UV's, colors etc - its more an editing feature. */

	BLI_edgehash_free(eh, NULL);
}

float (*mesh_getVertexCos(Mesh *me, int *numVerts_r))[3]
{
	int i, numVerts = me->totvert;
	float (*cos)[3] = MEM_mallocN(sizeof(*cos)*numVerts, "vertexcos1");
	
	if (numVerts_r) *numVerts_r = numVerts;
	for (i=0; i<numVerts; i++)
		VECCOPY(cos[i], me->mvert[i].co);
	
	return cos;
}

UvVertMap *make_uv_vert_map(struct MFace *mface, struct MTFace *tface, unsigned int totface, unsigned int totvert, int selected, float *limit)
{
	UvVertMap *vmap;
	UvMapVert *buf;
	MFace *mf;
	MTFace *tf;
	unsigned int a;
	int	i, totuv, nverts;

	totuv = 0;

	/* generate UvMapVert array */
	mf= mface;
	tf= tface;
	for(a=0; a<totface; a++, mf++, tf++)
		if(!selected || (!(mf->flag & ME_HIDE) && (mf->flag & ME_FACE_SEL)))
			totuv += (mf->v4)? 4: 3;
		
	if(totuv==0)
		return NULL;
	
	vmap= (UvVertMap*)MEM_callocN(sizeof(*vmap), "UvVertMap");
	if (!vmap)
		return NULL;

	vmap->vert= (UvMapVert**)MEM_callocN(sizeof(*vmap->vert)*totvert, "UvMapVert*");
	buf= vmap->buf= (UvMapVert*)MEM_callocN(sizeof(*vmap->buf)*totuv, "UvMapVert");

	if (!vmap->vert || !vmap->buf) {
		free_uv_vert_map(vmap);
		return NULL;
	}

	mf= mface;
	tf= tface;
	for(a=0; a<totface; a++, mf++, tf++) {
		if(!selected || (!(mf->flag & ME_HIDE) && (mf->flag & ME_FACE_SEL))) {
			nverts= (mf->v4)? 4: 3;

			for(i=0; i<nverts; i++) {
				buf->tfindex= i;
				buf->f= a;
				buf->separate = 0;
				buf->next= vmap->vert[*(&mf->v1 + i)];
				vmap->vert[*(&mf->v1 + i)]= buf;
				buf++;
			}
		}
	}
	
	/* sort individual uvs for each vert */
	tf= tface;
	for(a=0; a<totvert; a++) {
		UvMapVert *newvlist= NULL, *vlist=vmap->vert[a];
		UvMapVert *iterv, *v, *lastv, *next;
		float *uv, *uv2, uvdiff[2];

		while(vlist) {
			v= vlist;
			vlist= vlist->next;
			v->next= newvlist;
			newvlist= v;

			uv= (tf+v->f)->uv[v->tfindex];
			lastv= NULL;
			iterv= vlist;

			while(iterv) {
				next= iterv->next;

				uv2= (tf+iterv->f)->uv[iterv->tfindex];
				sub_v2_v2v2(uvdiff, uv2, uv);


				if(fabsf(uv[0]-uv2[0]) < limit[0] && fabsf(uv[1]-uv2[1]) < limit[1]) {
					if(lastv) lastv->next= next;
					else vlist= next;
					iterv->next= newvlist;
					newvlist= iterv;
				}
				else
					lastv=iterv;

				iterv= next;
			}

			newvlist->separate = 1;
		}

		vmap->vert[a]= newvlist;
	}
	
	return vmap;
}

UvMapVert *get_uv_map_vert(UvVertMap *vmap, unsigned int v)
{
	return vmap->vert[v];
}

void free_uv_vert_map(UvVertMap *vmap)
{
	if (vmap) {
		if (vmap->vert) MEM_freeN(vmap->vert);
		if (vmap->buf) MEM_freeN(vmap->buf);
		MEM_freeN(vmap);
	}
}

/* Generates a map where the key is the vertex and the value is a list
   of faces that use that vertex as a corner. The lists are allocated
   from one memory pool. */
void create_vert_face_map(ListBase **map, IndexNode **mem, const MFace *mface, const int totvert, const int totface)
{
	int i,j;
	IndexNode *node = NULL;
	
	(*map) = MEM_callocN(sizeof(ListBase) * totvert, "vert face map");
	(*mem) = MEM_callocN(sizeof(IndexNode) * totface*4, "vert face map mem");
	node = *mem;
	
	/* Find the users */
	for(i = 0; i < totface; ++i){
		for(j = 0; j < (mface[i].v4?4:3); ++j, ++node) {
			node->index = i;
			BLI_addtail(&(*map)[((unsigned int*)(&mface[i]))[j]], node);
		}
	}
}

/* Generates a map where the key is the vertex and the value is a list
   of edges that use that vertex as an endpoint. The lists are allocated
   from one memory pool. */
void create_vert_edge_map(ListBase **map, IndexNode **mem, const MEdge *medge, const int totvert, const int totedge)
{
	int i, j;
	IndexNode *node = NULL;
 
	(*map) = MEM_callocN(sizeof(ListBase) * totvert, "vert edge map");
	(*mem) = MEM_callocN(sizeof(IndexNode) * totedge * 2, "vert edge map mem");
	node = *mem;

	/* Find the users */
	for(i = 0; i < totedge; ++i){
		for(j = 0; j < 2; ++j, ++node) {
			node->index = i;
			BLI_addtail(&(*map)[((unsigned int*)(&medge[i].v1))[j]], node);
		}
	}
}

/* Partial Mesh Visibility */
PartialVisibility *mesh_pmv_copy(PartialVisibility *pmv)
{
	PartialVisibility *n= MEM_dupallocN(pmv);
	n->vert_map= MEM_dupallocN(pmv->vert_map);
	n->edge_map= MEM_dupallocN(pmv->edge_map);
	n->old_edges= MEM_dupallocN(pmv->old_edges);
	n->old_faces= MEM_dupallocN(pmv->old_faces);
	return n;
}

void mesh_pmv_free(PartialVisibility *pv)
{
	MEM_freeN(pv->vert_map);
	MEM_freeN(pv->edge_map);
	MEM_freeN(pv->old_faces);
	MEM_freeN(pv->old_edges);
	MEM_freeN(pv);
}

void mesh_pmv_revert(Mesh *me)
{
	if(me->pv) {
		unsigned i;
		MVert *nve, *old_verts;
		
		/* Reorder vertices */
		nve= me->mvert;
		old_verts = MEM_mallocN(sizeof(MVert)*me->pv->totvert,"PMV revert verts");
		for(i=0; i<me->pv->totvert; ++i)
			old_verts[i]= nve[me->pv->vert_map[i]];

		/* Restore verts, edges and faces */
		CustomData_free_layer_active(&me->vdata, CD_MVERT, me->totvert);
		CustomData_free_layer_active(&me->edata, CD_MEDGE, me->totedge);
		CustomData_free_layer_active(&me->fdata, CD_MFACE, me->totface);

		CustomData_add_layer(&me->vdata, CD_MVERT, CD_ASSIGN, old_verts, me->pv->totvert);
		CustomData_add_layer(&me->edata, CD_MEDGE, CD_ASSIGN, me->pv->old_edges, me->pv->totedge);
		CustomData_add_layer(&me->fdata, CD_MFACE, CD_ASSIGN, me->pv->old_faces, me->pv->totface);
		mesh_update_customdata_pointers(me);

		me->totvert= me->pv->totvert;
		me->totedge= me->pv->totedge;
		me->totface= me->pv->totface;

		me->pv->old_edges= NULL;
		me->pv->old_faces= NULL;

		/* Free maps */
		MEM_freeN(me->pv->edge_map);
		me->pv->edge_map= NULL;
		MEM_freeN(me->pv->vert_map);
		me->pv->vert_map= NULL;
	}
}

void mesh_pmv_off(Mesh *me)
{
	if(me->pv) {
		mesh_pmv_revert(me);
		MEM_freeN(me->pv);
		me->pv= NULL;
	}
}

void mesh_loops_to_tri_corners(CustomData *fdata, CustomData *ldata, 
			   CustomData *pdata, int lindex[3], int findex, 
			   int polyindex) 
{
	MTFace *texface;
	MTexPoly *texpoly;
	MCol *mcol;
	MLoopCol *mloopcol;
	MLoopUV *mloopuv;
	int i, j, hasWCol = CustomData_has_layer(ldata, CD_WEIGHT_MLOOPCOL);
	int numTex = CustomData_number_of_layers(pdata, CD_MTEXPOLY);
	int numCol = CustomData_number_of_layers(ldata, CD_MLOOPCOL);
	
	for(i=0; i < numTex; i++){
		texface = CustomData_get_n(fdata, CD_MTFACE, findex, i);
		texpoly = CustomData_get_n(pdata, CD_MTEXPOLY, polyindex, i);
		
		texface->tpage = texpoly->tpage;
		texface->flag = texpoly->flag;
		texface->transp = texpoly->transp;
		texface->mode = texpoly->mode;
		texface->tile = texpoly->tile;
		texface->unwrap = texpoly->unwrap;

		for (j=0; j<3; j++) {
			mloopuv = CustomData_get_n(ldata, CD_MLOOPUV, lindex[j], i);
			texface->uv[j][0] = mloopuv->uv[0];
			texface->uv[j][1] = mloopuv->uv[1];
		}
	}

	for(i=0; i < numCol; i++){
		mcol = CustomData_get_n(fdata, CD_MCOL, findex, i);

		for (j=0; j<3; j++) {
			mloopcol = CustomData_get_n(ldata, CD_MLOOPCOL, lindex[j], i);
			mcol[j].r = mloopcol->r;
			mcol[j].g = mloopcol->g;
			mcol[j].b = mloopcol->b;
			mcol[j].a = mloopcol->a;
		}
	}

	if (hasWCol) {
		mcol = CustomData_get(fdata,  findex, CD_WEIGHT_MCOL);

		for (j=0; j<3; j++) {
			mloopcol = CustomData_get(ldata, lindex[j], CD_WEIGHT_MLOOPCOL);
			mcol[j].r = mloopcol->r;
			mcol[j].g = mloopcol->g;
			mcol[j].b = mloopcol->b;
			mcol[j].a = mloopcol->a;
		}
	}
}

/*
  this function recreates a tesselation.
  returns number of tesselation faces.

  use_poly_origindex sets whether or not the tesselation faces' origindex
  layer should point to original poly indices or real poly indices.

  use_face_origindex sets the tesselation faces' origindex layer
  to point to the tesselation faces themselves, not the polys.

  if both of the above are 0, it'll use the indices of the mpolys of the MPoly
  data in pdata, and ignore the origindex layer altogether.
 */
int mesh_recalcTesselation(CustomData *fdata, 
                           CustomData *ldata, CustomData *pdata,
                           MVert *mvert, int totface, int UNUSED(totloop),
                           int totpoly, int use_poly_origindex, 
			   int use_face_origindex)
{
	MPoly *mp, *mpoly;
	MLoop *ml, *mloop;
	MFace *mf = NULL, *mface;
	BLI_array_declare(mf);
	EditVert *v, *lastv, *firstv;
	EditFace *f;
	BLI_array_declare(origIndex);
	int i, j, k, lindex[4], *origIndex = NULL, *polyorigIndex;
	int numTex, numCol;

	mpoly = CustomData_get_layer(pdata, CD_MPOLY);
	mloop = CustomData_get_layer(ldata, CD_MLOOP);

	numTex = CustomData_number_of_layers(ldata, CD_MLOOPUV);
	numCol = CustomData_number_of_layers(ldata, CD_MLOOPCOL);
	
	k = 0;
	mp = mpoly;
	polyorigIndex = use_poly_origindex? CustomData_get_layer(pdata, CD_ORIGINDEX) : NULL;
	for (i=0; i<totpoly; i++, mp++) {
		if (mp->totloop > 2) {		
			ml = mloop + mp->loopstart;
			
			BLI_begin_edgefill();
			firstv = NULL;
			lastv = NULL;
			for (j=0; j<mp->totloop; j++, ml++) {
				v = BLI_addfillvert(mvert[ml->v].co);
				if (polyorigIndex && use_poly_origindex)
					v->hash = polyorigIndex[i];
				else
					v->hash = i;
	
				v->keyindex = mp->loopstart + j;
	
				if (lastv)
					BLI_addfilledge(lastv, v);
	
				if (!firstv)
					firstv = v;
				lastv = v;
			}
			BLI_addfilledge(lastv, firstv);
			
			BLI_edgefill(2);
			for (f=fillfacebase.first; f; f=f->next) {
				BLI_array_growone(mf);
				BLI_array_growone(origIndex);
	
				/*these are loop indices, they'll be transformed
				  into vert indices later.*/
				mf[k].v1 = f->v1->keyindex;
				mf[k].v2 = f->v2->keyindex;
				mf[k].v3 = f->v3->keyindex;
				
				/*put poly index in mf->v4*/
				mf[k].v4 = f->v1->hash;
				
				mf[k].mat_nr = mp->mat_nr;
				mf[k].flag = mp->flag;
				origIndex[k] = use_face_origindex ? k : f->v1->hash;
	
				k++;
			}
	
			BLI_end_edgefill();
		}
	}

	CustomData_free(fdata, totface);
	memset(fdata, 0, sizeof(CustomData));
	totface = k;
	
	CustomData_add_layer(fdata, CD_MFACE, CD_ASSIGN, mf, totface);
	CustomData_add_layer(fdata, CD_ORIGINDEX, CD_ASSIGN, origIndex, totface);
	CustomData_from_bmeshpoly(fdata, pdata, ldata, totface);

	mface = mf;
	for (i=0; i<totface; i++, mf++) {
		/*sort loop indices to ensure winding is correct*/
		if (mf->v1 > mf->v2) SWAP(int, mf->v1, mf->v2);
		if (mf->v2 > mf->v3) SWAP(int, mf->v2, mf->v3);
		if (mf->v1 > mf->v2) SWAP(int, mf->v1, mf->v2);

		if (mf->v1 > mf->v2) SWAP(int, mf->v1, mf->v2);
		if (mf->v2 > mf->v3) SWAP(int, mf->v2, mf->v3);
		if (mf->v1 > mf->v2) SWAP(int, mf->v1, mf->v2);
	
		lindex[0] = mf->v1;
		lindex[1] = mf->v2;
		lindex[2] = mf->v3;

		/*transform loop indices to vert indices*/
		mf->v1 = mloop[mf->v1].v;
		mf->v2 = mloop[mf->v2].v;
		mf->v3 = mloop[mf->v3].v;

		mesh_loops_to_tri_corners(fdata, ldata, pdata,
			lindex, i, mf->v4);
		
		mf->v4 = 0;
	}

	return totface;
}

/*
 * COMPUTE POLY NORMAL
 *
 * Computes the normal of a planar 
 * polygon See Graphics Gems for 
 * computing newell normal.
 *
*/
static void mesh_calc_ngon_normal(MPoly *mpoly, MLoop *loopstart, 
				  MVert *mvert, float *normal)
{

	MVert *v1, *v2, *v3;
	double u[3],  v[3], w[3];
	double n[3] = {0.0, 0.0, 0.0}, l;
	int i;

	for(i = 0; i < mpoly->totloop; i++){
		v1 = mvert + loopstart[i].v;
		v2 = mvert + loopstart[(i+1)%mpoly->totloop].v;
		v3 = mvert + loopstart[(i+2)%mpoly->totloop].v;
		
		VECCOPY(u, v1->co);
		VECCOPY(v, v2->co);
		VECCOPY(w, v3->co);

		/*this fixes some weird numerical error*/
		if (i==0) {
			u[0] += 0.0001f;
			u[1] += 0.0001f;
			u[2] += 0.0001f;
		}
		
		/* newell's method
		
		so thats?:
		(a[1] - b[1]) * (a[2] + b[2]);
		a[1]*b[2] - b[1]*a[2] - b[1]*b[2] + a[1]*a[2]

		odd.  half of that is the cross product. . .what's the
		other half?

		also could be like a[1]*(b[2] + a[2]) - b[1]*(a[2] - b[2])
		*/

		n[0] += (u[1] - v[1]) * (u[2] + v[2]);
		n[1] += (u[2] - v[2]) * (u[0] + v[0]);
		n[2] += (u[0] - v[0]) * (u[1] + v[1]);
	}
	
	l = n[0]*n[0]+n[1]*n[1]+n[2]*n[2];
	l = sqrt(l);

	if (l == 0.0) {
		normal[0] = 0.0f;
		normal[1] = 0.0f;
		normal[2] = 1.0f;

		return;
	} else l = 1.0f / l;

	n[0] *= l;
	n[1] *= l;
	n[2] *= l;
	
	normal[0] = (float) n[0];
	normal[1] = (float) n[1];
	normal[2] = (float) n[2];

}

void mesh_calc_poly_normal(MPoly *mpoly, MLoop *loopstart, 
                           MVert *mvarray, float *no)
{
	if(mpoly->totloop > 4) {
		mesh_calc_ngon_normal(mpoly, loopstart, mvarray, no);
	}
	else if(mpoly->totloop == 3){
		MVert *v1, *v2, *v3;

		v1 = mvarray + (loopstart++)->v;
		v2 = mvarray + (loopstart++)->v;
		v3 = mvarray + loopstart->v;
		normal_tri_v3( no,v1->co, v2->co, v3->co);
	}
	else if(mpoly->totloop == 4){
		MVert *v1, *v2, *v3, *v4;

		v1 = mvarray + (loopstart++)->v;
		v2 = mvarray + (loopstart++)->v;
		v3 = mvarray + (loopstart++)->v;
		v4 = mvarray + loopstart->v;
		normal_quad_v3( no,v1->co, v2->co, v3->co, v4->co);
	}
	else{ /*horrible, two sided face!*/
		no[0] = 0.0;
		no[1] = 0.0;
		no[2] = 1.0;
	}
}

/* basic vertex data functions */
int minmax_mesh(Mesh *me, float min[3], float max[3])
{
	int i= me->totvert;
	MVert *mvert;
	for(mvert= me->mvert; i--; mvert++) {
		DO_MINMAX(mvert->co, min, max);
	}
	
	return (me->totvert != 0);
}

int mesh_center_median(Mesh *me, float cent[3])
{
	int i= me->totvert;
	MVert *mvert;
	zero_v3(cent);
	for(mvert= me->mvert; i--; mvert++) {
		add_v3_v3(cent, mvert->co);
	}
	/* otherwise we get NAN for 0 verts */
	if(me->totvert) {
		mul_v3_fl(cent, 1.0f/(float)me->totvert);
	}

	return (me->totvert != 0);
}

int mesh_center_bounds(Mesh *me, float cent[3])
{
	float min[3], max[3];
	INIT_MINMAX(min, max);
	if(minmax_mesh(me, min, max)) {
		mid_v3_v3v3(cent, min, max);
		return 1;
	}

	return 0;
}

void mesh_translate(Mesh *me, float offset[3], int do_keys)
{
	int i= me->totvert;
	MVert *mvert;
	for(mvert= me->mvert; i--; mvert++) {
		add_v3_v3(mvert->co, offset);
	}
	
	if (do_keys && me->key) {
		KeyBlock *kb;
		for (kb=me->key->block.first; kb; kb=kb->next) {
			float *fp= kb->data;
			for (i= kb->totelem; i--; fp+=3) {
				add_v3_v3(fp, offset);
			}
		}
	}
}


void BKE_mesh_ensure_navmesh(Mesh *me)
{
	if (!CustomData_has_layer(&me->fdata, CD_RECAST)) {
		int i;
		int numFaces = me->totface;
		int* recastData;
		CustomData_add_layer_named(&me->fdata, CD_RECAST, CD_CALLOC, NULL, numFaces, "recastData");
		recastData = (int*)CustomData_get_layer(&me->fdata, CD_RECAST);
		for (i=0; i<numFaces; i++) {
			recastData[i] = i+1;
		}
		CustomData_add_layer_named(&me->fdata, CD_RECAST, CD_REFERENCE, recastData, numFaces, "recastData");
	}
}<|MERGE_RESOLUTION|>--- conflicted
+++ resolved
@@ -563,7 +563,6 @@
 	return men;
 }
 
-<<<<<<< HEAD
 BMesh *BKE_mesh_to_bmesh(Mesh *me, Object *ob)
 {
 	BMesh *bm;
@@ -613,27 +612,20 @@
 						ima->id.lib= NULL;
 						ima->id.flag= LIB_LOCAL;
 						new_id(&bmain->image, (ID *)ima, NULL);
-=======
-static void expand_local_mesh(Mesh *me)
-{
-	id_lib_extern((ID *)me->texcomesh);
-
-	if(me->mtface) {
-		MTFace *tface;
-		int a, i;
-
-		for(i=0; i<me->fdata.totlayer; i++) {
-			if(me->fdata.layers[i].type == CD_MTFACE) {
-				tface= (MTFace*)me->fdata.layers[i].data;
-
-				for(a=0; a<me->totface; a++, tface++) {
-					if(tface->tpage) {
-						id_lib_extern((ID *)tface->tpage);
->>>>>>> 4a04f720
 					}
 				}
 			}
 		}
+	}
+}
+
+static void expand_local_mesh(Main *bmain, Mesh *me)
+{
+	id_lib_extern((ID *)me->texcomesh);
+
+	if(me->mtface) {
+		/* why is this an exception? - should not really make local when extern'ing - campbell */
+		make_local_tface(bmain, me);
 	}
 
 	if(me->mat) {
@@ -654,8 +646,11 @@
 
 	if(me->id.lib==NULL) return;
 	if(me->id.us==1) {
-		id_clear_lib_data(&bmain->mesh, (ID *)me);
-		expand_local_mesh(me);
+		me->id.lib= NULL;
+		me->id.flag= LIB_LOCAL;
+
+		new_id(&bmain->mesh, (ID *)me, NULL);
+		expand_local_mesh(bmain, me);
 		return;
 	}
 
@@ -667,8 +662,11 @@
 	}
 
 	if(local && lib==0) {
-		id_clear_lib_data(&bmain->mesh, (ID *)me);
-		expand_local_mesh(me);
+		me->id.lib= NULL;
+		me->id.flag= LIB_LOCAL;
+
+		new_id(&bmain->mesh, (ID *)me, NULL);
+		expand_local_mesh(bmain, me);
 	}
 	else if(local && lib) {
 		Mesh *men= copy_mesh(me);
