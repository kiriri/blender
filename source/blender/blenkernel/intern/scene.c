--- conflicted
+++ resolved
@@ -385,17 +385,6 @@
 	BKE_sequencer_editing_free(sce);
 
 	BKE_keyingsets_free(&sce->keyingsets);
-<<<<<<< HEAD
-	
-	if (sce->rigidbody_world)
-	{
-		BKE_rigidbody_free_world(sce->rigidbody_world);
-		/* might happen that this is used in Fracture Modifier objects still,
-		 * a scene with a freed, but not NULLed rigidbodyworld, so null it here.*/
-		sce->rigidbody_world = NULL;
-	}
-	
-=======
 
 	/* is no lib link block, but scene extension */
 	if (sce->nodetree) {
@@ -409,7 +398,6 @@
 		sce->rigidbody_world = NULL;
 	}
 
->>>>>>> 4bb1e224
 	if (sce->r.avicodecdata) {
 		free_avicodecdata(sce->r.avicodecdata);
 		MEM_freeN(sce->r.avicodecdata);
