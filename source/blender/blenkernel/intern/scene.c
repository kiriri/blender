--- conflicted
+++ resolved
@@ -727,23 +727,9 @@
     copy_v3_v3(gp_brush->curcolor_sub, curcolor_sub);
   }
 
-<<<<<<< HEAD
-  /* GP Stroke Placement */
-  sce->toolsettings->gpencil_v3d_align = GP_PROJECT_VIEWSPACE;
-  sce->toolsettings->gpencil_v2d_align = GP_PROJECT_VIEWSPACE;
-  sce->toolsettings->gpencil_seq_align = GP_PROJECT_VIEWSPACE;
-  sce->toolsettings->gpencil_ima_align = GP_PROJECT_VIEWSPACE;
-
-  /* Annotations */
-  sce->toolsettings->annotate_v3d_align = GP_PROJECT_VIEWSPACE | GP_PROJECT_CURSOR;
-  sce->toolsettings->annotate_thickness = 3;
-
   /* Profile Widget */
-  printf("(BKE_scene_init) Adding profilewidget to tool settings\n");
   sce->toolsettings->prwdgt = BKE_profilewidget_add(PROF_PRESET_LINE);
 
-=======
->>>>>>> f2176b3f
   for (int i = 0; i < ARRAY_SIZE(sce->orientation_slots); i++) {
     sce->orientation_slots[i].index_custom = -1;
   }
