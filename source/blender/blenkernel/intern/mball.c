--- conflicted
+++ resolved
@@ -67,13 +67,6 @@
 /* Functions */
 
 /**
-<<<<<<< HEAD
- * Release all datablocks (ID) used by this mball (datablocks are never freed, they are just unreferenced).
- *
- * @param mb The mball which has to release its data.
- */
-void BKE_mball_release_datablocks(MetaBall *mb)
-=======
  * Free (or release) any data used by this mball (does not free the mball itself).
  *
  * \param mb The mball to free.
@@ -81,23 +74,15 @@
  *                   (their user count is decreased).
  */
 void BKE_mball_free(MetaBall *mb, const bool do_id_user)
->>>>>>> 794a977b
 {
 	if (do_id_user) {
 		int a;
 	
-<<<<<<< HEAD
-	for (a = 0; a < mb->totcol; a++) {
-		if (mb->mat[a]) {
-			id_us_min(&mb->mat[a]->id);
-			mb->mat[a] = NULL;
-=======
 		for (a = 0; a < mb->totcol; a++) {
 			if (mb->mat[a]) {
 				id_us_min(&mb->mat[a]->id);
 				mb->mat[a] = NULL;
 			}
->>>>>>> 794a977b
 		}
 	}
 	
@@ -105,26 +90,6 @@
 
 	MEM_SAFE_FREE(mb->mat);
 
-<<<<<<< HEAD
-/**
- * Free (or release) any data used by this mball (does not free the mball itself).
- *
- * \param mb The mball to free.
- * \param do_id_user When \a true, ID datablocks used (referenced) by this mball are 'released'
- *                   (their user count is decreased).
- */
-void BKE_mball_free(MetaBall *mb, const bool do_id_user)
-{
-	if (do_id_user) {
-		BKE_mball_release_datablocks(mb);
-	}
-	
-	BKE_animdata_free((ID *)mb);
-
-	MEM_SAFE_FREE(mb->mat);
-
-=======
->>>>>>> 794a977b
 	BLI_freelistN(&mb->elems);
 	BKE_displist_free(&mb->disp);
 }
