--- conflicted
+++ resolved
@@ -1268,17 +1268,12 @@
   }
 }
 
-<<<<<<< HEAD
-/* Recalc the internal geometry caches for fill and uvs. */
-void BKE_gpencil_stroke_geometry_update(bGPdata *gpd, bGPDstroke *gps)
-=======
 /**
  * Recalc all internal geometry data for the stroke
  * \param gpd: Grease pencil data-block
  * \param gps: Grease pencil stroke
  */
-void BKE_gpencil_stroke_geometry_update(bGPdata *UNUSED(gpd), bGPDstroke *gps)
->>>>>>> f37b34b3
+void BKE_gpencil_stroke_geometry_update(bGPdata *gpd, bGPDstroke *gps)
 {
   if (gps == NULL) {
     return;
