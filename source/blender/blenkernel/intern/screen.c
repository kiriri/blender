/*
 * This program is free software; you can redistribute it and/or
 * modify it under the terms of the GNU General Public License
 * as published by the Free Software Foundation; either version 2
 * of the License, or (at your option) any later version.
 *
 * This program is distributed in the hope that it will be useful,
 * but WITHOUT ANY WARRANTY; without even the implied warranty of
 * MERCHANTABILITY or FITNESS FOR A PARTICULAR PURPOSE.  See the
 * GNU General Public License for more details.
 *
 * You should have received a copy of the GNU General Public License
 * along with this program; if not, write to the Free Software Foundation,
 * Inc., 51 Franklin Street, Fifth Floor, Boston, MA 02110-1301, USA.
 *
 * The Original Code is Copyright (C) 2001-2002 by NaN Holding BV.
 * All rights reserved.
 */

/** \file
 * \ingroup bke
 */

/* Allow using deprecated functionality for .blend file I/O. */
#define DNA_DEPRECATED_ALLOW

#ifdef WIN32
#  include "BLI_winstuff.h"
#endif

#include <math.h>
#include <stdio.h>
#include <string.h>

#include "MEM_guardedalloc.h"

#include "DNA_collection_types.h"
#include "DNA_defaults.h"
#include "DNA_gpencil_types.h"
#include "DNA_mask_types.h"
#include "DNA_scene_types.h"
#include "DNA_screen_types.h"
#include "DNA_space_types.h"
#include "DNA_text_types.h"
#include "DNA_view3d_types.h"
#include "DNA_workspace_types.h"

#include "BLI_listbase.h"
#include "BLI_math_vector.h"
#include "BLI_mempool.h"
#include "BLI_rect.h"
#include "BLI_utildefines.h"

#include "BLT_translation.h"

#include "BKE_gpencil.h"
#include "BKE_icons.h"
#include "BKE_idprop.h"
#include "BKE_idtype.h"
#include "BKE_lib_id.h"
#include "BKE_lib_query.h"
#include "BKE_node.h"
#include "BKE_screen.h"
#include "BKE_workspace.h"

#include "BLO_read_write.h"

#ifdef WITH_PYTHON
#  include "BPY_extern.h"
#endif

static void screen_free_data(ID *id)
{
  bScreen *screen = (bScreen *)id;

  /* No animdata here. */

  LISTBASE_FOREACH (ARegion *, region, &screen->regionbase) {
    BKE_area_region_free(NULL, region);
  }

  BLI_freelistN(&screen->regionbase);

  BKE_screen_area_map_free(AREAMAP_FROM_SCREEN(screen));

  BKE_previewimg_free(&screen->preview);

  /* Region and timer are freed by the window manager. */
  MEM_SAFE_FREE(screen->tool_tip);
}

static void screen_foreach_id_dopesheet(LibraryForeachIDData *data, bDopeSheet *ads)
{
  if (ads != NULL) {
    BKE_LIB_FOREACHID_PROCESS_ID(data, ads->source, IDWALK_CB_NOP);
    BKE_LIB_FOREACHID_PROCESS(data, ads->filter_grp, IDWALK_CB_NOP);
  }
}

void BKE_screen_foreach_id_screen_area(LibraryForeachIDData *data, ScrArea *area)
{
  BKE_LIB_FOREACHID_PROCESS(data, area->full, IDWALK_CB_NOP);

  /* TODO this should be moved to a callback in `SpaceType`, defined in each editor's own code.
   * Will be for a later round of cleanup though... */
  LISTBASE_FOREACH (SpaceLink *, sl, &area->spacedata) {
    switch (sl->spacetype) {
      case SPACE_VIEW3D: {
        View3D *v3d = (View3D *)sl;

        BKE_LIB_FOREACHID_PROCESS(data, v3d->camera, IDWALK_CB_NOP);
        BKE_LIB_FOREACHID_PROCESS(data, v3d->ob_center, IDWALK_CB_NOP);

        if (v3d->localvd) {
          BKE_LIB_FOREACHID_PROCESS(data, v3d->localvd->camera, IDWALK_CB_NOP);
        }
        break;
      }
      case SPACE_GRAPH: {
        SpaceGraph *sipo = (SpaceGraph *)sl;

        screen_foreach_id_dopesheet(data, sipo->ads);
        break;
      }
      case SPACE_PROPERTIES: {
        SpaceProperties *sbuts = (SpaceProperties *)sl;

        BKE_LIB_FOREACHID_PROCESS_ID(data, sbuts->pinid, IDWALK_CB_NOP);
        break;
      }
      case SPACE_FILE:
        break;
      case SPACE_ACTION: {
        SpaceAction *saction = (SpaceAction *)sl;

        screen_foreach_id_dopesheet(data, &saction->ads);
        BKE_LIB_FOREACHID_PROCESS(data, saction->action, IDWALK_CB_NOP);
        break;
      }
      case SPACE_IMAGE: {
        SpaceImage *sima = (SpaceImage *)sl;

        BKE_LIB_FOREACHID_PROCESS(data, sima->image, IDWALK_CB_USER_ONE);
        BKE_LIB_FOREACHID_PROCESS(data, sima->mask_info.mask, IDWALK_CB_USER_ONE);
        BKE_LIB_FOREACHID_PROCESS(data, sima->gpd, IDWALK_CB_USER);
        break;
      }
      case SPACE_SEQ: {
        SpaceSeq *sseq = (SpaceSeq *)sl;

        BKE_LIB_FOREACHID_PROCESS(data, sseq->gpd, IDWALK_CB_USER);
        break;
      }
      case SPACE_NLA: {
        SpaceNla *snla = (SpaceNla *)sl;

        screen_foreach_id_dopesheet(data, snla->ads);
        break;
      }
      case SPACE_TEXT: {
        SpaceText *st = (SpaceText *)sl;

        BKE_LIB_FOREACHID_PROCESS(data, st->text, IDWALK_CB_NOP);
        break;
      }
      case SPACE_SCRIPT: {
        SpaceScript *scpt = (SpaceScript *)sl;

        BKE_LIB_FOREACHID_PROCESS(data, scpt->script, IDWALK_CB_NOP);
        break;
      }
      case SPACE_OUTLINER: {
        SpaceOutliner *space_outliner = (SpaceOutliner *)sl;

        BKE_LIB_FOREACHID_PROCESS_ID(data, space_outliner->search_tse.id, IDWALK_CB_NOP);

        if (space_outliner->treestore != NULL) {
          TreeStoreElem *tselem;
          BLI_mempool_iter iter;

          BLI_mempool_iternew(space_outliner->treestore, &iter);
          while ((tselem = BLI_mempool_iterstep(&iter))) {
            BKE_LIB_FOREACHID_PROCESS_ID(data, tselem->id, IDWALK_CB_NOP);
          }
        }
        break;
      }
      case SPACE_NODE: {
        SpaceNode *snode = (SpaceNode *)sl;

        const bool is_private_nodetree = snode->id != NULL &&
                                         ntreeFromID(snode->id) == snode->nodetree;

        BKE_LIB_FOREACHID_PROCESS_ID(data, snode->id, IDWALK_CB_NOP);
        BKE_LIB_FOREACHID_PROCESS_ID(data, snode->from, IDWALK_CB_NOP);

        BKE_LIB_FOREACHID_PROCESS(
            data, snode->nodetree, is_private_nodetree ? IDWALK_CB_EMBEDDED : IDWALK_CB_USER_ONE);

        LISTBASE_FOREACH (bNodeTreePath *, path, &snode->treepath) {
          if (path == snode->treepath.first) {
            /* first nodetree in path is same as snode->nodetree */
            BKE_LIB_FOREACHID_PROCESS(data,
                                      path->nodetree,
                                      is_private_nodetree ? IDWALK_CB_EMBEDDED :
                                                            IDWALK_CB_USER_ONE);
          }
          else {
            BKE_LIB_FOREACHID_PROCESS(data, path->nodetree, IDWALK_CB_USER_ONE);
          }

          if (path->nodetree == NULL) {
            break;
          }
        }

        BKE_LIB_FOREACHID_PROCESS(data, snode->edittree, IDWALK_CB_NOP);
        break;
      }
      case SPACE_CLIP: {
        SpaceClip *sclip = (SpaceClip *)sl;

        BKE_LIB_FOREACHID_PROCESS(data, sclip->clip, IDWALK_CB_USER_ONE);
        BKE_LIB_FOREACHID_PROCESS(data, sclip->mask_info.mask, IDWALK_CB_USER_ONE);
        break;
      }
      case SPACE_SPREADSHEET: {
        SpaceSpreadsheet *sspreadsheet = (SpaceSpreadsheet *)sl;

        LISTBASE_FOREACH (SpreadsheetContext *, context, &sspreadsheet->context_path) {
          if (context->type == SPREADSHEET_CONTEXT_OBJECT) {
            BKE_LIB_FOREACHID_PROCESS(
                data, ((SpreadsheetContextObject *)context)->object, IDWALK_CB_NOP);
          }
        }
        break;
      }
      default:
        break;
    }
  }
}

static void screen_foreach_id(ID *id, LibraryForeachIDData *data)
{
  if (BKE_lib_query_foreachid_process_flags_get(data) & IDWALK_INCLUDE_UI) {
    bScreen *screen = (bScreen *)id;

    LISTBASE_FOREACH (ScrArea *, area, &screen->areabase) {
      BKE_screen_foreach_id_screen_area(data, area);
    }
  }
}

static void screen_blend_write(BlendWriter *writer, ID *id, const void *id_address)
{
  bScreen *screen = (bScreen *)id;
  /* Screens are reference counted, only saved if used by a workspace. */
  if (screen->id.us > 0 || BLO_write_is_undo(writer)) {
    /* write LibData */
    /* in 2.50+ files, the file identifier for screens is patched, forward compatibility */
    BLO_write_struct_at_address_with_filecode(writer, ID_SCRN, bScreen, id_address, screen);
    BKE_id_blend_write(writer, &screen->id);

    BKE_previewimg_blend_write(writer, screen->preview);

    /* direct data */
    BKE_screen_area_map_blend_write(writer, AREAMAP_FROM_SCREEN(screen));
  }
}

/* Cannot use IDTypeInfo callback yet, because of the return value. */
bool BKE_screen_blend_read_data(BlendDataReader *reader, bScreen *screen)
{
  bool success = true;

  screen->regionbase.first = screen->regionbase.last = NULL;
  screen->context = NULL;
  screen->active_region = NULL;

  BLO_read_data_address(reader, &screen->preview);
  BKE_previewimg_blend_read(reader, screen->preview);

  if (!BKE_screen_area_map_blend_read_data(reader, AREAMAP_FROM_SCREEN(screen))) {
    printf("Error reading Screen %s... removing it.\n", screen->id.name + 2);
    success = false;
  }

  return success;
}

/* note: file read without screens option G_FILE_NO_UI;
 * check lib pointers in call below */
static void screen_blend_read_lib(BlendLibReader *reader, ID *id)
{
  bScreen *screen = (bScreen *)id;
  /* deprecated, but needed for versioning (will be NULL'ed then) */
  BLO_read_id_address(reader, screen->id.lib, &screen->scene);

  screen->animtimer = NULL; /* saved in rare cases */
  screen->tool_tip = NULL;
  screen->scrubbing = false;

  LISTBASE_FOREACH (ScrArea *, area, &screen->areabase) {
    BKE_screen_area_blend_read_lib(reader, &screen->id, area);
  }
}

IDTypeInfo IDType_ID_SCR = {
    .id_code = ID_SCR,
    .id_filter = 0,
    .main_listbase_index = INDEX_ID_SCR,
    .struct_size = sizeof(bScreen),
    .name = "Screen",
    .name_plural = "screens",
    .translation_context = BLT_I18NCONTEXT_ID_SCREEN,
    .flags = IDTYPE_FLAGS_NO_COPY | IDTYPE_FLAGS_NO_MAKELOCAL | IDTYPE_FLAGS_NO_ANIMDATA,

    .init_data = NULL,
    .copy_data = NULL,
    .free_data = screen_free_data,
    .make_local = NULL,
    .foreach_id = screen_foreach_id,
    .foreach_cache = NULL,
    .owner_get = NULL,

    .blend_write = screen_blend_write,
    /* Cannot be used yet, because #direct_link_screen has a return value. */
    .blend_read_data = NULL,
    .blend_read_lib = screen_blend_read_lib,
    .blend_read_expand = NULL,

    .blend_read_undo_preserve = NULL,

    .lib_override_apply_post = NULL,
};

/* ************ Spacetype/regiontype handling ************** */

/* keep global; this has to be accessible outside of windowmanager */
static ListBase spacetypes = {NULL, NULL};

/* not SpaceType itself */
static void spacetype_free(SpaceType *st)
{
  LISTBASE_FOREACH (ARegionType *, art, &st->regiontypes) {
#ifdef WITH_PYTHON
    BPY_callback_screen_free(art);
#endif
    BLI_freelistN(&art->drawcalls);

    LISTBASE_FOREACH (PanelType *, pt, &art->paneltypes) {
      if (pt->rna_ext.free) {
        pt->rna_ext.free(pt->rna_ext.data);
      }

      BLI_freelistN(&pt->children);
    }

    LISTBASE_FOREACH (HeaderType *, ht, &art->headertypes) {
      if (ht->rna_ext.free) {
        ht->rna_ext.free(ht->rna_ext.data);
      }
    }

    BLI_freelistN(&art->paneltypes);
    BLI_freelistN(&art->headertypes);
  }

  BLI_freelistN(&st->regiontypes);
}

void BKE_spacetypes_free(void)
{
  LISTBASE_FOREACH (SpaceType *, st, &spacetypes) {
    spacetype_free(st);
  }

  BLI_freelistN(&spacetypes);
}

SpaceType *BKE_spacetype_from_id(int spaceid)
{
  LISTBASE_FOREACH (SpaceType *, st, &spacetypes) {
    if (st->spaceid == spaceid) {
      return st;
    }
  }
  return NULL;
}

ARegionType *BKE_regiontype_from_id_or_first(const SpaceType *st, int regionid)
{
  LISTBASE_FOREACH (ARegionType *, art, &st->regiontypes) {
    if (art->regionid == regionid) {
      return art;
    }
  }

  printf(
      "Error, region type %d missing in - name:\"%s\", id:%d\n", regionid, st->name, st->spaceid);
  return st->regiontypes.first;
}

ARegionType *BKE_regiontype_from_id(const SpaceType *st, int regionid)
{
  LISTBASE_FOREACH (ARegionType *, art, &st->regiontypes) {
    if (art->regionid == regionid) {
      return art;
    }
  }
  return NULL;
}

const ListBase *BKE_spacetypes_list(void)
{
  return &spacetypes;
}

void BKE_spacetype_register(SpaceType *st)
{
  /* sanity check */
  SpaceType *stype = BKE_spacetype_from_id(st->spaceid);
  if (stype) {
    printf("error: redefinition of spacetype %s\n", stype->name);
    spacetype_free(stype);
    MEM_freeN(stype);
  }

  BLI_addtail(&spacetypes, st);
}

bool BKE_spacetype_exists(int spaceid)
{
  return BKE_spacetype_from_id(spaceid) != NULL;
}

/* ***************** Space handling ********************** */

void BKE_spacedata_freelist(ListBase *lb)
{
  LISTBASE_FOREACH (SpaceLink *, sl, lb) {
    SpaceType *st = BKE_spacetype_from_id(sl->spacetype);

    /* free regions for pushed spaces */
    LISTBASE_FOREACH (ARegion *, region, &sl->regionbase) {
      BKE_area_region_free(st, region);
    }

    BLI_freelistN(&sl->regionbase);

    if (st && st->free) {
      st->free(sl);
    }
  }

  BLI_freelistN(lb);
}

static void panel_list_copy(ListBase *newlb, const ListBase *lb)
{
  BLI_listbase_clear(newlb);
  BLI_duplicatelist(newlb, lb);

  /* copy panel pointers */
  Panel *new_panel = newlb->first;
  Panel *panel = lb->first;
  for (; new_panel; new_panel = new_panel->next, panel = panel->next) {
    new_panel->activedata = NULL;
    new_panel->runtime.custom_data_ptr = NULL;
    panel_list_copy(&new_panel->children, &panel->children);
  }
}

ARegion *BKE_area_region_copy(const SpaceType *st, const ARegion *region)
{
  ARegion *newar = MEM_dupallocN(region);

  newar->prev = newar->next = NULL;
  BLI_listbase_clear(&newar->handlers);
  BLI_listbase_clear(&newar->uiblocks);
  BLI_listbase_clear(&newar->panels_category);
  BLI_listbase_clear(&newar->panels_category_active);
  BLI_listbase_clear(&newar->ui_lists);
  newar->visible = 0;
  newar->gizmo_map = NULL;
  newar->regiontimer = NULL;
  newar->headerstr = NULL;
  newar->draw_buffer = NULL;

  /* use optional regiondata callback */
  if (region->regiondata) {
    ARegionType *art = BKE_regiontype_from_id(st, region->regiontype);

    if (art && art->duplicate) {
      newar->regiondata = art->duplicate(region->regiondata);
    }
    else if (region->flag & RGN_FLAG_TEMP_REGIONDATA) {
      newar->regiondata = NULL;
    }
    else {
      newar->regiondata = MEM_dupallocN(region->regiondata);
    }
  }

  panel_list_copy(&newar->panels, &region->panels);

  BLI_listbase_clear(&newar->ui_previews);
  BLI_duplicatelist(&newar->ui_previews, &region->ui_previews);

  return newar;
}

/* from lb2 to lb1, lb1 is supposed to be freed */
static void region_copylist(SpaceType *st, ListBase *lb1, ListBase *lb2)
{
  /* to be sure */
  BLI_listbase_clear(lb1);

  LISTBASE_FOREACH (ARegion *, region, lb2) {
    ARegion *region_new = BKE_area_region_copy(st, region);
    BLI_addtail(lb1, region_new);
  }
}

/* lb1 should be empty */
void BKE_spacedata_copylist(ListBase *lb1, ListBase *lb2)
{
  BLI_listbase_clear(lb1); /* to be sure */

  LISTBASE_FOREACH (SpaceLink *, sl, lb2) {
    SpaceType *st = BKE_spacetype_from_id(sl->spacetype);

    if (st && st->duplicate) {
      SpaceLink *slnew = st->duplicate(sl);

      BLI_addtail(lb1, slnew);

      region_copylist(st, &slnew->regionbase, &sl->regionbase);
    }
  }
}

/* facility to set locks for drawing to survive (render) threads accessing drawing data */
/* lock can become bitflag too */
/* should be replaced in future by better local data handling for threads */
void BKE_spacedata_draw_locks(bool set)
{
  LISTBASE_FOREACH (SpaceType *, st, &spacetypes) {
    LISTBASE_FOREACH (ARegionType *, art, &st->regiontypes) {
      if (set) {
        art->do_lock = art->lock;
      }
      else {
        art->do_lock = false;
      }
    }
  }
}

/**
 * Version of #BKE_area_find_region_type that also works if \a slink
 * is not the active space of \a area.
 */
ARegion *BKE_spacedata_find_region_type(const SpaceLink *slink,
                                        const ScrArea *area,
                                        int region_type)
{
  const bool is_slink_active = slink == area->spacedata.first;
  const ListBase *regionbase = (is_slink_active) ? &area->regionbase : &slink->regionbase;
  ARegion *region = NULL;

  BLI_assert(BLI_findindex(&area->spacedata, slink) != -1);

  LISTBASE_FOREACH (ARegion *, region_iter, regionbase) {
    if (region_iter->regiontype == region_type) {
      region = region_iter;
      break;
    }
  }

  /* Should really unit test this instead. */
  BLI_assert(!is_slink_active || region == BKE_area_find_region_type(area, region_type));

  return region;
}

static void (*spacedata_id_remap_cb)(struct ScrArea *area,
                                     struct SpaceLink *sl,
                                     ID *old_id,
                                     ID *new_id) = NULL;

void BKE_spacedata_callback_id_remap_set(void (*func)(ScrArea *area, SpaceLink *sl, ID *, ID *))
{
  spacedata_id_remap_cb = func;
}

/* UNUSED!!! */
void BKE_spacedata_id_unref(struct ScrArea *area, struct SpaceLink *sl, struct ID *id)
{
  if (spacedata_id_remap_cb) {
    spacedata_id_remap_cb(area, sl, id, NULL);
  }
}

/**
 * Avoid bad-level calls to #WM_gizmomap_tag_refresh.
 */
static void (*region_refresh_tag_gizmomap_callback)(struct wmGizmoMap *) = NULL;

void BKE_region_callback_refresh_tag_gizmomap_set(void (*callback)(struct wmGizmoMap *))
{
  region_refresh_tag_gizmomap_callback = callback;
}

void BKE_screen_gizmo_tag_refresh(struct bScreen *screen)
{
  if (region_refresh_tag_gizmomap_callback == NULL) {
    return;
  }

  LISTBASE_FOREACH (ScrArea *, area, &screen->areabase) {
    LISTBASE_FOREACH (ARegion *, region, &area->regionbase) {
      if (region->gizmo_map != NULL) {
        region_refresh_tag_gizmomap_callback(region->gizmo_map);
      }
    }
  }
}

/**
 * Avoid bad-level calls to #WM_gizmomap_delete.
 */
static void (*region_free_gizmomap_callback)(struct wmGizmoMap *) = NULL;

void BKE_region_callback_free_gizmomap_set(void (*callback)(struct wmGizmoMap *))
{
  region_free_gizmomap_callback = callback;
}

static void area_region_panels_free_recursive(Panel *panel)
{
  MEM_SAFE_FREE(panel->activedata);

  LISTBASE_FOREACH_MUTABLE (Panel *, child_panel, &panel->children) {
    area_region_panels_free_recursive(child_panel);
  }

  MEM_freeN(panel);
}

void BKE_area_region_panels_free(ListBase *panels)
{
  LISTBASE_FOREACH_MUTABLE (Panel *, panel, panels) {
    /* Free custom data just for parent panels to avoid a double free. */
    MEM_SAFE_FREE(panel->runtime.custom_data_ptr);
    area_region_panels_free_recursive(panel);
  }
  BLI_listbase_clear(panels);
}

/* not region itself */
void BKE_area_region_free(SpaceType *st, ARegion *region)
{
  if (st) {
    ARegionType *art = BKE_regiontype_from_id(st, region->regiontype);

    if (art && art->free) {
      art->free(region);
    }

    if (region->regiondata) {
      printf("regiondata free error\n");
    }
  }
  else if (region->type && region->type->free) {
    region->type->free(region);
  }

  BKE_area_region_panels_free(&region->panels);

  LISTBASE_FOREACH (uiList *, uilst, &region->ui_lists) {
    if (uilst->dyn_data) {
      uiListDyn *dyn_data = uilst->dyn_data;
      if (dyn_data->items_filter_flags) {
        MEM_freeN(dyn_data->items_filter_flags);
      }
      if (dyn_data->items_filter_neworder) {
        MEM_freeN(dyn_data->items_filter_neworder);
      }
      MEM_freeN(dyn_data);
    }
    if (uilst->properties) {
      IDP_FreeProperty(uilst->properties);
    }
  }

  if (region->gizmo_map != NULL) {
    region_free_gizmomap_callback(region->gizmo_map);
  }

  BLI_freelistN(&region->ui_lists);
  BLI_freelistN(&region->ui_previews);
  BLI_freelistN(&region->panels_category);
  BLI_freelistN(&region->panels_category_active);
}

/* not area itself */
void BKE_screen_area_free(ScrArea *area)
{
  SpaceType *st = BKE_spacetype_from_id(area->spacetype);

  LISTBASE_FOREACH (ARegion *, region, &area->regionbase) {
    BKE_area_region_free(st, region);
  }

  MEM_SAFE_FREE(area->global);
  BLI_freelistN(&area->regionbase);

  BKE_spacedata_freelist(&area->spacedata);

  BLI_freelistN(&area->actionzones);
}

void BKE_screen_area_map_free(ScrAreaMap *area_map)
{
  LISTBASE_FOREACH_MUTABLE (ScrArea *, area, &area_map->areabase) {
    BKE_screen_area_free(area);
  }

  BLI_freelistN(&area_map->vertbase);
  BLI_freelistN(&area_map->edgebase);
  BLI_freelistN(&area_map->areabase);
}

/** Free (or release) any data used by this screen (does not free the screen itself). */
void BKE_screen_free(bScreen *screen)
{
  screen_free_data(&screen->id);
}

/* ***************** Screen edges & verts ***************** */

ScrEdge *BKE_screen_find_edge(const bScreen *screen, ScrVert *v1, ScrVert *v2)
{
  BKE_screen_sort_scrvert(&v1, &v2);
  LISTBASE_FOREACH (ScrEdge *, se, &screen->edgebase) {
    if (se->v1 == v1 && se->v2 == v2) {
      return se;
    }
  }

  return NULL;
}

void BKE_screen_sort_scrvert(ScrVert **v1, ScrVert **v2)
{
  if (*v1 > *v2) {
    ScrVert *tmp = *v1;
    *v1 = *v2;
    *v2 = tmp;
  }
}

void BKE_screen_remove_double_scrverts(bScreen *screen)
{
  LISTBASE_FOREACH (ScrVert *, verg, &screen->vertbase) {
    if (verg->newv == NULL) { /* !!! */
      ScrVert *v1 = verg->next;
      while (v1) {
        if (v1->newv == NULL) { /* !?! */
          if (v1->vec.x == verg->vec.x && v1->vec.y == verg->vec.y) {
            /* printf("doublevert\n"); */
            v1->newv = verg;
          }
        }
        v1 = v1->next;
      }
    }
  }

  /* replace pointers in edges and faces */
  LISTBASE_FOREACH (ScrEdge *, se, &screen->edgebase) {
    if (se->v1->newv) {
      se->v1 = se->v1->newv;
    }
    if (se->v2->newv) {
      se->v2 = se->v2->newv;
    }
    /* edges changed: so.... */
    BKE_screen_sort_scrvert(&(se->v1), &(se->v2));
  }
  LISTBASE_FOREACH (ScrArea *, area, &screen->areabase) {
    if (area->v1->newv) {
      area->v1 = area->v1->newv;
    }
    if (area->v2->newv) {
      area->v2 = area->v2->newv;
    }
    if (area->v3->newv) {
      area->v3 = area->v3->newv;
    }
    if (area->v4->newv) {
      area->v4 = area->v4->newv;
    }
  }

  /* remove */
  LISTBASE_FOREACH_MUTABLE (ScrVert *, verg, &screen->vertbase) {
    if (verg->newv) {
      BLI_remlink(&screen->vertbase, verg);
      MEM_freeN(verg);
    }
  }
}

void BKE_screen_remove_double_scredges(bScreen *screen)
{
  /* compare */
  LISTBASE_FOREACH (ScrEdge *, verg, &screen->edgebase) {
    ScrEdge *se = verg->next;
    while (se) {
      ScrEdge *sn = se->next;
      if (verg->v1 == se->v1 && verg->v2 == se->v2) {
        BLI_remlink(&screen->edgebase, se);
        MEM_freeN(se);
      }
      se = sn;
    }
  }
}

void BKE_screen_remove_unused_scredges(bScreen *screen)
{
  /* sets flags when edge is used in area */
  int a = 0;
  LISTBASE_FOREACH_INDEX (ScrArea *, area, &screen->areabase, a) {
    ScrEdge *se = BKE_screen_find_edge(screen, area->v1, area->v2);
    if (se == NULL) {
      printf("error: area %d edge 1 doesn't exist\n", a);
    }
    else {
      se->flag = 1;
    }
    se = BKE_screen_find_edge(screen, area->v2, area->v3);
    if (se == NULL) {
      printf("error: area %d edge 2 doesn't exist\n", a);
    }
    else {
      se->flag = 1;
    }
    se = BKE_screen_find_edge(screen, area->v3, area->v4);
    if (se == NULL) {
      printf("error: area %d edge 3 doesn't exist\n", a);
    }
    else {
      se->flag = 1;
    }
    se = BKE_screen_find_edge(screen, area->v4, area->v1);
    if (se == NULL) {
      printf("error: area %d edge 4 doesn't exist\n", a);
    }
    else {
      se->flag = 1;
    }
  }
  LISTBASE_FOREACH_MUTABLE (ScrEdge *, se, &screen->edgebase) {
    if (se->flag == 0) {
      BLI_remlink(&screen->edgebase, se);
      MEM_freeN(se);
    }
    else {
      se->flag = 0;
    }
  }
}

void BKE_screen_remove_unused_scrverts(bScreen *screen)
{
  /* we assume edges are ok */
  LISTBASE_FOREACH (ScrEdge *, se, &screen->edgebase) {
    se->v1->flag = 1;
    se->v2->flag = 1;
  }

  LISTBASE_FOREACH_MUTABLE (ScrVert *, sv, &screen->vertbase) {
    if (sv->flag == 0) {
      BLI_remlink(&screen->vertbase, sv);
      MEM_freeN(sv);
    }
    else {
      sv->flag = 0;
    }
  }
}

/* ***************** Utilities ********************** */

/**
 * Find a region of type \a region_type in the currently active space of \a area.
 *
 * \note This does _not_ work if the region to look up is not in the active
 *       space. Use #BKE_spacedata_find_region_type if that may be the case.
 */
ARegion *BKE_area_find_region_type(const ScrArea *area, int region_type)
{
  if (area) {
    LISTBASE_FOREACH (ARegion *, region, &area->regionbase) {
      if (region->regiontype == region_type) {
        return region;
      }
    }
  }

  return NULL;
}

ARegion *BKE_area_find_region_active_win(ScrArea *area)
{
  if (area == NULL) {
    return NULL;
  }

  ARegion *region = BLI_findlink(&area->regionbase, area->region_active_win);
  if (region && (region->regiontype == RGN_TYPE_WINDOW)) {
    return region;
  }

  /* fallback to any */
  return BKE_area_find_region_type(area, RGN_TYPE_WINDOW);
}

ARegion *BKE_area_find_region_xy(ScrArea *area, const int regiontype, int x, int y)
{
  if (area == NULL) {
    return NULL;
  }

  LISTBASE_FOREACH (ARegion *, region, &area->regionbase) {
    if (ELEM(regiontype, RGN_TYPE_ANY, region->regiontype)) {
      if (BLI_rcti_isect_pt(&region->winrct, x, y)) {
        return region;
      }
    }
  }
  return NULL;
}

/**
 * \note This is only for screen level regions (typically menus/popups).
 */
ARegion *BKE_screen_find_region_xy(bScreen *screen, const int regiontype, int x, int y)
{
  LISTBASE_FOREACH (ARegion *, region, &screen->regionbase) {
    if (ELEM(regiontype, RGN_TYPE_ANY, region->regiontype)) {
      if (BLI_rcti_isect_pt(&region->winrct, x, y)) {
        return region;
      }
    }
  }
  return NULL;
}

/**
 * \note Ideally we can get the area from the context,
 * there are a few places however where this isn't practical.
 */
ScrArea *BKE_screen_find_area_from_space(struct bScreen *screen, SpaceLink *sl)
{
  LISTBASE_FOREACH (ScrArea *, area, &screen->areabase) {
    if (BLI_findindex(&area->spacedata, sl) != -1) {
      return area;
    }
  }

  return NULL;
}

/**
 * \note Using this function is generally a last resort, you really want to be
 * using the context when you can - campbell
 */
ScrArea *BKE_screen_find_big_area(bScreen *screen, const int spacetype, const short min)
{
  ScrArea *big = NULL;
  int maxsize = 0;

  LISTBASE_FOREACH (ScrArea *, area, &screen->areabase) {
    if (ELEM(spacetype, SPACE_TYPE_ANY, area->spacetype)) {
      if (min <= area->winx && min <= area->winy) {
        int size = area->winx * area->winy;
        if (size > maxsize) {
          maxsize = size;
          big = area;
        }
      }
    }
  }

  return big;
}

ScrArea *BKE_screen_area_map_find_area_xy(const ScrAreaMap *areamap,
                                          const int spacetype,
                                          int x,
                                          int y)
{
  LISTBASE_FOREACH (ScrArea *, area, &areamap->areabase) {
    if (BLI_rcti_isect_pt(&area->totrct, x, y)) {
      if (ELEM(spacetype, SPACE_TYPE_ANY, area->spacetype)) {
        return area;
      }
      break;
    }
  }
  return NULL;
}
ScrArea *BKE_screen_find_area_xy(bScreen *screen, const int spacetype, int x, int y)
{
  return BKE_screen_area_map_find_area_xy(AREAMAP_FROM_SCREEN(screen), spacetype, x, y);
}

void BKE_screen_view3d_sync(View3D *v3d, struct Scene *scene)
{
  if (v3d->scenelock && v3d->localvd == NULL) {
    v3d->camera = scene->camera;

    if (v3d->camera == NULL) {
      LISTBASE_FOREACH (ARegion *, region, &v3d->regionbase) {
        if (region->regiontype == RGN_TYPE_WINDOW) {
          RegionView3D *rv3d = region->regiondata;
          if (rv3d->persp == RV3D_CAMOB) {
            rv3d->persp = RV3D_PERSP;
          }
        }
      }
    }
  }
}

void BKE_screen_view3d_scene_sync(bScreen *screen, Scene *scene)
{
  /* are there cameras in the views that are not in the scene? */
  LISTBASE_FOREACH (ScrArea *, area, &screen->areabase) {
    LISTBASE_FOREACH (SpaceLink *, sl, &area->spacedata) {
      if (sl->spacetype == SPACE_VIEW3D) {
        View3D *v3d = (View3D *)sl;
        BKE_screen_view3d_sync(v3d, scene);
      }
    }
  }
}

void BKE_screen_view3d_shading_init(View3DShading *shading)
{
  const View3DShading *shading_default = DNA_struct_default_get(View3DShading);
  memcpy(shading, shading_default, sizeof(*shading));
}

ARegion *BKE_screen_find_main_region_at_xy(bScreen *screen,
                                           const int space_type,
                                           const int x,
                                           const int y)
{
  ScrArea *area = BKE_screen_find_area_xy(screen, space_type, x, y);
  if (!area) {
    return NULL;
  }
  return BKE_area_find_region_xy(area, RGN_TYPE_WINDOW, x, y);
}

/* magic zoom calculation, no idea what
 * it signifies, if you find out, tell me! -zr
 */

/* simple, its magic dude!
 * well, to be honest, this gives a natural feeling zooming
 * with multiple keypad presses (ton)
 */
float BKE_screen_view3d_zoom_to_fac(float camzoom)
{
  return powf(((float)M_SQRT2 + camzoom / 50.0f), 2.0f) / 4.0f;
}

float BKE_screen_view3d_zoom_from_fac(float zoomfac)
{
  return ((sqrtf(4.0f * zoomfac) - (float)M_SQRT2) * 50.0f);
}

bool BKE_screen_is_fullscreen_area(const bScreen *screen)
{
  return ELEM(screen->state, SCREENMAXIMIZED, SCREENFULL);
}

bool BKE_screen_is_used(const bScreen *screen)
{
  return (screen->winid != 0);
}

void BKE_screen_header_alignment_reset(bScreen *screen)
{
  int alignment = (U.uiflag & USER_HEADER_BOTTOM) ? RGN_ALIGN_BOTTOM : RGN_ALIGN_TOP;
  LISTBASE_FOREACH (ScrArea *, area, &screen->areabase) {
    LISTBASE_FOREACH (ARegion *, region, &area->regionbase) {
      if (ELEM(region->regiontype, RGN_TYPE_HEADER, RGN_TYPE_TOOL_HEADER)) {
        if (ELEM(area->spacetype, SPACE_FILE, SPACE_USERPREF, SPACE_OUTLINER, SPACE_PROPERTIES)) {
          region->alignment = RGN_ALIGN_TOP;
          continue;
        }
        region->alignment = alignment;
      }
      if (region->regiontype == RGN_TYPE_FOOTER) {
        if (ELEM(area->spacetype, SPACE_FILE, SPACE_USERPREF, SPACE_OUTLINER, SPACE_PROPERTIES)) {
          region->alignment = RGN_ALIGN_BOTTOM;
          continue;
        }
        region->alignment = (U.uiflag & USER_HEADER_BOTTOM) ? RGN_ALIGN_TOP : RGN_ALIGN_BOTTOM;
      }
    }
  }
  screen->do_refresh = true;
}

void BKE_screen_view3d_shading_blend_write(BlendWriter *writer, View3DShading *shading)
{
  if (shading->prop) {
    IDP_BlendWrite(writer, shading->prop);
  }
}

void BKE_screen_view3d_shading_blend_read_data(BlendDataReader *reader, View3DShading *shading)
{
  if (shading->prop) {
    BLO_read_data_address(reader, &shading->prop);
    IDP_BlendDataRead(reader, &shading->prop);
  }
}

static void write_region(BlendWriter *writer, ARegion *region, int spacetype)
{
  BLO_write_struct(writer, ARegion, region);

  if (region->regiondata) {
    if (region->flag & RGN_FLAG_TEMP_REGIONDATA) {
      return;
    }

    switch (spacetype) {
      case SPACE_VIEW3D:
        if (region->regiontype == RGN_TYPE_WINDOW) {
          RegionView3D *rv3d = region->regiondata;
          BLO_write_struct(writer, RegionView3D, rv3d);

          if (rv3d->localvd) {
            BLO_write_struct(writer, RegionView3D, rv3d->localvd);
          }
          if (rv3d->clipbb) {
            BLO_write_struct(writer, BoundBox, rv3d->clipbb);
          }
        }
        else {
          printf("regiondata write missing!\n");
        }
        break;
      default:
        printf("regiondata write missing!\n");
    }
  }
}

static void write_uilist(BlendWriter *writer, uiList *ui_list)
{
  BLO_write_struct(writer, uiList, ui_list);

  if (ui_list->properties) {
    IDP_BlendWrite(writer, ui_list->properties);
  }
}

static void write_space_outliner(BlendWriter *writer, SpaceOutliner *space_outliner)
{
  BLI_mempool *ts = space_outliner->treestore;

  if (ts) {
    SpaceOutliner space_outliner_flat = *space_outliner;

    int elems = BLI_mempool_len(ts);
    /* linearize mempool to array */
    TreeStoreElem *data = elems ? BLI_mempool_as_arrayN(ts, "TreeStoreElem") : NULL;

    if (data) {
      /* In this block we use the memory location of the treestore
       * but _not_ its data, the addresses in this case are UUID's,
       * since we can't rely on malloc giving us different values each time.
       */
      TreeStore ts_flat = {0};

      /* we know the treestore is at least as big as a pointer,
       * so offsetting works to give us a UUID. */
      void *data_addr = (void *)POINTER_OFFSET(ts, sizeof(void *));

      ts_flat.usedelem = elems;
      ts_flat.totelem = elems;
      ts_flat.data = data_addr;

      BLO_write_struct(writer, SpaceOutliner, space_outliner);

      BLO_write_struct_at_address(writer, TreeStore, ts, &ts_flat);
      BLO_write_struct_array_at_address(writer, TreeStoreElem, elems, data_addr, data);

      MEM_freeN(data);
    }
    else {
      space_outliner_flat.treestore = NULL;
      BLO_write_struct_at_address(writer, SpaceOutliner, space_outliner, &space_outliner_flat);
    }
  }
  else {
    BLO_write_struct(writer, SpaceOutliner, space_outliner);
  }
}

static void write_panel_list(BlendWriter *writer, ListBase *lb)
{
  LISTBASE_FOREACH (Panel *, panel, lb) {
    BLO_write_struct(writer, Panel, panel);
    write_panel_list(writer, &panel->children);
  }
}

static void write_area(BlendWriter *writer, ScrArea *area)
{
  LISTBASE_FOREACH (ARegion *, region, &area->regionbase) {
    write_region(writer, region, area->spacetype);
    write_panel_list(writer, &region->panels);

    LISTBASE_FOREACH (PanelCategoryStack *, pc_act, &region->panels_category_active) {
      BLO_write_struct(writer, PanelCategoryStack, pc_act);
    }

    LISTBASE_FOREACH (uiList *, ui_list, &region->ui_lists) {
      write_uilist(writer, ui_list);
    }

    LISTBASE_FOREACH (uiPreview *, ui_preview, &region->ui_previews) {
      BLO_write_struct(writer, uiPreview, ui_preview);
    }
  }

  LISTBASE_FOREACH (SpaceLink *, sl, &area->spacedata) {
    LISTBASE_FOREACH (ARegion *, region, &sl->regionbase) {
      write_region(writer, region, sl->spacetype);
    }

    if (sl->spacetype == SPACE_VIEW3D) {
      View3D *v3d = (View3D *)sl;
      BLO_write_struct(writer, View3D, v3d);

      if (v3d->localvd) {
        BLO_write_struct(writer, View3D, v3d->localvd);
      }

      BKE_screen_view3d_shading_blend_write(writer, &v3d->shading);
    }
    else if (sl->spacetype == SPACE_GRAPH) {
      SpaceGraph *sipo = (SpaceGraph *)sl;
      ListBase tmpGhosts = sipo->runtime.ghost_curves;

      /* temporarily disable ghost curves when saving */
      BLI_listbase_clear(&sipo->runtime.ghost_curves);

      BLO_write_struct(writer, SpaceGraph, sl);
      if (sipo->ads) {
        BLO_write_struct(writer, bDopeSheet, sipo->ads);
      }

      /* reenable ghost curves */
      sipo->runtime.ghost_curves = tmpGhosts;
    }
    else if (sl->spacetype == SPACE_PROPERTIES) {
      BLO_write_struct(writer, SpaceProperties, sl);
    }
    else if (sl->spacetype == SPACE_FILE) {
      SpaceFile *sfile = (SpaceFile *)sl;

      BLO_write_struct(writer, SpaceFile, sl);
      if (sfile->params) {
        BLO_write_struct(writer, FileSelectParams, sfile->params);
      }
      if (sfile->asset_params) {
        BLO_write_struct(writer, FileAssetSelectParams, sfile->asset_params);
      }
    }
    else if (sl->spacetype == SPACE_SEQ) {
      BLO_write_struct(writer, SpaceSeq, sl);
    }
    else if (sl->spacetype == SPACE_OUTLINER) {
      SpaceOutliner *space_outliner = (SpaceOutliner *)sl;
      write_space_outliner(writer, space_outliner);
    }
    else if (sl->spacetype == SPACE_IMAGE) {
      BLO_write_struct(writer, SpaceImage, sl);
    }
    else if (sl->spacetype == SPACE_TEXT) {
      BLO_write_struct(writer, SpaceText, sl);
    }
    else if (sl->spacetype == SPACE_SCRIPT) {
      SpaceScript *scr = (SpaceScript *)sl;
      scr->but_refs = NULL;
      BLO_write_struct(writer, SpaceScript, sl);
    }
    else if (sl->spacetype == SPACE_ACTION) {
      BLO_write_struct(writer, SpaceAction, sl);
    }
    else if (sl->spacetype == SPACE_NLA) {
      SpaceNla *snla = (SpaceNla *)sl;

      BLO_write_struct(writer, SpaceNla, snla);
      if (snla->ads) {
        BLO_write_struct(writer, bDopeSheet, snla->ads);
      }
    }
    else if (sl->spacetype == SPACE_NODE) {
      SpaceNode *snode = (SpaceNode *)sl;
      BLO_write_struct(writer, SpaceNode, snode);

      LISTBASE_FOREACH (bNodeTreePath *, path, &snode->treepath) {
        BLO_write_struct(writer, bNodeTreePath, path);
      }
    }
    else if (sl->spacetype == SPACE_CONSOLE) {
      SpaceConsole *con = (SpaceConsole *)sl;

      LISTBASE_FOREACH (ConsoleLine *, cl, &con->history) {
        /* 'len_alloc' is invalid on write, set from 'len' on read */
        BLO_write_struct(writer, ConsoleLine, cl);
        BLO_write_raw(writer, (size_t)cl->len + 1, cl->line);
      }
      BLO_write_struct(writer, SpaceConsole, sl);
    }
    else if (sl->spacetype == SPACE_TOPBAR) {
      BLO_write_struct(writer, SpaceTopBar, sl);
    }
    else if (sl->spacetype == SPACE_STATUSBAR) {
      BLO_write_struct(writer, SpaceStatusBar, sl);
    }
    else if (sl->spacetype == SPACE_USERPREF) {
      BLO_write_struct(writer, SpaceUserPref, sl);
    }
    else if (sl->spacetype == SPACE_CLIP) {
      BLO_write_struct(writer, SpaceClip, sl);
    }
    else if (sl->spacetype == SPACE_INFO) {
      BLO_write_struct(writer, SpaceInfo, sl);
    }
    else if (sl->spacetype == SPACE_SPREADSHEET) {
      BLO_write_struct(writer, SpaceSpreadsheet, sl);

      SpaceSpreadsheet *sspreadsheet = (SpaceSpreadsheet *)sl;
      LISTBASE_FOREACH (SpreadsheetColumn *, column, &sspreadsheet->columns) {
        BLO_write_struct(writer, SpreadsheetColumn, column);
        BLO_write_struct(writer, SpreadsheetColumnID, column->id);
        BLO_write_string(writer, column->id->name);
      }
      LISTBASE_FOREACH (SpreadsheetContext *, context, &sspreadsheet->context_path) {
        switch (context->type) {
          case SPREADSHEET_CONTEXT_OBJECT: {
            SpreadsheetContextObject *object_context = (SpreadsheetContextObject *)context;
            BLO_write_struct(writer, SpreadsheetContextObject, object_context);
            break;
          }
          case SPREADSHEET_CONTEXT_MODIFIER: {
            SpreadsheetContextModifier *modifier_context = (SpreadsheetContextModifier *)context;
            BLO_write_struct(writer, SpreadsheetContextModifier, modifier_context);
            BLO_write_string(writer, modifier_context->modifier_name);
            break;
          }
          case SPREADSHEET_CONTEXT_NODE: {
            SpreadsheetContextNode *node_context = (SpreadsheetContextNode *)context;
            BLO_write_struct(writer, SpreadsheetContextNode, node_context);
            BLO_write_string(writer, node_context->node_name);
            break;
          }
        }
      }
    }
  }
}

void BKE_screen_area_map_blend_write(BlendWriter *writer, ScrAreaMap *area_map)
{
  BLO_write_struct_list(writer, ScrVert, &area_map->vertbase);
  BLO_write_struct_list(writer, ScrEdge, &area_map->edgebase);
  LISTBASE_FOREACH (ScrArea *, area, &area_map->areabase) {
    area->butspacetype = area->spacetype; /* Just for compatibility, will be reset below. */

    BLO_write_struct(writer, ScrArea, area);

    BLO_write_struct(writer, ScrGlobalAreaData, area->global);

    write_area(writer, area);

    area->butspacetype = SPACE_EMPTY; /* Unset again, was changed above. */
  }
}

static void direct_link_panel_list(BlendDataReader *reader, ListBase *lb)
{
  BLO_read_list(reader, lb);

  LISTBASE_FOREACH (Panel *, panel, lb) {
    panel->runtime_flag = 0;
    panel->activedata = NULL;
    panel->type = NULL;
    panel->runtime.custom_data_ptr = NULL;
    direct_link_panel_list(reader, &panel->children);
  }
}

static void direct_link_region(BlendDataReader *reader, ARegion *region, int spacetype)
{
  direct_link_panel_list(reader, &region->panels);

  BLO_read_list(reader, &region->panels_category_active);

  BLO_read_list(reader, &region->ui_lists);

  /* The area's search filter is runtime only, so we need to clear the active flag on read. */
  region->flag &= ~RGN_FLAG_SEARCH_FILTER_ACTIVE;

  LISTBASE_FOREACH (uiList *, ui_list, &region->ui_lists) {
    ui_list->type = NULL;
    ui_list->dyn_data = NULL;
    BLO_read_data_address(reader, &ui_list->properties);
    IDP_BlendDataRead(reader, &ui_list->properties);
  }

  BLO_read_list(reader, &region->ui_previews);

  if (spacetype == SPACE_EMPTY) {
    /* unknown space type, don't leak regiondata */
    region->regiondata = NULL;
  }
  else if (region->flag & RGN_FLAG_TEMP_REGIONDATA) {
    /* Runtime data, don't use. */
    region->regiondata = NULL;
  }
  else {
    BLO_read_data_address(reader, &region->regiondata);
    if (region->regiondata) {
      if (spacetype == SPACE_VIEW3D) {
        RegionView3D *rv3d = region->regiondata;

        BLO_read_data_address(reader, &rv3d->localvd);
        BLO_read_data_address(reader, &rv3d->clipbb);

        rv3d->depths = NULL;
        rv3d->render_engine = NULL;
        rv3d->sms = NULL;
        rv3d->smooth_timer = NULL;

        rv3d->rflag &= ~(RV3D_NAVIGATING | RV3D_PAINTING);
        rv3d->runtime_viewlock = 0;
      }
    }
  }

  region->v2d.sms = NULL;
  region->v2d.alpha_hor = region->v2d.alpha_vert = 255; /* visible by default */
  BLI_listbase_clear(&region->panels_category);
  BLI_listbase_clear(&region->handlers);
  BLI_listbase_clear(&region->uiblocks);
  region->headerstr = NULL;
  region->visible = 0;
  region->type = NULL;
  region->do_draw = 0;
  region->gizmo_map = NULL;
  region->regiontimer = NULL;
  region->draw_buffer = NULL;
  memset(&region->drawrct, 0, sizeof(region->drawrct));
}

/* for the saved 2.50 files without regiondata */
/* and as patch for 2.48 and older */
void BKE_screen_view3d_do_versions_250(View3D *v3d, ListBase *regions)
{
  LISTBASE_FOREACH (ARegion *, region, regions) {
    if (region->regiontype == RGN_TYPE_WINDOW && region->regiondata == NULL) {
      RegionView3D *rv3d;

      rv3d = region->regiondata = MEM_callocN(sizeof(RegionView3D), "region v3d patch");
      rv3d->persp = (char)v3d->persp;
      rv3d->view = (char)v3d->view;
      rv3d->dist = v3d->dist;
      copy_v3_v3(rv3d->ofs, v3d->ofs);
      copy_qt_qt(rv3d->viewquat, v3d->viewquat);
    }
  }

  /* this was not initialized correct always */
  if (v3d->gridsubdiv == 0) {
    v3d->gridsubdiv = 10;
  }
}

static void direct_link_area(BlendDataReader *reader, ScrArea *area)
{
  BLO_read_list(reader, &(area->spacedata));
  BLO_read_list(reader, &(area->regionbase));

  BLI_listbase_clear(&area->handlers);
  area->type = NULL; /* spacetype callbacks */

  /* Should always be unset so that rna_Area_type_get works correctly. */
  area->butspacetype = SPACE_EMPTY;

  area->region_active_win = -1;

  area->flag &= ~AREA_FLAG_ACTIVE_TOOL_UPDATE;

  BLO_read_data_address(reader, &area->global);

  /* if we do not have the spacetype registered we cannot
   * free it, so don't allocate any new memory for such spacetypes. */
  if (!BKE_spacetype_exists(area->spacetype)) {
    /* Hint for versioning code to replace deprecated space types. */
    area->butspacetype = area->spacetype;

    area->spacetype = SPACE_EMPTY;
  }

  LISTBASE_FOREACH (ARegion *, region, &area->regionbase) {
    direct_link_region(reader, region, area->spacetype);
  }

  /* accident can happen when read/save new file with older version */
  /* 2.50: we now always add spacedata for info */
  if (area->spacedata.first == NULL) {
    SpaceInfo *sinfo = MEM_callocN(sizeof(SpaceInfo), "spaceinfo");
    area->spacetype = sinfo->spacetype = SPACE_INFO;
    BLI_addtail(&area->spacedata, sinfo);
  }
  /* add local view3d too */
  else if (area->spacetype == SPACE_VIEW3D) {
    BKE_screen_view3d_do_versions_250(area->spacedata.first, &area->regionbase);
  }

  LISTBASE_FOREACH (SpaceLink *, sl, &area->spacedata) {
    BLO_read_list(reader, &(sl->regionbase));

    /* if we do not have the spacetype registered we cannot
     * free it, so don't allocate any new memory for such spacetypes. */
    if (!BKE_spacetype_exists(sl->spacetype)) {
      sl->spacetype = SPACE_EMPTY;
    }

    LISTBASE_FOREACH (ARegion *, region, &sl->regionbase) {
      direct_link_region(reader, region, sl->spacetype);
    }

    if (sl->spacetype == SPACE_VIEW3D) {
      View3D *v3d = (View3D *)sl;
      if (v3d->gpd) {
        BLO_read_data_address(reader, &v3d->gpd);
        BKE_gpencil_blend_read_data(reader, v3d->gpd);
      }
      BLO_read_data_address(reader, &v3d->localvd);

      /* Runtime data */
      v3d->runtime.properties_storage = NULL;
      v3d->runtime.flag = 0;

      /* render can be quite heavy, set to solid on load */
      if (v3d->shading.type == OB_RENDER) {
        v3d->shading.type = OB_SOLID;
      }
      v3d->shading.prev_type = OB_SOLID;

      BKE_screen_view3d_shading_blend_read_data(reader, &v3d->shading);

      BKE_screen_view3d_do_versions_250(v3d, &sl->regionbase);
    }
    else if (sl->spacetype == SPACE_GRAPH) {
      SpaceGraph *sipo = (SpaceGraph *)sl;

      BLO_read_data_address(reader, &sipo->ads);
      BLI_listbase_clear(&sipo->runtime.ghost_curves);
    }
    else if (sl->spacetype == SPACE_NLA) {
      SpaceNla *snla = (SpaceNla *)sl;

      BLO_read_data_address(reader, &snla->ads);
    }
    else if (sl->spacetype == SPACE_OUTLINER) {
      SpaceOutliner *space_outliner = (SpaceOutliner *)sl;

      /* use #BLO_read_get_new_data_address_no_us and do not free old memory avoiding double
       * frees and use of freed memory. this could happen because of a
       * bug fixed in revision 58959 where the treestore memory address
       * was not unique */
      TreeStore *ts = BLO_read_get_new_data_address_no_us(reader, space_outliner->treestore);
      space_outliner->treestore = NULL;
      if (ts) {
        TreeStoreElem *elems = BLO_read_get_new_data_address_no_us(reader, ts->data);

        space_outliner->treestore = BLI_mempool_create(
            sizeof(TreeStoreElem), ts->usedelem, 512, BLI_MEMPOOL_ALLOW_ITER);
        if (ts->usedelem && elems) {
          for (int i = 0; i < ts->usedelem; i++) {
            TreeStoreElem *new_elem = BLI_mempool_alloc(space_outliner->treestore);
            *new_elem = elems[i];
          }
        }
        /* we only saved what was used */
        space_outliner->storeflag |= SO_TREESTORE_CLEANUP; /* at first draw */
      }
      space_outliner->tree.first = space_outliner->tree.last = NULL;
      space_outliner->runtime = NULL;
    }
    else if (sl->spacetype == SPACE_IMAGE) {
      SpaceImage *sima = (SpaceImage *)sl;

      sima->iuser.scene = NULL;
      sima->iuser.ok = 1;
      sima->scopes.waveform_1 = NULL;
      sima->scopes.waveform_2 = NULL;
      sima->scopes.waveform_3 = NULL;
      sima->scopes.vecscope = NULL;
      sima->scopes.ok = 0;

      /* WARNING: gpencil data is no longer stored directly in sima after 2.5
       * so sacrifice a few old files for now to avoid crashes with new files!
       * committed: r28002 */
#if 0
      sima->gpd = newdataadr(fd, sima->gpd);
      if (sima->gpd) {
        BKE_gpencil_blend_read_data(fd, sima->gpd);
      }
#endif
    }
    else if (sl->spacetype == SPACE_NODE) {
      SpaceNode *snode = (SpaceNode *)sl;

      if (snode->gpd) {
        BLO_read_data_address(reader, &snode->gpd);
        BKE_gpencil_blend_read_data(reader, snode->gpd);
      }

      BLO_read_list(reader, &snode->treepath);
      snode->edittree = NULL;
      snode->runtime = NULL;
    }
    else if (sl->spacetype == SPACE_TEXT) {
      SpaceText *st = (SpaceText *)sl;
      memset(&st->runtime, 0, sizeof(st->runtime));
    }
    else if (sl->spacetype == SPACE_SEQ) {
      SpaceSeq *sseq = (SpaceSeq *)sl;

      /* grease pencil data is not a direct data and can't be linked from direct_link*
       * functions, it should be linked from lib_link* functions instead
       *
       * otherwise it'll lead to lost grease data on open because it'll likely be
       * read from file after all other users of grease pencil and newdataadr would
       * simple return NULL here (sergey)
       */
#if 0
      if (sseq->gpd) {
        sseq->gpd = newdataadr(fd, sseq->gpd);
        BKE_gpencil_blend_read_data(fd, sseq->gpd);
      }
#endif
      sseq->scopes.reference_ibuf = NULL;
      sseq->scopes.zebra_ibuf = NULL;
      sseq->scopes.waveform_ibuf = NULL;
      sseq->scopes.sep_waveform_ibuf = NULL;
      sseq->scopes.vector_ibuf = NULL;
      sseq->scopes.histogram_ibuf = NULL;
    }
    else if (sl->spacetype == SPACE_PROPERTIES) {
      SpaceProperties *sbuts = (SpaceProperties *)sl;

      sbuts->path = NULL;
      sbuts->texuser = NULL;
      sbuts->mainbo = sbuts->mainb;
      sbuts->mainbuser = sbuts->mainb;
      sbuts->runtime = NULL;
    }
    else if (sl->spacetype == SPACE_CONSOLE) {
      SpaceConsole *sconsole = (SpaceConsole *)sl;

      BLO_read_list(reader, &sconsole->scrollback);
      BLO_read_list(reader, &sconsole->history);

      /* comma expressions, (e.g. expr1, expr2, expr3) evaluate each expression,
       * from left to right.  the right-most expression sets the result of the comma
       * expression as a whole*/
      LISTBASE_FOREACH_MUTABLE (ConsoleLine *, cl, &sconsole->history) {
        BLO_read_data_address(reader, &cl->line);
        if (cl->line) {
          /* the allocted length is not written, so reset here */
          cl->len_alloc = cl->len + 1;
        }
        else {
          BLI_remlink(&sconsole->history, cl);
          MEM_freeN(cl);
        }
      }
    }
    else if (sl->spacetype == SPACE_FILE) {
      SpaceFile *sfile = (SpaceFile *)sl;

      /* this sort of info is probably irrelevant for reloading...
       * plus, it isn't saved to files yet!
       */
      sfile->folders_prev = sfile->folders_next = NULL;
      BLI_listbase_clear(&sfile->folder_histories);
      sfile->files = NULL;
      sfile->layout = NULL;
      sfile->op = NULL;
      sfile->previews_timer = NULL;
<<<<<<< HEAD
      sfile->rebuild_flag = 0;
=======
      sfile->tags = 0;
      sfile->runtime = NULL;
>>>>>>> 330fecc9
      BLO_read_data_address(reader, &sfile->params);
      BLO_read_data_address(reader, &sfile->asset_params);
    }
    else if (sl->spacetype == SPACE_CLIP) {
      SpaceClip *sclip = (SpaceClip *)sl;

      sclip->scopes.track_search = NULL;
      sclip->scopes.track_preview = NULL;
      sclip->scopes.ok = 0;
    }
    else if (sl->spacetype == SPACE_SPREADSHEET) {
      SpaceSpreadsheet *sspreadsheet = (SpaceSpreadsheet *)sl;

      sspreadsheet->runtime = NULL;

      BLO_read_list(reader, &sspreadsheet->columns);
      LISTBASE_FOREACH (SpreadsheetColumn *, column, &sspreadsheet->columns) {
        BLO_read_data_address(reader, &column->id);
        BLO_read_data_address(reader, &column->id->name);
      }

      BLO_read_list(reader, &sspreadsheet->context_path);
      LISTBASE_FOREACH (SpreadsheetContext *, context, &sspreadsheet->context_path) {
        switch (context->type) {
          case SPREADSHEET_CONTEXT_NODE: {
            SpreadsheetContextNode *node_context = (SpreadsheetContextNode *)context;
            BLO_read_data_address(reader, &node_context->node_name);
            break;
          }
          case SPREADSHEET_CONTEXT_MODIFIER: {
            SpreadsheetContextModifier *modifier_context = (SpreadsheetContextModifier *)context;
            BLO_read_data_address(reader, &modifier_context->modifier_name);
            break;
          }
          case SPREADSHEET_CONTEXT_OBJECT: {
            break;
          }
        }
      }
    }
  }

  BLI_listbase_clear(&area->actionzones);

  BLO_read_data_address(reader, &area->v1);
  BLO_read_data_address(reader, &area->v2);
  BLO_read_data_address(reader, &area->v3);
  BLO_read_data_address(reader, &area->v4);
}

/**
 * \return false on error.
 */
bool BKE_screen_area_map_blend_read_data(BlendDataReader *reader, ScrAreaMap *area_map)
{
  BLO_read_list(reader, &area_map->vertbase);
  BLO_read_list(reader, &area_map->edgebase);
  BLO_read_list(reader, &area_map->areabase);
  LISTBASE_FOREACH (ScrArea *, area, &area_map->areabase) {
    direct_link_area(reader, area);
  }

  /* edges */
  LISTBASE_FOREACH (ScrEdge *, se, &area_map->edgebase) {
    BLO_read_data_address(reader, &se->v1);
    BLO_read_data_address(reader, &se->v2);
    BKE_screen_sort_scrvert(&se->v1, &se->v2);

    if (se->v1 == NULL) {
      BLI_remlink(&area_map->edgebase, se);

      return false;
    }
  }

  return true;
}

void BKE_screen_area_blend_read_lib(BlendLibReader *reader, ID *parent_id, ScrArea *area)
{
  BLO_read_id_address(reader, parent_id->lib, &area->full);

  memset(&area->runtime, 0x0, sizeof(area->runtime));

  LISTBASE_FOREACH (SpaceLink *, sl, &area->spacedata) {
    switch (sl->spacetype) {
      case SPACE_VIEW3D: {
        View3D *v3d = (View3D *)sl;

        BLO_read_id_address(reader, parent_id->lib, &v3d->camera);
        BLO_read_id_address(reader, parent_id->lib, &v3d->ob_center);

        if (v3d->localvd) {
          BLO_read_id_address(reader, parent_id->lib, &v3d->localvd->camera);
        }
        break;
      }
      case SPACE_GRAPH: {
        SpaceGraph *sipo = (SpaceGraph *)sl;
        bDopeSheet *ads = sipo->ads;

        if (ads) {
          BLO_read_id_address(reader, parent_id->lib, &ads->source);
          BLO_read_id_address(reader, parent_id->lib, &ads->filter_grp);
        }
        break;
      }
      case SPACE_PROPERTIES: {
        SpaceProperties *sbuts = (SpaceProperties *)sl;
        BLO_read_id_address(reader, parent_id->lib, &sbuts->pinid);
        if (sbuts->pinid == NULL) {
          sbuts->flag &= ~SB_PIN_CONTEXT;
        }
        break;
      }
      case SPACE_FILE: {
        SpaceFile *sfile = (SpaceFile *)sl;
<<<<<<< HEAD
        sfile->rebuild_flag |= FILE_REBUILD_MAIN_FILES;
=======
        sfile->tags |= FILE_TAG_REBUILD_MAIN_FILES;
>>>>>>> 330fecc9
        break;
      }
      case SPACE_ACTION: {
        SpaceAction *saction = (SpaceAction *)sl;
        bDopeSheet *ads = &saction->ads;

        if (ads) {
          BLO_read_id_address(reader, parent_id->lib, &ads->source);
          BLO_read_id_address(reader, parent_id->lib, &ads->filter_grp);
        }

        BLO_read_id_address(reader, parent_id->lib, &saction->action);
        break;
      }
      case SPACE_IMAGE: {
        SpaceImage *sima = (SpaceImage *)sl;

        BLO_read_id_address(reader, parent_id->lib, &sima->image);
        BLO_read_id_address(reader, parent_id->lib, &sima->mask_info.mask);

        /* NOTE: pre-2.5, this was local data not lib data, but now we need this as lib data
         * so fingers crossed this works fine!
         */
        BLO_read_id_address(reader, parent_id->lib, &sima->gpd);
        break;
      }
      case SPACE_SEQ: {
        SpaceSeq *sseq = (SpaceSeq *)sl;

        /* NOTE: pre-2.5, this was local data not lib data, but now we need this as lib data
         * so fingers crossed this works fine!
         */
        BLO_read_id_address(reader, parent_id->lib, &sseq->gpd);
        break;
      }
      case SPACE_NLA: {
        SpaceNla *snla = (SpaceNla *)sl;
        bDopeSheet *ads = snla->ads;

        if (ads) {
          BLO_read_id_address(reader, parent_id->lib, &ads->source);
          BLO_read_id_address(reader, parent_id->lib, &ads->filter_grp);
        }
        break;
      }
      case SPACE_TEXT: {
        SpaceText *st = (SpaceText *)sl;

        BLO_read_id_address(reader, parent_id->lib, &st->text);
        break;
      }
      case SPACE_SCRIPT: {
        SpaceScript *scpt = (SpaceScript *)sl;
        /*scpt->script = NULL; - 2.45 set to null, better re-run the script */
        if (scpt->script) {
          BLO_read_id_address(reader, parent_id->lib, &scpt->script);
          if (scpt->script) {
            SCRIPT_SET_NULL(scpt->script);
          }
        }
        break;
      }
      case SPACE_OUTLINER: {
        SpaceOutliner *space_outliner = (SpaceOutliner *)sl;
        BLO_read_id_address(reader, NULL, &space_outliner->search_tse.id);

        if (space_outliner->treestore) {
          TreeStoreElem *tselem;
          BLI_mempool_iter iter;

          BLI_mempool_iternew(space_outliner->treestore, &iter);
          while ((tselem = BLI_mempool_iterstep(&iter))) {
            BLO_read_id_address(reader, NULL, &tselem->id);
          }
          /* rebuild hash table, because it depends on ids too */
          space_outliner->storeflag |= SO_TREESTORE_REBUILD;
        }
        break;
      }
      case SPACE_NODE: {
        SpaceNode *snode = (SpaceNode *)sl;

        /* node tree can be stored locally in id too, link this first */
        BLO_read_id_address(reader, parent_id->lib, &snode->id);
        BLO_read_id_address(reader, parent_id->lib, &snode->from);

        bNodeTree *ntree = snode->id ? ntreeFromID(snode->id) : NULL;
        if (ntree) {
          snode->nodetree = ntree;
        }
        else {
          BLO_read_id_address(reader, parent_id->lib, &snode->nodetree);
        }

        bNodeTreePath *path;
        for (path = snode->treepath.first; path; path = path->next) {
          if (path == snode->treepath.first) {
            /* first nodetree in path is same as snode->nodetree */
            path->nodetree = snode->nodetree;
          }
          else {
            BLO_read_id_address(reader, parent_id->lib, &path->nodetree);
          }

          if (!path->nodetree) {
            break;
          }
        }

        /* remaining path entries are invalid, remove */
        bNodeTreePath *path_next;
        for (; path; path = path_next) {
          path_next = path->next;

          BLI_remlink(&snode->treepath, path);
          MEM_freeN(path);
        }

        /* edittree is just the last in the path,
         * set this directly since the path may have been shortened above */
        if (snode->treepath.last) {
          path = snode->treepath.last;
          snode->edittree = path->nodetree;
        }
        else {
          snode->edittree = NULL;
        }
        break;
      }
      case SPACE_CLIP: {
        SpaceClip *sclip = (SpaceClip *)sl;
        BLO_read_id_address(reader, parent_id->lib, &sclip->clip);
        BLO_read_id_address(reader, parent_id->lib, &sclip->mask_info.mask);
        break;
      }
      case SPACE_SPREADSHEET: {
        SpaceSpreadsheet *sspreadsheet = (SpaceSpreadsheet *)sl;
        LISTBASE_FOREACH (SpreadsheetContext *, context, &sspreadsheet->context_path) {
          if (context->type == SPREADSHEET_CONTEXT_OBJECT) {
            BLO_read_id_address(
                reader, parent_id->lib, &((SpreadsheetContextObject *)context)->object);
          }
        }
        break;
      }
      default:
        break;
    }
  }
}<|MERGE_RESOLUTION|>--- conflicted
+++ resolved
@@ -1719,12 +1719,8 @@
       sfile->layout = NULL;
       sfile->op = NULL;
       sfile->previews_timer = NULL;
-<<<<<<< HEAD
-      sfile->rebuild_flag = 0;
-=======
       sfile->tags = 0;
       sfile->runtime = NULL;
->>>>>>> 330fecc9
       BLO_read_data_address(reader, &sfile->params);
       BLO_read_data_address(reader, &sfile->asset_params);
     }
@@ -1842,11 +1838,7 @@
       }
       case SPACE_FILE: {
         SpaceFile *sfile = (SpaceFile *)sl;
-<<<<<<< HEAD
-        sfile->rebuild_flag |= FILE_REBUILD_MAIN_FILES;
-=======
         sfile->tags |= FILE_TAG_REBUILD_MAIN_FILES;
->>>>>>> 330fecc9
         break;
       }
       case SPACE_ACTION: {
