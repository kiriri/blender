--- conflicted
+++ resolved
@@ -358,9 +358,6 @@
 	BLI_freelistN(&sa->actionzones);
 }
 
-<<<<<<< HEAD
-/* don't free screen itself */
-=======
 /**
  * Free (or release) any data used by this screen (does not free the screen itself).
  *
@@ -368,7 +365,6 @@
  * \param do_id_user When \a true, ID datablocks used (referenced) by this screen are 'released'
  *                   (their user count is decreased).
  */
->>>>>>> 794a977b
 void BKE_screen_free(bScreen *sc, const bool UNUSED(do_id_user))
 {
 	ScrArea *sa, *san;
