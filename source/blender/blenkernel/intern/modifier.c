/*
* $Id$
*
* ***** BEGIN GPL LICENSE BLOCK *****
*
* This program is free software; you can redistribute it and/or
* modify it under the terms of the GNU General Public License
* as published by the Free Software Foundation; either version 2
* of the License, or (at your option) any later version.
*
* This program is distributed in the hope that it will be useful,
* but WITHOUT ANY WARRANTY; without even the implied warranty of
* MERCHANTABILITY or FITNESS FOR A PARTICULAR PURPOSE.  See the
* GNU General Public License for more details.
*
* You should have received a copy of the GNU General Public License
* along with this program; if not, write to the Free Software  Foundation,
* Inc., 51 Franklin Street, Fifth Floor, Boston, MA 02110-1301, USA.
*
* The Original Code is Copyright (C) 2005 by the Blender Foundation.
* All rights reserved.
*
* Contributor(s): Daniel Dunbar
*                 Ton Roosendaal,
*                 Ben Batt,
*                 Brecht Van Lommel,
*                 Campbell Barton,
*                 Joseph Eagar
*
* ***** END GPL LICENSE BLOCK *****
*
* Modifier stack implementation.
*
* BKE_modifier.h contains the function prototypes for this file.
*
*/

#include "stddef.h"
#include "string.h"
#include "stdarg.h"
#include "math.h"
#include "float.h"

#include "BLI_math.h"
#include "BLI_blenlib.h"
#include "BLI_kdopbvh.h"
#include "BLI_kdtree.h"
#include "BLI_linklist.h"
#include "BLI_rand.h"
#include "BLI_edgehash.h"
#include "BLI_ghash.h"
#include "BLI_memarena.h"
#include "BLI_cellalloc.h"
#include "BLI_mempool.h"
#include "BLI_array.h"

#include "MEM_guardedalloc.h"

#include "DNA_action_types.h"
#include "DNA_armature_types.h"
#include "DNA_camera_types.h"
#include "DNA_cloth_types.h"
#include "DNA_curve_types.h"
#include "DNA_effect_types.h"
#include "DNA_group_types.h"
#include "DNA_key_types.h"
#include "DNA_material_types.h"
#include "DNA_mesh_types.h"
#include "DNA_meshdata_types.h"
#include "DNA_modifier_types.h"
#include "DNA_object_types.h"
#include "DNA_object_fluidsim.h"
#include "DNA_object_force.h"
#include "DNA_particle_types.h"
#include "DNA_scene_types.h"
#include "DNA_smoke_types.h"
#include "DNA_texture_types.h"

#include "BLI_editVert.h"




#include "BKE_main.h"
#include "BKE_anim.h"
#include "BKE_action.h"
#include "BKE_bmesh.h"
#include "BKE_booleanops.h"
#include "BKE_cloth.h"
#include "BKE_collision.h"
#include "BKE_cdderivedmesh.h"
#include "BKE_curve.h"
#include "BKE_customdata.h"
#include "BKE_DerivedMesh.h"
#include "BKE_displist.h"
#include "BKE_fluidsim.h"
#include "BKE_global.h"
#include "BKE_multires.h"
#include "BKE_key.h"
#include "BKE_lattice.h"
#include "BKE_library.h"
#include "BKE_material.h"
#include "BKE_mesh.h"
#include "BKE_modifier.h"
#include "BKE_object.h"
#include "BKE_particle.h"
#include "BKE_pointcache.h"
#include "BKE_scene.h"
#include "BKE_smoke.h"
#include "BKE_softbody.h"
#include "BKE_subsurf.h"
#include "BKE_texture.h"
#include "BKE_utildefines.h"
#include "BKE_tessmesh.h"

#include "depsgraph_private.h"
#include "BKE_deform.h"
#include "BKE_shrinkwrap.h"
#include "BKE_simple_deform.h"

#include "LOD_decimation.h"

#include "CCGSubSurf.h"

#include "RE_shader_ext.h"

/* Utility */

static int is_last_displist(Object *ob)
{
	Curve *cu = ob->data;
	static int curvecount=0, totcurve=0;

	if(curvecount == 0){
		DispList *dl;

		totcurve = 0;
		for(dl=cu->disp.first; dl; dl=dl->next)
			totcurve++;
	}

	curvecount++;

	if(curvecount == totcurve){
		curvecount = 0;
		return 1;
	}

	return 0;
}

/* returns a derived mesh if dm == NULL, for deforming modifiers that need it */
static DerivedMesh *get_dm(Scene *scene, Object *ob, EditMesh *em, DerivedMesh *dm, float (*vertexCos)[3], int orco)
{
	if(dm)
		return dm;

	if(ob->type==OB_MESH) {
		if(em) dm= CDDM_from_editmesh(em, ob->data);
		else dm = CDDM_from_mesh((Mesh*)(ob->data), ob);

		if(vertexCos) {
			CDDM_apply_vert_coords(dm, vertexCos);
			//CDDM_calc_normals(dm);
		}
		
		if(orco)
			DM_add_vert_layer(dm, CD_ORCO, CD_ASSIGN, get_mesh_orco_verts(ob));
	}
	else if(ELEM3(ob->type,OB_FONT,OB_CURVE,OB_SURF)) {
		Object *tmpobj;
		Curve *tmpcu;

		if(is_last_displist(ob)) {
			/* copies object and modifiers (but not the data) */
			tmpobj= copy_object(ob);
			tmpcu = (Curve *)tmpobj->data;
			tmpcu->id.us--;

			/* copies the data */
			tmpobj->data = copy_curve((Curve *) ob->data);

			makeDispListCurveTypes(scene, tmpobj, 1);
			nurbs_to_mesh(tmpobj);

			dm = CDDM_from_mesh((Mesh*)(tmpobj->data), tmpobj);
			//CDDM_calc_normals(dm);

			free_libblock_us(&G.main->object, tmpobj);
		}
	}

	return dm;
}

/* returns a cdderivedmesh if dm == NULL or is another type of derivedmesh */
static DerivedMesh *get_cddm(Scene *scene, Object *ob, EditMesh *em, DerivedMesh *dm, float (*vertexCos)[3])
{
	if(dm && dm->type == DM_TYPE_CDDM)
		return dm;

	if(!dm) {
		dm= get_dm(scene, ob, em, dm, vertexCos, 0);
	}
	else {
		dm= CDDM_copy(dm, 0);
		CDDM_apply_vert_coords(dm, vertexCos);
	}

	if(dm)
		CDDM_calc_normals(dm);
	
	return dm;
}

/***/

static int noneModifier_isDisabled(ModifierData *md, int userRenderParams)
{
	return 1;
}

/* Curve */

static void curveModifier_initData(ModifierData *md)
{
	CurveModifierData *cmd = (CurveModifierData*) md;

	cmd->defaxis = MOD_CURVE_POSX;
}

static void curveModifier_copyData(ModifierData *md, ModifierData *target)
{
	CurveModifierData *cmd = (CurveModifierData*) md;
	CurveModifierData *tcmd = (CurveModifierData*) target;

	tcmd->defaxis = cmd->defaxis;
	tcmd->object = cmd->object;
	strncpy(tcmd->name, cmd->name, 32);
}

static CustomDataMask curveModifier_requiredDataMask(Object *ob, ModifierData *md)
{
	CurveModifierData *cmd = (CurveModifierData *)md;
	CustomDataMask dataMask = 0;

	/* ask for vertexgroups if we need them */
	if(cmd->name[0]) dataMask |= (1 << CD_MDEFORMVERT);

	return dataMask;
}

static int curveModifier_isDisabled(ModifierData *md, int userRenderParams)
{
	CurveModifierData *cmd = (CurveModifierData*) md;

	return !cmd->object;
}

static void curveModifier_foreachObjectLink(
					    ModifierData *md, Object *ob,
	 void (*walk)(void *userData, Object *ob, Object **obpoin),
		void *userData)
{
	CurveModifierData *cmd = (CurveModifierData*) md;

	walk(userData, ob, &cmd->object);
}

static void curveModifier_updateDepgraph(
					 ModifierData *md, DagForest *forest, Scene *scene,
      Object *ob, DagNode *obNode)
{
	CurveModifierData *cmd = (CurveModifierData*) md;

	if (cmd->object) {
		DagNode *curNode = dag_get_node(forest, cmd->object);

		dag_add_relation(forest, curNode, obNode,
				 DAG_RL_DATA_DATA | DAG_RL_OB_DATA, "Curve Modifier");
	}
}

static void curveModifier_deformVerts(
				      ModifierData *md, Object *ob, DerivedMesh *derivedData,
	  float (*vertexCos)[3], int numVerts, int useRenderParams, int isFinalCalc)
{
	CurveModifierData *cmd = (CurveModifierData*) md;

	curve_deform_verts(md->scene, cmd->object, ob, derivedData, vertexCos, numVerts,
			   cmd->name, cmd->defaxis);
}

static void curveModifier_deformVertsEM(
					ModifierData *md, Object *ob, BMEditMesh *editData,
     DerivedMesh *derivedData, float (*vertexCos)[3], int numVerts)
{
	DerivedMesh *dm = derivedData;

	if(!derivedData) dm = CDDM_from_BMEditMesh(editData, ob->data);

	curveModifier_deformVerts(md, ob, dm, vertexCos, numVerts, 0, 0);

	if(!derivedData) dm->release(dm);
}

/* Lattice */

static void latticeModifier_copyData(ModifierData *md, ModifierData *target)
{
	LatticeModifierData *lmd = (LatticeModifierData*) md;
	LatticeModifierData *tlmd = (LatticeModifierData*) target;

	tlmd->object = lmd->object;
	strncpy(tlmd->name, lmd->name, 32);
}

static CustomDataMask latticeModifier_requiredDataMask(Object *ob, ModifierData *md)
{
	LatticeModifierData *lmd = (LatticeModifierData *)md;
	CustomDataMask dataMask = 0;

	/* ask for vertexgroups if we need them */
	if(lmd->name[0]) dataMask |= (1 << CD_MDEFORMVERT);

	return dataMask;
}

static int latticeModifier_isDisabled(ModifierData *md, int userRenderParams)
{
	LatticeModifierData *lmd = (LatticeModifierData*) md;

	return !lmd->object;
}

static void latticeModifier_foreachObjectLink(
					      ModifierData *md, Object *ob,
	   void (*walk)(void *userData, Object *ob, Object **obpoin),
		  void *userData)
{
	LatticeModifierData *lmd = (LatticeModifierData*) md;

	walk(userData, ob, &lmd->object);
}

static void latticeModifier_updateDepgraph(ModifierData *md, DagForest *forest,  Scene *scene,
					   Object *ob, DagNode *obNode)
{
	LatticeModifierData *lmd = (LatticeModifierData*) md;

	if(lmd->object) {
		DagNode *latNode = dag_get_node(forest, lmd->object);

		dag_add_relation(forest, latNode, obNode,
				 DAG_RL_DATA_DATA | DAG_RL_OB_DATA, "Lattice Modifier");
	}
}

static void modifier_vgroup_cache(ModifierData *md, float (*vertexCos)[3])
{
	while((md=md->next) && md->type==eModifierType_Armature) {
		ArmatureModifierData *amd = (ArmatureModifierData*) md;
		if(amd->multi && amd->prevCos==NULL)
			amd->prevCos= MEM_dupallocN(vertexCos);
		else
			break;
	}
	/* lattice/mesh modifier too */
}


static void latticeModifier_deformVerts(
					ModifierData *md, Object *ob, DerivedMesh *derivedData,
     float (*vertexCos)[3], int numVerts, int useRenderParams, int isFinalCalc)
{
	LatticeModifierData *lmd = (LatticeModifierData*) md;


	modifier_vgroup_cache(md, vertexCos); /* if next modifier needs original vertices */
	
	lattice_deform_verts(lmd->object, ob, derivedData,
			     vertexCos, numVerts, lmd->name);
}

static void latticeModifier_deformVertsEM(
					  ModifierData *md, Object *ob, BMEditMesh *editData,
       DerivedMesh *derivedData, float (*vertexCos)[3], int numVerts)
{
	DerivedMesh *dm = derivedData;

	if(!derivedData) dm = CDDM_from_BMEditMesh(editData, ob->data);

	latticeModifier_deformVerts(md, ob, dm, vertexCos, numVerts, 0, 0);

	if(!derivedData) dm->release(dm);
}

/* Subsurf */

static void subsurfModifier_initData(ModifierData *md)
{
	SubsurfModifierData *smd = (SubsurfModifierData*) md;

	smd->levels = 1;
	smd->renderLevels = 2;
	smd->flags |= eSubsurfModifierFlag_SubsurfUv;
}

static void subsurfModifier_copyData(ModifierData *md, ModifierData *target)
{
	SubsurfModifierData *smd = (SubsurfModifierData*) md;
	SubsurfModifierData *tsmd = (SubsurfModifierData*) target;

	tsmd->flags = smd->flags;
	tsmd->levels = smd->levels;
	tsmd->renderLevels = smd->renderLevels;
	tsmd->subdivType = smd->subdivType;
}

static void subsurfModifier_freeData(ModifierData *md)
{
	SubsurfModifierData *smd = (SubsurfModifierData*) md;

	if(smd->mCache) {
		ccgSubSurf_free(smd->mCache);
	}
	if(smd->emCache) {
		ccgSubSurf_free(smd->emCache);
	}
}

static int subsurfModifier_isDisabled(ModifierData *md, int useRenderParams)
{
	SubsurfModifierData *smd = (SubsurfModifierData*) md;
	int levels= (useRenderParams)? smd->renderLevels: smd->levels;

	return get_render_subsurf_level(&md->scene->r, levels) == 0;
}

static DerivedMesh *subsurfModifier_applyModifier(
		ModifierData *md, Object *ob, DerivedMesh *derivedData,
  int useRenderParams, int isFinalCalc)
{
	SubsurfModifierData *smd = (SubsurfModifierData*) md;
	DerivedMesh *result;

	result = subsurf_make_derived_from_derived(derivedData, smd,
			useRenderParams, NULL, isFinalCalc, 0);
	
	if(useRenderParams || !isFinalCalc) {
		DerivedMesh *cddm= CDDM_copy(result, 1);
		result->release(result);
		result= cddm;
	}

	return result;
}

static DerivedMesh *subsurfModifier_applyModifierEM(
		ModifierData *md, Object *ob, BMEditMesh *editData,
  DerivedMesh *derivedData)
{
	SubsurfModifierData *smd = (SubsurfModifierData*) md;
	DerivedMesh *result;

	result = subsurf_make_derived_from_derived(derivedData, smd, 0,
			NULL, 0, 1);

	return result;
}

/* Build */

static void buildModifier_initData(ModifierData *md)
{
	BuildModifierData *bmd = (BuildModifierData*) md;

	bmd->start = 1.0;
	bmd->length = 100.0;
}

static void buildModifier_copyData(ModifierData *md, ModifierData *target)
{
	BuildModifierData *bmd = (BuildModifierData*) md;
	BuildModifierData *tbmd = (BuildModifierData*) target;

	tbmd->start = bmd->start;
	tbmd->length = bmd->length;
	tbmd->randomize = bmd->randomize;
	tbmd->seed = bmd->seed;
}

static int buildModifier_dependsOnTime(ModifierData *md)
{
	return 1;
}

static DerivedMesh *buildModifier_applyModifier(ModifierData *md, Object *ob,
		DerivedMesh *derivedData,
  int useRenderParams, int isFinalCalc)
{
	DerivedMesh *dm = derivedData;
	DerivedMesh *result;
	BuildModifierData *bmd = (BuildModifierData*) md;
	int i;
	int numFaces, numEdges;
	int maxVerts, maxEdges, maxFaces;
	int *vertMap, *edgeMap, *faceMap;
	float frac;
	GHashIterator *hashIter;
	/* maps vert indices in old mesh to indices in new mesh */
	GHash *vertHash = BLI_ghash_new(BLI_ghashutil_inthash,
					BLI_ghashutil_intcmp);
	/* maps edge indices in new mesh to indices in old mesh */
	GHash *edgeHash = BLI_ghash_new(BLI_ghashutil_inthash,
					BLI_ghashutil_intcmp);

	maxVerts = dm->getNumVerts(dm);
	vertMap = MEM_callocN(sizeof(*vertMap) * maxVerts,
			      "build modifier vertMap");
	for(i = 0; i < maxVerts; ++i) vertMap[i] = i;

	maxEdges = dm->getNumEdges(dm);
	edgeMap = MEM_callocN(sizeof(*edgeMap) * maxEdges,
			      "build modifier edgeMap");
	for(i = 0; i < maxEdges; ++i) edgeMap[i] = i;

	maxFaces = dm->getNumTessFaces(dm);
	faceMap = MEM_callocN(sizeof(*faceMap) * maxFaces,
			      "build modifier faceMap");
	for(i = 0; i < maxFaces; ++i) faceMap[i] = i;

	if (ob) {
		frac = bsystem_time(md->scene, ob, md->scene->r.cfra,
				    bmd->start - 1.0f) / bmd->length;
	} else {
		frac = md->scene->r.cfra - bmd->start / bmd->length;
	}
	CLAMP(frac, 0.0, 1.0);

	numFaces = dm->getNumTessFaces(dm) * frac;
	numEdges = dm->getNumEdges(dm) * frac;

	/* if there's at least one face, build based on faces */
	if(numFaces) {
		int maxEdges;

		if(bmd->randomize)
			BLI_array_randomize(faceMap, sizeof(*faceMap),
					    maxFaces, bmd->seed);

		/* get the set of all vert indices that will be in the final mesh,
		* mapped to the new indices
		*/
		for(i = 0; i < numFaces; ++i) {
			MFace mf;
			dm->getTessFace(dm, faceMap[i], &mf);

			if(!BLI_ghash_haskey(vertHash, SET_INT_IN_POINTER(mf.v1)))
				BLI_ghash_insert(vertHash, SET_INT_IN_POINTER(mf.v1),
					SET_INT_IN_POINTER(BLI_ghash_size(vertHash)));
			if(!BLI_ghash_haskey(vertHash, SET_INT_IN_POINTER(mf.v2)))
				BLI_ghash_insert(vertHash, SET_INT_IN_POINTER(mf.v2),
					SET_INT_IN_POINTER(BLI_ghash_size(vertHash)));
			if(!BLI_ghash_haskey(vertHash, SET_INT_IN_POINTER(mf.v3)))
				BLI_ghash_insert(vertHash, SET_INT_IN_POINTER(mf.v3),
					SET_INT_IN_POINTER(BLI_ghash_size(vertHash)));
			if(mf.v4 && !BLI_ghash_haskey(vertHash, SET_INT_IN_POINTER(mf.v4)))
				BLI_ghash_insert(vertHash, SET_INT_IN_POINTER(mf.v4),
					SET_INT_IN_POINTER(BLI_ghash_size(vertHash)));
		}

		/* get the set of edges that will be in the new mesh (i.e. all edges
		* that have both verts in the new mesh)
		*/
		maxEdges = dm->getNumEdges(dm);
		for(i = 0; i < maxEdges; ++i) {
			MEdge me;
			dm->getEdge(dm, i, &me);

			if(BLI_ghash_haskey(vertHash, SET_INT_IN_POINTER(me.v1))
						&& BLI_ghash_haskey(vertHash, SET_INT_IN_POINTER(me.v2)))
				BLI_ghash_insert(edgeHash,
					SET_INT_IN_POINTER(BLI_ghash_size(edgeHash)), SET_INT_IN_POINTER(i));
		}
	} else if(numEdges) {
		if(bmd->randomize)
			BLI_array_randomize(edgeMap, sizeof(*edgeMap),
					    maxEdges, bmd->seed);

		/* get the set of all vert indices that will be in the final mesh,
		* mapped to the new indices
		*/
		for(i = 0; i < numEdges; ++i) {
			MEdge me;
			dm->getEdge(dm, edgeMap[i], &me);

			if(!BLI_ghash_haskey(vertHash, SET_INT_IN_POINTER(me.v1)))
				BLI_ghash_insert(vertHash, SET_INT_IN_POINTER(me.v1),
					SET_INT_IN_POINTER(BLI_ghash_size(vertHash)));
			if(!BLI_ghash_haskey(vertHash, SET_INT_IN_POINTER(me.v2)))
				BLI_ghash_insert(vertHash, SET_INT_IN_POINTER(me.v2),
					SET_INT_IN_POINTER(BLI_ghash_size(vertHash)));
		}

		/* get the set of edges that will be in the new mesh
		*/
		for(i = 0; i < numEdges; ++i) {
			MEdge me;
			dm->getEdge(dm, edgeMap[i], &me);

			BLI_ghash_insert(edgeHash, SET_INT_IN_POINTER(BLI_ghash_size(edgeHash)),
					 SET_INT_IN_POINTER(edgeMap[i]));
		}
	} else {
		int numVerts = dm->getNumVerts(dm) * frac;

		if(bmd->randomize)
			BLI_array_randomize(vertMap, sizeof(*vertMap),
					    maxVerts, bmd->seed);

		/* get the set of all vert indices that will be in the final mesh,
		* mapped to the new indices
		*/
		for(i = 0; i < numVerts; ++i)
			BLI_ghash_insert(vertHash, SET_INT_IN_POINTER(vertMap[i]), SET_INT_IN_POINTER(i));
	}

	/* now we know the number of verts, edges and faces, we can create
	* the mesh
	*/
	result = CDDM_from_template(dm, BLI_ghash_size(vertHash),
				    BLI_ghash_size(edgeHash), numFaces, 0, 0);

	/* copy the vertices across */
	for(hashIter = BLI_ghashIterator_new(vertHash);
		   !BLI_ghashIterator_isDone(hashIter);
		   BLI_ghashIterator_step(hashIter)) {
			   MVert source;
			   MVert *dest;
			   int oldIndex = GET_INT_FROM_POINTER(BLI_ghashIterator_getKey(hashIter));
			   int newIndex = GET_INT_FROM_POINTER(BLI_ghashIterator_getValue(hashIter));

			   dm->getVert(dm, oldIndex, &source);
			   dest = CDDM_get_vert(result, newIndex);

			   DM_copy_vert_data(dm, result, oldIndex, newIndex, 1);
			   *dest = source;
		   }
		   BLI_ghashIterator_free(hashIter);

		   /* copy the edges across, remapping indices */
		   for(i = 0; i < BLI_ghash_size(edgeHash); ++i) {
			   MEdge source;
			   MEdge *dest;
			   int oldIndex = GET_INT_FROM_POINTER(BLI_ghash_lookup(edgeHash, SET_INT_IN_POINTER(i)));

			   dm->getEdge(dm, oldIndex, &source);
			   dest = CDDM_get_edge(result, i);

			   source.v1 = GET_INT_FROM_POINTER(BLI_ghash_lookup(vertHash, SET_INT_IN_POINTER(source.v1)));
			   source.v2 = GET_INT_FROM_POINTER(BLI_ghash_lookup(vertHash, SET_INT_IN_POINTER(source.v2)));

			   DM_copy_edge_data(dm, result, oldIndex, i, 1);
			   *dest = source;
		   }

		   /* copy the faces across, remapping indices */
		   for(i = 0; i < numFaces; ++i) {
			   MFace source;
			   MFace *dest;
			   int orig_v4;

			   dm->getTessFace(dm, faceMap[i], &source);
			   dest = CDDM_get_tessface(result, i);

			   orig_v4 = source.v4;

			   source.v1 = GET_INT_FROM_POINTER(BLI_ghash_lookup(vertHash, SET_INT_IN_POINTER(source.v1)));
			   source.v2 = GET_INT_FROM_POINTER(BLI_ghash_lookup(vertHash, SET_INT_IN_POINTER(source.v2)));
			   source.v3 = GET_INT_FROM_POINTER(BLI_ghash_lookup(vertHash, SET_INT_IN_POINTER(source.v3)));
			   if(source.v4)
				   source.v4 = GET_INT_FROM_POINTER(BLI_ghash_lookup(vertHash, SET_INT_IN_POINTER(source.v4)));

			   DM_copy_tessface_data(dm, result, faceMap[i], i, 1);
			   *dest = source;

			   test_index_face(dest, &result->faceData, i, (orig_v4 ? 4 : 3));
		   }

		   CDDM_calc_normals(result);
		   CDDM_tessfaces_to_faces(result);

		   BLI_ghash_free(vertHash, NULL, NULL);
		   BLI_ghash_free(edgeHash, NULL, NULL);

		   MEM_freeN(vertMap);
		   MEM_freeN(edgeMap);
		   MEM_freeN(faceMap);
			
		   return result;
}

/* Mask */

static void maskModifier_copyData(ModifierData *md, ModifierData *target)
{
	MaskModifierData *mmd = (MaskModifierData*) md;
	MaskModifierData *tmmd = (MaskModifierData*) target;
	
	strcpy(tmmd->vgroup, mmd->vgroup);
}

static CustomDataMask maskModifier_requiredDataMask(Object *ob, ModifierData *md)
{
	return (1 << CD_MDEFORMVERT);
}

static void maskModifier_foreachObjectLink(
					      ModifierData *md, Object *ob,
	   void (*walk)(void *userData, Object *ob, Object **obpoin),
		  void *userData)
{
	MaskModifierData *mmd = (MaskModifierData *)md;
	walk(userData, ob, &mmd->ob_arm);
}

static void maskModifier_updateDepgraph(ModifierData *md, DagForest *forest, Scene *scene,
					   Object *ob, DagNode *obNode)
{
	MaskModifierData *mmd = (MaskModifierData *)md;

	if (mmd->ob_arm) 
	{
		DagNode *armNode = dag_get_node(forest, mmd->ob_arm);
		
		dag_add_relation(forest, armNode, obNode,
				DAG_RL_DATA_DATA | DAG_RL_OB_DATA, "Mask Modifier");
	}
}

static DerivedMesh *maskModifier_applyModifier(ModifierData *md, Object *ob,
		DerivedMesh *derivedData,
  int useRenderParams, int isFinalCalc)
{
	MaskModifierData *mmd= (MaskModifierData *)md;
	DerivedMesh *dm= derivedData, *result= NULL;
	GHash *vertHash=NULL, *edgeHash, *faceHash;
	GHashIterator *hashIter;
	MDeformVert *dvert= NULL;
	int numFaces=0, numEdges=0, numVerts=0;
	int maxVerts, maxEdges, maxFaces;
	int i;
	
	/* Overview of Method:
	 *	1. Get the vertices that are in the vertexgroup of interest 
	 *	2. Filter out unwanted geometry (i.e. not in vertexgroup), by populating mappings with new vs old indices
	 *	3. Make a new mesh containing only the mapping data
	 */
	
	/* get original number of verts, edges, and faces */
	maxVerts= dm->getNumVerts(dm);
	maxEdges= dm->getNumEdges(dm);
	maxFaces= dm->getNumTessFaces(dm);
	
	/* check if we can just return the original mesh 
	 *	- must have verts and therefore verts assigned to vgroups to do anything useful
	 */
	if ( !(ELEM(mmd->mode, MOD_MASK_MODE_ARM, MOD_MASK_MODE_VGROUP)) ||
		 (maxVerts == 0) || (ob->defbase.first == NULL) )
	{
		return derivedData;
	}
	
	/* if mode is to use selected armature bones, aggregate the bone groups */
	if (mmd->mode == MOD_MASK_MODE_ARM) /* --- using selected bones --- */
	{
		GHash *vgroupHash, *boneHash;
		Object *oba= mmd->ob_arm;
		bPoseChannel *pchan;
		bDeformGroup *def;
		
		/* check that there is armature object with bones to use, otherwise return original mesh */
		if (ELEM(NULL, mmd->ob_arm, mmd->ob_arm->pose))
			return derivedData;		
		
		/* hashes for finding mapping of:
		 * 	- vgroups to indicies -> vgroupHash  (string, int)
		 *	- bones to vgroup indices -> boneHash (index of vgroup, dummy)
		 */
		vgroupHash= BLI_ghash_new(BLI_ghashutil_strhash, BLI_ghashutil_strcmp);
		boneHash= BLI_ghash_new(BLI_ghashutil_inthash, BLI_ghashutil_intcmp);
		
		/* build mapping of names of vertex groups to indices */
		for (i = 0, def = ob->defbase.first; def; def = def->next, i++) 
			BLI_ghash_insert(vgroupHash, def->name, SET_INT_IN_POINTER(i));
		
		/* get selected-posechannel <-> vertexgroup index mapping */
		for (pchan= oba->pose->chanbase.first; pchan; pchan= pchan->next) 
		{
			/* check if bone is selected */
			// TODO: include checks for visibility too?
			// FIXME: the depsgraph needs extensions to make this work in realtime...
			if ( (pchan->bone) && (pchan->bone->flag & BONE_SELECTED) ) 
			{
				/* check if hash has group for this bone */
				if (BLI_ghash_haskey(vgroupHash, pchan->name)) 
				{
					int defgrp_index= GET_INT_FROM_POINTER(BLI_ghash_lookup(vgroupHash, pchan->name));
					
					/* add index to hash (store under key only) */
					BLI_ghash_insert(boneHash, SET_INT_IN_POINTER(defgrp_index), pchan);
				}
			}
		}
		
		/* if no bones selected, free hashes and return original mesh */
		if (BLI_ghash_size(boneHash) == 0)
		{
			BLI_ghash_free(vgroupHash, NULL, NULL);
			BLI_ghash_free(boneHash, NULL, NULL);
			
			return derivedData;
		}
		
		/* repeat the previous check, but for dverts */
		dvert= dm->getVertDataArray(dm, CD_MDEFORMVERT);
		if (dvert == NULL)
		{
			BLI_ghash_free(vgroupHash, NULL, NULL);
			BLI_ghash_free(boneHash, NULL, NULL);
			
			return derivedData;
		}
		
		/* hashes for quickly providing a mapping from old to new - use key=oldindex, value=newindex */
		vertHash= BLI_ghash_new(BLI_ghashutil_inthash, BLI_ghashutil_intcmp);
		
		/* add vertices which exist in vertexgroups into vertHash for filtering */
		for (i = 0; i < maxVerts; i++) 
		{
			MDeformWeight *def_weight = NULL;
			int j;
			
			for (j= 0; j < dvert[i].totweight; j++) 
			{
				if (BLI_ghash_haskey(boneHash, SET_INT_IN_POINTER(dvert[i].dw[j].def_nr))) 
				{
					def_weight = &dvert[i].dw[j];
					break;
				}
			}
			
			/* check if include vert in vertHash */
			if (mmd->flag & MOD_MASK_INV) {
				/* if this vert is in the vgroup, don't include it in vertHash */
				if (def_weight) continue;
			}
			else {
				/* if this vert isn't in the vgroup, don't include it in vertHash */
				if (!def_weight) continue;
			}
			
			/* add to ghash for verts (numVerts acts as counter for mapping) */
			BLI_ghash_insert(vertHash, SET_INT_IN_POINTER(i), SET_INT_IN_POINTER(numVerts));
			numVerts++;
		}
		
		/* free temp hashes */
		BLI_ghash_free(vgroupHash, NULL, NULL);
		BLI_ghash_free(boneHash, NULL, NULL);
	}
	else		/* --- Using Nominated VertexGroup only --- */ 
	{
		int defgrp_index = defgroup_name_index(ob, mmd->vgroup);
		
		/* get dverts */
		if (defgrp_index >= 0)
			dvert = dm->getVertDataArray(dm, CD_MDEFORMVERT);
			
		/* if no vgroup (i.e. dverts) found, return the initial mesh */
		if ((defgrp_index < 0) || (dvert == NULL))
			return dm;
			
		/* hashes for quickly providing a mapping from old to new - use key=oldindex, value=newindex */
		vertHash= BLI_ghash_new(BLI_ghashutil_inthash, BLI_ghashutil_intcmp);
		
		/* add vertices which exist in vertexgroup into ghash for filtering */
		for (i = 0; i < maxVerts; i++) 
		{
			MDeformWeight *def_weight = NULL;
			int j;
			
			for (j= 0; j < dvert[i].totweight; j++) 
			{
				if (dvert[i].dw[j].def_nr == defgrp_index) 
				{
					def_weight = &dvert[i].dw[j];
					break;
				}
			}
			
			/* check if include vert in vertHash */
			if (mmd->flag & MOD_MASK_INV) {
				/* if this vert is in the vgroup, don't include it in vertHash */
				if (def_weight) continue;
			}
			else {
				/* if this vert isn't in the vgroup, don't include it in vertHash */
				if (!def_weight) continue;
			}
			
			/* add to ghash for verts (numVerts acts as counter for mapping) */
			BLI_ghash_insert(vertHash, SET_INT_IN_POINTER(i), SET_INT_IN_POINTER(numVerts));
			numVerts++;
		}
	}
	
	/* hashes for quickly providing a mapping from old to new - use key=oldindex, value=newindex */
	edgeHash= BLI_ghash_new(BLI_ghashutil_inthash, BLI_ghashutil_intcmp);
	faceHash= BLI_ghash_new(BLI_ghashutil_inthash, BLI_ghashutil_intcmp);
	
	/* loop over edges and faces, and do the same thing to 
	 * ensure that they only reference existing verts 
	 */
	for (i = 0; i < maxEdges; i++) 
	{
		MEdge me;
		dm->getEdge(dm, i, &me);
		
		/* only add if both verts will be in new mesh */
		if ( BLI_ghash_haskey(vertHash, SET_INT_IN_POINTER(me.v1)) &&
			 BLI_ghash_haskey(vertHash, SET_INT_IN_POINTER(me.v2)) )
		{
			BLI_ghash_insert(edgeHash, SET_INT_IN_POINTER(i), SET_INT_IN_POINTER(numEdges));
			numEdges++;
		}
	}
	for (i = 0; i < maxFaces; i++) 
	{
		MFace mf;
		dm->getTessFace(dm, i, &mf);
		
		/* all verts must be available */
		if ( BLI_ghash_haskey(vertHash, SET_INT_IN_POINTER(mf.v1)) &&
			 BLI_ghash_haskey(vertHash, SET_INT_IN_POINTER(mf.v2)) &&
			 BLI_ghash_haskey(vertHash, SET_INT_IN_POINTER(mf.v3)) &&
			(mf.v4==0 || BLI_ghash_haskey(vertHash, SET_INT_IN_POINTER(mf.v4))) )
		{
			BLI_ghash_insert(faceHash, SET_INT_IN_POINTER(i), SET_INT_IN_POINTER(numFaces));
			numFaces++;
		}
	}
	
	
	/* now we know the number of verts, edges and faces, 
	 * we can create the new (reduced) mesh
	 */
	result = CDDM_from_template(dm, numVerts, numEdges, numFaces, 0, 0);
	
	
	/* using ghash-iterators, map data into new mesh */
		/* vertices */
	for ( hashIter = BLI_ghashIterator_new(vertHash);
		  !BLI_ghashIterator_isDone(hashIter);
		  BLI_ghashIterator_step(hashIter) ) 
	{
		MVert source;
		MVert *dest;
		int oldIndex = GET_INT_FROM_POINTER(BLI_ghashIterator_getKey(hashIter));
		int newIndex = GET_INT_FROM_POINTER(BLI_ghashIterator_getValue(hashIter));
		
		dm->getVert(dm, oldIndex, &source);
		dest = CDDM_get_vert(result, newIndex);
		
		DM_copy_vert_data(dm, result, oldIndex, newIndex, 1);
		*dest = source;
	}
	BLI_ghashIterator_free(hashIter);
		
		/* edges */
	for ( hashIter = BLI_ghashIterator_new(edgeHash);
		  !BLI_ghashIterator_isDone(hashIter);
		  BLI_ghashIterator_step(hashIter) ) 
	{
		MEdge source;
		MEdge *dest;
		int oldIndex = GET_INT_FROM_POINTER(BLI_ghashIterator_getKey(hashIter));
		int newIndex = GET_INT_FROM_POINTER(BLI_ghashIterator_getValue(hashIter));
		
		dm->getEdge(dm, oldIndex, &source);
		dest = CDDM_get_edge(result, newIndex);
		
		source.v1 = GET_INT_FROM_POINTER(BLI_ghash_lookup(vertHash, SET_INT_IN_POINTER(source.v1)));
		source.v2 = GET_INT_FROM_POINTER(BLI_ghash_lookup(vertHash, SET_INT_IN_POINTER(source.v2)));
		
		DM_copy_edge_data(dm, result, oldIndex, newIndex, 1);
		*dest = source;
	}
	BLI_ghashIterator_free(hashIter);
	
		/* faces */
	for ( hashIter = BLI_ghashIterator_new(faceHash);
		  !BLI_ghashIterator_isDone(hashIter);
		  BLI_ghashIterator_step(hashIter) ) 
	{
		MFace source;
		MFace *dest;
		int oldIndex = GET_INT_FROM_POINTER(BLI_ghashIterator_getKey(hashIter));
		int newIndex = GET_INT_FROM_POINTER(BLI_ghashIterator_getValue(hashIter));
		int orig_v4;
		
		dm->getTessFace(dm, oldIndex, &source);
		dest = CDDM_get_tessface(result, newIndex);
		
		orig_v4 = source.v4;
		
		source.v1 = GET_INT_FROM_POINTER(BLI_ghash_lookup(vertHash, SET_INT_IN_POINTER(source.v1)));
		source.v2 = GET_INT_FROM_POINTER(BLI_ghash_lookup(vertHash, SET_INT_IN_POINTER(source.v2)));
		source.v3 = GET_INT_FROM_POINTER(BLI_ghash_lookup(vertHash, SET_INT_IN_POINTER(source.v3)));
		if (source.v4)
		   source.v4 = GET_INT_FROM_POINTER(BLI_ghash_lookup(vertHash, SET_INT_IN_POINTER(source.v4)));
		
		DM_copy_tessface_data(dm, result, oldIndex, newIndex, 1);
		*dest = source;
		
		test_index_face(dest, &result->faceData, newIndex, (orig_v4 ? 4 : 3));
	}
	BLI_ghashIterator_free(hashIter);
	
	/* recalculate normals */
	CDDM_calc_normals(result);
	
	/* free hashes */
	BLI_ghash_free(vertHash, NULL, NULL);
	BLI_ghash_free(edgeHash, NULL, NULL);
	BLI_ghash_free(faceHash, NULL, NULL);
	
	CDDM_tessfaces_to_faces(result);

	/* return the new mesh */
	return result;
}

/* Array */
/* Array modifier: duplicates the object multiple times along an axis
*/

static void arrayModifier_initData(ModifierData *md)
{
	ArrayModifierData *amd = (ArrayModifierData*) md;

	/* default to 2 duplicates distributed along the x-axis by an
	offset of 1 object-width
	*/
	amd->start_cap = amd->end_cap = amd->curve_ob = amd->offset_ob = NULL;
	amd->count = 2;
	amd->offset[0] = amd->offset[1] = amd->offset[2] = 0;
	amd->scale[0] = 1;
	amd->scale[1] = amd->scale[2] = 0;
	amd->length = 0;
	amd->merge_dist = 0.01;
	amd->fit_type = MOD_ARR_FIXEDCOUNT;
	amd->offset_type = MOD_ARR_OFF_RELATIVE;
	amd->flags = 0;
}

static void arrayModifier_copyData(ModifierData *md, ModifierData *target)
{
	ArrayModifierData *amd = (ArrayModifierData*) md;
	ArrayModifierData *tamd = (ArrayModifierData*) target;

	tamd->start_cap = amd->start_cap;
	tamd->end_cap = amd->end_cap;
	tamd->curve_ob = amd->curve_ob;
	tamd->offset_ob = amd->offset_ob;
	tamd->count = amd->count;
	VECCOPY(tamd->offset, amd->offset);
	VECCOPY(tamd->scale, amd->scale);
	tamd->length = amd->length;
	tamd->merge_dist = amd->merge_dist;
	tamd->fit_type = amd->fit_type;
	tamd->offset_type = amd->offset_type;
	tamd->flags = amd->flags;
}

static void arrayModifier_foreachObjectLink(
					    ModifierData *md, Object *ob,
	 void (*walk)(void *userData, Object *ob, Object **obpoin),
		void *userData)
{
	ArrayModifierData *amd = (ArrayModifierData*) md;

	walk(userData, ob, &amd->start_cap);
	walk(userData, ob, &amd->end_cap);
	walk(userData, ob, &amd->curve_ob);
	walk(userData, ob, &amd->offset_ob);
}

static void arrayModifier_updateDepgraph(ModifierData *md, DagForest *forest, Scene *scene,
					 Object *ob, DagNode *obNode)
{
	ArrayModifierData *amd = (ArrayModifierData*) md;

	if (amd->start_cap) {
		DagNode *curNode = dag_get_node(forest, amd->start_cap);

		dag_add_relation(forest, curNode, obNode,
				 DAG_RL_DATA_DATA | DAG_RL_OB_DATA, "Array Modifier");
	}
	if (amd->end_cap) {
		DagNode *curNode = dag_get_node(forest, amd->end_cap);

		dag_add_relation(forest, curNode, obNode,
				 DAG_RL_DATA_DATA | DAG_RL_OB_DATA, "Array Modifier");
	}
	if (amd->curve_ob) {
		DagNode *curNode = dag_get_node(forest, amd->curve_ob);

		dag_add_relation(forest, curNode, obNode,
				 DAG_RL_DATA_DATA | DAG_RL_OB_DATA, "Array Modifier");
	}
	if (amd->offset_ob) {
		DagNode *curNode = dag_get_node(forest, amd->offset_ob);

		dag_add_relation(forest, curNode, obNode,
				 DAG_RL_DATA_DATA | DAG_RL_OB_DATA, "Array Modifier");
	}
}

static float vertarray_size(MVert *mvert, int numVerts, int axis)
{
	int i;
	float min_co, max_co;

	/* if there are no vertices, width is 0 */
	if(numVerts == 0) return 0;

	/* find the minimum and maximum coordinates on the desired axis */
	min_co = max_co = mvert->co[axis];
	++mvert;
	for(i = 1; i < numVerts; ++i, ++mvert) {
		if(mvert->co[axis] < min_co) min_co = mvert->co[axis];
		if(mvert->co[axis] > max_co) max_co = mvert->co[axis];
	}

	return max_co - min_co;
}

typedef struct IndexMapEntry {
	/* the new vert index that this old vert index maps to */
	int new;
	/* -1 if this vert isn't merged, otherwise the old vert index it
	* should be replaced with
	*/
	int merge;
	/* 1 if this vert's first copy is merged with the last copy of its
	* merge target, otherwise 0
	*/
	short merge_final;
} IndexMapEntry;

/* indexMap - an array of IndexMap entries
 * oldIndex - the old index to map
 * copyNum - the copy number to map to (original = 0, first copy = 1, etc.)
 */
static int calc_mapping(IndexMapEntry *indexMap, int oldIndex, int copyNum)
{
	if(indexMap[oldIndex].merge < 0) {
		/* vert wasn't merged, so use copy of this vert */
		return indexMap[oldIndex].new + copyNum;
	} else if(indexMap[oldIndex].merge == oldIndex) {
		/* vert was merged with itself */
		return indexMap[oldIndex].new;
	} else {
		/* vert was merged with another vert */
		/* follow the chain of merges to the end, or until we've passed
		* a number of vertices equal to the copy number
		*/
		if(copyNum <= 0)
			return indexMap[oldIndex].new;
		else
			return calc_mapping(indexMap, indexMap[oldIndex].merge,
					    copyNum - 1);
	}
}

#if 0
static DerivedMesh *arrayModifier_doArray(ArrayModifierData *amd,
					  Scene *scene, Object *ob, DerivedMesh *dm,
       int initFlags)
{
	int i, j;
	/* offset matrix */
	float offset[4][4];
	float final_offset[4][4];
	float tmp_mat[4][4];
	float length = amd->length;
	int count = amd->count;
	int numVerts, numEdges, numFaces;
	int maxVerts, maxEdges, maxFaces;
	int finalVerts, finalEdges, finalFaces;
	DerivedMesh *result, *start_cap = NULL, *end_cap = NULL;
	MVert *mvert, *src_mvert;
	MEdge *medge;
	MFace *mface;

	IndexMapEntry *indexMap;

	EdgeHash *edges;

	/* need to avoid infinite recursion here */
	if(amd->start_cap && amd->start_cap != ob)
		start_cap = amd->start_cap->derivedFinal;
	if(amd->end_cap && amd->end_cap != ob)
		end_cap = amd->end_cap->derivedFinal;

	unit_m4(offset);

	indexMap = MEM_callocN(sizeof(*indexMap) * dm->getNumVerts(dm),
			       "indexmap");

	src_mvert = dm->getVertArray(dm);

	maxVerts = dm->getNumVerts(dm);

	if(amd->offset_type & MOD_ARR_OFF_CONST)
		add_v3_v3v3(offset[3], offset[3], amd->offset);
	if(amd->offset_type & MOD_ARR_OFF_RELATIVE) {
		for(j = 0; j < 3; j++)
			offset[3][j] += amd->scale[j] * vertarray_size(src_mvert,
					maxVerts, j);
	}

	if((amd->offset_type & MOD_ARR_OFF_OBJ) && (amd->offset_ob)) {
		float obinv[4][4];
		float result_mat[4][4];

		if(ob)
			invert_m4_m4(obinv, ob->obmat);
		else
			unit_m4(obinv);

		mul_serie_m4(result_mat, offset,
				 obinv, amd->offset_ob->obmat,
     NULL, NULL, NULL, NULL, NULL);
		copy_m4_m4(offset, result_mat);
	}

	if(amd->fit_type == MOD_ARR_FITCURVE && amd->curve_ob) {
		Curve *cu = amd->curve_ob->data;
		if(cu) {
			float tmp_mat[3][3];
			float scale;
			
			object_to_mat3(amd->curve_ob, tmp_mat);
			scale = mat3_to_scale(tmp_mat);
				
			if(!cu->path) {
				cu->flag |= CU_PATH; // needed for path & bevlist
				makeDispListCurveTypes(scene, amd->curve_ob, 0);
			}
			if(cu->path)
				length = scale*cu->path->totdist;
		}
	}

	/* calculate the maximum number of copies which will fit within the
	prescribed length */
	if(amd->fit_type == MOD_ARR_FITLENGTH
		  || amd->fit_type == MOD_ARR_FITCURVE) {
		float dist = sqrt(dot_v3v3(offset[3], offset[3]));

		if(dist > 1e-6f)
			/* this gives length = first copy start to last copy end
			add a tiny offset for floating point rounding errors */
			count = (length + 1e-6f) / dist;
		else
			/* if the offset has no translation, just make one copy */
			count = 1;
		  }

		  if(count < 1)
			  count = 1;

	/* allocate memory for count duplicates (including original) plus
		  * start and end caps
	*/
		  finalVerts = dm->getNumVerts(dm) * count;
		  finalEdges = dm->getNumEdges(dm) * count;
		  finalFaces = dm->getNumTessFaces(dm) * count;
		  if(start_cap) {
			  finalVerts += start_cap->getNumVerts(start_cap);
			  finalEdges += start_cap->getNumEdges(start_cap);
			  finalFaces += start_cap->getNumTessFaces(start_cap);
		  }
		  if(end_cap) {
			  finalVerts += end_cap->getNumVerts(end_cap);
			  finalEdges += end_cap->getNumEdges(end_cap);
			  finalFaces += end_cap->getNumTessFaces(end_cap);
		  }
		  result = CDDM_from_template(dm, finalVerts, finalEdges, finalFaces, 0, 0);

		  /* calculate the offset matrix of the final copy (for merging) */ 
		  unit_m4(final_offset);

		  for(j=0; j < count - 1; j++) {
			  mul_m4_m4m4(tmp_mat, final_offset, offset);
			  copy_m4_m4(final_offset, tmp_mat);
		  }

		  numVerts = numEdges = numFaces = 0;
		  mvert = CDDM_get_verts(result);

		  for (i = 0; i < maxVerts; i++) {
			  indexMap[i].merge = -1; /* default to no merge */
			  indexMap[i].merge_final = 0; /* default to no merge */
		  }

		  for (i = 0; i < maxVerts; i++) {
			  MVert *inMV;
			  MVert *mv = &mvert[numVerts];
			  MVert *mv2;
			  float co[3];

			  inMV = &src_mvert[i];

			  DM_copy_vert_data(dm, result, i, numVerts, 1);
			  *mv = *inMV;
			  numVerts++;

			  indexMap[i].new = numVerts - 1;

			  VECCOPY(co, mv->co);
		
		/* Attempts to merge verts from one duplicate with verts from the
			  * next duplicate which are closer than amd->merge_dist.
			  * Only the first such vert pair is merged.
			  * If verts are merged in the first duplicate pair, they are merged
			  * in all pairs.
		*/
			  if((count > 1) && (amd->flags & MOD_ARR_MERGE)) {
				  float tmp_co[3];
				  VECCOPY(tmp_co, mv->co);
				  mul_m4_v3(offset, tmp_co);

				  for(j = 0; j < maxVerts; j++) {
					  /* if vertex already merged, don't use it */
					  if( indexMap[j].merge != -1 ) continue;

					  inMV = &src_mvert[j];
					  /* if this vert is within merge limit, merge */
					  if(compare_len_v3v3(tmp_co, inMV->co, amd->merge_dist)) {
						  indexMap[i].merge = j;

						  /* test for merging with final copy of merge target */
						  if(amd->flags & MOD_ARR_MERGEFINAL) {
							  VECCOPY(tmp_co, inMV->co);
							  inMV = &src_mvert[i];
							  mul_m4_v3(final_offset, tmp_co);
							  if(compare_len_v3v3(tmp_co, inMV->co, amd->merge_dist))
								  indexMap[i].merge_final = 1;
						  }
						  break;
					  }
				  }
			  }

			  /* if no merging, generate copies of this vert */
			  if(indexMap[i].merge < 0) {
				  for(j=0; j < count - 1; j++) {
					  mv2 = &mvert[numVerts];

					  DM_copy_vert_data(result, result, numVerts - 1, numVerts, 1);
					  *mv2 = *mv;
					  numVerts++;

					  mul_m4_v3(offset, co);
					  VECCOPY(mv2->co, co);
				  }
			  } else if(indexMap[i].merge != i && indexMap[i].merge_final) {
			/* if this vert is not merging with itself, and it is merging
				  * with the final copy of its merge target, remove the first copy
			*/
				  numVerts--;
				  DM_free_vert_data(result, numVerts, 1);
			  }
		  }

		  /* make a hashtable so we can avoid duplicate edges from merging */
		  edges = BLI_edgehash_new();

		  maxEdges = dm->getNumEdges(dm);
		  medge = CDDM_get_edges(result);
		  for(i = 0; i < maxEdges; i++) {
			  MEdge inMED;
			  MEdge med;
			  MEdge *med2;
			  int vert1, vert2;

			  dm->getEdge(dm, i, &inMED);

			  med = inMED;
			  med.v1 = indexMap[inMED.v1].new;
			  med.v2 = indexMap[inMED.v2].new;

		/* if vertices are to be merged with the final copies of their
			  * merge targets, calculate that final copy
		*/
			  if(indexMap[inMED.v1].merge_final) {
				  med.v1 = calc_mapping(indexMap, indexMap[inMED.v1].merge,
						  count - 1);
			  }
			  if(indexMap[inMED.v2].merge_final) {
				  med.v2 = calc_mapping(indexMap, indexMap[inMED.v2].merge,
						  count - 1);
			  }

			  if(med.v1 == med.v2) continue;

			  if (initFlags) {
				  med.flag |= ME_EDGEDRAW | ME_EDGERENDER;
			  }

			  if(!BLI_edgehash_haskey(edges, med.v1, med.v2)) {
				  DM_copy_edge_data(dm, result, i, numEdges, 1);
				  medge[numEdges] = med;
				  numEdges++;

				  BLI_edgehash_insert(edges, med.v1, med.v2, NULL);
			  }

			  for(j = 1; j < count; j++)
			  {
				  vert1 = calc_mapping(indexMap, inMED.v1, j);
				  vert2 = calc_mapping(indexMap, inMED.v2, j);
				  /* avoid duplicate edges */
				  if(!BLI_edgehash_haskey(edges, vert1, vert2)) {
					  med2 = &medge[numEdges];

					  DM_copy_edge_data(dm, result, i, numEdges, 1);
					  *med2 = med;
					  numEdges++;

					  med2->v1 = vert1;
					  med2->v2 = vert2;

					  BLI_edgehash_insert(edges, med2->v1, med2->v2, NULL);
				  }
			  }
		  }

		  maxFaces = dm->getNumTessFaces(dm);
		  mface = CDDM_get_tessfaces(result);
		  for (i=0; i < maxFaces; i++) {
			  MFace inMF;
			  MFace *mf = &mface[numFaces];

			  dm->getTessFace(dm, i, &inMF);

			  DM_copy_tessface_data(dm, result, i, numFaces, 1);
			  *mf = inMF;

			  mf->v1 = indexMap[inMF.v1].new;
			  mf->v2 = indexMap[inMF.v2].new;
			  mf->v3 = indexMap[inMF.v3].new;
			  if(inMF.v4)
				  mf->v4 = indexMap[inMF.v4].new;

		/* if vertices are to be merged with the final copies of their
			  * merge targets, calculate that final copy
		*/
			  if(indexMap[inMF.v1].merge_final)
				  mf->v1 = calc_mapping(indexMap, indexMap[inMF.v1].merge, count-1);
			  if(indexMap[inMF.v2].merge_final)
				  mf->v2 = calc_mapping(indexMap, indexMap[inMF.v2].merge, count-1);
			  if(indexMap[inMF.v3].merge_final)
				  mf->v3 = calc_mapping(indexMap, indexMap[inMF.v3].merge, count-1);
			  if(inMF.v4 && indexMap[inMF.v4].merge_final)
				  mf->v4 = calc_mapping(indexMap, indexMap[inMF.v4].merge, count-1);

			  if(test_index_face(mf, &result->faceData, numFaces, inMF.v4?4:3) < 3)
				  continue;

			  numFaces++;

			  /* if the face has fewer than 3 vertices, don't create it */
			  if(mf->v3 == 0 || (mf->v1 && (mf->v1 == mf->v3 || mf->v1 == mf->v4))) {
				  numFaces--;
				  DM_free_face_data(result, numFaces, 1);
			  }

			  for(j = 1; j < count; j++)
			  {
				  MFace *mf2 = &mface[numFaces];

				  DM_copy_tessface_data(dm, result, i, numFaces, 1);
				  *mf2 = *mf;

				  mf2->v1 = calc_mapping(indexMap, inMF.v1, j);
				  mf2->v2 = calc_mapping(indexMap, inMF.v2, j);
				  mf2->v3 = calc_mapping(indexMap, inMF.v3, j);
				  if (inMF.v4)
					  mf2->v4 = calc_mapping(indexMap, inMF.v4, j);

				  test_index_face(mf2, &result->faceData, numFaces, inMF.v4?4:3);
				  numFaces++;

				  /* if the face has fewer than 3 vertices, don't create it */
				  if(mf2->v3 == 0 || (mf2->v1 && (mf2->v1 == mf2->v3 || mf2->v1 ==
								 mf2->v4))) {
					  numFaces--;
					  DM_free_face_data(result, numFaces, 1);
								 }
			  }
		  }

		  /* add start and end caps */
		  if(start_cap) {
			  float startoffset[4][4];
			  MVert *cap_mvert;
			  MEdge *cap_medge;
			  MFace *cap_mface;
			  int *origindex;
			  int *vert_map;
			  int capVerts, capEdges, capFaces;

			  capVerts = start_cap->getNumVerts(start_cap);
			  capEdges = start_cap->getNumEdges(start_cap);
			  capFaces = start_cap->getNumTessFaces(start_cap);
			  cap_mvert = start_cap->getVertArray(start_cap);
			  cap_medge = start_cap->getEdgeArray(start_cap);
			  cap_mface = start_cap->getTessFaceArray(start_cap);

			  invert_m4_m4(startoffset, offset);

			  vert_map = MEM_callocN(sizeof(*vert_map) * capVerts,
					  "arrayModifier_doArray vert_map");

			  origindex = result->getVertDataArray(result, CD_ORIGINDEX);
			  for(i = 0; i < capVerts; i++) {
				  MVert *mv = &cap_mvert[i];
				  short merged = 0;

				  if(amd->flags & MOD_ARR_MERGE) {
					  float tmp_co[3];
					  MVert *in_mv;
					  int j;

					  VECCOPY(tmp_co, mv->co);
					  mul_m4_v3(startoffset, tmp_co);

					  for(j = 0; j < maxVerts; j++) {
						  in_mv = &src_mvert[j];
						  /* if this vert is within merge limit, merge */
						  if(compare_len_v3v3(tmp_co, in_mv->co, amd->merge_dist)) {
							  vert_map[i] = calc_mapping(indexMap, j, 0);
							  merged = 1;
							  break;
						  }
					  }
				  }

				  if(!merged) {
					  DM_copy_vert_data(start_cap, result, i, numVerts, 1);
					  mvert[numVerts] = *mv;
					  mul_m4_v3(startoffset, mvert[numVerts].co);
					  origindex[numVerts] = ORIGINDEX_NONE;

					  vert_map[i] = numVerts;

					  numVerts++;
				  }
			  }
			  origindex = result->getEdgeDataArray(result, CD_ORIGINDEX);
			  for(i = 0; i < capEdges; i++) {
				  int v1, v2;

				  v1 = vert_map[cap_medge[i].v1];
				  v2 = vert_map[cap_medge[i].v2];

				  if(!BLI_edgehash_haskey(edges, v1, v2)) {
					  DM_copy_edge_data(start_cap, result, i, numEdges, 1);
					  medge[numEdges] = cap_medge[i];
					  medge[numEdges].v1 = v1;
					  medge[numEdges].v2 = v2;
					  origindex[numEdges] = ORIGINDEX_NONE;

					  numEdges++;
				  }
			  }
			  origindex = result->getTessFaceDataArray(result, CD_ORIGINDEX);
			  for(i = 0; i < capFaces; i++) {
				  DM_copy_tessface_data(start_cap, result, i, numFaces, 1);
				  mface[numFaces] = cap_mface[i];
				  mface[numFaces].v1 = vert_map[mface[numFaces].v1];
				  mface[numFaces].v2 = vert_map[mface[numFaces].v2];
				  mface[numFaces].v3 = vert_map[mface[numFaces].v3];
				  if(mface[numFaces].v4) {
					  mface[numFaces].v4 = vert_map[mface[numFaces].v4];

					  test_index_face(&mface[numFaces], &result->faceData,
					                  numFaces, 4);
				  }
				  else
				  {
					  test_index_face(&mface[numFaces], &result->faceData,
					                  numFaces, 3);
				  }

				  origindex[numFaces] = ORIGINDEX_NONE;

				  numFaces++;
			  }

			  MEM_freeN(vert_map);
			  start_cap->release(start_cap);
		  }

		  if(end_cap) {
			  float endoffset[4][4];
			  MVert *cap_mvert;
			  MEdge *cap_medge;
			  MFace *cap_mface;
			  int *origindex;
			  int *vert_map;
			  int capVerts, capEdges, capFaces;

			  capVerts = end_cap->getNumVerts(end_cap);
			  capEdges = end_cap->getNumEdges(end_cap);
			  capFaces = end_cap->getNumTessFaces(end_cap);
			  cap_mvert = end_cap->getVertArray(end_cap);
			  cap_medge = end_cap->getEdgeArray(end_cap);
			  cap_mface = end_cap->getTessFaceArray(end_cap);

			  mul_m4_m4m4(endoffset, final_offset, offset);

			  vert_map = MEM_callocN(sizeof(*vert_map) * capVerts,
					  "arrayModifier_doArray vert_map");

			  origindex = result->getVertDataArray(result, CD_ORIGINDEX);
			  for(i = 0; i < capVerts; i++) {
				  MVert *mv = &cap_mvert[i];
				  short merged = 0;

				  if(amd->flags & MOD_ARR_MERGE) {
					  float tmp_co[3];
					  MVert *in_mv;
					  int j;

					  VECCOPY(tmp_co, mv->co);
					  mul_m4_v3(offset, tmp_co);

					  for(j = 0; j < maxVerts; j++) {
						  in_mv = &src_mvert[j];
						  /* if this vert is within merge limit, merge */
						  if(compare_len_v3v3(tmp_co, in_mv->co, amd->merge_dist)) {
							  vert_map[i] = calc_mapping(indexMap, j, count - 1);
							  merged = 1;
							  break;
						  }
					  }
				  }

				  if(!merged) {
					  DM_copy_vert_data(end_cap, result, i, numVerts, 1);
					  mvert[numVerts] = *mv;
					  mul_m4_v3(endoffset, mvert[numVerts].co);
					  origindex[numVerts] = ORIGINDEX_NONE;

					  vert_map[i] = numVerts;

					  numVerts++;
				  }
			  }
			  origindex = result->getEdgeDataArray(result, CD_ORIGINDEX);
			  for(i = 0; i < capEdges; i++) {
				  int v1, v2;

				  v1 = vert_map[cap_medge[i].v1];
				  v2 = vert_map[cap_medge[i].v2];

				  if(!BLI_edgehash_haskey(edges, v1, v2)) {
					  DM_copy_edge_data(end_cap, result, i, numEdges, 1);
					  medge[numEdges] = cap_medge[i];
					  medge[numEdges].v1 = v1;
					  medge[numEdges].v2 = v2;
					  origindex[numEdges] = ORIGINDEX_NONE;

					  numEdges++;
				  }
			  }
			  origindex = result->getTessFaceDataArray(result, CD_ORIGINDEX);
			  for(i = 0; i < capFaces; i++) {
				  DM_copy_tessface_data(end_cap, result, i, numFaces, 1);
				  mface[numFaces] = cap_mface[i];
				  mface[numFaces].v1 = vert_map[mface[numFaces].v1];
				  mface[numFaces].v2 = vert_map[mface[numFaces].v2];
				  mface[numFaces].v3 = vert_map[mface[numFaces].v3];
				  if(mface[numFaces].v4) {
					  mface[numFaces].v4 = vert_map[mface[numFaces].v4];

					  test_index_face(&mface[numFaces], &result->faceData,
					                  numFaces, 4);
				  }
				  else
				  {
					  test_index_face(&mface[numFaces], &result->faceData,
					                  numFaces, 3);
				  }
				  origindex[numFaces] = ORIGINDEX_NONE;

				  numFaces++;
			  }

			  MEM_freeN(vert_map);
			  end_cap->release(end_cap);
		  }

		  BLI_edgehash_free(edges, NULL);
		  MEM_freeN(indexMap);

		  CDDM_lower_num_verts(result, numVerts);
		  CDDM_lower_num_edges(result, numEdges);
		  CDDM_lower_num_faces(result, numFaces);
		
		  CDDM_tessfaces_to_faces(result);

		  return result;
}

static DerivedMesh *arrayModifier_applyModifier(
		ModifierData *md, Object *ob, DerivedMesh *derivedData,
  int useRenderParams, int isFinalCalc)
{
	DerivedMesh *result;
	ArrayModifierData *amd = (ArrayModifierData*) md;

	result = arrayModifier_doArray(amd, md->scene, ob, derivedData, 0);

	if(result != derivedData)
		CDDM_calc_normals(result);

	return result;
}

static DerivedMesh *arrayModifier_applyModifierEM(
		ModifierData *md, Object *ob, BMEditMesh *editData,
  DerivedMesh *derivedData)
{
	return arrayModifier_applyModifier(md, ob, derivedData, 0, 1);
}
#endif

DerivedMesh *arrayModifier_applyModifier(ModifierData *md, Object *ob, 
					 DerivedMesh *derivedData,
                                         int useRenderParams, int isFinalCalc);
DerivedMesh *arrayModifier_applyModifierEM(ModifierData *md, Object *ob,
                                           BMEditMesh *editData, 
                                           DerivedMesh *derivedData);

/* Mirror */

static void mirrorModifier_initData(ModifierData *md)
{
	MirrorModifierData *mmd = (MirrorModifierData*) md;

	mmd->flag |= (MOD_MIR_AXIS_X | MOD_MIR_VGROUP);
	mmd->tolerance = 0.001;
	mmd->mirror_ob = NULL;
}

static void mirrorModifier_copyData(ModifierData *md, ModifierData *target)
{
	MirrorModifierData *mmd = (MirrorModifierData*) md;
	MirrorModifierData *tmmd = (MirrorModifierData*) target;

	tmmd->axis = mmd->axis;
	tmmd->flag = mmd->flag;
	tmmd->tolerance = mmd->tolerance;
	tmmd->mirror_ob = mmd->mirror_ob;;
}

static void mirrorModifier_foreachObjectLink(
					     ModifierData *md, Object *ob,
	  void (*walk)(void *userData, Object *ob, Object **obpoin),
		 void *userData)
{
	MirrorModifierData *mmd = (MirrorModifierData*) md;

	walk(userData, ob, &mmd->mirror_ob);
}

static void mirrorModifier_updateDepgraph(ModifierData *md, DagForest *forest, Scene *scene,
					  Object *ob, DagNode *obNode)
{
	MirrorModifierData *mmd = (MirrorModifierData*) md;

	if(mmd->mirror_ob) {
		DagNode *latNode = dag_get_node(forest, mmd->mirror_ob);

		dag_add_relation(forest, latNode, obNode,
				 DAG_RL_DATA_DATA | DAG_RL_OB_DATA, "Mirror Modifier");
	}
}

<<<<<<< HEAD
/* finds the best possible flipped name. For renaming; check for unique names afterwards */
/* if strip_number: removes number extensions */
static void vertgroup_flip_name (char *name, int strip_number)
{
	int     len;
	char    prefix[128]={""};   /* The part before the facing */
	char    suffix[128]={""};   /* The part after the facing */
	char    replace[128]={""};  /* The replacement string */
	char    number[128]={""};   /* The number extension string */
	char    *index=NULL;

	len= strlen(name);
	if(len<3) return; // we don't do names like .R or .L

	/* We first check the case with a .### extension, let's find the last period */
	if(isdigit(name[len-1])) {
		index= strrchr(name, '.'); // last occurrance
		if (index && isdigit(index[1]) ) { // doesnt handle case bone.1abc2 correct..., whatever!
			if(strip_number==0) 
				strcpy(number, index);
			*index= 0;
			len= strlen(name);
		}
	}

	strcpy (prefix, name);

#define IS_SEPARATOR(a) ((a)=='.' || (a)==' ' || (a)=='-' || (a)=='_')

	/* first case; separator . - _ with extensions r R l L  */
	if( IS_SEPARATOR(name[len-2]) ) {
		switch(name[len-1]) {
			case 'l':
				prefix[len-1]= 0;
				strcpy(replace, "r");
				break;
			case 'r':
				prefix[len-1]= 0;
				strcpy(replace, "l");
				break;
			case 'L':
				prefix[len-1]= 0;
				strcpy(replace, "R");
				break;
			case 'R':
				prefix[len-1]= 0;
				strcpy(replace, "L");
				break;
		}
	}
	/* case; beginning with r R l L , with separator after it */
	else if( IS_SEPARATOR(name[1]) ) {
		switch(name[0]) {
			case 'l':
				strcpy(replace, "r");
				strcpy(suffix, name+1);
				prefix[0]= 0;
				break;
			case 'r':
				strcpy(replace, "l");
				strcpy(suffix, name+1);
				prefix[0]= 0;
				break;
			case 'L':
				strcpy(replace, "R");
				strcpy(suffix, name+1);
				prefix[0]= 0;
				break;
			case 'R':
				strcpy(replace, "L");
				strcpy(suffix, name+1);
				prefix[0]= 0;
				break;
		}
	}
	else if(len > 5) {
		/* hrms, why test for a separator? lets do the rule 'ultimate left or right' */
		index = BLI_strcasestr(prefix, "right");
		if (index==prefix || index==prefix+len-5) {
			if(index[0]=='r') 
				strcpy (replace, "left");
			else {
				if(index[1]=='I') 
					strcpy (replace, "LEFT");
				else
					strcpy (replace, "Left");
			}
			*index= 0;
			strcpy (suffix, index+5);
		}
		else {
			index = BLI_strcasestr(prefix, "left");
			if (index==prefix || index==prefix+len-4) {
				if(index[0]=='l') 
					strcpy (replace, "right");
				else {
					if(index[1]=='E') 
						strcpy (replace, "RIGHT");
					else
						strcpy (replace, "Right");
				}
				*index= 0;
				strcpy (suffix, index+4);
			}
		}
	}

#undef IS_SEPARATOR

	sprintf (name, "%s%s%s%s", prefix, replace, suffix, number);
}

#if 0
=======
>>>>>>> 790d6ca2
static DerivedMesh *doMirrorOnAxis(MirrorModifierData *mmd,
		Object *ob,
		DerivedMesh *dm,
		int initFlags,
		int axis)
{
	int i;
	float tolerance = mmd->tolerance;
	DerivedMesh *result;
	int numVerts, numEdges, numFaces;
	int maxVerts = dm->getNumVerts(dm);
	int maxEdges = dm->getNumEdges(dm);
<<<<<<< HEAD
	int maxFaces = dm->getNumTessFaces(dm);
	int vector_size=0, j, a, b;
	bDeformGroup *def, *defb;
	bDeformGroup **vector_def = NULL;
=======
	int maxFaces = dm->getNumFaces(dm);
	int *flip_map= NULL;
	int do_vgroup_mirr= (mmd->flag & MOD_MIR_VGROUP);
>>>>>>> 790d6ca2
	int (*indexMap)[2];
	float mtx[4][4], imtx[4][4];

	numVerts = numEdges = numFaces = 0;

	indexMap = MEM_mallocN(sizeof(*indexMap) * maxVerts, "indexmap");

	result = CDDM_from_template(dm, maxVerts * 2, maxEdges * 2, maxFaces * 2, 0, 0);


	if (do_vgroup_mirr) {
		flip_map= defgroup_flip_map(ob, 0);
		if(flip_map == NULL)
			do_vgroup_mirr= 0;
	}

	if (mmd->mirror_ob) {
		float obinv[4][4];
		
		invert_m4_m4(obinv, mmd->mirror_ob->obmat);
		mul_m4_m4m4(mtx, ob->obmat, obinv);
		invert_m4_m4(imtx, mtx);
	}

	for(i = 0; i < maxVerts; i++) {
		MVert inMV;
		MVert *mv = CDDM_get_vert(result, numVerts);
		int isShared;
		float co[3];
		
		dm->getVert(dm, i, &inMV);
		
		copy_v3_v3(co, inMV.co);
		
		if (mmd->mirror_ob) {
			mul_v3_m4v3(co, mtx, co);
		}
		isShared = ABS(co[axis])<=tolerance;
		
		/* Because the topology result (# of vertices) must be the same if
		* the mesh data is overridden by vertex cos, have to calc sharedness
		* based on original coordinates. This is why we test before copy.
		*/
		DM_copy_vert_data(dm, result, i, numVerts, 1);
		*mv = inMV;
		numVerts++;
		
		indexMap[i][0] = numVerts - 1;
		indexMap[i][1] = !isShared;
		
		if(isShared) {
			co[axis] = 0;
			if (mmd->mirror_ob) {
				mul_v3_m4v3(co, imtx, co);
			}
			copy_v3_v3(mv->co, co);
			
			mv->flag |= ME_VERT_MERGED;
		} else {
			MVert *mv2 = CDDM_get_vert(result, numVerts);
			
			DM_copy_vert_data(dm, result, i, numVerts, 1);
			*mv2 = *mv;
			
			co[axis] = -co[axis];
			if (mmd->mirror_ob) {
				mul_v3_m4v3(co, imtx, co);
			}
			copy_v3_v3(mv2->co, co);
			
			if (do_vgroup_mirr) {
				MDeformVert *dvert= DM_get_vert_data(result, numVerts, CD_MDEFORMVERT);
				if(dvert) {
					defvert_flip(dvert, flip_map);
				}
			}

			numVerts++;
		}
	}

	for(i = 0; i < maxEdges; i++) {
		MEdge inMED;
		MEdge *med = CDDM_get_edge(result, numEdges);
		
		dm->getEdge(dm, i, &inMED);
		
		DM_copy_edge_data(dm, result, i, numEdges, 1);
		*med = inMED;
		numEdges++;
		
		med->v1 = indexMap[inMED.v1][0];
		med->v2 = indexMap[inMED.v2][0];
		if(initFlags)
			med->flag |= ME_EDGEDRAW | ME_EDGERENDER;
		
		if(indexMap[inMED.v1][1] || indexMap[inMED.v2][1]) {
			MEdge *med2 = CDDM_get_edge(result, numEdges);
			
			DM_copy_edge_data(dm, result, i, numEdges, 1);
			*med2 = *med;
			numEdges++;
			
			med2->v1 += indexMap[inMED.v1][1];
			med2->v2 += indexMap[inMED.v2][1];
		}
	}

	for(i = 0; i < maxFaces; i++) {
		MFace inMF;
		MFace *mf = CDDM_get_tessface(result, numFaces);
		
		dm->getTessFace(dm, i, &inMF);
		
		DM_copy_tessface_data(dm, result, i, numFaces, 1);
		*mf = inMF;
		numFaces++;
		
		mf->v1 = indexMap[inMF.v1][0];
		mf->v2 = indexMap[inMF.v2][0];
		mf->v3 = indexMap[inMF.v3][0];
		mf->v4 = indexMap[inMF.v4][0];
		
		if(indexMap[inMF.v1][1]
				 || indexMap[inMF.v2][1]
				 || indexMap[inMF.v3][1]
				 || (mf->v4 && indexMap[inMF.v4][1])) {
			MFace *mf2 = CDDM_get_tessface(result, numFaces);
			static int corner_indices[4] = {2, 1, 0, 3};
			
			DM_copy_tessface_data(dm, result, i, numFaces, 1);
			*mf2 = *mf;
			
			mf2->v1 += indexMap[inMF.v1][1];
			mf2->v2 += indexMap[inMF.v2][1];
			mf2->v3 += indexMap[inMF.v3][1];
			if(inMF.v4) mf2->v4 += indexMap[inMF.v4][1];
			
			/* mirror UVs if enabled */
			if(mmd->flag & (MOD_MIR_MIRROR_U | MOD_MIR_MIRROR_V)) {
				MTFace *tf = result->getTessFaceData(result, numFaces, CD_MTFACE);
				if(tf) {
					int j;
					for(j = 0; j < 4; ++j) {
						if(mmd->flag & MOD_MIR_MIRROR_U)
							tf->uv[j][0] = 1.0f - tf->uv[j][0];
						if(mmd->flag & MOD_MIR_MIRROR_V)
							tf->uv[j][1] = 1.0f - tf->uv[j][1];
					}
				}
			}
			
			/* Flip face normal */
			SWAP(int, mf2->v1, mf2->v3);
			DM_swap_tessface_data(result, numFaces, corner_indices);
			
			test_index_face(mf2, &result->faceData, numFaces, inMF.v4?4:3);
			numFaces++;
		}
	}

	if (flip_map) MEM_freeN(flip_map);

	MEM_freeN(indexMap);

	CDDM_lower_num_verts(result, numVerts);
	CDDM_lower_num_edges(result, numEdges);
	CDDM_lower_num_faces(result, numFaces);

	CDDM_tessfaces_to_faces(result);

	return result;
}
#endif

DerivedMesh *doMirrorOnAxis(MirrorModifierData *mmd,
		Object *ob,
		DerivedMesh *dm,
		int initFlags,
		int axis);
static DerivedMesh *mirrorModifier__doMirror(MirrorModifierData *mmd,
					    Object *ob, DerivedMesh *dm,
						int initFlags)
{
	DerivedMesh *result = dm;

	/* check which axes have been toggled and mirror accordingly */
	if(mmd->flag & MOD_MIR_AXIS_X) {
		result = doMirrorOnAxis(mmd, ob, result, initFlags, 0);
	}
	if(mmd->flag & MOD_MIR_AXIS_Y) {
		DerivedMesh *tmp = result;
		result = doMirrorOnAxis(mmd, ob, result, initFlags, 1);
		if(tmp != dm) tmp->release(tmp); /* free intermediate results */
	}
	if(mmd->flag & MOD_MIR_AXIS_Z) {
		DerivedMesh *tmp = result;
		result = doMirrorOnAxis(mmd, ob, result, initFlags, 2);
		if(tmp != dm) tmp->release(tmp); /* free intermediate results */
	}

	return result;
}

static DerivedMesh *mirrorModifier_applyModifier(
		ModifierData *md, Object *ob, DerivedMesh *derivedData,
  int useRenderParams, int isFinalCalc)
{
	DerivedMesh *result;
	MirrorModifierData *mmd = (MirrorModifierData*) md;

	result = mirrorModifier__doMirror(mmd, ob, derivedData, 0);

	if(result != derivedData)
		CDDM_calc_normals(result);
	
	return result;
}

static DerivedMesh *mirrorModifier_applyModifierEM(
		ModifierData *md, Object *ob, BMEditMesh *editData,
  DerivedMesh *derivedData)
{
	return mirrorModifier_applyModifier(md, ob, derivedData, 0, 1);
}

/* EdgeSplit */
/* EdgeSplit modifier: Splits edges in the mesh according to sharpness flag
 * or edge angle (can be used to achieve autosmoothing)
*/

/*new cddm-based edge split code*/
typedef struct VertUser {
	int ov, v, done;
	ListBase users;
} VertUser;

typedef struct EdgeNode {
	struct EdgeNode *next, *prev;
	struct EdgeData *edge;
} EdgeNode;

typedef struct EdgeData {
	EdgeNode v1node, v2node;
	VertUser *v1user, *v2user;
	float fno[3]; /*used to calculate face angles*/
	int has_fno;
	int tag;
	int v1, v2;
	int used;
} EdgeData;

typedef struct MemBase {
	BLI_mempool *vertuserpool;
} MemBase;

BM_INLINE EdgeData *edge_get_next(EdgeData *e, int ov) {
	if (ov == e->v1)
		return e->v1node.next ? e->v1node.next->edge : NULL;
	else return e->v2node.next ? e->v2node.next->edge : NULL;
}

BM_INLINE EdgeNode *edge_get_node(EdgeData *e, int ov)
{
	if (ov == e->v1)
		return &e->v1node;
	else return &e->v2node;
}

BM_INLINE VertUser *edge_get_vuser(MemBase *b, EdgeData *edge, int ov)
{
	if (ov == edge->v1)
		return edge->v1user;
	else if (ov == edge->v2)
		return edge->v2user;
	else {
		printf("yeek!!\n");
		return NULL;
	}
}

BM_INLINE void edge_set_vuser(MemBase *b, EdgeData *e, int ov, VertUser *vu)

{
	VertUser *olduser = edge_get_vuser(b, e, ov);

	if (vu == olduser)
		return;
	
	if (olduser)
		BLI_remlink(&olduser->users, ov==e->v1 ? &e->v1node : &e->v2node);
	BLI_addtail(&vu->users, ov==e->v1 ? &e->v1node : &e->v2node);

	if (ov == e->v1)
		e->v1user = vu;
	else e->v2user = vu;
}

BM_INLINE VertUser *new_vuser(MemBase *base)
{
	VertUser *vusr = BLI_mempool_calloc(base->vertuserpool);

	return vusr;
}

BM_INLINE MemBase *new_membase(void)
{
	MemBase *b = MEM_callocN(sizeof(MemBase), "MemBase for edgesplit in modifier.c");
	b->vertuserpool = BLI_mempool_create(sizeof(VertUser), 1, 2048);

	return b;
}

BM_INLINE void free_membase(MemBase *b)
{
	BLI_mempool_destroy(b->vertuserpool);
	MEM_freeN(b);
}

BM_INLINE EdgeData *edge_get_first(VertUser *vu)
{
	return vu->users.first ? ((EdgeNode*)vu->users.first)->edge : NULL;
}

DerivedMesh *doEdgeSplit(DerivedMesh *dm, EdgeSplitModifierData *emd)
{
	DerivedMesh *cddm = CDDM_copy(dm, 0);
	MEdge *medge;
	BLI_array_declare(medge);
	MLoop *mloop, *ml, *prevl;
	MPoly *mpoly, *mp;
	MVert *mvert;
	BLI_array_declare(mvert);
	EdgeData *etags, *e, *enext;
	BLI_array_declare(etags);
	VertUser *vu, *vu2;
	MemBase *membase;
	CustomData edata, vdata;
	int i, j, curv, cure;
	float threshold = cos((emd->split_angle + 0.00001) * M_PI / 180.0);
	float no[3], edge_angle_cos;

	if (!cddm->numVertData || !cddm->numEdgeData)
		return cddm;

	membase = new_membase();

	etags = MEM_callocN(sizeof(EdgeData)*cddm->numEdgeData, "edgedata tag thingies");
	BLI_array_set_length(etags, cddm->numEdgeData);

	mvert = cddm->getVertArray(cddm);
	BLI_array_set_length(mvert, cddm->numVertData);
	medge = cddm->getEdgeArray(cddm);
	BLI_array_set_length(medge, cddm->numEdgeData);
	mloop = CustomData_get_layer(&cddm->loopData, CD_MLOOP);
	mpoly = CustomData_get_layer(&cddm->polyData, CD_MPOLY);

	for (i=0; i<cddm->numEdgeData; i++) {
		etags[i].v1 = medge[i].v1;
		etags[i].v2 = medge[i].v2;
		
		etags[i].tag = (medge[i].flag & ME_SHARP) != 0;
		
		etags[i].v1node.edge = etags+i;
		etags[i].v2node.edge = etags+i;
	}

	if (emd->flags & MOD_EDGESPLIT_FROMANGLE) {
		mp = mpoly;
		for (i=0; i<cddm->numPolyData; i++, mp++) {
			mesh_calc_poly_normal(mp, mloop+mp->loopstart, mvert, no);

			ml = mloop + mp->loopstart;
			for (j=0; j<mp->totloop; j++, ml++) {
				if (!etags[ml->e].has_fno) {
					VECCOPY(etags[ml->e].fno, no);
					etags[ml->e].has_fno = 1;
				} else if (!etags[ml->e].tag) {
					edge_angle_cos = INPR(etags[ml->e].fno, no);
					if (edge_angle_cos < threshold) {
						etags[ml->e].tag = 1;
					}
				}
			}
		}
	}

	mp = mpoly;
	for (i=0; i<cddm->numPolyData; i++, mp++) {
		ml = mloop + mp->loopstart;
		for (j=0; j<mp->totloop; j++, ml++) {
			if (etags[ml->e].tag)
				continue;

			prevl = mloop + mp->loopstart + ((j-1)+mp->totloop) % mp->totloop;

			if (!edge_get_vuser(membase, etags+prevl->e, ml->v)) {
				vu = new_vuser(membase);
				vu->ov = vu->v = ml->v;
				edge_set_vuser(membase, etags+prevl->e, ml->v, vu);
			}

			if (!edge_get_vuser(membase, etags+ml->e, ml->v)) {
				vu = new_vuser(membase);
				vu->ov = vu->v = ml->v;
				edge_set_vuser(membase, etags+ml->e, ml->v, vu);
			}

			/*continue if previous edge is tagged*/
			if (etags[prevl->e].tag)
				continue;

			/*merge together adjacent split vert users*/
			if (edge_get_vuser(membase, etags+prevl->e, ml->v) 
			    != edge_get_vuser(membase, etags+ml->e, ml->v))
			{
				vu = edge_get_vuser(membase, etags+prevl->e, ml->v);
				vu2 = edge_get_vuser(membase, etags+ml->e, ml->v);

				/*remove from vu2's users list and add to vu's*/
				for (e=edge_get_first(vu2); e; e=enext) {
					enext = edge_get_next(e, ml->v);
					edge_set_vuser(membase, e, ml->v, vu);
				}
			}
		}
	}

	mp = mpoly;
	for (i=0; i<cddm->numPolyData; i++, mp++) {
		ml = mloop + mp->loopstart;
		for (j=0; j<mp->totloop; j++, ml++) {
			if (!etags[ml->e].tag)
				continue;

			prevl = mloop + mp->loopstart + ((j-1)+mp->totloop) % mp->totloop;

			if (!etags[prevl->e].tag) {
				vu = edge_get_vuser(membase, etags+prevl->e, ml->v);
				if (!vu) {
					vu = new_vuser(membase);
					vu->ov = vu->v = ml->v;
					edge_set_vuser(membase, etags+prevl->e, ml->v, vu);
				}

				edge_set_vuser(membase, etags+ml->e, ml->v, vu);
			} else {
				vu = new_vuser(membase);
				vu->ov = vu->v = ml->v;
				edge_set_vuser(membase, etags+ml->e, ml->v, vu);
			}
		}
	}

	curv = cddm->numVertData;
	cure = cddm->numEdgeData;
	mp = mpoly;
	for (i=0; i<cddm->numPolyData; i++, mp++) {
		ml = mloop + mp->loopstart;
		for (j=0; j<mp->totloop; j++, ml++) {
			e = etags + ml->e;
			if (e->v1user && !e->v1user->done) {
				e->v1user->done = 1;
				BLI_array_growone(mvert);

				mvert[curv] = mvert[e->v1user->ov];
				e->v1user->v = curv;

				curv++;
			}

			if (e->v2user && !e->v2user->done) {
				e->v2user->done = 1;
				BLI_array_growone(mvert);

				mvert[curv] = mvert[e->v2user->ov];
				e->v2user->v = curv;

				curv++;
			}

			vu = edge_get_vuser(membase, e, ml->v);
			if (!vu)
				continue;
			ml->v = vu->v;

#if 0 //BMESH_TODO should really handle edges here, but for now use cddm_calc_edges
			/*ok, now we have to deal with edges. . .*/
			if (etags[ml->e].tag) {
				if (etags[ml->e].used) {
					BLI_array_growone(medge);
					BLI_array_growone(etags);
					medge[cure] = medge[ml->e];
					
					ml->e = cure;
					etags[cure].used = 1;
					cure++;
				}

				vu = etags[ml->e].v1user;
				vu2 = etags[ml->e].v2user;
				
				if (vu)
					medge[ml->e].v1 = vu->v;
				if (vu2)
					medge[ml->e].v2 = vu2->v;				
			} else {
				etags[ml->e].used = 1;

				if (vu->ov == etags[ml->e].v1)
					medge[ml->e].v1 = vu->v;
				else if (vu->ov == etags[ml->e].v2)
					medge[ml->e].v2 = vu->v;
			}
#endif
		}
	}


	/*resize customdata arrays and add new medge/mvert arrays*/
	vdata = cddm->vertData;
	edata = cddm->edgeData;
	
	/*make sure we don't copy over mvert/medge layers*/
	CustomData_set_layer(&vdata, CD_MVERT, NULL);
	CustomData_set_layer(&edata, CD_MEDGE, NULL);
	CustomData_free_layer_active(&vdata, CD_MVERT, cddm->numVertData);
	CustomData_free_layer_active(&edata, CD_MEDGE, cddm->numEdgeData);

	memset(&cddm->vertData, 0, sizeof(CustomData));
	memset(&cddm->edgeData, 0, sizeof(CustomData));

	CustomData_copy(&vdata, &cddm->vertData, CD_MASK_DERIVEDMESH, CD_CALLOC, curv);
	CustomData_copy_data(&vdata, &cddm->vertData, 0, 0, cddm->numVertData);
	CustomData_free(&vdata, cddm->numVertData);
	cddm->numVertData = curv;

	CustomData_copy(&edata, &cddm->edgeData, CD_MASK_DERIVEDMESH, CD_CALLOC, cure);
	CustomData_copy_data(&edata, &cddm->edgeData, 0, 0, cddm->numEdgeData);
	CustomData_free(&edata, cddm->numEdgeData);
	cddm->numEdgeData = cure;
	
	CDDM_set_mvert(cddm, mvert);
	CDDM_set_medge(cddm, medge);

	free_membase(membase);
	MEM_freeN(etags);
	
	/*edge calculation isn't working correctly, so just brute force it*/
	cddm->numEdgeData = 0;
	CDDM_calc_edges_poly(cddm);
	
	cddm->numFaceData = mesh_recalcTesselation(&cddm->faceData, 
		&cddm->loopData, &cddm->polyData, 
		mvert, cddm->numFaceData, 
		cddm->numLoopData, cddm->numPolyData, 1, 0);

	CDDM_set_mface(cddm, DM_get_tessface_data_layer(cddm, CD_MFACE));
	CDDM_calc_normals(cddm);

	return cddm;
}


static void edgesplitModifier_initData(ModifierData *md)
{
	EdgeSplitModifierData *emd = (EdgeSplitModifierData*) md;

	/* default to 30-degree split angle, sharpness from both angle & flag
	*/
	emd->split_angle = 30;
	emd->flags = MOD_EDGESPLIT_FROMANGLE | MOD_EDGESPLIT_FROMFLAG;
}

static void edgesplitModifier_copyData(ModifierData *md, ModifierData *target)
{
	EdgeSplitModifierData *emd = (EdgeSplitModifierData*) md;
	EdgeSplitModifierData *temd = (EdgeSplitModifierData*) target;

	temd->split_angle = emd->split_angle;
	temd->flags = emd->flags;
}

static DerivedMesh *edgesplitModifier_do(EdgeSplitModifierData *emd,
					 Object *ob, DerivedMesh *dm)
{
	if(!(emd->flags & (MOD_EDGESPLIT_FROMANGLE | MOD_EDGESPLIT_FROMFLAG)))
		return dm;
	
	return doEdgeSplit(dm, emd);
}

static DerivedMesh *edgesplitModifier_applyModifier(
		ModifierData *md, Object *ob, DerivedMesh *derivedData,
  int useRenderParams, int isFinalCalc)
{
	DerivedMesh *result;
	EdgeSplitModifierData *emd = (EdgeSplitModifierData*) md;

	result = edgesplitModifier_do(emd, ob, derivedData);

	if(result != derivedData)
		CDDM_calc_normals(result);

	return result;
}

static DerivedMesh *edgesplitModifier_applyModifierEM(
		ModifierData *md, Object *ob, BMEditMesh *editData,
  DerivedMesh *derivedData)
{
	return edgesplitModifier_applyModifier(md, ob, derivedData, 0, 1);
}

/* Bevel */

static void bevelModifier_initData(ModifierData *md)
{
	BevelModifierData *bmd = (BevelModifierData*) md;

	bmd->value = 0.1f;
	bmd->res = 1;
	bmd->flags = 0;
	bmd->val_flags = 0;
	bmd->lim_flags = 0;
	bmd->e_flags = 0;
	bmd->bevel_angle = 30;
	bmd->defgrp_name[0] = '\0';
}

static void bevelModifier_copyData(ModifierData *md, ModifierData *target)
{
	BevelModifierData *bmd = (BevelModifierData*) md;
	BevelModifierData *tbmd = (BevelModifierData*) target;

	tbmd->value = bmd->value;
	tbmd->res = bmd->res;
	tbmd->flags = bmd->flags;
	tbmd->val_flags = bmd->val_flags;
	tbmd->lim_flags = bmd->lim_flags;
	tbmd->e_flags = bmd->e_flags;
	tbmd->bevel_angle = bmd->bevel_angle;
	strncpy(tbmd->defgrp_name, bmd->defgrp_name, 32);
}

static CustomDataMask bevelModifier_requiredDataMask(Object *ob, ModifierData *md)
{
	BevelModifierData *bmd = (BevelModifierData *)md;
	CustomDataMask dataMask = 0;

	/* ask for vertexgroups if we need them */
	if(bmd->defgrp_name[0]) dataMask |= (1 << CD_MDEFORMVERT);

	return dataMask;
}

static DerivedMesh *bevelModifier_applyModifier(
		ModifierData *md, Object *ob, DerivedMesh *derivedData,
  int useRenderParams, int isFinalCalc)
{
	DerivedMesh *result;
	BME_Mesh *bm;

	/*bDeformGroup *def;*/
	int /*i,*/ options, defgrp_index = -1;
	BevelModifierData *bmd = (BevelModifierData*) md;

	options = bmd->flags|bmd->val_flags|bmd->lim_flags|bmd->e_flags;

	/*if ((options & BME_BEVEL_VWEIGHT) && bmd->defgrp_name[0]) {
		defgrp_index = defgroup_name_index(ob, bmd->defgrp_name);
		if (defgrp_index < 0) {
			options &= ~BME_BEVEL_VWEIGHT;
		}
	}*/

	bm = BME_derivedmesh_to_bmesh(derivedData);
	BME_bevel(bm,bmd->value,bmd->res,options,defgrp_index,bmd->bevel_angle,NULL);
	result = BME_bmesh_to_derivedmesh(bm,derivedData);
	BME_free_mesh(bm);

	CDDM_calc_normals(result);

	return result;
}

static DerivedMesh *bevelModifier_applyModifierEM(
		ModifierData *md, Object *ob, BMEditMesh *editData,
  DerivedMesh *derivedData)
{
	return bevelModifier_applyModifier(md, ob, derivedData, 0, 1);
}

/* Displace */

static void displaceModifier_initData(ModifierData *md)
{
	DisplaceModifierData *dmd = (DisplaceModifierData*) md;

	dmd->texture = NULL;
	dmd->strength = 1;
	dmd->direction = MOD_DISP_DIR_NOR;
	dmd->midlevel = 0.5;
}

static void displaceModifier_copyData(ModifierData *md, ModifierData *target)
{
	DisplaceModifierData *dmd = (DisplaceModifierData*) md;
	DisplaceModifierData *tdmd = (DisplaceModifierData*) target;

	tdmd->texture = dmd->texture;
	tdmd->strength = dmd->strength;
	tdmd->direction = dmd->direction;
	strncpy(tdmd->defgrp_name, dmd->defgrp_name, 32);
	tdmd->midlevel = dmd->midlevel;
	tdmd->texmapping = dmd->texmapping;
	tdmd->map_object = dmd->map_object;
	strncpy(tdmd->uvlayer_name, dmd->uvlayer_name, 32);
}

static CustomDataMask displaceModifier_requiredDataMask(Object *ob, ModifierData *md)
{
	DisplaceModifierData *dmd = (DisplaceModifierData *)md;
	CustomDataMask dataMask = 0;

	/* ask for vertexgroups if we need them */
	if(dmd->defgrp_name[0]) dataMask |= (1 << CD_MDEFORMVERT);

	/* ask for UV coordinates if we need them */
	if(dmd->texmapping == MOD_DISP_MAP_UV) dataMask |= (1 << CD_MTFACE);

	return dataMask;
}

static int displaceModifier_dependsOnTime(ModifierData *md)
{
	DisplaceModifierData *dmd = (DisplaceModifierData *)md;

	if(dmd->texture)
	{
		return BKE_texture_dependsOnTime(dmd->texture);
	}
	else
	{
		return 0;
	}
}

static void displaceModifier_foreachObjectLink(ModifierData *md, Object *ob,
					       ObjectWalkFunc walk, void *userData)
{
	DisplaceModifierData *dmd = (DisplaceModifierData*) md;

	walk(userData, ob, &dmd->map_object);
}

static void displaceModifier_foreachIDLink(ModifierData *md, Object *ob,
					   IDWalkFunc walk, void *userData)
{
	DisplaceModifierData *dmd = (DisplaceModifierData*) md;

	walk(userData, ob, (ID **)&dmd->texture);

	displaceModifier_foreachObjectLink(md, ob, (ObjectWalkFunc)walk, userData);
}

static int displaceModifier_isDisabled(ModifierData *md, int useRenderParams)
{
	DisplaceModifierData *dmd = (DisplaceModifierData*) md;

	return !dmd->texture;
}

static void displaceModifier_updateDepgraph(
					    ModifierData *md, DagForest *forest, Scene *scene,
	 Object *ob, DagNode *obNode)
{
	DisplaceModifierData *dmd = (DisplaceModifierData*) md;

	if(dmd->map_object) {
		DagNode *curNode = dag_get_node(forest, dmd->map_object);

		dag_add_relation(forest, curNode, obNode,
				 DAG_RL_DATA_DATA | DAG_RL_OB_DATA, "Displace Modifier");
	}
}

static void validate_layer_name(const CustomData *data, int type, char *name, char *outname)
{
	int index = -1;

	/* if a layer name was given, try to find that layer */
	if(name[0])
		index = CustomData_get_named_layer_index(data, CD_MTFACE, name);

	if(index < 0) {
		/* either no layer was specified, or the layer we want has been
		* deleted, so assign the active layer to name
		*/
		index = CustomData_get_active_layer_index(data, CD_MTFACE);
		strcpy(outname, data->layers[index].name);
	}
	else
		strcpy(outname, name);
}

static void get_texture_coords(DisplaceModifierData *dmd, Object *ob,
			       DerivedMesh *dm,
	  float (*co)[3], float (*texco)[3],
		  int numVerts)
{
	int i;
	int texmapping = dmd->texmapping;
	float mapob_imat[4][4];

	if(texmapping == MOD_DISP_MAP_OBJECT) {
		if(dmd->map_object)
			invert_m4_m4(mapob_imat, dmd->map_object->obmat);
		else /* if there is no map object, default to local */
			texmapping = MOD_DISP_MAP_LOCAL;
	}

	/* UVs need special handling, since they come from faces */
	if(texmapping == MOD_DISP_MAP_UV) {
<<<<<<< HEAD
		if(dm->getTessFaceDataArray(dm, CD_MTFACE)) {
			MFace *mface = dm->getTessFaceArray(dm);
=======
		if(CustomData_has_layer(&dm->faceData, CD_MTFACE)) {
			MFace *mface = dm->getFaceArray(dm);
>>>>>>> 790d6ca2
			MFace *mf;
			char *done = MEM_callocN(sizeof(*done) * numVerts,
					"get_texture_coords done");
			int numFaces = dm->getNumTessFaces(dm);
			char uvname[32];
			MTFace *tf;

			validate_layer_name(&dm->faceData, CD_MTFACE, dmd->uvlayer_name, uvname);
			tf = CustomData_get_layer_named(&dm->faceData, CD_MTFACE, uvname);

			/* verts are given the UV from the first face that uses them */
			for(i = 0, mf = mface; i < numFaces; ++i, ++mf, ++tf) {
				if(!done[mf->v1]) {
					texco[mf->v1][0] = tf->uv[0][0];
					texco[mf->v1][1] = tf->uv[0][1];
					texco[mf->v1][2] = 0;
					done[mf->v1] = 1;
				}
				if(!done[mf->v2]) {
					texco[mf->v2][0] = tf->uv[1][0];
					texco[mf->v2][1] = tf->uv[1][1];
					texco[mf->v2][2] = 0;
					done[mf->v2] = 1;
				}
				if(!done[mf->v3]) {
					texco[mf->v3][0] = tf->uv[2][0];
					texco[mf->v3][1] = tf->uv[2][1];
					texco[mf->v3][2] = 0;
					done[mf->v3] = 1;
				}
				if(!done[mf->v4]) {
					texco[mf->v4][0] = tf->uv[3][0];
					texco[mf->v4][1] = tf->uv[3][1];
					texco[mf->v4][2] = 0;
					done[mf->v4] = 1;
				}
			}

			/* remap UVs from [0, 1] to [-1, 1] */
			for(i = 0; i < numVerts; ++i) {
				texco[i][0] = texco[i][0] * 2 - 1;
				texco[i][1] = texco[i][1] * 2 - 1;
			}

			MEM_freeN(done);
			return;
		} else /* if there are no UVs, default to local */
			texmapping = MOD_DISP_MAP_LOCAL;
	}

	for(i = 0; i < numVerts; ++i, ++co, ++texco) {
		switch(texmapping) {
			case MOD_DISP_MAP_LOCAL:
				VECCOPY(*texco, *co);
				break;
			case MOD_DISP_MAP_GLOBAL:
				VECCOPY(*texco, *co);
				mul_m4_v3(ob->obmat, *texco);
				break;
			case MOD_DISP_MAP_OBJECT:
				VECCOPY(*texco, *co);
				mul_m4_v3(ob->obmat, *texco);
				mul_m4_v3(mapob_imat, *texco);
				break;
		}
	}
}

static void get_texture_value(Tex *texture, float *tex_co, TexResult *texres)
{
	int result_type;

	result_type = multitex_ext(texture, tex_co, NULL,
				   NULL, 1, texres);

	/* if the texture gave an RGB value, we assume it didn't give a valid
	* intensity, so calculate one (formula from do_material_tex).
	* if the texture didn't give an RGB value, copy the intensity across
	*/
	if(result_type & TEX_RGB)
		texres->tin = (0.35f * texres->tr + 0.45f * texres->tg
				+ 0.2f * texres->tb);
	else
		texres->tr = texres->tg = texres->tb = texres->tin;
}

/* dm must be a CDDerivedMesh */
static void displaceModifier_do(
				DisplaceModifierData *dmd, Object *ob,
    DerivedMesh *dm, float (*vertexCos)[3], int numVerts)
{
	int i;
	MVert *mvert;
	MDeformVert *dvert = NULL;
	int defgrp_index;
	float (*tex_co)[3];

	if(!dmd->texture) return;

	defgrp_index = defgroup_name_index(ob, dmd->defgrp_name);

	mvert = CDDM_get_verts(dm);
	if(defgrp_index >= 0)
		dvert = dm->getVertDataArray(dm, CD_MDEFORMVERT);

	tex_co = MEM_callocN(sizeof(*tex_co) * numVerts,
			     "displaceModifier_do tex_co");
	get_texture_coords(dmd, ob, dm, vertexCos, tex_co, numVerts);

	for(i = 0; i < numVerts; ++i) {
		TexResult texres;
		float delta = 0, strength = dmd->strength;
		MDeformWeight *def_weight = NULL;

		if(dvert) {
			int j;
			for(j = 0; j < dvert[i].totweight; ++j) {
				if(dvert[i].dw[j].def_nr == defgrp_index) {
					def_weight = &dvert[i].dw[j];
					break;
				}
			}
			if(!def_weight) continue;
		}

		texres.nor = NULL;
		get_texture_value(dmd->texture, tex_co[i], &texres);

		delta = texres.tin - dmd->midlevel;

		if(def_weight) strength *= def_weight->weight;

		delta *= strength;

		switch(dmd->direction) {
			case MOD_DISP_DIR_X:
				vertexCos[i][0] += delta;
				break;
			case MOD_DISP_DIR_Y:
				vertexCos[i][1] += delta;
				break;
			case MOD_DISP_DIR_Z:
				vertexCos[i][2] += delta;
				break;
			case MOD_DISP_DIR_RGB_XYZ:
				vertexCos[i][0] += (texres.tr - dmd->midlevel) * strength;
				vertexCos[i][1] += (texres.tg - dmd->midlevel) * strength;
				vertexCos[i][2] += (texres.tb - dmd->midlevel) * strength;
				break;
			case MOD_DISP_DIR_NOR:
				vertexCos[i][0] += delta * mvert[i].no[0] / 32767.0f;
				vertexCos[i][1] += delta * mvert[i].no[1] / 32767.0f;
				vertexCos[i][2] += delta * mvert[i].no[2] / 32767.0f;
				break;
		}
	}

	MEM_freeN(tex_co);
}

static void displaceModifier_deformVerts(
					 ModifierData *md, Object *ob, DerivedMesh *derivedData,
      float (*vertexCos)[3], int numVerts, int useRenderParams, int isFinalCalc)
{
	DerivedMesh *dm= get_cddm(md->scene, ob, NULL, derivedData, vertexCos);

	displaceModifier_do((DisplaceModifierData *)md, ob, dm,
			     vertexCos, numVerts);

	if(dm != derivedData)
		dm->release(dm);
}

static void displaceModifier_deformVertsEM(
					   ModifierData *md, Object *ob, BMEditMesh *editData,
	DerivedMesh *derivedData, float (*vertexCos)[3], int numVerts)
{
	DerivedMesh *dm= get_cddm(md->scene, ob, editData, derivedData, vertexCos);

	displaceModifier_do((DisplaceModifierData *)md, ob, dm,
			     vertexCos, numVerts);

	if(dm != derivedData)
		dm->release(dm);
}

/* UVProject */
/* UV Project modifier: Generates UVs projected from an object
*/

static void uvprojectModifier_initData(ModifierData *md)
{
	UVProjectModifierData *umd = (UVProjectModifierData*) md;
	int i;

	for(i = 0; i < MOD_UVPROJECT_MAXPROJECTORS; ++i)
		umd->projectors[i] = NULL;
	umd->image = NULL;
	umd->flags = 0;
	umd->num_projectors = 1;
	umd->aspectx = umd->aspecty = 1.0f;
}

static void uvprojectModifier_copyData(ModifierData *md, ModifierData *target)
{
	UVProjectModifierData *umd = (UVProjectModifierData*) md;
	UVProjectModifierData *tumd = (UVProjectModifierData*) target;
	int i;

	for(i = 0; i < MOD_UVPROJECT_MAXPROJECTORS; ++i)
		tumd->projectors[i] = umd->projectors[i];
	tumd->image = umd->image;
	tumd->flags = umd->flags;
	tumd->num_projectors = umd->num_projectors;
	tumd->aspectx = umd->aspectx;
	tumd->aspecty = umd->aspecty;
}

static CustomDataMask uvprojectModifier_requiredDataMask(Object *ob, ModifierData *md)
{
	CustomDataMask dataMask = 0;

	/* ask for UV coordinates */
	dataMask |= (1 << CD_MTFACE);

	return dataMask;
}

static void uvprojectModifier_foreachObjectLink(ModifierData *md, Object *ob,
		ObjectWalkFunc walk, void *userData)
{
	UVProjectModifierData *umd = (UVProjectModifierData*) md;
	int i;

	for(i = 0; i < MOD_UVPROJECT_MAXPROJECTORS; ++i)
		walk(userData, ob, &umd->projectors[i]);
}

static void uvprojectModifier_foreachIDLink(ModifierData *md, Object *ob,
					    IDWalkFunc walk, void *userData)
{
	UVProjectModifierData *umd = (UVProjectModifierData*) md;

	walk(userData, ob, (ID **)&umd->image);

	uvprojectModifier_foreachObjectLink(md, ob, (ObjectWalkFunc)walk,
					    userData);
}

static void uvprojectModifier_updateDepgraph(ModifierData *md,
					     DagForest *forest, Scene *scene, Object *ob, DagNode *obNode)
{
	UVProjectModifierData *umd = (UVProjectModifierData*) md;
	int i;

	for(i = 0; i < umd->num_projectors; ++i) {
		if(umd->projectors[i]) {
			DagNode *curNode = dag_get_node(forest, umd->projectors[i]);

			dag_add_relation(forest, curNode, obNode,
					 DAG_RL_DATA_DATA | DAG_RL_OB_DATA, "UV Project Modifier");
		}
	}
}

typedef struct Projector {
	Object *ob;				/* object this projector is derived from */
	float projmat[4][4];	/* projection matrix */ 
	float normal[3];		/* projector normal in world space */
} Projector;

static DerivedMesh *uvprojectModifier_do(UVProjectModifierData *umd,
					 Object *ob, DerivedMesh *dm)
{
	float (*coords)[3], (*co)[3];
	MTFace *tface;
	int i, numVerts, numFaces;
	Image *image = umd->image;
	MFace *mface, *mf;
	int override_image = ((umd->flags & MOD_UVPROJECT_OVERRIDEIMAGE) != 0);
	Projector projectors[MOD_UVPROJECT_MAXPROJECTORS];
	int num_projectors = 0;
	float aspect;
	char uvname[32];
	
	if(umd->aspecty != 0) aspect = umd->aspectx / umd->aspecty;
	else aspect = 1.0f;

	for(i = 0; i < umd->num_projectors; ++i)
		if(umd->projectors[i])
			projectors[num_projectors++].ob = umd->projectors[i];

	if(num_projectors == 0) return dm;

	/* make sure there are UV layers available */
<<<<<<< HEAD
	if(!dm->getTessFaceDataArray(dm, CD_MTFACE)) return dm;
=======

	if(!CustomData_has_layer(&dm->faceData, CD_MTFACE)) return dm;
>>>>>>> 790d6ca2

	/* make sure we're using an existing layer */
	validate_layer_name(&dm->faceData, CD_MTFACE, umd->uvlayer_name, uvname);

	/* make sure we are not modifying the original UV layer */
	tface = CustomData_duplicate_referenced_layer_named(&dm->faceData,
			CD_MTFACE, uvname);

	numVerts = dm->getNumVerts(dm);

	coords = MEM_callocN(sizeof(*coords) * numVerts,
			     "uvprojectModifier_do coords");
	dm->getVertCos(dm, coords);

	/* convert coords to world space */
	for(i = 0, co = coords; i < numVerts; ++i, ++co)
		mul_m4_v3(ob->obmat, *co);

	/* calculate a projection matrix and normal for each projector */
	for(i = 0; i < num_projectors; ++i) {
		float tmpmat[4][4];
		float offsetmat[4][4];
		Camera *cam = NULL;
		/* calculate projection matrix */
		invert_m4_m4(projectors[i].projmat, projectors[i].ob->obmat);

		if(projectors[i].ob->type == OB_CAMERA) {
			cam = (Camera *)projectors[i].ob->data;
			if(cam->type == CAM_PERSP) {
				float perspmat[4][4];
				float xmax; 
				float xmin;
				float ymax;
				float ymin;
				float pixsize = cam->clipsta * 32.0 / cam->lens;

				if(aspect > 1.0f) {
					xmax = 0.5f * pixsize;
					ymax = xmax / aspect;
				} else {
					ymax = 0.5f * pixsize;
					xmax = ymax * aspect; 
				}
				xmin = -xmax;
				ymin = -ymax;

				perspective_m4( perspmat,xmin, xmax, ymin, ymax, cam->clipsta, cam->clipend);
				mul_m4_m4m4(tmpmat, projectors[i].projmat, perspmat);
			} else if(cam->type == CAM_ORTHO) {
				float orthomat[4][4];
				float xmax; 
				float xmin;
				float ymax;
				float ymin;

				if(aspect > 1.0f) {
					xmax = 0.5f * cam->ortho_scale; 
					ymax = xmax / aspect;
				} else {
					ymax = 0.5f * cam->ortho_scale;
					xmax = ymax * aspect; 
				}
				xmin = -xmax;
				ymin = -ymax;

				orthographic_m4( orthomat,xmin, xmax, ymin, ymax, cam->clipsta, cam->clipend);
				mul_m4_m4m4(tmpmat, projectors[i].projmat, orthomat);
			}
		} else {
			copy_m4_m4(tmpmat, projectors[i].projmat);
		}

		unit_m4(offsetmat);
		mul_mat3_m4_fl(offsetmat, 0.5);
		offsetmat[3][0] = offsetmat[3][1] = offsetmat[3][2] = 0.5;
		
		if (cam) {
			if (umd->aspectx == umd->aspecty) { 
				offsetmat[3][0] -= cam->shiftx;
				offsetmat[3][1] -= cam->shifty;
			} else if (umd->aspectx < umd->aspecty)  {
				offsetmat[3][0] -=(cam->shiftx * umd->aspecty/umd->aspectx);
				offsetmat[3][1] -= cam->shifty;
			} else {
				offsetmat[3][0] -= cam->shiftx;
				offsetmat[3][1] -=(cam->shifty * umd->aspectx/umd->aspecty);
			}
		}
		
		mul_m4_m4m4(projectors[i].projmat, tmpmat, offsetmat);

		/* calculate worldspace projector normal (for best projector test) */
		projectors[i].normal[0] = 0;
		projectors[i].normal[1] = 0;
		projectors[i].normal[2] = 1;
		mul_mat3_m4_v3(projectors[i].ob->obmat, projectors[i].normal);
	}

	/* if only one projector, project coords to UVs */
	if(num_projectors == 1)
		for(i = 0, co = coords; i < numVerts; ++i, ++co)
			mul_project_m4_v4(projectors[0].projmat, *co);

	mface = dm->getTessFaceArray(dm);
	numFaces = dm->getNumTessFaces(dm);

	/* apply coords as UVs, and apply image if tfaces are new */
	for(i = 0, mf = mface; i < numFaces; ++i, ++mf, ++tface) {
		if(override_image || !image || tface->tpage == image) {
			if(num_projectors == 1) {
				/* apply transformed coords as UVs */
				tface->uv[0][0] = coords[mf->v1][0];
				tface->uv[0][1] = coords[mf->v1][1];
				tface->uv[1][0] = coords[mf->v2][0];
				tface->uv[1][1] = coords[mf->v2][1];
				tface->uv[2][0] = coords[mf->v3][0];
				tface->uv[2][1] = coords[mf->v3][1];
				if(mf->v4) {
					tface->uv[3][0] = coords[mf->v4][0];
					tface->uv[3][1] = coords[mf->v4][1];
				}
			} else {
				/* multiple projectors, select the closest to face normal
				* direction
				*/
				float co1[3], co2[3], co3[3], co4[3];
				float face_no[3];
				int j;
				Projector *best_projector;
				float best_dot;

				VECCOPY(co1, coords[mf->v1]);
				VECCOPY(co2, coords[mf->v2]);
				VECCOPY(co3, coords[mf->v3]);

				/* get the untransformed face normal */
				if(mf->v4) {
					VECCOPY(co4, coords[mf->v4]);
					normal_quad_v3( face_no,co1, co2, co3, co4);
				} else { 
					normal_tri_v3( face_no,co1, co2, co3);
				}

				/* find the projector which the face points at most directly
				* (projector normal with largest dot product is best)
				*/
				best_dot = dot_v3v3(projectors[0].normal, face_no);
				best_projector = &projectors[0];

				for(j = 1; j < num_projectors; ++j) {
					float tmp_dot = dot_v3v3(projectors[j].normal,
							face_no);
					if(tmp_dot > best_dot) {
						best_dot = tmp_dot;
						best_projector = &projectors[j];
					}
				}

				mul_project_m4_v4(best_projector->projmat, co1);
				mul_project_m4_v4(best_projector->projmat, co2);
				mul_project_m4_v4(best_projector->projmat, co3);
				if(mf->v4)
					mul_project_m4_v4(best_projector->projmat, co4);

				/* apply transformed coords as UVs */
				tface->uv[0][0] = co1[0];
				tface->uv[0][1] = co1[1];
				tface->uv[1][0] = co2[0];
				tface->uv[1][1] = co2[1];
				tface->uv[2][0] = co3[0];
				tface->uv[2][1] = co3[1];
				if(mf->v4) {
					tface->uv[3][0] = co4[0];
					tface->uv[3][1] = co4[1];
				}
			}
		}

		if(override_image) {
			tface->mode = TF_TEX;
			tface->tpage = image;
		}
	}

	MEM_freeN(coords);

	return dm;
}

static DerivedMesh *uvprojectModifier_applyModifier(
		ModifierData *md, Object *ob, DerivedMesh *derivedData,
  int useRenderParams, int isFinalCalc)
{
	DerivedMesh *result;
	UVProjectModifierData *umd = (UVProjectModifierData*) md;

	result = uvprojectModifier_do(umd, ob, derivedData);

	return result;
}

static DerivedMesh *uvprojectModifier_applyModifierEM(
		ModifierData *md, Object *ob, BMEditMesh *editData,
  DerivedMesh *derivedData)
{
	return uvprojectModifier_applyModifier(md, ob, derivedData, 0, 1);
}

/* Decimate */

static void decimateModifier_initData(ModifierData *md)
{
	DecimateModifierData *dmd = (DecimateModifierData*) md;

	dmd->percent = 1.0;
}

static void decimateModifier_copyData(ModifierData *md, ModifierData *target)
{
	DecimateModifierData *dmd = (DecimateModifierData*) md;
	DecimateModifierData *tdmd = (DecimateModifierData*) target;

	tdmd->percent = dmd->percent;
}

static DerivedMesh *decimateModifier_applyModifier(
		ModifierData *md, Object *ob, DerivedMesh *derivedData,
  int useRenderParams, int isFinalCalc)
{
	DecimateModifierData *dmd = (DecimateModifierData*) md;
	DerivedMesh *dm = derivedData, *result = NULL;
	MVert *mvert;
	MFace *mface;
	LOD_Decimation_Info lod;
	int totvert, totface;
	int a, numTris;

	mvert = dm->getVertArray(dm);
	mface = dm->getTessFaceArray(dm);
	totvert = dm->getNumVerts(dm);
	totface = dm->getNumTessFaces(dm);

	numTris = 0;
	for (a=0; a<totface; a++) {
		MFace *mf = &mface[a];
		numTris++;
		if (mf->v4) numTris++;
	}

	if(numTris<3) {
		modifier_setError(md,
			"Modifier requires more than 3 input faces (triangles).");
		goto exit;
	}

	lod.vertex_buffer= MEM_mallocN(3*sizeof(float)*totvert, "vertices");
	lod.vertex_normal_buffer= MEM_mallocN(3*sizeof(float)*totvert, "normals");
	lod.triangle_index_buffer= MEM_mallocN(3*sizeof(int)*numTris, "trias");
	lod.vertex_num= totvert;
	lod.face_num= numTris;

	for(a=0; a<totvert; a++) {
		MVert *mv = &mvert[a];
		float *vbCo = &lod.vertex_buffer[a*3];
		float *vbNo = &lod.vertex_normal_buffer[a*3];

		VECCOPY(vbCo, mv->co);

		vbNo[0] = mv->no[0]/32767.0f;
		vbNo[1] = mv->no[1]/32767.0f;
		vbNo[2] = mv->no[2]/32767.0f;
	}

	numTris = 0;
	for(a=0; a<totface; a++) {
		MFace *mf = &mface[a];
		int *tri = &lod.triangle_index_buffer[3*numTris++];
		tri[0]= mf->v1;
		tri[1]= mf->v2;
		tri[2]= mf->v3;

		if(mf->v4) {
			tri = &lod.triangle_index_buffer[3*numTris++];
			tri[0]= mf->v1;
			tri[1]= mf->v3;
			tri[2]= mf->v4;
		}
	}

	dmd->faceCount = 0;
	if(LOD_LoadMesh(&lod) ) {
		if( LOD_PreprocessMesh(&lod) ) {
			/* we assume the decim_faces tells how much to reduce */

			while(lod.face_num > numTris*dmd->percent) {
				if( LOD_CollapseEdge(&lod)==0) break;
			}

			if(lod.vertex_num>2) {
				result = CDDM_new(lod.vertex_num, 0, lod.face_num, 0, 0);
				dmd->faceCount = lod.face_num;
			}
			else
				result = CDDM_new(lod.vertex_num, 0, 0, 0, 0);

			mvert = CDDM_get_verts(result);
			for(a=0; a<lod.vertex_num; a++) {
				MVert *mv = &mvert[a];
				float *vbCo = &lod.vertex_buffer[a*3];
				
				VECCOPY(mv->co, vbCo);
			}

			if(lod.vertex_num>2) {
				mface = CDDM_get_tessfaces(result);
				for(a=0; a<lod.face_num; a++) {
					MFace *mf = &mface[a];
					int *tri = &lod.triangle_index_buffer[a*3];
					mf->v1 = tri[0];
					mf->v2 = tri[1];
					mf->v3 = tri[2];
					test_index_face(mf, NULL, 0, 3);
				}
			}

			CDDM_calc_edges(result);
			CDDM_calc_normals(result);
			CDDM_tessfaces_to_faces(result);
		}
		else
			modifier_setError(md, "Out of memory.");

		LOD_FreeDecimationData(&lod);
	}
	else
		modifier_setError(md, "Non-manifold mesh as input.");

	MEM_freeN(lod.vertex_buffer);
	MEM_freeN(lod.vertex_normal_buffer);
	MEM_freeN(lod.triangle_index_buffer);

exit:
		return result;
}

/* Smooth */

static void smoothModifier_initData(ModifierData *md)
{
	SmoothModifierData *smd = (SmoothModifierData*) md;

	smd->fac = 0.5f;
	smd->repeat = 1;
	smd->flag = MOD_SMOOTH_X | MOD_SMOOTH_Y | MOD_SMOOTH_Z;
	smd->defgrp_name[0] = '\0';
}

static void smoothModifier_copyData(ModifierData *md, ModifierData *target)
{
	SmoothModifierData *smd = (SmoothModifierData*) md;
	SmoothModifierData *tsmd = (SmoothModifierData*) target;

	tsmd->fac = smd->fac;
	tsmd->repeat = smd->repeat;
	tsmd->flag = smd->flag;
	strncpy(tsmd->defgrp_name, smd->defgrp_name, 32);
}

static int smoothModifier_isDisabled(ModifierData *md, int useRenderParams)
{
	SmoothModifierData *smd = (SmoothModifierData*) md;
	short flag;

	flag = smd->flag & (MOD_SMOOTH_X|MOD_SMOOTH_Y|MOD_SMOOTH_Z);

	/* disable if modifier is off for X, Y and Z or if factor is 0 */
	if((smd->fac == 0.0f) || flag == 0) return 1;

	return 0;
}

static CustomDataMask smoothModifier_requiredDataMask(Object *ob, ModifierData *md)
{
	SmoothModifierData *smd = (SmoothModifierData *)md;
	CustomDataMask dataMask = 0;

	/* ask for vertexgroups if we need them */
	if(smd->defgrp_name[0]) dataMask |= (1 << CD_MDEFORMVERT);

	return dataMask;
}

static void smoothModifier_do(
			      SmoothModifierData *smd, Object *ob, DerivedMesh *dm,
	 float (*vertexCos)[3], int numVerts)
{
	MDeformVert *dvert = NULL;
	MEdge *medges = NULL;

	int i, j, numDMEdges, defgrp_index;
	unsigned char *uctmp;
	float *ftmp, fac, facm;

	ftmp = (float*)MEM_callocN(3*sizeof(float)*numVerts,
		"smoothmodifier_f");
	if (!ftmp) return;
	uctmp = (unsigned char*)MEM_callocN(sizeof(unsigned char)*numVerts,
		 "smoothmodifier_uc");
	if (!uctmp) {
		if (ftmp) MEM_freeN(ftmp);
		return;
	}

	fac = smd->fac;
	facm = 1 - fac;

	medges = dm->getEdgeArray(dm);
	numDMEdges = dm->getNumEdges(dm);

	defgrp_index = defgroup_name_index(ob, smd->defgrp_name);

	if (defgrp_index >= 0)
		dvert = dm->getVertDataArray(dm, CD_MDEFORMVERT);

	/* NOTICE: this can be optimized a little bit by moving the
	* if (dvert) out of the loop, if needed */
	for (j = 0; j < smd->repeat; j++) {
		for (i = 0; i < numDMEdges; i++) {
			float fvec[3];
			float *v1, *v2;
			unsigned int idx1, idx2;

			idx1 = medges[i].v1;
			idx2 = medges[i].v2;

			v1 = vertexCos[idx1];
			v2 = vertexCos[idx2];

			fvec[0] = (v1[0] + v2[0]) / 2.0;
			fvec[1] = (v1[1] + v2[1]) / 2.0;
			fvec[2] = (v1[2] + v2[2]) / 2.0;

			v1 = &ftmp[idx1*3];
			v2 = &ftmp[idx2*3];

			if (uctmp[idx1] < 255) {
				uctmp[idx1]++;
				add_v3_v3v3(v1, v1, fvec);
			}
			if (uctmp[idx2] < 255) {
				uctmp[idx2]++;
				add_v3_v3v3(v2, v2, fvec);
			}
		}

		if (dvert) {
			for (i = 0; i < numVerts; i++) {
				MDeformWeight *dw = NULL;
				float f, fm, facw, *fp, *v;
				int k;
				short flag = smd->flag;

				v = vertexCos[i];
				fp = &ftmp[i*3];

				for (k = 0; k < dvert[i].totweight; ++k) {
					if(dvert[i].dw[k].def_nr == defgrp_index) {
						dw = &dvert[i].dw[k];
						break;
					}
				}
				if (!dw) continue;

				f = fac * dw->weight;
				fm = 1.0f - f;

				/* fp is the sum of uctmp[i] verts, so must be averaged */
				facw = 0.0f;
				if (uctmp[i]) 
					facw = f / (float)uctmp[i];

				if (flag & MOD_SMOOTH_X)
					v[0] = fm * v[0] + facw * fp[0];
				if (flag & MOD_SMOOTH_Y)
					v[1] = fm * v[1] + facw * fp[1];
				if (flag & MOD_SMOOTH_Z)
					v[2] = fm * v[2] + facw * fp[2];
			}
		}
		else { /* no vertex group */
			for (i = 0; i < numVerts; i++) {
				float facw, *fp, *v;
				short flag = smd->flag;

				v = vertexCos[i];
				fp = &ftmp[i*3];

				/* fp is the sum of uctmp[i] verts, so must be averaged */
				facw = 0.0f;
				if (uctmp[i]) 
					facw = fac / (float)uctmp[i];

				if (flag & MOD_SMOOTH_X)
					v[0] = facm * v[0] + facw * fp[0];
				if (flag & MOD_SMOOTH_Y)
					v[1] = facm * v[1] + facw * fp[1];
				if (flag & MOD_SMOOTH_Z)
					v[2] = facm * v[2] + facw * fp[2];
			}

		}

		memset(ftmp, 0, 3*sizeof(float)*numVerts);
		memset(uctmp, 0, sizeof(unsigned char)*numVerts);
	}

	MEM_freeN(ftmp);
	MEM_freeN(uctmp);
}

static void smoothModifier_deformVerts(
				       ModifierData *md, Object *ob, DerivedMesh *derivedData,
	   float (*vertexCos)[3], int numVerts, int useRenderParams, int isFinalCalc)
{
	DerivedMesh *dm= get_dm(md->scene, ob, NULL, derivedData, NULL, 0);

	smoothModifier_do((SmoothModifierData *)md, ob, dm,
			   vertexCos, numVerts);

	if(dm != derivedData)
		dm->release(dm);
}

static void smoothModifier_deformVertsEM(
					 ModifierData *md, Object *ob, BMEditMesh *editData,
      DerivedMesh *derivedData, float (*vertexCos)[3], int numVerts)
{
	DerivedMesh *dm= get_dm(md->scene, ob, editData, derivedData, NULL, 0);

	smoothModifier_do((SmoothModifierData *)md, ob, dm,
			   vertexCos, numVerts);

	if(dm != derivedData)
		dm->release(dm);
}

/* Cast */

static void castModifier_initData(ModifierData *md)
{
	CastModifierData *cmd = (CastModifierData*) md;

	cmd->fac = 0.5f;
	cmd->radius = 0.0f;
	cmd->size = 0.0f;
	cmd->flag = MOD_CAST_X | MOD_CAST_Y | MOD_CAST_Z
			| MOD_CAST_SIZE_FROM_RADIUS;
	cmd->type = MOD_CAST_TYPE_SPHERE;
	cmd->defgrp_name[0] = '\0';
	cmd->object = NULL;
}


static void castModifier_copyData(ModifierData *md, ModifierData *target)
{
	CastModifierData *cmd = (CastModifierData*) md;
	CastModifierData *tcmd = (CastModifierData*) target;

	tcmd->fac = cmd->fac;
	tcmd->radius = cmd->radius;
	tcmd->size = cmd->size;
	tcmd->flag = cmd->flag;
	tcmd->type = cmd->type;
	tcmd->object = cmd->object;
	strncpy(tcmd->defgrp_name, cmd->defgrp_name, 32);
}

static int castModifier_isDisabled(ModifierData *md, int useRenderParams)
{
	CastModifierData *cmd = (CastModifierData*) md;
	short flag;
	
	flag = cmd->flag & (MOD_CAST_X|MOD_CAST_Y|MOD_CAST_Z);

	if((cmd->fac == 0.0f) || flag == 0) return 1;

	return 0;
}

static CustomDataMask castModifier_requiredDataMask(Object *ob, ModifierData *md)
{
	CastModifierData *cmd = (CastModifierData *)md;
	CustomDataMask dataMask = 0;

	/* ask for vertexgroups if we need them */
	if(cmd->defgrp_name[0]) dataMask |= (1 << CD_MDEFORMVERT);

	return dataMask;
}

static void castModifier_foreachObjectLink(
					   ModifierData *md, Object *ob,
	void (*walk)(void *userData, Object *ob, Object **obpoin),
	       void *userData)
{
	CastModifierData *cmd = (CastModifierData*) md;

	walk (userData, ob, &cmd->object);
}

static void castModifier_updateDepgraph(
					ModifierData *md, DagForest *forest, Scene *scene, Object *ob,
     DagNode *obNode)
{
	CastModifierData *cmd = (CastModifierData*) md;

	if (cmd->object) {
		DagNode *curNode = dag_get_node(forest, cmd->object);

		dag_add_relation(forest, curNode, obNode, DAG_RL_OB_DATA,
			"Cast Modifier");
	}
}

static void castModifier_sphere_do(
				   CastModifierData *cmd, Object *ob, DerivedMesh *dm,
       float (*vertexCos)[3], int numVerts)
{
	MDeformVert *dvert = NULL;

	Object *ctrl_ob = NULL;

	int i, defgrp_index;
	int has_radius = 0;
	short flag, type;
	float fac, facm, len = 0.0f;
	float vec[3], center[3] = {0.0f, 0.0f, 0.0f};
	float mat[4][4], imat[4][4];

	fac = cmd->fac;
	facm = 1.0f - fac;

	flag = cmd->flag;
	type = cmd->type; /* projection type: sphere or cylinder */

	if (type == MOD_CAST_TYPE_CYLINDER) 
		flag &= ~MOD_CAST_Z;

	ctrl_ob = cmd->object;

	/* spherify's center is {0, 0, 0} (the ob's own center in its local
	* space), by default, but if the user defined a control object,
	* we use its location, transformed to ob's local space */
	if (ctrl_ob) {
		if(flag & MOD_CAST_USE_OB_TRANSFORM) {
			invert_m4_m4(ctrl_ob->imat, ctrl_ob->obmat);
			mul_m4_m4m4(mat, ob->obmat, ctrl_ob->imat);
			invert_m4_m4(imat, mat);
		}

		invert_m4_m4(ob->imat, ob->obmat);
		VECCOPY(center, ctrl_ob->obmat[3]);
		mul_m4_v3(ob->imat, center);
	}

	/* now we check which options the user wants */

	/* 1) (flag was checked in the "if (ctrl_ob)" block above) */
	/* 2) cmd->radius > 0.0f: only the vertices within this radius from
	* the center of the effect should be deformed */
	if (cmd->radius > FLT_EPSILON) has_radius = 1;

	/* 3) if we were given a vertex group name,
	* only those vertices should be affected */
	defgrp_index = defgroup_name_index(ob, cmd->defgrp_name);

	if ((ob->type == OB_MESH) && dm && defgrp_index >= 0)
		dvert = dm->getVertDataArray(dm, CD_MDEFORMVERT);

	if(flag & MOD_CAST_SIZE_FROM_RADIUS) {
		len = cmd->radius;
	}
	else {
		len = cmd->size;
	}

	if(len <= 0) {
		for (i = 0; i < numVerts; i++) {
			len += len_v3v3(center, vertexCos[i]);
		}
		len /= numVerts;

		if (len == 0.0f) len = 10.0f;
	}

	/* ready to apply the effect, one vertex at a time;
	* tiny optimization: the code is separated (with parts repeated)
	 * in two possible cases:
	* with or w/o a vgroup. With lots of if's in the code below,
	* further optimizations are possible, if needed */
	if (dvert) { /* with a vgroup */
		float fac_orig = fac;
		for (i = 0; i < numVerts; i++) {
			MDeformWeight *dw = NULL;
			int j;
			float tmp_co[3];

			VECCOPY(tmp_co, vertexCos[i]);
			if(ctrl_ob) {
				if(flag & MOD_CAST_USE_OB_TRANSFORM) {
					mul_m4_v3(mat, tmp_co);
				} else {
					sub_v3_v3v3(tmp_co, tmp_co, center);
				}
			}

			VECCOPY(vec, tmp_co);

			if (type == MOD_CAST_TYPE_CYLINDER)
				vec[2] = 0.0f;

			if (has_radius) {
				if (len_v3(vec) > cmd->radius) continue;
			}

			for (j = 0; j < dvert[i].totweight; ++j) {
				if(dvert[i].dw[j].def_nr == defgrp_index) {
					dw = &dvert[i].dw[j];
					break;
				}
			}
			if (!dw) continue;

			fac = fac_orig * dw->weight;
			facm = 1.0f - fac;

			normalize_v3(vec);

			if (flag & MOD_CAST_X)
				tmp_co[0] = fac*vec[0]*len + facm*tmp_co[0];
			if (flag & MOD_CAST_Y)
				tmp_co[1] = fac*vec[1]*len + facm*tmp_co[1];
			if (flag & MOD_CAST_Z)
				tmp_co[2] = fac*vec[2]*len + facm*tmp_co[2];

			if(ctrl_ob) {
				if(flag & MOD_CAST_USE_OB_TRANSFORM) {
					mul_m4_v3(imat, tmp_co);
				} else {
					add_v3_v3v3(tmp_co, tmp_co, center);
				}
			}

			VECCOPY(vertexCos[i], tmp_co);
		}
		return;
	}

	/* no vgroup */
	for (i = 0; i < numVerts; i++) {
		float tmp_co[3];

		VECCOPY(tmp_co, vertexCos[i]);
		if(ctrl_ob) {
			if(flag & MOD_CAST_USE_OB_TRANSFORM) {
				mul_m4_v3(mat, tmp_co);
			} else {
				sub_v3_v3v3(tmp_co, tmp_co, center);
			}
		}

		VECCOPY(vec, tmp_co);

		if (type == MOD_CAST_TYPE_CYLINDER)
			vec[2] = 0.0f;

		if (has_radius) {
			if (len_v3(vec) > cmd->radius) continue;
		}

		normalize_v3(vec);

		if (flag & MOD_CAST_X)
			tmp_co[0] = fac*vec[0]*len + facm*tmp_co[0];
		if (flag & MOD_CAST_Y)
			tmp_co[1] = fac*vec[1]*len + facm*tmp_co[1];
		if (flag & MOD_CAST_Z)
			tmp_co[2] = fac*vec[2]*len + facm*tmp_co[2];

		if(ctrl_ob) {
			if(flag & MOD_CAST_USE_OB_TRANSFORM) {
				mul_m4_v3(imat, tmp_co);
			} else {
				add_v3_v3v3(tmp_co, tmp_co, center);
			}
		}

		VECCOPY(vertexCos[i], tmp_co);
	}
}

static void castModifier_cuboid_do(
				   CastModifierData *cmd, Object *ob, DerivedMesh *dm,
       float (*vertexCos)[3], int numVerts)
{
	MDeformVert *dvert = NULL;
	Object *ctrl_ob = NULL;

	int i, defgrp_index;
	int has_radius = 0;
	short flag;
	float fac, facm;
	float min[3], max[3], bb[8][3];
	float center[3] = {0.0f, 0.0f, 0.0f};
	float mat[4][4], imat[4][4];

	fac = cmd->fac;
	facm = 1.0f - fac;

	flag = cmd->flag;

	ctrl_ob = cmd->object;

	/* now we check which options the user wants */

	/* 1) (flag was checked in the "if (ctrl_ob)" block above) */
	/* 2) cmd->radius > 0.0f: only the vertices within this radius from
	* the center of the effect should be deformed */
	if (cmd->radius > FLT_EPSILON) has_radius = 1;

	/* 3) if we were given a vertex group name,
	* only those vertices should be affected */
	defgrp_index = defgroup_name_index(ob, cmd->defgrp_name);

	if ((ob->type == OB_MESH) && dm && defgrp_index >= 0)
		dvert = dm->getVertDataArray(dm, CD_MDEFORMVERT);

	if (ctrl_ob) {
		if(flag & MOD_CAST_USE_OB_TRANSFORM) {
			invert_m4_m4(ctrl_ob->imat, ctrl_ob->obmat);
			mul_m4_m4m4(mat, ob->obmat, ctrl_ob->imat);
			invert_m4_m4(imat, mat);
		}

		invert_m4_m4(ob->imat, ob->obmat);
		VECCOPY(center, ctrl_ob->obmat[3]);
		mul_m4_v3(ob->imat, center);
	}

	if((flag & MOD_CAST_SIZE_FROM_RADIUS) && has_radius) {
		for(i = 0; i < 3; i++) {
			min[i] = -cmd->radius;
			max[i] = cmd->radius;
		}
	} else if(!(flag & MOD_CAST_SIZE_FROM_RADIUS) && cmd->size > 0) {
		for(i = 0; i < 3; i++) {
			min[i] = -cmd->size;
			max[i] = cmd->size;
		}
	} else {
		/* get bound box */
		/* We can't use the object's bound box because other modifiers
		* may have changed the vertex data. */
		INIT_MINMAX(min, max);

		/* Cast's center is the ob's own center in its local space,
		* by default, but if the user defined a control object, we use
		* its location, transformed to ob's local space. */
		if (ctrl_ob) {
			float vec[3];

			/* let the center of the ctrl_ob be part of the bound box: */
			DO_MINMAX(center, min, max);

			for (i = 0; i < numVerts; i++) {
				sub_v3_v3v3(vec, vertexCos[i], center);
				DO_MINMAX(vec, min, max);
			}
		}
		else {
			for (i = 0; i < numVerts; i++) {
				DO_MINMAX(vertexCos[i], min, max);
			}
		}

		/* we want a symmetric bound box around the origin */
		if (fabs(min[0]) > fabs(max[0])) max[0] = fabs(min[0]); 
		if (fabs(min[1]) > fabs(max[1])) max[1] = fabs(min[1]); 
		if (fabs(min[2]) > fabs(max[2])) max[2] = fabs(min[2]);
		min[0] = -max[0];
		min[1] = -max[1];
		min[2] = -max[2];
	}

	/* building our custom bounding box */
	bb[0][0] = bb[2][0] = bb[4][0] = bb[6][0] = min[0];
	bb[1][0] = bb[3][0] = bb[5][0] = bb[7][0] = max[0];
	bb[0][1] = bb[1][1] = bb[4][1] = bb[5][1] = min[1];
	bb[2][1] = bb[3][1] = bb[6][1] = bb[7][1] = max[1];
	bb[0][2] = bb[1][2] = bb[2][2] = bb[3][2] = min[2];
	bb[4][2] = bb[5][2] = bb[6][2] = bb[7][2] = max[2];

	/* ready to apply the effect, one vertex at a time;
	* tiny optimization: the code is separated (with parts repeated)
	 * in two possible cases:
	* with or w/o a vgroup. With lots of if's in the code below,
	* further optimizations are possible, if needed */
	if (dvert) { /* with a vgroup */
		float fac_orig = fac;
		for (i = 0; i < numVerts; i++) {
			MDeformWeight *dw = NULL;
			int j, octant, coord;
			float d[3], dmax, apex[3], fbb;
			float tmp_co[3];

			VECCOPY(tmp_co, vertexCos[i]);
			if(ctrl_ob) {
				if(flag & MOD_CAST_USE_OB_TRANSFORM) {
					mul_m4_v3(mat, tmp_co);
				} else {
					sub_v3_v3v3(tmp_co, tmp_co, center);
				}
			}

			if (has_radius) {
				if (fabs(tmp_co[0]) > cmd->radius ||
								fabs(tmp_co[1]) > cmd->radius ||
								fabs(tmp_co[2]) > cmd->radius) continue;
			}

			for (j = 0; j < dvert[i].totweight; ++j) {
				if(dvert[i].dw[j].def_nr == defgrp_index) {
					dw = &dvert[i].dw[j];
					break;
				}
			}
			if (!dw) continue;

			fac = fac_orig * dw->weight;
			facm = 1.0f - fac;

			/* The algo used to project the vertices to their
			 * bounding box (bb) is pretty simple:
			 * for each vertex v:
			* 1) find in which octant v is in;
			* 2) find which outer "wall" of that octant is closer to v;
			* 3) calculate factor (var fbb) to project v to that wall;
			* 4) project. */

			/* find in which octant this vertex is in */
			octant = 0;
			if (tmp_co[0] > 0.0f) octant += 1;
			if (tmp_co[1] > 0.0f) octant += 2;
			if (tmp_co[2] > 0.0f) octant += 4;

			/* apex is the bb's vertex at the chosen octant */
			copy_v3_v3(apex, bb[octant]);

			/* find which bb plane is closest to this vertex ... */
			d[0] = tmp_co[0] / apex[0];
			d[1] = tmp_co[1] / apex[1];
			d[2] = tmp_co[2] / apex[2];

			/* ... (the closest has the higher (closer to 1) d value) */
			dmax = d[0];
			coord = 0;
			if (d[1] > dmax) {
				dmax = d[1];
				coord = 1;
			}
			if (d[2] > dmax) {
				/* dmax = d[2]; */ /* commented, we don't need it */
				coord = 2;
			}

			/* ok, now we know which coordinate of the vertex to use */

			if (fabs(tmp_co[coord]) < FLT_EPSILON) /* avoid division by zero */
				continue;

			/* finally, this is the factor we wanted, to project the vertex
			* to its bounding box (bb) */
			fbb = apex[coord] / tmp_co[coord];

			/* calculate the new vertex position */
			if (flag & MOD_CAST_X)
				tmp_co[0] = facm * tmp_co[0] + fac * tmp_co[0] * fbb;
			if (flag & MOD_CAST_Y)
				tmp_co[1] = facm * tmp_co[1] + fac * tmp_co[1] * fbb;
			if (flag & MOD_CAST_Z)
				tmp_co[2] = facm * tmp_co[2] + fac * tmp_co[2] * fbb;

			if(ctrl_ob) {
				if(flag & MOD_CAST_USE_OB_TRANSFORM) {
					mul_m4_v3(imat, tmp_co);
				} else {
					add_v3_v3v3(tmp_co, tmp_co, center);
				}
			}

			VECCOPY(vertexCos[i], tmp_co);
		}
		return;
	}

	/* no vgroup (check previous case for comments about the code) */
	for (i = 0; i < numVerts; i++) {
		int octant, coord;
		float d[3], dmax, fbb, apex[3];
		float tmp_co[3];

		VECCOPY(tmp_co, vertexCos[i]);
		if(ctrl_ob) {
			if(flag & MOD_CAST_USE_OB_TRANSFORM) {
				mul_m4_v3(mat, tmp_co);
			} else {
				sub_v3_v3v3(tmp_co, tmp_co, center);
			}
		}

		if (has_radius) {
			if (fabs(tmp_co[0]) > cmd->radius ||
						 fabs(tmp_co[1]) > cmd->radius ||
						 fabs(tmp_co[2]) > cmd->radius) continue;
		}

		octant = 0;
		if (tmp_co[0] > 0.0f) octant += 1;
		if (tmp_co[1] > 0.0f) octant += 2;
		if (tmp_co[2] > 0.0f) octant += 4;

		copy_v3_v3(apex, bb[octant]);

		d[0] = tmp_co[0] / apex[0];
		d[1] = tmp_co[1] / apex[1];
		d[2] = tmp_co[2] / apex[2];

		dmax = d[0];
		coord = 0;
		if (d[1] > dmax) {
			dmax = d[1];
			coord = 1;
		}
		if (d[2] > dmax) {
			/* dmax = d[2]; */ /* commented, we don't need it */
			coord = 2;
		}

		if (fabs(tmp_co[coord]) < FLT_EPSILON)
			continue;

		fbb = apex[coord] / tmp_co[coord];

		if (flag & MOD_CAST_X)
			tmp_co[0] = facm * tmp_co[0] + fac * tmp_co[0] * fbb;
		if (flag & MOD_CAST_Y)
			tmp_co[1] = facm * tmp_co[1] + fac * tmp_co[1] * fbb;
		if (flag & MOD_CAST_Z)
			tmp_co[2] = facm * tmp_co[2] + fac * tmp_co[2] * fbb;

		if(ctrl_ob) {
			if(flag & MOD_CAST_USE_OB_TRANSFORM) {
				mul_m4_v3(imat, tmp_co);
			} else {
				add_v3_v3v3(tmp_co, tmp_co, center);
			}
		}

		VECCOPY(vertexCos[i], tmp_co);
	}
}

static void castModifier_deformVerts(
				     ModifierData *md, Object *ob, DerivedMesh *derivedData,
	 float (*vertexCos)[3], int numVerts, int useRenderParams, int isFinalCalc)
{
	DerivedMesh *dm = NULL;
	CastModifierData *cmd = (CastModifierData *)md;

	if (ob->type == OB_MESH) {
		/* DerivedMesh is used only in case object is MESH */
		/* so we could optimize modifier applying by skipping DM creation */
		dm = get_dm(md->scene, ob, NULL, derivedData, NULL, 0);
	}

	if (cmd->type == MOD_CAST_TYPE_CUBOID) {
		castModifier_cuboid_do(cmd, ob, dm, vertexCos, numVerts);
	} else { /* MOD_CAST_TYPE_SPHERE or MOD_CAST_TYPE_CYLINDER */
		castModifier_sphere_do(cmd, ob, dm, vertexCos, numVerts);
	}

	if(dm != derivedData)
		dm->release(dm);
}

static void castModifier_deformVertsEM(
				       ModifierData *md, Object *ob, BMEditMesh *editData,
	   DerivedMesh *derivedData, float (*vertexCos)[3], int numVerts)
{
	DerivedMesh *dm = get_dm(md->scene, ob, editData, derivedData, NULL, 0);
	CastModifierData *cmd = (CastModifierData *)md;

	if (cmd->type == MOD_CAST_TYPE_CUBOID) {
		castModifier_cuboid_do(cmd, ob, dm, vertexCos, numVerts);
	} else { /* MOD_CAST_TYPE_SPHERE or MOD_CAST_TYPE_CYLINDER */
		castModifier_sphere_do(cmd, ob, dm, vertexCos, numVerts);
	}

	if(dm != derivedData)
		dm->release(dm);
}

/* Wave */

static void waveModifier_initData(ModifierData *md)
{
	WaveModifierData *wmd = (WaveModifierData*) md; // whadya know, moved here from Iraq

	wmd->flag |= (MOD_WAVE_X | MOD_WAVE_Y | MOD_WAVE_CYCL
			| MOD_WAVE_NORM_X | MOD_WAVE_NORM_Y | MOD_WAVE_NORM_Z);

	wmd->objectcenter = NULL;
	wmd->texture = NULL;
	wmd->map_object = NULL;
	wmd->height= 0.5f;
	wmd->width= 1.5f;
	wmd->speed= 0.25f;
	wmd->narrow= 1.5f;
	wmd->lifetime= 0.0f;
	wmd->damp= 10.0f;
	wmd->falloff= 0.0f;
	wmd->texmapping = MOD_WAV_MAP_LOCAL;
	wmd->defgrp_name[0] = 0;
}

static void waveModifier_copyData(ModifierData *md, ModifierData *target)
{
	WaveModifierData *wmd = (WaveModifierData*) md;
	WaveModifierData *twmd = (WaveModifierData*) target;

	twmd->damp = wmd->damp;
	twmd->flag = wmd->flag;
	twmd->height = wmd->height;
	twmd->lifetime = wmd->lifetime;
	twmd->narrow = wmd->narrow;
	twmd->speed = wmd->speed;
	twmd->startx = wmd->startx;
	twmd->starty = wmd->starty;
	twmd->timeoffs = wmd->timeoffs;
	twmd->width = wmd->width;
	twmd->falloff = wmd->falloff;
	twmd->objectcenter = wmd->objectcenter;
	twmd->texture = wmd->texture;
	twmd->map_object = wmd->map_object;
	twmd->texmapping = wmd->texmapping;
	strncpy(twmd->defgrp_name, wmd->defgrp_name, 32);
}

static int waveModifier_dependsOnTime(ModifierData *md)
{
	return 1;
}

static void waveModifier_foreachObjectLink(
					   ModifierData *md, Object *ob,
	ObjectWalkFunc walk, void *userData)
{
	WaveModifierData *wmd = (WaveModifierData*) md;

	walk(userData, ob, &wmd->objectcenter);
	walk(userData, ob, &wmd->map_object);
}

static void waveModifier_foreachIDLink(ModifierData *md, Object *ob,
				       IDWalkFunc walk, void *userData)
{
	WaveModifierData *wmd = (WaveModifierData*) md;

	walk(userData, ob, (ID **)&wmd->texture);

	waveModifier_foreachObjectLink(md, ob, (ObjectWalkFunc)walk, userData);
}

static void waveModifier_updateDepgraph(
					ModifierData *md, DagForest *forest, Scene *scene, Object *ob,
     DagNode *obNode)
{
	WaveModifierData *wmd = (WaveModifierData*) md;

	if(wmd->objectcenter) {
		DagNode *curNode = dag_get_node(forest, wmd->objectcenter);

		dag_add_relation(forest, curNode, obNode, DAG_RL_OB_DATA,
			"Wave Modifier");
	}

	if(wmd->map_object) {
		DagNode *curNode = dag_get_node(forest, wmd->map_object);

		dag_add_relation(forest, curNode, obNode, DAG_RL_OB_DATA,
			"Wave Modifer");
	}
}

static CustomDataMask waveModifier_requiredDataMask(Object *ob, ModifierData *md)
{
	WaveModifierData *wmd = (WaveModifierData *)md;
	CustomDataMask dataMask = 0;


	/* ask for UV coordinates if we need them */
	if(wmd->texture && wmd->texmapping == MOD_WAV_MAP_UV)
		dataMask |= (1 << CD_MTFACE);

	/* ask for vertexgroups if we need them */
	if(wmd->defgrp_name[0])
		dataMask |= (1 << CD_MDEFORMVERT);

	return dataMask;
}

static void wavemod_get_texture_coords(WaveModifierData *wmd, Object *ob,
				       DerivedMesh *dm,
	   float (*co)[3], float (*texco)[3],
		   int numVerts)
{
	int i;
	int texmapping = wmd->texmapping;

	if(texmapping == MOD_WAV_MAP_OBJECT) {
		if(wmd->map_object)
			invert_m4_m4(wmd->map_object->imat, wmd->map_object->obmat);
		else /* if there is no map object, default to local */
			texmapping = MOD_WAV_MAP_LOCAL;
	}

	/* UVs need special handling, since they come from faces */
	if(texmapping == MOD_WAV_MAP_UV) {
<<<<<<< HEAD
		if(dm->getTessFaceDataArray(dm, CD_MTFACE)) {
			MFace *mface = dm->getTessFaceArray(dm);
=======
		if(CustomData_has_layer(&dm->faceData, CD_MTFACE)) {
			MFace *mface = dm->getFaceArray(dm);
>>>>>>> 790d6ca2
			MFace *mf;
			char *done = MEM_callocN(sizeof(*done) * numVerts,
					"get_texture_coords done");
			int numFaces = dm->getNumTessFaces(dm);
			char uvname[32];
			MTFace *tf;

			validate_layer_name(&dm->faceData, CD_MTFACE, wmd->uvlayer_name, uvname);
			tf = CustomData_get_layer_named(&dm->faceData, CD_MTFACE, uvname);

			/* verts are given the UV from the first face that uses them */
			for(i = 0, mf = mface; i < numFaces; ++i, ++mf, ++tf) {
				if(!done[mf->v1]) {
					texco[mf->v1][0] = tf->uv[0][0];
					texco[mf->v1][1] = tf->uv[0][1];
					texco[mf->v1][2] = 0;
					done[mf->v1] = 1;
				}
				if(!done[mf->v2]) {
					texco[mf->v2][0] = tf->uv[1][0];
					texco[mf->v2][1] = tf->uv[1][1];
					texco[mf->v2][2] = 0;
					done[mf->v2] = 1;
				}
				if(!done[mf->v3]) {
					texco[mf->v3][0] = tf->uv[2][0];
					texco[mf->v3][1] = tf->uv[2][1];
					texco[mf->v3][2] = 0;
					done[mf->v3] = 1;
				}
				if(!done[mf->v4]) {
					texco[mf->v4][0] = tf->uv[3][0];
					texco[mf->v4][1] = tf->uv[3][1];
					texco[mf->v4][2] = 0;
					done[mf->v4] = 1;
				}
			}

			/* remap UVs from [0, 1] to [-1, 1] */
			for(i = 0; i < numVerts; ++i) {
				texco[i][0] = texco[i][0] * 2 - 1;
				texco[i][1] = texco[i][1] * 2 - 1;
			}

			MEM_freeN(done);
			return;
		} else /* if there are no UVs, default to local */
			texmapping = MOD_WAV_MAP_LOCAL;
	}

	for(i = 0; i < numVerts; ++i, ++co, ++texco) {
		switch(texmapping) {
			case MOD_WAV_MAP_LOCAL:
				VECCOPY(*texco, *co);
				break;
			case MOD_WAV_MAP_GLOBAL:
				VECCOPY(*texco, *co);
				mul_m4_v3(ob->obmat, *texco);
				break;
			case MOD_WAV_MAP_OBJECT:
				VECCOPY(*texco, *co);
				mul_m4_v3(ob->obmat, *texco);
				mul_m4_v3(wmd->map_object->imat, *texco);
				break;
		}
	}
}

static void waveModifier_do(WaveModifierData *md, 
		Scene *scene, Object *ob, DerivedMesh *dm,
       float (*vertexCos)[3], int numVerts)
{
	WaveModifierData *wmd = (WaveModifierData*) md;
	MVert *mvert = NULL;
	MDeformVert *dvert = NULL;
	int defgrp_index;
	float ctime = bsystem_time(scene, ob, (float)scene->r.cfra, 0.0);
	float minfac =
			(float)(1.0 / exp(wmd->width * wmd->narrow * wmd->width * wmd->narrow));
	float lifefac = wmd->height;
	float (*tex_co)[3] = NULL;

	if(wmd->flag & MOD_WAVE_NORM && ob->type == OB_MESH)
		mvert = dm->getVertArray(dm);

	if(wmd->objectcenter){
		float mat[4][4];
		/* get the control object's location in local coordinates */
		invert_m4_m4(ob->imat, ob->obmat);
		mul_m4_m4m4(mat, wmd->objectcenter->obmat, ob->imat);

		wmd->startx = mat[3][0];
		wmd->starty = mat[3][1];
	}

	/* get the index of the deform group */
	defgrp_index = defgroup_name_index(ob, wmd->defgrp_name);

	if(defgrp_index >= 0){
		dvert = dm->getVertDataArray(dm, CD_MDEFORMVERT);
	}

	if(wmd->damp == 0) wmd->damp = 10.0f;

	if(wmd->lifetime != 0.0) {
		float x = ctime - wmd->timeoffs;

		if(x > wmd->lifetime) {
			lifefac = x - wmd->lifetime;

			if(lifefac > wmd->damp) lifefac = 0.0;
			else lifefac =
				(float)(wmd->height * (1.0 - sqrt(lifefac / wmd->damp)));
		}
	}

	if(wmd->texture) {
		tex_co = MEM_mallocN(sizeof(*tex_co) * numVerts,
				     "waveModifier_do tex_co");
		wavemod_get_texture_coords(wmd, ob, dm, vertexCos, tex_co, numVerts);
	}

	if(lifefac != 0.0) {
		int i;

		for(i = 0; i < numVerts; i++) {
			float *co = vertexCos[i];
			float x = co[0] - wmd->startx;
			float y = co[1] - wmd->starty;
			float amplit= 0.0f;
			float dist = 0.0f;
			float falloff_fac = 0.0f;
			TexResult texres;
			MDeformWeight *def_weight = NULL;

			/* get weights */
			if(dvert) {
				int j;
				for(j = 0; j < dvert[i].totweight; ++j) {
					if(dvert[i].dw[j].def_nr == defgrp_index) {
						def_weight = &dvert[i].dw[j];
						break;
					}
				}

				/* if this vert isn't in the vgroup, don't deform it */
				if(!def_weight) continue;
			}

			if(wmd->texture) {
				texres.nor = NULL;
				get_texture_value(wmd->texture, tex_co[i], &texres);
			}

			/*get dist*/
			if(wmd->flag & MOD_WAVE_X) {
				if(wmd->flag & MOD_WAVE_Y){
					dist = (float)sqrt(x*x + y*y);
				}
				else{
					dist = fabs(x);
				}
			}
			else if(wmd->flag & MOD_WAVE_Y) {
				dist = fabs(y);
			}

			falloff_fac = (1.0-(dist / wmd->falloff));
			CLAMP(falloff_fac,0,1);

			if(wmd->flag & MOD_WAVE_X) {
				if(wmd->flag & MOD_WAVE_Y) amplit = (float)sqrt(x*x + y*y);
				else amplit = x;
			}
			else if(wmd->flag & MOD_WAVE_Y)
				amplit= y;

			/* this way it makes nice circles */
			amplit -= (ctime - wmd->timeoffs) * wmd->speed;

			if(wmd->flag & MOD_WAVE_CYCL) {
				amplit = (float)fmod(amplit - wmd->width, 2.0 * wmd->width)
						+ wmd->width;
			}

			/* GAUSSIAN */
			if(amplit > -wmd->width && amplit < wmd->width) {
				amplit = amplit * wmd->narrow;
				amplit = (float)(1.0 / exp(amplit * amplit) - minfac);

				/*apply texture*/
				if(wmd->texture)
					amplit = amplit * texres.tin;

				/*apply weight*/
				if(def_weight)
					amplit = amplit * def_weight->weight;

				/*apply falloff*/
				if (wmd->falloff > 0)
					amplit = amplit * falloff_fac;

				if(mvert) {
					/* move along normals */
					if(wmd->flag & MOD_WAVE_NORM_X) {
						co[0] += (lifefac * amplit) * mvert[i].no[0] / 32767.0f;
					}
					if(wmd->flag & MOD_WAVE_NORM_Y) {
						co[1] += (lifefac * amplit) * mvert[i].no[1] / 32767.0f;
					}
					if(wmd->flag & MOD_WAVE_NORM_Z) {
						co[2] += (lifefac * amplit) * mvert[i].no[2] / 32767.0f;
					}
				}
				else {
					/* move along local z axis */
					co[2] += lifefac * amplit;
				}
			}
		}
	}

	if(wmd->texture) MEM_freeN(tex_co);
}

static void waveModifier_deformVerts(
				     ModifierData *md, Object *ob, DerivedMesh *derivedData,
	 float (*vertexCos)[3], int numVerts, int useRenderParams, int isFinalCalc)
{
	DerivedMesh *dm= derivedData;
	WaveModifierData *wmd = (WaveModifierData *)md;

	if(wmd->flag & MOD_WAVE_NORM)
		dm= get_cddm(md->scene, ob, NULL, dm, vertexCos);
	else if(wmd->texture || wmd->defgrp_name[0])
		dm= get_dm(md->scene, ob, NULL, dm, NULL, 0);

	waveModifier_do(wmd, md->scene, ob, dm, vertexCos, numVerts);

	if(dm != derivedData)
		dm->release(dm);
}

static void waveModifier_deformVertsEM(
				       ModifierData *md, Object *ob, BMEditMesh *editData,
	   DerivedMesh *derivedData, float (*vertexCos)[3], int numVerts)
{
	DerivedMesh *dm= derivedData;
	WaveModifierData *wmd = (WaveModifierData *)md;

	if(wmd->flag & MOD_WAVE_NORM)
		dm= get_cddm(md->scene, ob, editData, dm, vertexCos);
	else if(wmd->texture || wmd->defgrp_name[0])
		dm= get_dm(md->scene, ob, editData, dm, NULL, 0);

	waveModifier_do(wmd, md->scene, ob, dm, vertexCos, numVerts);

	if(dm != derivedData)
		dm->release(dm);
}

/* Armature */

static void armatureModifier_initData(ModifierData *md)
{
	ArmatureModifierData *amd = (ArmatureModifierData*) md;
	
	amd->deformflag = ARM_DEF_ENVELOPE | ARM_DEF_VGROUP;
}

static void armatureModifier_copyData(ModifierData *md, ModifierData *target)
{
	ArmatureModifierData *amd = (ArmatureModifierData*) md;
	ArmatureModifierData *tamd = (ArmatureModifierData*) target;

	tamd->object = amd->object;
	tamd->deformflag = amd->deformflag;
	strncpy(tamd->defgrp_name, amd->defgrp_name, 32);
}

static CustomDataMask armatureModifier_requiredDataMask(Object *ob, ModifierData *md)
{
	CustomDataMask dataMask = 0;

	/* ask for vertexgroups */
	dataMask |= (1 << CD_MDEFORMVERT);

	return dataMask;
}

static int armatureModifier_isDisabled(ModifierData *md, int useRenderParams)
{
	ArmatureModifierData *amd = (ArmatureModifierData*) md;

	return !amd->object;
}

static void armatureModifier_foreachObjectLink(
					       ModifierData *md, Object *ob,
	    void (*walk)(void *userData, Object *ob, Object **obpoin),
		   void *userData)
{
	ArmatureModifierData *amd = (ArmatureModifierData*) md;

	walk(userData, ob, &amd->object);
}

static void armatureModifier_updateDepgraph(
					    ModifierData *md, DagForest *forest, Scene *scene, Object *ob,
	 DagNode *obNode)
{
	ArmatureModifierData *amd = (ArmatureModifierData*) md;

	if (amd->object) {
		DagNode *curNode = dag_get_node(forest, amd->object);

		dag_add_relation(forest, curNode, obNode,
				 DAG_RL_DATA_DATA | DAG_RL_OB_DATA, "Armature Modifier");
	}
}

static void armatureModifier_deformVerts(
					 ModifierData *md, Object *ob, DerivedMesh *derivedData,
      float (*vertexCos)[3], int numVerts, int useRenderParams, int isFinalCalc)
{
	ArmatureModifierData *amd = (ArmatureModifierData*) md;

	modifier_vgroup_cache(md, vertexCos); /* if next modifier needs original vertices */
	
	armature_deform_verts(amd->object, ob, derivedData, vertexCos, NULL,
			      numVerts, amd->deformflag, 
	 (float(*)[3])amd->prevCos, amd->defgrp_name);
	/* free cache */
	if(amd->prevCos) {
		MEM_freeN(amd->prevCos);
		amd->prevCos= NULL;
	}
}

static void armatureModifier_deformVertsEM(
					   ModifierData *md, Object *ob, BMEditMesh *editData,
	DerivedMesh *derivedData, float (*vertexCos)[3], int numVerts)
{
	ArmatureModifierData *amd = (ArmatureModifierData*) md;
	DerivedMesh *dm = derivedData;

	if(!derivedData) dm = CDDM_from_BMEditMesh(editData, ob->data);

	armature_deform_verts(amd->object, ob, dm, vertexCos, NULL, numVerts,
			      amd->deformflag, NULL, amd->defgrp_name);

	if(!derivedData) dm->release(dm);
}

static void armatureModifier_deformMatricesEM(
					      ModifierData *md, Object *ob, BMEditMesh *editData,
	   DerivedMesh *derivedData, float (*vertexCos)[3],
					     float (*defMats)[3][3], int numVerts)
{
	ArmatureModifierData *amd = (ArmatureModifierData*) md;
	DerivedMesh *dm = derivedData;

	if(!derivedData) dm = CDDM_from_BMEditMesh(editData, ob->data);

	armature_deform_verts(amd->object, ob, dm, vertexCos, defMats, numVerts,
			      amd->deformflag, NULL, amd->defgrp_name);

	if(!derivedData) dm->release(dm);
}

/* Hook */

static void hookModifier_initData(ModifierData *md) 
{
	HookModifierData *hmd = (HookModifierData*) md;

	hmd->force= 1.0;
}

static void hookModifier_copyData(ModifierData *md, ModifierData *target)
{
	HookModifierData *hmd = (HookModifierData*) md;
	HookModifierData *thmd = (HookModifierData*) target;

	VECCOPY(thmd->cent, hmd->cent);
	thmd->falloff = hmd->falloff;
	thmd->force = hmd->force;
	thmd->object = hmd->object;
	thmd->totindex = hmd->totindex;
	thmd->indexar = MEM_dupallocN(hmd->indexar);
	memcpy(thmd->parentinv, hmd->parentinv, sizeof(hmd->parentinv));
	strncpy(thmd->name, hmd->name, 32);
	strncpy(thmd->subtarget, hmd->subtarget, 32);
}

static CustomDataMask hookModifier_requiredDataMask(Object *ob, ModifierData *md)
{
	HookModifierData *hmd = (HookModifierData *)md;
	CustomDataMask dataMask = 0;

	/* ask for vertexgroups if we need them */
	if(!hmd->indexar && hmd->name[0]) dataMask |= (1 << CD_MDEFORMVERT);

	return dataMask;
}

static void hookModifier_freeData(ModifierData *md)
{
	HookModifierData *hmd = (HookModifierData*) md;

	if (hmd->indexar) MEM_freeN(hmd->indexar);
}

static int hookModifier_isDisabled(ModifierData *md, int useRenderParams)
{
	HookModifierData *hmd = (HookModifierData*) md;

	return !hmd->object;
}

static void hookModifier_foreachObjectLink(
					   ModifierData *md, Object *ob,
	void (*walk)(void *userData, Object *ob, Object **obpoin),
	       void *userData)
{
	HookModifierData *hmd = (HookModifierData*) md;

	walk(userData, ob, &hmd->object);
}

static void hookModifier_updateDepgraph(ModifierData *md, DagForest *forest, Scene *scene,
					Object *ob, DagNode *obNode)
{
	HookModifierData *hmd = (HookModifierData*) md;

	if (hmd->object) {
		DagNode *curNode = dag_get_node(forest, hmd->object);
		
		if (hmd->subtarget[0])
			dag_add_relation(forest, curNode, obNode, DAG_RL_OB_DATA|DAG_RL_DATA_DATA, "Hook Modifier");
		else
			dag_add_relation(forest, curNode, obNode, DAG_RL_OB_DATA, "Hook Modifier");
	}
}

static void hookModifier_deformVerts(
				     ModifierData *md, Object *ob, DerivedMesh *derivedData,
	 float (*vertexCos)[3], int numVerts, int useRenderParams, int isFinalCalc)
{
	HookModifierData *hmd = (HookModifierData*) md;
	bPoseChannel *pchan= get_pose_channel(hmd->object->pose, hmd->subtarget);
	float vec[3], mat[4][4], dmat[4][4];
	int i;
	DerivedMesh *dm = derivedData;
	
	/* get world-space matrix of target, corrected for the space the verts are in */
	if (hmd->subtarget[0] && pchan) {
		/* bone target if there's a matching pose-channel */
		mul_m4_m4m4(dmat, pchan->pose_mat, hmd->object->obmat);
	}
	else {
		/* just object target */
		copy_m4_m4(dmat, hmd->object->obmat);
	}
	invert_m4_m4(ob->imat, ob->obmat);
	mul_serie_m4(mat, ob->imat, dmat, hmd->parentinv,
		     NULL, NULL, NULL, NULL, NULL);

	/* vertex indices? */
	if(hmd->indexar) {
		for(i = 0; i < hmd->totindex; i++) {
			int index = hmd->indexar[i];

			/* This should always be true and I don't generally like 
			* "paranoid" style code like this, but old files can have
			* indices that are out of range because old blender did
			* not correct them on exit editmode. - zr
			*/
			if(index < numVerts) {
				float *co = vertexCos[index];
				float fac = hmd->force;

				/* if DerivedMesh is present and has original index data,
				* use it
				*/
				if(dm && dm->getVertDataArray(dm, CD_ORIGINDEX)) {
					int j;
					int orig_index;
					for(j = 0; j < numVerts; ++j) {
						fac = hmd->force;
						orig_index = *(int *)dm->getVertData(dm, j,
								CD_ORIGINDEX);
						if(orig_index == index) {
							co = vertexCos[j];
							if(hmd->falloff != 0.0) {
								float len = len_v3v3(co, hmd->cent);
								if(len > hmd->falloff) fac = 0.0;
								else if(len > 0.0)
									fac *= sqrt(1.0 - len / hmd->falloff);
							}

							if(fac != 0.0) {
								mul_v3_m4v3(vec, mat, co);
								interp_v3_v3v3(co, co, vec, fac);
							}
						}
					}
				} else {
					if(hmd->falloff != 0.0) {
						float len = len_v3v3(co, hmd->cent);
						if(len > hmd->falloff) fac = 0.0;
						else if(len > 0.0)
							fac *= sqrt(1.0 - len / hmd->falloff);
					}

					if(fac != 0.0) {
						mul_v3_m4v3(vec, mat, co);
						interp_v3_v3v3(co, co, vec, fac);
					}
				}
			}
		}
	} 
	else if(hmd->name[0]) {	/* vertex group hook */
		Mesh *me = ob->data;
		int use_dverts = 0;
		int maxVerts = 0;
		int defgrp_index = defgroup_name_index(ob, hmd->name);

		if(dm) {
			if(dm->getVertData(dm, 0, CD_MDEFORMVERT)) {
				maxVerts = dm->getNumVerts(dm);
				use_dverts = 1;
			}
		}
		else if(me->dvert) {
			maxVerts = me->totvert;
			use_dverts = 1;
		}

		if(defgrp_index >= 0 && use_dverts) {
			MDeformVert *dvert = me->dvert;
			int i, j;

			for(i = 0; i < maxVerts; i++, dvert++) {
				if(dm) dvert = dm->getVertData(dm, i, CD_MDEFORMVERT);
				for(j = 0; j < dvert->totweight; j++) {
					if(dvert->dw[j].def_nr == defgrp_index) {
						float fac = hmd->force*dvert->dw[j].weight;
						float *co = vertexCos[i];

						if(hmd->falloff != 0.0) {
							float len = len_v3v3(co, hmd->cent);
							if(len > hmd->falloff) fac = 0.0;
							else if(len > 0.0)
								fac *= sqrt(1.0 - len / hmd->falloff);
						}

						mul_v3_m4v3(vec, mat, co);
						interp_v3_v3v3(co, co, vec, fac);
					}
				}
			}
		}
	}
}

static void hookModifier_deformVertsEM(
				       ModifierData *md, Object *ob, BMEditMesh *editData,
	   DerivedMesh *derivedData, float (*vertexCos)[3], int numVerts)
{
	DerivedMesh *dm = derivedData;

	if(!derivedData) dm = CDDM_from_BMEditMesh(editData, ob->data);

	hookModifier_deformVerts(md, ob, derivedData, vertexCos, numVerts, 0, 0);

	if(!derivedData) dm->release(dm);
}

/* Softbody */

static void softbodyModifier_deformVerts(
					 ModifierData *md, Object *ob, DerivedMesh *derivedData,
      float (*vertexCos)[3], int numVerts, int useRenderParams, int isFinalCalc)
{
	sbObjectStep(md->scene, ob, (float)md->scene->r.cfra, vertexCos, numVerts);
}

static int softbodyModifier_dependsOnTime(ModifierData *md)
{
	return 1;
}

/* Solidify */


typedef struct EdgeFaceRef {
	int f1; /* init as -1 */
	int f2;
} EdgeFaceRef;

static void dm_calc_normal(DerivedMesh *dm, float (*temp_nors)[3])
{
	int i, numVerts, numEdges, numFaces;
	MFace *mface, *mf;
	MVert *mvert, *mv;

	float (*face_nors)[3];
	float *f_no;
	int calc_face_nors= 0;

	numVerts = dm->getNumVerts(dm);
	numEdges = dm->getNumEdges(dm);
	numFaces = dm->getNumFaces(dm);
	mface = dm->getTessFaceArray(dm);
	mvert = dm->getVertArray(dm);

	/* we don't want to overwrite any referenced layers */

	/*
	Dosnt work here!
	mv = CustomData_duplicate_referenced_layer(&dm->vertData, CD_MVERT);
	cddm->mvert = mv;
	*/

	face_nors = CustomData_get_layer(&dm->faceData, CD_NORMAL);
	if(!face_nors) {
		calc_face_nors = 1;
		face_nors = CustomData_add_layer(&dm->faceData, CD_NORMAL, CD_CALLOC, NULL, numFaces);
	}

	mv = mvert;
	mf = mface;

	{
		EdgeHash *edge_hash = BLI_edgehash_new();
		EdgeHashIterator *edge_iter;
		int edge_ref_count = 0;
		int ed_v1, ed_v2; /* use when getting the key */
		EdgeFaceRef *edge_ref_array = MEM_callocN(numEdges * sizeof(EdgeFaceRef), "Edge Connectivity");
		EdgeFaceRef *edge_ref;
		float edge_normal[3];

		/* This function adds an edge hash if its not there, and adds the face index */
#define NOCALC_EDGEWEIGHT_ADD_EDGEREF_FACE(EDV1, EDV2); \
				edge_ref = (EdgeFaceRef *)BLI_edgehash_lookup(edge_hash, EDV1, EDV2); \
				if (!edge_ref) { \
					edge_ref = &edge_ref_array[edge_ref_count]; edge_ref_count++; \
					edge_ref->f1=i; \
					edge_ref->f2=-1; \
					BLI_edgehash_insert(edge_hash, EDV1, EDV2, edge_ref); \
				} else { \
					edge_ref->f2=i; \
				}

		for(i = 0; i < numFaces; i++, mf++) {
			f_no = face_nors[i];

			if(mf->v4) {
				if(calc_face_nors)
					normal_quad_v3(f_no, mv[mf->v1].co, mv[mf->v2].co, mv[mf->v3].co, mv[mf->v4].co);

				NOCALC_EDGEWEIGHT_ADD_EDGEREF_FACE(mf->v1, mf->v2);
				NOCALC_EDGEWEIGHT_ADD_EDGEREF_FACE(mf->v2, mf->v3);
				NOCALC_EDGEWEIGHT_ADD_EDGEREF_FACE(mf->v3, mf->v4);
				NOCALC_EDGEWEIGHT_ADD_EDGEREF_FACE(mf->v4, mf->v1);
			} else {
				if(calc_face_nors)
					normal_tri_v3(f_no, mv[mf->v1].co, mv[mf->v2].co, mv[mf->v3].co);

				NOCALC_EDGEWEIGHT_ADD_EDGEREF_FACE(mf->v1, mf->v2);
				NOCALC_EDGEWEIGHT_ADD_EDGEREF_FACE(mf->v2, mf->v3);
				NOCALC_EDGEWEIGHT_ADD_EDGEREF_FACE(mf->v3, mf->v1);
			}
		}

		for(edge_iter = BLI_edgehashIterator_new(edge_hash); !BLI_edgehashIterator_isDone(edge_iter); BLI_edgehashIterator_step(edge_iter)) {
			/* Get the edge vert indicies, and edge value (the face indicies that use it)*/
			BLI_edgehashIterator_getKey(edge_iter, (int*)&ed_v1, (int*)&ed_v2);
			edge_ref = BLI_edgehashIterator_getValue(edge_iter);

			if (edge_ref->f2 != -1) {
				/* We have 2 faces using this edge, calculate the edges normal
				 * using the angle between the 2 faces as a weighting */
				add_v3_v3v3(edge_normal, face_nors[edge_ref->f1], face_nors[edge_ref->f2]);
				normalize_v3(edge_normal);
				mul_v3_fl(edge_normal, angle_normalized_v3v3(face_nors[edge_ref->f1], face_nors[edge_ref->f2]));
			} else {
				/* only one face attached to that edge */
				/* an edge without another attached- the weight on this is
				 * undefined, M_PI/2 is 90d in radians and that seems good enough */
				VECCOPY(edge_normal, face_nors[edge_ref->f1])
				mul_v3_fl(edge_normal, M_PI/2);
			}
			add_v3_v3(temp_nors[ed_v1], edge_normal);
			add_v3_v3(temp_nors[ed_v2], edge_normal);
		}
		BLI_edgehashIterator_free(edge_iter);
		BLI_edgehash_free(edge_hash, NULL);
		MEM_freeN(edge_ref_array);
	}

	/* normalize vertex normals and assign */
	for(i = 0; i < numVerts; i++, mv++) {
		if(normalize_v3(temp_nors[i]) == 0.0f) {
			normal_short_to_float_v3(temp_nors[i], mv->no);
		}
	}
}
 
static void solidifyModifier_initData(ModifierData *md)
{
	SolidifyModifierData *smd = (SolidifyModifierData*) md;
	smd->offset = 0.01f;
	smd->flag = MOD_SOLIDIFY_RIM;
}
 
static void solidifyModifier_copyData(ModifierData *md, ModifierData *target)
{
	SolidifyModifierData *smd = (SolidifyModifierData*) md;
	SolidifyModifierData *tsmd = (SolidifyModifierData*) target;
	tsmd->offset = smd->offset;
	tsmd->crease_inner = smd->crease_inner;
	tsmd->crease_outer = smd->crease_outer;
	tsmd->crease_rim = smd->crease_rim;
	strcpy(tsmd->defgrp_name, smd->defgrp_name);
}

static DerivedMesh *solidifyModifier_applyModifier(ModifierData *md,
						   Object *ob, 
						   DerivedMesh *dm,
						   int useRenderParams,
						   int isFinalCalc)
{
	int i;
	DerivedMesh *result;
	SolidifyModifierData *smd = (SolidifyModifierData*) md;

	MFace *mf, *mface, *orig_mface;
	MEdge *ed, *medge, *orig_medge;
	MVert *mv, *mvert, *orig_mvert;

	int numVerts = dm->getNumVerts(dm);
	int numEdges = dm->getNumEdges(dm);
	int numFaces = dm->getNumFaces(dm);

	/* use for edges */
	int *new_vert_arr= NULL;
	int newFaces = 0;

	int *new_edge_arr= NULL;
	int newEdges = 0;

	int *edge_users= NULL;
	char *edge_order= NULL;

	float (*vert_nors)[3]= NULL;

	orig_mface = dm->getTessFaceArray(dm);
	orig_medge = dm->getEdgeArray(dm);
	orig_mvert = dm->getVertArray(dm);

	if(smd->flag & MOD_SOLIDIFY_RIM) {
		EdgeHash *edgehash = BLI_edgehash_new();
		EdgeHashIterator *ehi;
		int v1, v2;
		int eidx;

		for(i=0, mv=orig_mvert; i<numVerts; i++, mv++) {
			mv->flag &= ~ME_VERT_TMP_TAG;
		}

		for(i=0, ed=orig_medge; i<numEdges; i++, ed++) {
			BLI_edgehash_insert(edgehash, ed->v1, ed->v2, SET_INT_IN_POINTER(i));
		}

#define INVALID_UNUSED -1
#define INVALID_PAIR -2

#define ADD_EDGE_USER(_v1, _v2, edge_ord) \
		eidx= GET_INT_FROM_POINTER(BLI_edgehash_lookup(edgehash, _v1, _v2)); \
		if(edge_users[eidx] == INVALID_UNUSED) { \
			edge_users[eidx]= (_v1 < _v2) ? i:(i+numFaces); \
			edge_order[eidx]= edge_ord; \
		} else { \
			edge_users[eidx]= INVALID_PAIR; \
		} \


		edge_users= MEM_mallocN(sizeof(int) * numEdges, "solid_mod edges");
		edge_order= MEM_mallocN(sizeof(char) * numEdges, "solid_mod eorder");
		memset(edge_users, INVALID_UNUSED, sizeof(int) * numEdges);

		for(i=0, mf=orig_mface; i<numFaces; i++, mf++) {
			if(mf->v4) {
				ADD_EDGE_USER(mf->v1, mf->v2, 0);
				ADD_EDGE_USER(mf->v2, mf->v3, 1);
				ADD_EDGE_USER(mf->v3, mf->v4, 2);
				ADD_EDGE_USER(mf->v4, mf->v1, 3);
			}
			else {
				ADD_EDGE_USER(mf->v1, mf->v2, 0);
				ADD_EDGE_USER(mf->v2, mf->v3, 1);
				ADD_EDGE_USER(mf->v3, mf->v1, 2);
			}
		}

#undef ADD_EDGE_USER
#undef INVALID_UNUSED
#undef INVALID_PAIR


		new_edge_arr= MEM_callocN(sizeof(int) * numEdges, "solid_mod arr");

		ehi= BLI_edgehashIterator_new(edgehash);
		for(; !BLI_edgehashIterator_isDone(ehi); BLI_edgehashIterator_step(ehi)) {
			int eidx= GET_INT_FROM_POINTER(BLI_edgehashIterator_getValue(ehi));
			if(edge_users[eidx] >= 0) {
				BLI_edgehashIterator_getKey(ehi, &v1, &v2);
				orig_mvert[v1].flag |= ME_VERT_TMP_TAG;
				orig_mvert[v2].flag |= ME_VERT_TMP_TAG;
				new_edge_arr[newFaces]= eidx;
				newFaces++;
			}
		}
		BLI_edgehashIterator_free(ehi);



		new_vert_arr= MEM_callocN(sizeof(int) * numVerts, "solid_mod new_varr");
		for(i=0, mv=orig_mvert; i<numVerts; i++, mv++) {
			if(mv->flag & ME_VERT_TMP_TAG) {
				new_vert_arr[newEdges] = i;
				newEdges++;

				mv->flag &= ~ME_VERT_TMP_TAG;
			}
		}

		BLI_edgehash_free(edgehash, NULL);
	}

	if(smd->flag & MOD_SOLIDIFY_NORMAL_CALC) {
		vert_nors= MEM_callocN(sizeof(float) * numVerts * 3, "mod_solid_vno_hq");
		dm_calc_normal(dm, vert_nors);
	}

	result = CDDM_from_template(dm, numVerts * 2, (numEdges * 2) + newEdges, (numFaces * 2) + newFaces, 0, 0);

	mface = result->getTessFaceArray(result);
	medge = result->getEdgeArray(result);
	mvert = result->getVertArray(result);

	DM_copy_face_data(dm, result, 0, 0, numFaces);
	DM_copy_face_data(dm, result, 0, numFaces, numFaces);

	DM_copy_edge_data(dm, result, 0, 0, numEdges);
	DM_copy_edge_data(dm, result, 0, numEdges, numEdges);

	DM_copy_vert_data(dm, result, 0, 0, numVerts);
	DM_copy_vert_data(dm, result, 0, numVerts, numVerts);

	{
		static int corner_indices[4] = {2, 1, 0, 3};
		int is_quad;

		for(i=0, mf=mface+numFaces; i<numFaces; i++, mf++) {
			mf->v1 += numVerts;
			mf->v2 += numVerts;
			mf->v3 += numVerts;
			if(mf->v4)
				mf->v4 += numVerts;

			/* Flip face normal */
			{
				is_quad = mf->v4;
				SWAP(int, mf->v1, mf->v3);
				DM_swap_tessface_data(result, i+numFaces, corner_indices);
				test_index_face(mf, &result->faceData, numFaces, is_quad ? 4:3);
			}
		}
	}

	for(i=0, ed=medge+numEdges; i<numEdges; i++, ed++) {
		ed->v1 += numVerts;
		ed->v2 += numVerts;
	}

	if((smd->flag & MOD_SOLIDIFY_EVEN) == 0) {
		/* no even thickness, very simple */
		float scalar_short = smd->offset / 32767.0f;

		if(smd->offset < 0.0f)	mv= mvert+numVerts;
		else					mv= mvert;

		for(i=0; i<numVerts; i++, mv++) {
			mv->co[0] += mv->no[0] * scalar_short;
			mv->co[1] += mv->no[1] * scalar_short;
			mv->co[2] += mv->no[2] * scalar_short;
		}
	}
	else {
		/* make a face normal layer if not present */
		float (*face_nors)[3];
		int face_nors_calc= 0;

		/* same as EM_solidify() in editmesh_lib.c */
		float *vert_angles= MEM_callocN(sizeof(float) * numVerts * 2, "mod_solid_pair"); /* 2 in 1 */
		float *vert_accum= vert_angles + numVerts;
		float face_angles[4];
		int i, j, vidx;

		face_nors = CustomData_get_layer(&dm->faceData, CD_NORMAL);
		if(!face_nors) {
			face_nors = CustomData_add_layer(&dm->faceData, CD_NORMAL, CD_CALLOC, NULL, dm->numFaceData);
			face_nors_calc= 1;
		}

		if(vert_nors==NULL) {
			vert_nors= MEM_mallocN(sizeof(float) * numVerts * 3, "mod_solid_vno");
			for(i=0, mv=mvert; i<numVerts; i++, mv++) {
				normal_short_to_float_v3(vert_nors[i], mv->no);
			}
		}

		for(i=0, mf=mface; i<numFaces; i++, mf++) {

			/* just added, calc the normal */
			if(face_nors_calc) {
				if(mf->v4)
					normal_quad_v3(face_nors[i], mvert[mf->v1].co, mvert[mf->v2].co, mvert[mf->v3].co, mvert[mf->v4].co);
				else
					normal_tri_v3(face_nors[i] , mvert[mf->v1].co, mvert[mf->v2].co, mvert[mf->v3].co);
			}

			if(mf->v4) {
				angle_quad_v3(face_angles, mvert[mf->v1].co, mvert[mf->v2].co, mvert[mf->v3].co, mvert[mf->v4].co);
				j= 3;
			}
			else {
				angle_tri_v3(face_angles, mvert[mf->v1].co, mvert[mf->v2].co, mvert[mf->v3].co);
				j= 2;
			}

			for(; j>=0; j--) {
				vidx = *(&mf->v1 + j);
				vert_accum[vidx] += face_angles[j];
				vert_angles[vidx]+= shell_angle_to_dist(angle_normalized_v3v3(vert_nors[vidx], face_nors[i])) * face_angles[j];
			}
		}

		if(smd->offset < 0.0f)	mv= mvert+numVerts;
		else					mv= mvert;

		for(i=0; i<numVerts; i++, mv++) {
			if(vert_accum[i]) { /* zero if unselected */
				madd_v3_v3fl(mv->co, vert_nors[i], smd->offset * (vert_angles[i] / vert_accum[i]));
			}
		}

		MEM_freeN(vert_angles);
	}

	if(vert_nors)
		MEM_freeN(vert_nors);

	if(smd->flag & MOD_SOLIDIFY_RIM) {

		static int edge_indices[4][4] = {
				{1, 0, 0, 1},
				{2, 1, 1, 2},
				{3, 2, 2, 3},
				{0, 3, 3, 0}};

		/* add faces & edges */
		ed= medge + (numEdges * 2);
		for(i=0; i<newEdges; i++, ed++) {
			ed->v1= new_vert_arr[i];
			ed->v2= new_vert_arr[i] + numVerts;
			ed->flag |= ME_EDGEDRAW;

			if(smd->crease_rim)
				ed->crease= smd->crease_rim * 255.0f;
		}

		/* faces */
		mf= mface + (numFaces * 2);
		for(i=0; i<newFaces; i++, mf++) {
			int eidx= new_edge_arr[i];
			int fidx= edge_users[eidx];
			int flip;

			if(fidx >= numFaces) {
				fidx -= numFaces;
				flip= 1;
			}
			else {
				flip= 0;
			}

			ed= medge + eidx;

			/* copy most of the face settings */
			DM_copy_face_data(dm, result, fidx, (numFaces * 2) + i, 1);

			if(flip) {
				DM_swap_tessface_data(result, (numFaces * 2) + i, edge_indices[edge_order[eidx]]);

				mf->v1= ed->v1;
				mf->v2= ed->v2;
				mf->v3= ed->v2 + numVerts;
				mf->v4= ed->v1 + numVerts;
			}
			else {
				DM_swap_tessface_data(result, (numFaces * 2) + i, edge_indices[edge_order[eidx]]);

				mf->v1= ed->v2;
				mf->v2= ed->v1;
				mf->v3= ed->v1 + numVerts;
				mf->v4= ed->v2 + numVerts;


			}

			if(smd->crease_outer > 0.0f)
				ed->crease= smd->crease_outer * 255.0f;

			if(smd->crease_inner > 0.0f) {
				ed= medge + (numEdges + eidx);
				ed->crease= smd->crease_inner * 255.0f;
			}
		}

		MEM_freeN(new_vert_arr);
		MEM_freeN(new_edge_arr);
		MEM_freeN(edge_users);
		MEM_freeN(edge_order);
	}

	CDDM_tessfaces_to_faces(result);

	return result;
}

static DerivedMesh *solidifyModifier_applyModifierEM(ModifierData *md,
						     Object *ob,
						     EditMesh *editData,
						     DerivedMesh *derivedData)
{
	return solidifyModifier_applyModifier(md, ob, derivedData, 0, 1);
}

/* Smoke */

static void smokeModifier_initData(ModifierData *md) 
{
	SmokeModifierData *smd = (SmokeModifierData*) md;
	
	smd->domain = NULL;
	smd->flow = NULL;
	smd->coll = NULL;
	smd->type = 0;
	smd->time = -1;
}

static void smokeModifier_freeData(ModifierData *md)
{
	SmokeModifierData *smd = (SmokeModifierData*) md;
	
	smokeModifier_free (smd);
}

static void smokeModifier_deformVerts(
					 ModifierData *md, Object *ob, DerivedMesh *derivedData,
      float (*vertexCos)[3], int numVerts, int useRenderParams, int isFinalCalc)
{
	SmokeModifierData *smd = (SmokeModifierData*) md;
	DerivedMesh *dm = dm= get_cddm(md->scene, ob, NULL, derivedData, vertexCos);

	smokeModifier_do(smd, md->scene, ob, dm, useRenderParams, isFinalCalc);

	if(dm != derivedData)
		dm->release(dm);
}

static int smokeModifier_dependsOnTime(ModifierData *md)
{
	return 1;
}

static void smokeModifier_updateDepgraph(
					 ModifierData *md, DagForest *forest, Scene *scene, Object *ob,
      DagNode *obNode)
{
	/*SmokeModifierData *smd = (SmokeModifierData *) md;
	if(smd && (smd->type & MOD_SMOKE_TYPE_DOMAIN) && smd->domain)
	{
		if(smd->domain->fluid_group)
		{
			GroupObject *go = NULL;
			
			for(go = smd->domain->fluid_group->gobject.first; go; go = go->next) 
			{
				if(go->ob)
				{
					SmokeModifierData *smd2 = (SmokeModifierData *)modifiers_findByType(go->ob, eModifierType_Smoke);
					
					// check for initialized smoke object
					if(smd2 && (smd2->type & MOD_SMOKE_TYPE_FLOW) && smd2->flow)
					{
						DagNode *curNode = dag_get_node(forest, go->ob);
						dag_add_relation(forest, curNode, obNode, DAG_RL_DATA_DATA|DAG_RL_OB_DATA, "Smoke Flow");
					}
				}
			}
		}
	}
	*/
}

/* Cloth */

static void clothModifier_initData(ModifierData *md) 
{
	ClothModifierData *clmd = (ClothModifierData*) md;
	
	clmd->sim_parms = MEM_callocN(sizeof(ClothSimSettings), "cloth sim parms");
	clmd->coll_parms = MEM_callocN(sizeof(ClothCollSettings), "cloth coll parms");
	clmd->point_cache = BKE_ptcache_add(&clmd->ptcaches);
	
	/* check for alloc failing */
	if(!clmd->sim_parms || !clmd->coll_parms || !clmd->point_cache)
		return;
	
	cloth_init (clmd);
}

static DerivedMesh *clothModifier_applyModifier(ModifierData *md, Object *ob,
		DerivedMesh *derivedData, int useRenderParams, int isFinalCalc)
{
	ClothModifierData *clmd = (ClothModifierData*) md;
	DerivedMesh *result=NULL;
	
	/* check for alloc failing */
	if(!clmd->sim_parms || !clmd->coll_parms)
	{
		clothModifier_initData(md);
		
		if(!clmd->sim_parms || !clmd->coll_parms)
			return derivedData;
	}

	result = clothModifier_do(clmd, md->scene, ob, derivedData, useRenderParams, isFinalCalc);

	if(result)
	{
		CDDM_calc_normals(result);
		return result;
	}
	return derivedData;
}

static void clothModifier_updateDepgraph(
					 ModifierData *md, DagForest *forest, Scene *scene, Object *ob,
      DagNode *obNode)
{
	ClothModifierData *clmd = (ClothModifierData*) md;
	
	Base *base;
	
	if(clmd)
	{
		for(base = scene->base.first; base; base= base->next) 
		{
			Object *ob1= base->object;
			if(ob1 != ob)
			{
				CollisionModifierData *coll_clmd = (CollisionModifierData *)modifiers_findByType(ob1, eModifierType_Collision);
				if(coll_clmd)
				{
					DagNode *curNode = dag_get_node(forest, ob1);
					dag_add_relation(forest, curNode, obNode, DAG_RL_DATA_DATA|DAG_RL_OB_DATA, "Cloth Collision");
				}
			}
		}
	}
}

static CustomDataMask clothModifier_requiredDataMask(Object *ob, ModifierData *md)
{
	CustomDataMask dataMask = 0;

	/* ask for vertexgroups if we need them */
	dataMask |= (1 << CD_MDEFORMVERT);

	return dataMask;
}

static void clothModifier_copyData(ModifierData *md, ModifierData *target)
{
	ClothModifierData *clmd = (ClothModifierData*) md;
	ClothModifierData *tclmd = (ClothModifierData*) target;
	
	if(tclmd->sim_parms)
		MEM_freeN(tclmd->sim_parms);
	if(tclmd->coll_parms)
		MEM_freeN(tclmd->coll_parms);
	
	BKE_ptcache_free_list(&tclmd->ptcaches);
	tclmd->point_cache = NULL;
	
	tclmd->sim_parms = MEM_dupallocN(clmd->sim_parms);
	if(clmd->sim_parms->effector_weights)
		tclmd->sim_parms->effector_weights = MEM_dupallocN(clmd->sim_parms->effector_weights);
	tclmd->coll_parms = MEM_dupallocN(clmd->coll_parms);
	tclmd->point_cache = BKE_ptcache_copy_list(&tclmd->ptcaches, &clmd->ptcaches);
	tclmd->clothObject = NULL;
}

static int clothModifier_dependsOnTime(ModifierData *md)
{
	return 1;
}

static void clothModifier_freeData(ModifierData *md)
{
	ClothModifierData *clmd = (ClothModifierData*) md;
	
	if (clmd) 
	{
		if(G.rt > 0)
			printf("clothModifier_freeData\n");
		
		cloth_free_modifier_extern (clmd);
		
		if(clmd->sim_parms) {
			if(clmd->sim_parms->effector_weights)
				MEM_freeN(clmd->sim_parms->effector_weights);
			MEM_freeN(clmd->sim_parms);
		}
		if(clmd->coll_parms)
			MEM_freeN(clmd->coll_parms);	
		
		BKE_ptcache_free_list(&clmd->ptcaches);
		clmd->point_cache = NULL;
	}
}

/* Collision */

static void collisionModifier_initData(ModifierData *md) 
{
	CollisionModifierData *collmd = (CollisionModifierData*) md;
	
	collmd->x = NULL;
	collmd->xnew = NULL;
	collmd->current_x = NULL;
	collmd->current_xnew = NULL;
	collmd->current_v = NULL;
	collmd->time = -1000;
	collmd->numverts = 0;
	collmd->bvhtree = NULL;
}

static void collisionModifier_freeData(ModifierData *md)
{
	CollisionModifierData *collmd = (CollisionModifierData*) md;
	
	if (collmd) 
	{
		if(collmd->bvhtree)
			BLI_bvhtree_free(collmd->bvhtree);
		if(collmd->x)
			MEM_freeN(collmd->x);
		if(collmd->xnew)
			MEM_freeN(collmd->xnew);
		if(collmd->current_x)
			MEM_freeN(collmd->current_x);
		if(collmd->current_xnew)
			MEM_freeN(collmd->current_xnew);
		if(collmd->current_v)
			MEM_freeN(collmd->current_v);
		if(collmd->mfaces)
			MEM_freeN(collmd->mfaces);
		
		collmd->x = NULL;
		collmd->xnew = NULL;
		collmd->current_x = NULL;
		collmd->current_xnew = NULL;
		collmd->current_v = NULL;
		collmd->time = -1000;
		collmd->numverts = 0;
		collmd->bvhtree = NULL;
		collmd->mfaces = NULL;
	}
}

static int collisionModifier_dependsOnTime(ModifierData *md)
{
	return 1;
}

static void collisionModifier_deformVerts(
					  ModifierData *md, Object *ob, DerivedMesh *derivedData,
       float (*vertexCos)[3], int numVerts, int useRenderParams, int isFinalCalc)
{
	CollisionModifierData *collmd = (CollisionModifierData*) md;
	DerivedMesh *dm = NULL;
	float current_time = 0;
	unsigned int numverts = 0, i = 0;
	MVert *tempVert = NULL;
	
	/* if possible use/create DerivedMesh */
	if(derivedData) dm = CDDM_copy(derivedData, 0);
	else if(ob->type==OB_MESH) dm = CDDM_from_mesh(ob->data, ob);
	
	if(!ob->pd)
	{
		printf("collisionModifier_deformVerts: Should not happen!\n");
		return;
	}
	
	if(dm)
	{
		CDDM_apply_vert_coords(dm, vertexCos);
		CDDM_calc_normals(dm);
		
		current_time = bsystem_time (md->scene,  ob, ( float ) md->scene->r.cfra, 0.0 );
		
		if(G.rt > 0)
			printf("current_time %f, collmd->time %f\n", current_time, collmd->time);
		
		numverts = dm->getNumVerts ( dm );
		
		if((current_time > collmd->time)|| (BKE_ptcache_get_continue_physics()))
		{	
			// check if mesh has changed
			if(collmd->x && (numverts != collmd->numverts))
				collisionModifier_freeData((ModifierData *)collmd);
			
			if(collmd->time == -1000) // first time
			{
				collmd->x = dm->dupVertArray(dm); // frame start position
				
				for ( i = 0; i < numverts; i++ )
				{
					// we save global positions
					mul_m4_v3( ob->obmat, collmd->x[i].co );
				}
				
				collmd->xnew = MEM_dupallocN(collmd->x); // frame end position
				collmd->current_x = MEM_dupallocN(collmd->x); // inter-frame
				collmd->current_xnew = MEM_dupallocN(collmd->x); // inter-frame
				collmd->current_v = MEM_dupallocN(collmd->x); // inter-frame

				collmd->numverts = numverts;
				
				collmd->mfaces = dm->dupTessFaceArray(dm);
				collmd->numfaces = dm->getNumTessFaces(dm);
				
				// create bounding box hierarchy
				collmd->bvhtree = bvhtree_build_from_mvert(collmd->mfaces, collmd->numfaces, collmd->x, numverts, ob->pd->pdef_sboft);
				
				collmd->time = current_time;
			}
			else if(numverts == collmd->numverts)
			{
				// put positions to old positions
				tempVert = collmd->x;
				collmd->x = collmd->xnew;
				collmd->xnew = tempVert;
				
				memcpy(collmd->xnew, dm->getVertArray(dm), numverts*sizeof(MVert));
				
				for ( i = 0; i < numverts; i++ )
				{
					// we save global positions
					mul_m4_v3( ob->obmat, collmd->xnew[i].co );
				}
				
				memcpy(collmd->current_xnew, collmd->x, numverts*sizeof(MVert));
				memcpy(collmd->current_x, collmd->x, numverts*sizeof(MVert));
				
				/* check if GUI setting has changed for bvh */
				if(collmd->bvhtree) 
				{
					if(ob->pd->pdef_sboft != BLI_bvhtree_getepsilon(collmd->bvhtree))
					{
						BLI_bvhtree_free(collmd->bvhtree);
						collmd->bvhtree = bvhtree_build_from_mvert(collmd->mfaces, collmd->numfaces, collmd->current_x, numverts, ob->pd->pdef_sboft);
					}
			
				}
				
				/* happens on file load (ONLY when i decomment changes in readfile.c) */
				if(!collmd->bvhtree)
				{
					collmd->bvhtree = bvhtree_build_from_mvert(collmd->mfaces, collmd->numfaces, collmd->current_x, numverts, ob->pd->pdef_sboft);
				}
				else
				{
					// recalc static bounding boxes
					bvhtree_update_from_mvert ( collmd->bvhtree, collmd->mfaces, collmd->numfaces, collmd->current_x, collmd->current_xnew, collmd->numverts, 1 );
				}
				
				collmd->time = current_time;
			}
			else if(numverts != collmd->numverts)
			{
				collisionModifier_freeData((ModifierData *)collmd);
			}
			
		}
		else if(current_time < collmd->time)
		{	
			collisionModifier_freeData((ModifierData *)collmd);
		}
		else
		{
			if(numverts != collmd->numverts)
			{
				collisionModifier_freeData((ModifierData *)collmd);
			}
		}
	}
	
	if(dm)
		dm->release(dm);
}



/* Surface */

static void surfaceModifier_initData(ModifierData *md) 
{
	SurfaceModifierData *surmd = (SurfaceModifierData*) md;
	
	surmd->bvhtree = NULL;
}

static void surfaceModifier_freeData(ModifierData *md)
{
	SurfaceModifierData *surmd = (SurfaceModifierData*) md;
	
	if (surmd)
	{
		if(surmd->bvhtree) {
			free_bvhtree_from_mesh(surmd->bvhtree);
			MEM_freeN(surmd->bvhtree);
		}

		if(surmd->dm)
			surmd->dm->release(surmd->dm);

		if(surmd->x)
			MEM_freeN(surmd->x);
		
		if(surmd->v)
			MEM_freeN(surmd->v);

		surmd->bvhtree = NULL;
		surmd->dm = NULL;
	}
}

static int surfaceModifier_dependsOnTime(ModifierData *md)
{
	return 1;
}

static void surfaceModifier_deformVerts(
					  ModifierData *md, Object *ob, DerivedMesh *derivedData,
	    float (*vertexCos)[3], int numVerts, int useRenderParams, int isFinalCalc)
{
	SurfaceModifierData *surmd = (SurfaceModifierData*) md;
	unsigned int numverts = 0, i = 0;
	
	if(surmd->dm)
		surmd->dm->release(surmd->dm);

	/* if possible use/create DerivedMesh */
	if(derivedData) surmd->dm = CDDM_copy(derivedData, 0);
	else surmd->dm = get_dm(md->scene, ob, NULL, NULL, NULL, 0);
	
	if(!ob->pd)
	{
		printf("surfaceModifier_deformVerts: Should not happen!\n");
		return;
	}
	
	if(surmd->dm)
	{
		int init = 0;
		float *vec;
		MVert *x, *v;

		CDDM_apply_vert_coords(surmd->dm, vertexCos);
		CDDM_calc_normals(surmd->dm);
		
		numverts = surmd->dm->getNumVerts ( surmd->dm );

		if(numverts != surmd->numverts || surmd->x == NULL || surmd->v == NULL || md->scene->r.cfra != surmd->cfra+1) {
			if(surmd->x) {
				MEM_freeN(surmd->x);
				surmd->x = NULL;
			}
			if(surmd->v) {
				MEM_freeN(surmd->v);
				surmd->v = NULL;
			}

			surmd->x = MEM_callocN(numverts * sizeof(MVert), "MVert");
			surmd->v = MEM_callocN(numverts * sizeof(MVert), "MVert");

			surmd->numverts = numverts;

			init = 1;
		}

		/* convert to global coordinates and calculate velocity */
		for(i = 0, x = surmd->x, v = surmd->v; i<numverts; i++, x++, v++) {
			vec = CDDM_get_vert(surmd->dm, i)->co;
			mul_m4_v3(ob->obmat, vec);

			if(init)
				v->co[0] = v->co[1] = v->co[2] = 0.0f;
			else
				sub_v3_v3v3(v->co, vec, x->co);
			
			copy_v3_v3(x->co, vec);
		}

		surmd->cfra = md->scene->r.cfra;

		if(surmd->bvhtree)
			free_bvhtree_from_mesh(surmd->bvhtree);
		else
			surmd->bvhtree = MEM_callocN(sizeof(BVHTreeFromMesh), "BVHTreeFromMesh");

		if(surmd->dm->getNumFaces(surmd->dm))
			bvhtree_from_mesh_faces(surmd->bvhtree, surmd->dm, 0.0, 2, 6);
		else
			bvhtree_from_mesh_edges(surmd->bvhtree, surmd->dm, 0.0, 2, 6);
	}
}


/* Boolean */

static void booleanModifier_copyData(ModifierData *md, ModifierData *target)
{
	BooleanModifierData *bmd = (BooleanModifierData*) md;
	BooleanModifierData *tbmd = (BooleanModifierData*) target;

	tbmd->object = bmd->object;
	tbmd->operation = bmd->operation;
}

static int booleanModifier_isDisabled(ModifierData *md, int useRenderParams)
{
	BooleanModifierData *bmd = (BooleanModifierData*) md;

	return !bmd->object;
}

static void booleanModifier_foreachObjectLink(
					      ModifierData *md, Object *ob,
	   void (*walk)(void *userData, Object *ob, Object **obpoin),
		  void *userData)
{
	BooleanModifierData *bmd = (BooleanModifierData*) md;

	walk(userData, ob, &bmd->object);
}

static void booleanModifier_updateDepgraph(
					   ModifierData *md, DagForest *forest, Scene *scene, Object *ob,
	DagNode *obNode)
{
	BooleanModifierData *bmd = (BooleanModifierData*) md;

	if(bmd->object) {
		DagNode *curNode = dag_get_node(forest, bmd->object);

		dag_add_relation(forest, curNode, obNode,
				 DAG_RL_DATA_DATA | DAG_RL_OB_DATA, "Boolean Modifier");
	}
}

static DerivedMesh *booleanModifier_applyModifier(
		ModifierData *md, Object *ob, DerivedMesh *derivedData,
  int useRenderParams, int isFinalCalc)
{
	BooleanModifierData *bmd = (BooleanModifierData*) md;
	DerivedMesh *dm = bmd->object->derivedFinal;

	/* we do a quick sanity check */
	if(dm && (derivedData->getNumTessFaces(derivedData) > 3)
		    && bmd->object && dm->getNumTessFaces(dm) > 3) {
		DerivedMesh *result = NewBooleanDerivedMesh(dm, bmd->object, derivedData, ob,
				1 + bmd->operation);

		/* if new mesh returned, return it; otherwise there was
		* an error, so delete the modifier object */
		if(result)
			return result;
		else
			modifier_setError(md, "Can't execute boolean operation.");
	}
	
	return derivedData;
}

static CustomDataMask booleanModifier_requiredDataMask(Object *ob, ModifierData *md)
{
	CustomDataMask dataMask = (1 << CD_MTFACE) + (1 << CD_MEDGE);

	dataMask |= (1 << CD_MDEFORMVERT);
	
	return dataMask;
}

/* Particles */
static void particleSystemModifier_initData(ModifierData *md) 
{
	ParticleSystemModifierData *psmd= (ParticleSystemModifierData*) md;
	psmd->psys= 0;
	psmd->dm=0;
	psmd->totdmvert= psmd->totdmedge= psmd->totdmface= 0;
}
static void particleSystemModifier_freeData(ModifierData *md)
{
	ParticleSystemModifierData *psmd= (ParticleSystemModifierData*) md;

	if(psmd->dm){
		psmd->dm->needsFree = 1;
		psmd->dm->release(psmd->dm);
		psmd->dm=0;
	}

	/* ED_object_modifier_remove may have freed this first before calling
	 * modifier_free (which calls this function) */
	if(psmd->psys)
		psmd->psys->flag |= PSYS_DELETE;
}
static void particleSystemModifier_copyData(ModifierData *md, ModifierData *target)
{
	ParticleSystemModifierData *psmd= (ParticleSystemModifierData*) md;
	ParticleSystemModifierData *tpsmd= (ParticleSystemModifierData*) target;

	tpsmd->dm = 0;
	tpsmd->totdmvert = tpsmd->totdmedge = tpsmd->totdmface = 0;
	//tpsmd->facepa = 0;
	tpsmd->flag = psmd->flag;
	/* need to keep this to recognise a bit later in copy_object */
	tpsmd->psys = psmd->psys;
}

static CustomDataMask particleSystemModifier_requiredDataMask(Object *ob, ModifierData *md)
{
	ParticleSystemModifierData *psmd= (ParticleSystemModifierData*) md;
	CustomDataMask dataMask = 0;
	Material *ma;
	MTex *mtex;
	int i;

	if(!psmd->psys->part)
		return 0;

	ma= give_current_material(ob, psmd->psys->part->omat);
	if(ma) {
		for(i=0; i<MAX_MTEX; i++) {
			mtex=ma->mtex[i];
			if(mtex && (ma->septex & (1<<i))==0)
				if(mtex->pmapto && (mtex->texco & TEXCO_UV))
					dataMask |= (1 << CD_MTFACE);
		}
	}

	if(psmd->psys->part->tanfac!=0.0)
		dataMask |= (1 << CD_MTFACE);

	/* ask for vertexgroups if we need them */
	for(i=0; i<PSYS_TOT_VG; i++){
		if(psmd->psys->vgroup[i]){
			dataMask |= (1 << CD_MDEFORMVERT);
			break;
		}
	}
	
	/* particles only need this if they are after a non deform modifier, and
	* the modifier stack will only create them in that case. */
	dataMask |= CD_MASK_ORIGSPACE;

	dataMask |= CD_MASK_ORCO;
	
	return dataMask;
}

/* saves the current emitter state for a particle system and calculates particles */
static void particleSystemModifier_deformVerts(
					       ModifierData *md, Object *ob, DerivedMesh *derivedData,
	    float (*vertexCos)[3], int numVerts, int useRenderParams, int isFinalCalc)
{
	DerivedMesh *dm = derivedData;
	ParticleSystemModifierData *psmd= (ParticleSystemModifierData*) md;
	ParticleSystem * psys=0;
	int needsFree=0;

	if(ob->particlesystem.first)
		psys=psmd->psys;
	else
		return;
	
	if(!psys_check_enabled(ob, psys))
		return;

	if(dm==0) {
		dm= get_dm(md->scene, ob, NULL, NULL, vertexCos, 1);

		if(!dm)
			return;

		needsFree= 1;
	}

	/* clear old dm */
	if(psmd->dm){
		psmd->dm->needsFree = 1;
		psmd->dm->release(psmd->dm);
	}

	/* make new dm */
	psmd->dm=CDDM_copy(dm, 0);
	CDDM_apply_vert_coords(psmd->dm, vertexCos);
	CDDM_calc_normals(psmd->dm);

	if(needsFree){
		dm->needsFree = 1;
		dm->release(dm);
	}

	/* protect dm */
	psmd->dm->needsFree = 0;

	/* report change in mesh structure */
	if(psmd->dm->getNumVerts(psmd->dm)!=psmd->totdmvert ||
		  psmd->dm->getNumEdges(psmd->dm)!=psmd->totdmedge ||
		  psmd->dm->getNumTessFaces(psmd->dm)!=psmd->totdmface){
		/* in file read dm hasn't really changed but just wasn't saved in file */

		psys->recalc |= PSYS_RECALC_RESET;
		psmd->flag |= eParticleSystemFlag_DM_changed;

		psmd->totdmvert= psmd->dm->getNumVerts(psmd->dm);
		psmd->totdmedge= psmd->dm->getNumEdges(psmd->dm);
<<<<<<< HEAD
		psmd->totdmface= psmd->dm->getNumTessFaces(psmd->dm);
		  }
=======
		psmd->totdmface= psmd->dm->getNumFaces(psmd->dm);
	}
>>>>>>> 790d6ca2

	if(psys) {
		psmd->flag &= ~eParticleSystemFlag_psys_updated;
		particle_system_update(md->scene, ob, psys);
		psmd->flag |= eParticleSystemFlag_psys_updated;
		psmd->flag &= ~eParticleSystemFlag_DM_changed;
	}
}

/* disabled particles in editmode for now, until support for proper derivedmesh
 * updates is coded */
#if 0
static void particleSystemModifier_deformVertsEM(
                ModifierData *md, Object *ob, BMEditMesh *editData,
                DerivedMesh *derivedData, float (*vertexCos)[3], int numVerts)
{
	DerivedMesh *dm = derivedData;

	if(!derivedData) dm = CDDM_from_BMEditMesh(editData, ob->data);

	particleSystemModifier_deformVerts(md, ob, dm, vertexCos, numVerts);

	if(!derivedData) dm->release(dm);
}
#endif

/* Particle Instance */
static void particleInstanceModifier_initData(ModifierData *md) 
{
	ParticleInstanceModifierData *pimd= (ParticleInstanceModifierData*) md;

	pimd->flag = eParticleInstanceFlag_Parents|eParticleInstanceFlag_Unborn|
			eParticleInstanceFlag_Alive|eParticleInstanceFlag_Dead;
	pimd->psys = 1;
	pimd->position = 1.0f;
	pimd->axis = 2;

}
static void particleInstanceModifier_copyData(ModifierData *md, ModifierData *target)
{
	ParticleInstanceModifierData *pimd= (ParticleInstanceModifierData*) md;
	ParticleInstanceModifierData *tpimd= (ParticleInstanceModifierData*) target;

	tpimd->ob = pimd->ob;
	tpimd->psys = pimd->psys;
	tpimd->flag = pimd->flag;
	tpimd->axis = pimd->axis;
	tpimd->position = pimd->position;
	tpimd->random_position = pimd->random_position;
}

static int particleInstanceModifier_dependsOnTime(ModifierData *md) 
{
	return 0;
}
static void particleInstanceModifier_updateDepgraph(ModifierData *md, DagForest *forest,
		 Scene *scene,Object *ob, DagNode *obNode)
{
	ParticleInstanceModifierData *pimd = (ParticleInstanceModifierData*) md;

	if (pimd->ob) {
		DagNode *curNode = dag_get_node(forest, pimd->ob);

		dag_add_relation(forest, curNode, obNode,
				 DAG_RL_DATA_DATA | DAG_RL_OB_DATA,
				 "Particle Instance Modifier");
	}
}

static void particleInstanceModifier_foreachObjectLink(ModifierData *md, Object *ob,
		ObjectWalkFunc walk, void *userData)
{
	ParticleInstanceModifierData *pimd = (ParticleInstanceModifierData*) md;

	walk(userData, ob, &pimd->ob);
}

static DerivedMesh * particleInstanceModifier_applyModifier(
		ModifierData *md, Object *ob, DerivedMesh *derivedData,
  int useRenderParams, int isFinalCalc)
{
	DerivedMesh *dm = derivedData, *result;
	ParticleInstanceModifierData *pimd= (ParticleInstanceModifierData*) md;
	ParticleSimulationData sim;
	ParticleSystem * psys=0;
	ParticleData *pa=0, *pars=0;
	MFace *mface, *orig_mface;
	MVert *mvert, *orig_mvert;
	int i,totvert, totpart=0, totface, maxvert, maxface, first_particle=0;
	short track=ob->trackflag%3, trackneg, axis = pimd->axis;
	float max_co=0.0, min_co=0.0, temp_co[3], cross[3];
	float *size=NULL;

	trackneg=((ob->trackflag>2)?1:0);

	if(pimd->ob==ob){
		pimd->ob=0;
		return derivedData;
	}

	if(pimd->ob){
		psys = BLI_findlink(&pimd->ob->particlesystem,pimd->psys-1);
		if(psys==0 || psys->totpart==0)
			return derivedData;
	}
	else return derivedData;

	if(pimd->flag & eParticleInstanceFlag_Parents)
		totpart+=psys->totpart;
	if(pimd->flag & eParticleInstanceFlag_Children){
		if(totpart==0)
			first_particle=psys->totpart;
		totpart+=psys->totchild;
	}

	if(totpart==0)
		return derivedData;

	sim.scene = md->scene;
	sim.ob = pimd->ob;
	sim.psys = psys;
	sim.psmd = psys_get_modifier(pimd->ob, psys);

	if(pimd->flag & eParticleInstanceFlag_UseSize) {
		int p;
		float *si;
		si = size = MEM_callocN(totpart * sizeof(float), "particle size array");

		if(pimd->flag & eParticleInstanceFlag_Parents) {
			for(p=0, pa= psys->particles; p<psys->totpart; p++, pa++, si++)
				*si = pa->size;
		}

		if(pimd->flag & eParticleInstanceFlag_Children) {
			ChildParticle *cpa = psys->child;

			for(p=0; p<psys->totchild; p++, cpa++, si++) {
				*si = psys_get_child_size(psys, cpa, 0.0f, NULL);
			}
		}
	}

	pars=psys->particles;

	totvert=dm->getNumVerts(dm);
	totface=dm->getNumTessFaces(dm);

	maxvert=totvert*totpart;
	maxface=totface*totpart;

	psys->lattice=psys_get_lattice(&sim);

	if(psys->flag & (PSYS_HAIR_DONE|PSYS_KEYED) || psys->pointcache->flag & PTCACHE_BAKED){

		float min_r[3], max_r[3];
		INIT_MINMAX(min_r, max_r);
		dm->getMinMax(dm, min_r, max_r);		
		min_co=min_r[track];
		max_co=max_r[track];
	}

	result = CDDM_from_template(dm, maxvert,dm->getNumEdges(dm)*totpart,maxface, 0, 0);

	mvert=result->getVertArray(result);
	orig_mvert=dm->getVertArray(dm);

	for(i=0; i<maxvert; i++){
		MVert *inMV;
		MVert *mv = mvert + i;
		ParticleKey state;

		inMV = orig_mvert + i%totvert;
		DM_copy_vert_data(dm, result, i%totvert, i, 1);
		*mv = *inMV;

		/*change orientation based on object trackflag*/
		VECCOPY(temp_co,mv->co);
		mv->co[axis]=temp_co[track];
		mv->co[(axis+1)%3]=temp_co[(track+1)%3];
		mv->co[(axis+2)%3]=temp_co[(track+2)%3];

		if((psys->flag & (PSYS_HAIR_DONE|PSYS_KEYED) || psys->pointcache->flag & PTCACHE_BAKED) && pimd->flag & eParticleInstanceFlag_Path){
			float ran = 0.0f;
			if(pimd->random_position != 0.0f) {
				BLI_srandom(psys->seed + (i/totvert)%totpart);
				ran = pimd->random_position * BLI_frand();
			}

			if(pimd->flag & eParticleInstanceFlag_KeepShape) {
				state.time = pimd->position * (1.0f - ran);
			}
			else {
				state.time=(mv->co[axis]-min_co)/(max_co-min_co) * pimd->position * (1.0f - ran);

				if(trackneg)
					state.time=1.0f-state.time;
				
				mv->co[axis] = 0.0;
			}

			psys_get_particle_on_path(&sim, first_particle + i/totvert, &state,1);

			normalize_v3(state.vel);
			
			/* TODO: incremental rotations somehow */
			if(state.vel[axis] < -0.9999 || state.vel[axis] > 0.9999) {
				state.rot[0] = 1;
				state.rot[1] = state.rot[2] = state.rot[3] = 0.0f;
			}
			else {
				float temp[3] = {0.0f,0.0f,0.0f};
				temp[axis] = 1.0f;

				cross_v3_v3v3(cross, temp, state.vel);

				/* state.vel[axis] is the only component surviving from a dot product with the axis */
				axis_angle_to_quat(state.rot,cross,saacos(state.vel[axis]));
			}

		}
		else{
			state.time=-1.0;
			psys_get_particle_state(&sim, first_particle + i/totvert, &state,1);
		}	

		mul_qt_v3(state.rot,mv->co);
		if(pimd->flag & eParticleInstanceFlag_UseSize)
			mul_v3_fl(mv->co, size[i/totvert]);
		VECADD(mv->co,mv->co,state.co);
	}

	mface=result->getTessFaceArray(result);
	orig_mface=dm->getTessFaceArray(dm);

	for(i=0; i<maxface; i++){
		MFace *inMF;
		MFace *mf = mface + i;

		if(pimd->flag & eParticleInstanceFlag_Parents){
			if(i/totface>=psys->totpart){
				if(psys->part->childtype==PART_CHILD_PARTICLES)
					pa=psys->particles+(psys->child+i/totface-psys->totpart)->parent;
				else
					pa=0;
			}
			else
				pa=pars+i/totface;
		}
		else{
			if(psys->part->childtype==PART_CHILD_PARTICLES)
				pa=psys->particles+(psys->child+i/totface)->parent;
			else
				pa=0;
		}

		if(pa){
			if(pa->alive==PARS_UNBORN && (pimd->flag&eParticleInstanceFlag_Unborn)==0) continue;
			if(pa->alive==PARS_ALIVE && (pimd->flag&eParticleInstanceFlag_Alive)==0) continue;
			if(pa->alive==PARS_DEAD && (pimd->flag&eParticleInstanceFlag_Dead)==0) continue;
		}

		inMF = orig_mface + i%totface;
		DM_copy_tessface_data(dm, result, i%totface, i, 1);
		*mf = *inMF;

		mf->v1+=(i/totface)*totvert;
		mf->v2+=(i/totface)*totvert;
		mf->v3+=(i/totface)*totvert;
		if(mf->v4)
			mf->v4+=(i/totface)*totvert;
	}
	
	CDDM_calc_edges(result);
	CDDM_calc_normals(result);

	if(psys->lattice){
		end_latt_deform(psys->lattice);
		psys->lattice= NULL;
	}
	
	CDDM_tessfaces_to_faces(result);
	if(size)
		MEM_freeN(size);

	return result;
}
static DerivedMesh *particleInstanceModifier_applyModifierEM(
		ModifierData *md, Object *ob, BMEditMesh *editData,
  DerivedMesh *derivedData)
{
	return particleInstanceModifier_applyModifier(md, ob, derivedData, 0, 1);
}

/* Explode */
static void explodeModifier_initData(ModifierData *md)
{
	ExplodeModifierData *emd= (ExplodeModifierData*) md;

	emd->facepa=0;
	emd->flag |= eExplodeFlag_Unborn+eExplodeFlag_Alive+eExplodeFlag_Dead;
}
static void explodeModifier_freeData(ModifierData *md)
{
	ExplodeModifierData *emd= (ExplodeModifierData*) md;
	
	if(emd->facepa) MEM_freeN(emd->facepa);
}
static void explodeModifier_copyData(ModifierData *md, ModifierData *target)
{
	ExplodeModifierData *emd= (ExplodeModifierData*) md;
	ExplodeModifierData *temd= (ExplodeModifierData*) target;

	temd->facepa = 0;
	temd->flag = emd->flag;
	temd->protect = emd->protect;
	temd->vgroup = emd->vgroup;
}
static int explodeModifier_dependsOnTime(ModifierData *md) 
{
	return 1;
}
static CustomDataMask explodeModifier_requiredDataMask(Object *ob, ModifierData *md)
{
	ExplodeModifierData *emd= (ExplodeModifierData*) md;
	CustomDataMask dataMask = 0;

	if(emd->vgroup)
		dataMask |= (1 << CD_MDEFORMVERT);

	return dataMask;
}

static void explodeModifier_createFacepa(ExplodeModifierData *emd,
					 ParticleSystemModifierData *psmd,
      Object *ob, DerivedMesh *dm)
{
	ParticleSystem *psys=psmd->psys;
	MFace *fa=0, *mface=0;
	MVert *mvert = 0;
	ParticleData *pa;
	KDTree *tree;
	float center[3], co[3];
	int *facepa=0,*vertpa=0,totvert=0,totface=0,totpart=0;
	int i,p,v1,v2,v3,v4=0;

	mvert = dm->getVertArray(dm);
	mface = dm->getTessFaceArray(dm);
	totface= dm->getNumTessFaces(dm);
	totvert= dm->getNumVerts(dm);
	totpart= psmd->psys->totpart;

	BLI_srandom(psys->seed);

	if(emd->facepa)
		MEM_freeN(emd->facepa);

	facepa = emd->facepa = MEM_callocN(sizeof(int)*totface, "explode_facepa");

	vertpa = MEM_callocN(sizeof(int)*totvert, "explode_vertpa");

	/* initialize all faces & verts to no particle */
	for(i=0; i<totface; i++)
		facepa[i]=totpart;

	for (i=0; i<totvert; i++)
		vertpa[i]=totpart;

	/* set protected verts */
	if(emd->vgroup){
		MDeformVert *dvert = dm->getVertDataArray(dm, CD_MDEFORMVERT);
		float val;
		if(dvert){
			for(i=0; i<totvert; i++){
				val = BLI_frand();
				val = (1.0f-emd->protect)*val + emd->protect*0.5f;
				if(val < defvert_find_weight(dvert+i,emd->vgroup-1))
					vertpa[i] = -1;
			}
		}
	}

	/* make tree of emitter locations */
	tree=BLI_kdtree_new(totpart);
	for(p=0,pa=psys->particles; p<totpart; p++,pa++){
		psys_particle_on_dm(psmd->dm,psys->part->from,pa->num,pa->num_dmcache,pa->fuv,pa->foffset,co,0,0,0,0,0);
		BLI_kdtree_insert(tree, p, co, NULL);
	}
	BLI_kdtree_balance(tree);

	/* set face-particle-indexes to nearest particle to face center */
	for(i=0,fa=mface; i<totface; i++,fa++){
		add_v3_v3v3(center,mvert[fa->v1].co,mvert[fa->v2].co);
		add_v3_v3v3(center,center,mvert[fa->v3].co);
		if(fa->v4){
			add_v3_v3v3(center,center,mvert[fa->v4].co);
			mul_v3_fl(center,0.25);
		}
		else
			mul_v3_fl(center,0.3333f);

		p= BLI_kdtree_find_nearest(tree,center,NULL,NULL);

		v1=vertpa[fa->v1];
		v2=vertpa[fa->v2];
		v3=vertpa[fa->v3];
		if(fa->v4)
			v4=vertpa[fa->v4];

		if(v1>=0 && v2>=0 && v3>=0 && (fa->v4==0 || v4>=0))
			facepa[i]=p;

		if(v1>=0) vertpa[fa->v1]=p;
		if(v2>=0) vertpa[fa->v2]=p;
		if(v3>=0) vertpa[fa->v3]=p;
		if(fa->v4 && v4>=0) vertpa[fa->v4]=p;
	}

	if(vertpa) MEM_freeN(vertpa);
	BLI_kdtree_free(tree);
}

static int edgesplit_get(EdgeHash *edgehash, int v1, int v2)
{
	return GET_INT_FROM_POINTER(BLI_edgehash_lookup(edgehash, v1, v2));
}

static DerivedMesh * explodeModifier_splitEdges(ExplodeModifierData *emd, DerivedMesh *dm){
	DerivedMesh *splitdm;
	MFace *mf=0,*df1=0,*df2=0,*df3=0;
	MFace *mface=CDDM_get_tessfaces(dm);
	MVert *dupve, *mv;
	EdgeHash *edgehash;
	EdgeHashIterator *ehi;
	int totvert=dm->getNumVerts(dm);
	int totface=dm->getNumTessFaces(dm);

	int *facesplit = MEM_callocN(sizeof(int)*totface,"explode_facesplit");
	int *vertpa = MEM_callocN(sizeof(int)*totvert,"explode_vertpa2");
	int *facepa = emd->facepa;
	int *fs, totesplit=0,totfsplit=0,totin=0,curdupvert=0,curdupface=0,curdupin=0;
	int i,j,v1,v2,v3,v4,esplit;

	edgehash= BLI_edgehash_new();

	/* recreate vertpa from facepa calculation */
	for (i=0,mf=mface; i<totface; i++,mf++) {
		vertpa[mf->v1]=facepa[i];
		vertpa[mf->v2]=facepa[i];
		vertpa[mf->v3]=facepa[i];
		if(mf->v4)
			vertpa[mf->v4]=facepa[i];
	}

	/* mark edges for splitting and how to split faces */
	for (i=0,mf=mface,fs=facesplit; i<totface; i++,mf++,fs++) {
		if(mf->v4){
			v1=vertpa[mf->v1];
			v2=vertpa[mf->v2];
			v3=vertpa[mf->v3];
			v4=vertpa[mf->v4];

			if(v1!=v2){
				BLI_edgehash_insert(edgehash, mf->v1, mf->v2, NULL);
				(*fs)++;
			}

			if(v2!=v3){
				BLI_edgehash_insert(edgehash, mf->v2, mf->v3, NULL);
				(*fs)++;
			}

			if(v3!=v4){
				BLI_edgehash_insert(edgehash, mf->v3, mf->v4, NULL);
				(*fs)++;
			}

			if(v1!=v4){
				BLI_edgehash_insert(edgehash, mf->v1, mf->v4, NULL);
				(*fs)++;
			}

			if(*fs==2){
				if((v1==v2 && v3==v4) || (v1==v4 && v2==v3))
					*fs=1;
				else if(v1!=v2){
					if(v1!=v4)
						BLI_edgehash_insert(edgehash, mf->v2, mf->v3, NULL);
					else
						BLI_edgehash_insert(edgehash, mf->v3, mf->v4, NULL);
				}
				else{ 
					if(v1!=v4)
						BLI_edgehash_insert(edgehash, mf->v1, mf->v2, NULL);
					else
						BLI_edgehash_insert(edgehash, mf->v1, mf->v4, NULL);
				}
			}
		}
	}

	/* count splits & reindex */
	ehi= BLI_edgehashIterator_new(edgehash);
	totesplit=totvert;
	for(; !BLI_edgehashIterator_isDone(ehi); BLI_edgehashIterator_step(ehi)) {
		BLI_edgehashIterator_setValue(ehi, SET_INT_IN_POINTER(totesplit));
		totesplit++;
	}
	BLI_edgehashIterator_free(ehi);

	/* count new faces due to splitting */
	for(i=0,fs=facesplit; i<totface; i++,fs++){
		if(*fs==1)
			totfsplit+=1;
		else if(*fs==2)
			totfsplit+=2;
		else if(*fs==3)
			totfsplit+=3;
		else if(*fs==4){
			totfsplit+=3;

			mf=dm->getTessFaceData(dm,i,CD_MFACE);//CDDM_get_tessface(dm,i);

			if(vertpa[mf->v1]!=vertpa[mf->v2] && vertpa[mf->v2]!=vertpa[mf->v3])
				totin++;
		}
	}
	
	splitdm= CDDM_from_template(dm, totesplit+totin, dm->getNumEdges(dm),totface+totfsplit, 0, 0);

	/* copy new faces & verts (is it really this painful with custom data??) */
	for(i=0; i<totvert; i++){
		MVert source;
		MVert *dest;
		dm->getVert(dm, i, &source);
		dest = CDDM_get_vert(splitdm, i);

		DM_copy_vert_data(dm, splitdm, i, i, 1);
		*dest = source;
	}
	for(i=0; i<totface; i++){
		MFace source;
		MFace *dest;
		dm->getTessFace(dm, i, &source);
		dest = CDDM_get_tessface(splitdm, i);

		DM_copy_tessface_data(dm, splitdm, i, i, 1);
		*dest = source;
	}

	/* override original facepa (original pointer is saved in caller function) */
	facepa= MEM_callocN(sizeof(int)*(totface+totfsplit),"explode_facepa");
	memcpy(facepa,emd->facepa,totface*sizeof(int));
	emd->facepa=facepa;

	/* create new verts */
	curdupvert=totvert;
	ehi= BLI_edgehashIterator_new(edgehash);
	for(; !BLI_edgehashIterator_isDone(ehi); BLI_edgehashIterator_step(ehi)) {
		BLI_edgehashIterator_getKey(ehi, &i, &j);
		esplit= GET_INT_FROM_POINTER(BLI_edgehashIterator_getValue(ehi));
		mv=CDDM_get_vert(splitdm,j);
		dupve=CDDM_get_vert(splitdm,esplit);

		DM_copy_vert_data(splitdm,splitdm,j,esplit,1);

		*dupve=*mv;

		mv=CDDM_get_vert(splitdm,i);

		VECADD(dupve->co,dupve->co,mv->co);
		mul_v3_fl(dupve->co,0.5);
	}
	BLI_edgehashIterator_free(ehi);

	/* create new faces */
	curdupface=totface;
	curdupin=totesplit;
	for(i=0,fs=facesplit; i<totface; i++,fs++){
		if(*fs){
			mf=CDDM_get_tessface(splitdm,i);

			v1=vertpa[mf->v1];
			v2=vertpa[mf->v2];
			v3=vertpa[mf->v3];
			v4=vertpa[mf->v4];
			/* ouch! creating new faces & remapping them to new verts is no fun */
			if(*fs==1){
				df1=CDDM_get_tessface(splitdm,curdupface);
				DM_copy_tessface_data(splitdm,splitdm,i,curdupface,1);
				*df1=*mf;
				curdupface++;
				
				if(v1==v2){
					df1->v1=edgesplit_get(edgehash, mf->v1, mf->v4);
					df1->v2=edgesplit_get(edgehash, mf->v2, mf->v3);
					mf->v3=df1->v2;
					mf->v4=df1->v1;
				}
				else{
					df1->v1=edgesplit_get(edgehash, mf->v1, mf->v2);
					df1->v4=edgesplit_get(edgehash, mf->v3, mf->v4);
					mf->v2=df1->v1;
					mf->v3=df1->v4;
				}

				facepa[i]=v1;
				facepa[curdupface-1]=v3;

				test_index_face(df1, &splitdm->faceData, curdupface, (df1->v4 ? 4 : 3));
			}
			if(*fs==2){
				df1=CDDM_get_tessface(splitdm,curdupface);
				DM_copy_tessface_data(splitdm,splitdm,i,curdupface,1);
				*df1=*mf;
				curdupface++;

				df2=CDDM_get_tessface(splitdm,curdupface);
				DM_copy_tessface_data(splitdm,splitdm,i,curdupface,1);
				*df2=*mf;
				curdupface++;

				if(v1!=v2){
					if(v1!=v4){
						df1->v1=edgesplit_get(edgehash, mf->v1, mf->v4);
						df1->v2=edgesplit_get(edgehash, mf->v1, mf->v2);
						df2->v1=df1->v3=mf->v2;
						df2->v3=df1->v4=mf->v4;
						df2->v2=mf->v3;

						mf->v2=df1->v2;
						mf->v3=df1->v1;

						df2->v4=mf->v4=0;

						facepa[i]=v1;
					}
					else{
						df1->v2=edgesplit_get(edgehash, mf->v1, mf->v2);
						df1->v3=edgesplit_get(edgehash, mf->v2, mf->v3);
						df1->v4=mf->v3;
						df2->v2=mf->v3;
						df2->v3=mf->v4;

						mf->v1=df1->v2;
						mf->v3=df1->v3;

						df2->v4=mf->v4=0;

						facepa[i]=v2;
					}
					facepa[curdupface-1]=facepa[curdupface-2]=v3;
				}
				else{
					if(v1!=v4){
						df1->v3=edgesplit_get(edgehash, mf->v3, mf->v4);
						df1->v4=edgesplit_get(edgehash, mf->v1, mf->v4);
						df1->v2=mf->v3;

						mf->v1=df1->v4;
						mf->v2=df1->v3;
						mf->v3=mf->v4;

						df2->v4=mf->v4=0;

						facepa[i]=v4;
					}
					else{
						df1->v3=edgesplit_get(edgehash, mf->v2, mf->v3);
						df1->v4=edgesplit_get(edgehash, mf->v3, mf->v4);
						df1->v1=mf->v4;
						df1->v2=mf->v2;
						df2->v3=mf->v4;

						mf->v1=df1->v4;
						mf->v2=df1->v3;

						df2->v4=mf->v4=0;

						facepa[i]=v3;
					}

					facepa[curdupface-1]=facepa[curdupface-2]=v1;
				}

				test_index_face(df1, &splitdm->faceData, curdupface-2, (df1->v4 ? 4 : 3));
				test_index_face(df1, &splitdm->faceData, curdupface-1, (df1->v4 ? 4 : 3));
			}
			else if(*fs==3){
				df1=CDDM_get_tessface(splitdm,curdupface);
				DM_copy_tessface_data(splitdm,splitdm,i,curdupface,1);
				*df1=*mf;
				curdupface++;

				df2=CDDM_get_tessface(splitdm,curdupface);
				DM_copy_tessface_data(splitdm,splitdm,i,curdupface,1);
				*df2=*mf;
				curdupface++;

				df3=CDDM_get_tessface(splitdm,curdupface);
				DM_copy_tessface_data(splitdm,splitdm,i,curdupface,1);
				*df3=*mf;
				curdupface++;

				if(v1==v2){
					df2->v1=df1->v1=edgesplit_get(edgehash, mf->v1, mf->v4);
					df3->v1=df1->v2=edgesplit_get(edgehash, mf->v2, mf->v3);
					df3->v3=df2->v2=df1->v3=edgesplit_get(edgehash, mf->v3, mf->v4);
					df3->v2=mf->v3;
					df2->v3=mf->v4;
					df1->v4=df2->v4=df3->v4=0;

					mf->v3=df1->v2;
					mf->v4=df1->v1;

					facepa[i]=facepa[curdupface-3]=v1;
					facepa[curdupface-1]=v3;
					facepa[curdupface-2]=v4;
				}
				else if(v2==v3){
					df3->v1=df2->v3=df1->v1=edgesplit_get(edgehash, mf->v1, mf->v4);
					df2->v2=df1->v2=edgesplit_get(edgehash, mf->v1, mf->v2);
					df3->v2=df1->v3=edgesplit_get(edgehash, mf->v3, mf->v4);

					df3->v3=mf->v4;
					df2->v1=mf->v1;
					df1->v4=df2->v4=df3->v4=0;

					mf->v1=df1->v2;
					mf->v4=df1->v3;

					facepa[i]=facepa[curdupface-3]=v2;
					facepa[curdupface-1]=v4;
					facepa[curdupface-2]=v1;
				}
				else if(v3==v4){
					df3->v2=df2->v1=df1->v1=edgesplit_get(edgehash, mf->v1, mf->v2);
					df2->v3=df1->v2=edgesplit_get(edgehash, mf->v2, mf->v3);
					df3->v3=df1->v3=edgesplit_get(edgehash, mf->v1, mf->v4);

					df3->v1=mf->v1;
					df2->v2=mf->v2;
					df1->v4=df2->v4=df3->v4=0;

					mf->v1=df1->v3;
					mf->v2=df1->v2;

					facepa[i]=facepa[curdupface-3]=v3;
					facepa[curdupface-1]=v1;
					facepa[curdupface-2]=v2;
				}
				else{
					df3->v1=df1->v1=edgesplit_get(edgehash, mf->v1, mf->v2);
					df3->v3=df2->v1=df1->v2=edgesplit_get(edgehash, mf->v2, mf->v3);
					df2->v3=df1->v3=edgesplit_get(edgehash, mf->v3, mf->v4);

					df3->v2=mf->v2;
					df2->v2=mf->v3;
					df1->v4=df2->v4=df3->v4=0;

					mf->v2=df1->v1;
					mf->v3=df1->v3;

					facepa[i]=facepa[curdupface-3]=v1;
					facepa[curdupface-1]=v2;
					facepa[curdupface-2]=v3;
				}

				test_index_face(df1, &splitdm->faceData, curdupface-3, (df1->v4 ? 4 : 3));
				test_index_face(df1, &splitdm->faceData, curdupface-2, (df1->v4 ? 4 : 3));
				test_index_face(df1, &splitdm->faceData, curdupface-1, (df1->v4 ? 4 : 3));
			}
			else if(*fs==4){
				if(v1!=v2 && v2!=v3){

					/* set new vert to face center */
					mv=CDDM_get_vert(splitdm,mf->v1);
					dupve=CDDM_get_vert(splitdm,curdupin);
					DM_copy_vert_data(splitdm,splitdm,mf->v1,curdupin,1);
					*dupve=*mv;

					mv=CDDM_get_vert(splitdm,mf->v2);
					VECADD(dupve->co,dupve->co,mv->co);
					mv=CDDM_get_vert(splitdm,mf->v3);
					VECADD(dupve->co,dupve->co,mv->co);
					mv=CDDM_get_vert(splitdm,mf->v4);
					VECADD(dupve->co,dupve->co,mv->co);
					mul_v3_fl(dupve->co,0.25);


					df1=CDDM_get_tessface(splitdm,curdupface);
					DM_copy_tessface_data(splitdm,splitdm,i,curdupface,1);
					*df1=*mf;
					curdupface++;

					df2=CDDM_get_tessface(splitdm,curdupface);
					DM_copy_tessface_data(splitdm,splitdm,i,curdupface,1);
					*df2=*mf;
					curdupface++;

					df3=CDDM_get_tessface(splitdm,curdupface);
					DM_copy_tessface_data(splitdm,splitdm,i,curdupface,1);
					*df3=*mf;
					curdupface++;

					df1->v1=edgesplit_get(edgehash, mf->v1, mf->v2);
					df3->v2=df1->v3=edgesplit_get(edgehash, mf->v2, mf->v3);

					df2->v1=edgesplit_get(edgehash, mf->v1, mf->v4);
					df3->v4=df2->v3=edgesplit_get(edgehash, mf->v3, mf->v4);

					df3->v1=df2->v2=df1->v4=curdupin;

					mf->v2=df1->v1;
					mf->v3=curdupin;
					mf->v4=df2->v1;

					curdupin++;

					facepa[i]=v1;
					facepa[curdupface-3]=v2;
					facepa[curdupface-2]=v3;
					facepa[curdupface-1]=v4;

					test_index_face(df1, &splitdm->faceData, curdupface-3, (df1->v4 ? 4 : 3));

					test_index_face(df1, &splitdm->faceData, curdupface-2, (df1->v4 ? 4 : 3));
					test_index_face(df1, &splitdm->faceData, curdupface-1, (df1->v4 ? 4 : 3));
				}
				else{
					df1=CDDM_get_tessface(splitdm,curdupface);
					DM_copy_tessface_data(splitdm,splitdm,i,curdupface,1);
					*df1=*mf;
					curdupface++;

					df2=CDDM_get_tessface(splitdm,curdupface);
					DM_copy_tessface_data(splitdm,splitdm,i,curdupface,1);
					*df2=*mf;
					curdupface++;

					df3=CDDM_get_tessface(splitdm,curdupface);
					DM_copy_tessface_data(splitdm,splitdm,i,curdupface,1);
					*df3=*mf;
					curdupface++;

					if(v2==v3){
						df1->v1=edgesplit_get(edgehash, mf->v1, mf->v2);
						df3->v1=df1->v2=df1->v3=edgesplit_get(edgehash, mf->v2, mf->v3);
						df2->v1=df1->v4=edgesplit_get(edgehash, mf->v1, mf->v4);

						df3->v3=df2->v3=edgesplit_get(edgehash, mf->v3, mf->v4);

						df3->v2=mf->v3;
						df3->v4=0;

						mf->v2=df1->v1;
						mf->v3=df1->v4;
						mf->v4=0;

						facepa[i]=v1;
						facepa[curdupface-3]=facepa[curdupface-2]=v2;
						facepa[curdupface-1]=v3;
					}
					else{
						df3->v1=df2->v1=df1->v2=edgesplit_get(edgehash, mf->v1, mf->v2);
						df2->v4=df1->v3=edgesplit_get(edgehash, mf->v3, mf->v4);
						df1->v4=edgesplit_get(edgehash, mf->v1, mf->v4);

						df3->v3=df2->v2=edgesplit_get(edgehash, mf->v2, mf->v3);

						df3->v4=0;

						mf->v1=df1->v4;
						mf->v2=df1->v3;
						mf->v3=mf->v4;
						mf->v4=0;

						facepa[i]=v4;
						facepa[curdupface-3]=facepa[curdupface-2]=v1;
						facepa[curdupface-1]=v2;
					}

					test_index_face(df1, &splitdm->faceData, curdupface-3, (df1->v4 ? 4 : 3));
					test_index_face(df1, &splitdm->faceData, curdupface-2, (df1->v4 ? 4 : 3));
					test_index_face(df1, &splitdm->faceData, curdupface-1, (df1->v4 ? 4 : 3));
				}
			}

			test_index_face(df1, &splitdm->faceData, i, (df1->v4 ? 4 : 3));
		}
	}

	BLI_edgehash_free(edgehash, NULL);
	MEM_freeN(facesplit);
	MEM_freeN(vertpa);
	
	CDDM_tessfaces_to_faces(splitdm);
	return splitdm;

}
static DerivedMesh * explodeModifier_explodeMesh(ExplodeModifierData *emd, 
		ParticleSystemModifierData *psmd, Scene *scene, Object *ob, 
  DerivedMesh *to_explode)
{
	DerivedMesh *explode, *dm=to_explode;
	MFace *mf=0, *mface;
	ParticleSettings *part=psmd->psys->part;
	ParticleSimulationData sim = {scene, ob, psmd->psys, psmd};
	ParticleData *pa=NULL, *pars=psmd->psys->particles;
	ParticleKey state;
	EdgeHash *vertpahash;
	EdgeHashIterator *ehi;
	float *vertco=0, imat[4][4];
	float loc0[3], nor[3];
	float timestep, cfra;
	int *facepa=emd->facepa;
	int totdup=0,totvert=0,totface=0,totpart=0;
	int i, j, v, mindex=0;

	totface= dm->getNumTessFaces(dm);
	totvert= dm->getNumVerts(dm);
	mface= dm->getTessFaceArray(dm);
	totpart= psmd->psys->totpart;

	timestep= psys_get_timestep(&sim);

	//if(part->flag & PART_GLOB_TIME)
		cfra=bsystem_time(scene, 0,(float)scene->r.cfra,0.0);
	//else
	//	cfra=bsystem_time(scene, ob,(float)scene->r.cfra,0.0);

	/* hash table for vertice <-> particle relations */
	vertpahash= BLI_edgehash_new();

	for (i=0; i<totface; i++) {
		/* do mindex + totvert to ensure the vertex index to be the first
		 * with BLI_edgehashIterator_getKey */
		if(facepa[i]==totpart || cfra <= (pars+facepa[i])->time)
			mindex = totvert+totpart;
		else 
			mindex = totvert+facepa[i];

		mf=CDDM_get_tessface(dm,i);

		/* set face vertices to exist in particle group */
		BLI_edgehash_insert(vertpahash, mf->v1, mindex, NULL);
		BLI_edgehash_insert(vertpahash, mf->v2, mindex, NULL);
		BLI_edgehash_insert(vertpahash, mf->v3, mindex, NULL);
		if(mf->v4)
			BLI_edgehash_insert(vertpahash, mf->v4, mindex, NULL);
	}

	/* make new vertice indexes & count total vertices after duplication */
	ehi= BLI_edgehashIterator_new(vertpahash);
	for(; !BLI_edgehashIterator_isDone(ehi); BLI_edgehashIterator_step(ehi)) {
		BLI_edgehashIterator_setValue(ehi, SET_INT_IN_POINTER(totdup));
		totdup++;
	}
	BLI_edgehashIterator_free(ehi);

	/* the final duplicated vertices */
	explode= CDDM_from_template(dm, totdup, 0,totface, 0, 0);
	/*dupvert= CDDM_get_verts(explode);*/

	/* getting back to object space */
	invert_m4_m4(imat,ob->obmat);

	psmd->psys->lattice = psys_get_lattice(&sim);

	/* duplicate & displace vertices */
	ehi= BLI_edgehashIterator_new(vertpahash);
	for(; !BLI_edgehashIterator_isDone(ehi); BLI_edgehashIterator_step(ehi)) {
		MVert source;
		MVert *dest;

		/* get particle + vertex from hash */
		BLI_edgehashIterator_getKey(ehi, &j, &i);
		i -= totvert;
		v= GET_INT_FROM_POINTER(BLI_edgehashIterator_getValue(ehi));

		dm->getVert(dm, j, &source);
		dest = CDDM_get_vert(explode,v);

		DM_copy_vert_data(dm,explode,j,v,1);
		*dest = source;

		if(i!=totpart) {
			/* get particle */
			pa= pars+i;

			/* get particle state */
			psys_particle_on_emitter(psmd,part->from,pa->num,pa->num_dmcache,pa->fuv,pa->foffset,loc0,nor,0,0,0,0);
			mul_m4_v3(ob->obmat,loc0);

			state.time=cfra;
			psys_get_particle_state(&sim, i, &state, 1);

			vertco=CDDM_get_vert(explode,v)->co;
			
			mul_m4_v3(ob->obmat,vertco);

			VECSUB(vertco,vertco,loc0);

			/* apply rotation, size & location */
			mul_qt_v3(state.rot,vertco);
			mul_v3_fl(vertco,pa->size);
			VECADD(vertco,vertco,state.co);

			mul_m4_v3(imat,vertco);
		}
	}
	BLI_edgehashIterator_free(ehi);

	/*map new vertices to faces*/
	for (i=0; i<totface; i++) {
		MFace source;
		int orig_v4;

		if(facepa[i]!=totpart)
		{
			pa=pars+facepa[i];

			if(pa->alive==PARS_UNBORN && (emd->flag&eExplodeFlag_Unborn)==0) continue;
			if(pa->alive==PARS_ALIVE && (emd->flag&eExplodeFlag_Alive)==0) continue;
			if(pa->alive==PARS_DEAD && (emd->flag&eExplodeFlag_Dead)==0) continue;
		}

		dm->getTessFace(dm,i,&source);
		mf=CDDM_get_tessface(explode,i);
		
		orig_v4 = source.v4;

		if(facepa[i]!=totpart && cfra <= pa->time)
			mindex = totvert+totpart;
		else 
			mindex = totvert+facepa[i];

		source.v1 = edgesplit_get(vertpahash, source.v1, mindex);
		source.v2 = edgesplit_get(vertpahash, source.v2, mindex);
		source.v3 = edgesplit_get(vertpahash, source.v3, mindex);
		if(source.v4)
			source.v4 = edgesplit_get(vertpahash, source.v4, mindex);

		DM_copy_tessface_data(dm,explode,i,i,1);

		*mf = source;

		test_index_face(mf, &explode->faceData, i, (orig_v4 ? 4 : 3));
	}

	/* cleanup */
	BLI_edgehash_free(vertpahash, NULL);

	/* finalization */
	CDDM_calc_edges(explode);
	CDDM_calc_normals(explode);

	if(psmd->psys->lattice){
		end_latt_deform(psmd->psys->lattice);
		psmd->psys->lattice= NULL;
	}

	CDDM_tessfaces_to_faces(explode);
	return explode;
}

static ParticleSystemModifierData * explodeModifier_findPrecedingParticlesystem(Object *ob, ModifierData *emd)
{
	ModifierData *md;
	ParticleSystemModifierData *psmd=0;

	for (md=ob->modifiers.first; emd!=md; md=md->next){
		if(md->type==eModifierType_ParticleSystem)
			psmd= (ParticleSystemModifierData*) md;
	}
	return psmd;
}
static DerivedMesh * explodeModifier_applyModifier(
		ModifierData *md, Object *ob, DerivedMesh *derivedData,
  int useRenderParams, int isFinalCalc)
{
	DerivedMesh *dm = derivedData;
	ExplodeModifierData *emd= (ExplodeModifierData*) md;
	ParticleSystemModifierData *psmd=explodeModifier_findPrecedingParticlesystem(ob,md);

	if(psmd){
		ParticleSystem * psys=psmd->psys;

		if(psys==0 || psys->totpart==0) return derivedData;
		if(psys->part==0 || psys->particles==0) return derivedData;
		if(psmd->dm==0) return derivedData;

		/* 1. find faces to be exploded if needed */
		if(emd->facepa==0
				 || psmd->flag&eParticleSystemFlag_Pars
				 || emd->flag&eExplodeFlag_CalcFaces
				 || MEM_allocN_len(emd->facepa)/sizeof(int) != dm->getNumTessFaces(dm)){
			if(psmd->flag & eParticleSystemFlag_Pars)
				psmd->flag &= ~eParticleSystemFlag_Pars;
			
			if(emd->flag & eExplodeFlag_CalcFaces)
				emd->flag &= ~eExplodeFlag_CalcFaces;

			explodeModifier_createFacepa(emd,psmd,ob,derivedData);
				 }

				 /* 2. create new mesh */
				 if(emd->flag & eExplodeFlag_EdgeSplit){
					 int *facepa = emd->facepa;
					 DerivedMesh *splitdm=explodeModifier_splitEdges(emd,dm);
					 DerivedMesh *explode=explodeModifier_explodeMesh(emd, psmd, md->scene, ob, splitdm);

					 MEM_freeN(emd->facepa);
					 emd->facepa=facepa;
					 splitdm->release(splitdm);
					 return explode;
				 }
				 else
					 return explodeModifier_explodeMesh(emd, psmd, md->scene, ob, derivedData);
	}
	return derivedData;
}

/* Fluidsim */
static void fluidsimModifier_initData(ModifierData *md)
{
	FluidsimModifierData *fluidmd= (FluidsimModifierData*) md;
	
	fluidsim_init(fluidmd);
}
static void fluidsimModifier_freeData(ModifierData *md)
{
	FluidsimModifierData *fluidmd= (FluidsimModifierData*) md;
	
	fluidsim_free(fluidmd);
}

static void fluidsimModifier_copyData(ModifierData *md, ModifierData *target)
{
	FluidsimModifierData *fluidmd= (FluidsimModifierData*) md;
	FluidsimModifierData *tfluidmd= (FluidsimModifierData*) target;
	
	if(tfluidmd->fss)
		MEM_freeN(tfluidmd->fss);
	
	tfluidmd->fss = MEM_dupallocN(fluidmd->fss);
}

static DerivedMesh * fluidsimModifier_applyModifier(
		ModifierData *md, Object *ob, DerivedMesh *derivedData,
  int useRenderParams, int isFinalCalc)
{
	FluidsimModifierData *fluidmd= (FluidsimModifierData*) md;
	DerivedMesh *result = NULL;
	
	/* check for alloc failing */
	if(!fluidmd->fss)
	{
		fluidsimModifier_initData(md);
		
		if(!fluidmd->fss)
			return derivedData;
	}

	result = fluidsimModifier_do(fluidmd, md->scene, ob, derivedData, useRenderParams, isFinalCalc);

	if(result) 
	{ 
		return result; 
	}
	
	return derivedData;
}

static void fluidsimModifier_updateDepgraph(
		ModifierData *md, DagForest *forest, Scene *scene,
      Object *ob, DagNode *obNode)
{
	FluidsimModifierData *fluidmd= (FluidsimModifierData*) md;
	Base *base;

	if(fluidmd && fluidmd->fss)
	{
		if(fluidmd->fss->type == OB_FLUIDSIM_DOMAIN)
		{
			for(base = scene->base.first; base; base= base->next) 
			{
				Object *ob1= base->object;
				if(ob1 != ob)
				{
					FluidsimModifierData *fluidmdtmp = (FluidsimModifierData *)modifiers_findByType(ob1, eModifierType_Fluidsim);
					
					// only put dependancies from NON-DOMAIN fluids in here
					if(fluidmdtmp && fluidmdtmp->fss && (fluidmdtmp->fss->type!=OB_FLUIDSIM_DOMAIN))
					{
						DagNode *curNode = dag_get_node(forest, ob1);
						dag_add_relation(forest, curNode, obNode, DAG_RL_DATA_DATA|DAG_RL_OB_DATA, "Fluidsim Object");
					}
				}
			}
		}
	}
}

static int fluidsimModifier_dependsOnTime(ModifierData *md) 
{
	return 1;
}

/* MeshDeform */

static void meshdeformModifier_initData(ModifierData *md)
{
	MeshDeformModifierData *mmd = (MeshDeformModifierData*) md;

	mmd->gridsize= 5;
}

static void meshdeformModifier_freeData(ModifierData *md)
{
	MeshDeformModifierData *mmd = (MeshDeformModifierData*) md;

	if(mmd->bindweights) MEM_freeN(mmd->bindweights);
	if(mmd->bindcos) MEM_freeN(mmd->bindcos);
	if(mmd->dyngrid) MEM_freeN(mmd->dyngrid);
	if(mmd->dyninfluences) MEM_freeN(mmd->dyninfluences);
	if(mmd->dynverts) MEM_freeN(mmd->dynverts);
}

static void meshdeformModifier_copyData(ModifierData *md, ModifierData *target)
{
	MeshDeformModifierData *mmd = (MeshDeformModifierData*) md;
	MeshDeformModifierData *tmmd = (MeshDeformModifierData*) target;

	tmmd->gridsize = mmd->gridsize;
	tmmd->object = mmd->object;
}

static CustomDataMask meshdeformModifier_requiredDataMask(Object *ob, ModifierData *md)
{	
	MeshDeformModifierData *mmd = (MeshDeformModifierData *)md;
	CustomDataMask dataMask = 0;

	/* ask for vertexgroups if we need them */
	if(mmd->defgrp_name[0]) dataMask |= (1 << CD_MDEFORMVERT);

	return dataMask;
}

static int meshdeformModifier_isDisabled(ModifierData *md, int useRenderParams)
{
	MeshDeformModifierData *mmd = (MeshDeformModifierData*) md;

	return !mmd->object;
}

static void meshdeformModifier_foreachObjectLink(
		ModifierData *md, Object *ob,
  void (*walk)(void *userData, Object *ob, Object **obpoin),
	 void *userData)
{
	MeshDeformModifierData *mmd = (MeshDeformModifierData*) md;

	walk(userData, ob, &mmd->object);
}

static void meshdeformModifier_updateDepgraph(
					      ModifierData *md, DagForest *forest, Scene *scene, Object *ob,
	   DagNode *obNode)
{
	MeshDeformModifierData *mmd = (MeshDeformModifierData*) md;

	if (mmd->object) {
		DagNode *curNode = dag_get_node(forest, mmd->object);

		dag_add_relation(forest, curNode, obNode,
				 DAG_RL_DATA_DATA|DAG_RL_OB_DATA|DAG_RL_DATA_OB|DAG_RL_OB_OB,
				 "Mesh Deform Modifier");
	}
}

static float meshdeform_dynamic_bind(MeshDeformModifierData *mmd, float (*dco)[3], float *vec)
{
	MDefCell *cell;
	MDefInfluence *inf;
	float gridvec[3], dvec[3], ivec[3], co[3], wx, wy, wz;
	float weight, cageweight, totweight, *cageco;
	int i, j, a, x, y, z, size;

	co[0]= co[1]= co[2]= 0.0f;
	totweight= 0.0f;
	size= mmd->dyngridsize;

	for(i=0; i<3; i++) {
		gridvec[i]= (vec[i] - mmd->dyncellmin[i] - mmd->dyncellwidth*0.5f)/mmd->dyncellwidth;
		ivec[i]= (int)gridvec[i];
		dvec[i]= gridvec[i] - ivec[i];
	}

	for(i=0; i<8; i++) {
		if(i & 1) { x= ivec[0]+1; wx= dvec[0]; }
		else { x= ivec[0]; wx= 1.0f-dvec[0]; } 

		if(i & 2) { y= ivec[1]+1; wy= dvec[1]; }
		else { y= ivec[1]; wy= 1.0f-dvec[1]; } 

		if(i & 4) { z= ivec[2]+1; wz= dvec[2]; }
		else { z= ivec[2]; wz= 1.0f-dvec[2]; } 

		CLAMP(x, 0, size-1);
		CLAMP(y, 0, size-1);
		CLAMP(z, 0, size-1);

		a= x + y*size + z*size*size;
		weight= wx*wy*wz;

		cell= &mmd->dyngrid[a];
		inf= mmd->dyninfluences + cell->offset;
		for(j=0; j<cell->totinfluence; j++, inf++) {
			cageco= dco[inf->vertex];
			cageweight= weight*inf->weight;
			co[0] += cageweight*cageco[0];
			co[1] += cageweight*cageco[1];
			co[2] += cageweight*cageco[2];
			totweight += cageweight;
		}
	}

	VECCOPY(vec, co);

	return totweight;
}

static void meshdeformModifier_do(
				  ModifierData *md, Object *ob, DerivedMesh *dm,
      float (*vertexCos)[3], int numVerts)
{
	MeshDeformModifierData *mmd = (MeshDeformModifierData*) md;
	Mesh *me= (mmd->object)? mmd->object->data: NULL;
	BMEditMesh *bem = me->edit_btmesh;
	DerivedMesh *tmpdm, *cagedm;
	MDeformVert *dvert = NULL;
	MDeformWeight *dw;
	MVert *cagemvert;
	float imat[4][4], cagemat[4][4], iobmat[4][4], icagemat[3][3], cmat[4][4];
	float weight, totweight, fac, co[3], *weights, (*dco)[3], (*bindcos)[3];
	int a, b, totvert, totcagevert, defgrp_index;
	
	if(!mmd->object || (!mmd->bindcos && !mmd->bindfunc))
		return;
	
	/* get cage derivedmesh */
	if(bem) {
		tmpdm= editbmesh_get_derived_cage_and_final(md->scene, ob, bem, &cagedm, 0);
		if(tmpdm)
			tmpdm->release(tmpdm);
	}
	else
		cagedm= mmd->object->derivedFinal;

	/* if we don't have one computed, use derivedmesh from data
	 * without any modifiers */
	if(!cagedm) {
		cagedm= get_dm(md->scene, mmd->object, NULL, NULL, NULL, 0);
		if(cagedm)
			cagedm->needsFree= 1;
	}
	
	if(!cagedm)
		return;

	/* compute matrices to go in and out of cage object space */
	invert_m4_m4(imat, mmd->object->obmat);
	mul_m4_m4m4(cagemat, ob->obmat, imat);
	mul_m4_m4m4(cmat, cagemat, mmd->bindmat);
	invert_m4_m4(iobmat, cmat);
	copy_m3_m4(icagemat, iobmat);

	/* bind weights if needed */
	if(!mmd->bindcos) {
		static int recursive = 0;

		/* progress bar redraw can make this recursive .. */
		if(!recursive) {
			recursive = 1;
			mmd->bindfunc(md->scene, dm, mmd, (float*)vertexCos, numVerts, cagemat);
			recursive = 0;
		}
	}

	/* verify we have compatible weights */
	totvert= numVerts;
	totcagevert= cagedm->getNumVerts(cagedm);

	if(mmd->totvert!=totvert || mmd->totcagevert!=totcagevert || !mmd->bindcos) {
		cagedm->release(cagedm);
		return;
	}
	
	/* setup deformation data */
	cagemvert= cagedm->getVertArray(cagedm);
	weights= mmd->bindweights;
	bindcos= (float(*)[3])mmd->bindcos;

	dco= MEM_callocN(sizeof(*dco)*totcagevert, "MDefDco");
	for(a=0; a<totcagevert; a++) {
		/* get cage vertex in world space with binding transform */
		VECCOPY(co, cagemvert[a].co);

		if(G.rt != 527) {
			mul_m4_v3(mmd->bindmat, co);
			/* compute difference with world space bind coord */
			VECSUB(dco[a], co, bindcos[a]);
		}
		else
			VECCOPY(dco[a], co)
	}

	defgrp_index = defgroup_name_index(ob, mmd->defgrp_name);

	if (defgrp_index >= 0)
		dvert= dm->getVertDataArray(dm, CD_MDEFORMVERT);

	/* do deformation */
	fac= 1.0f;

	for(b=0; b<totvert; b++) {
		if(mmd->flag & MOD_MDEF_DYNAMIC_BIND)
			if(!mmd->dynverts[b])
				continue;

		if(dvert) {
			for(dw=NULL, a=0; a<dvert[b].totweight; a++) {
				if(dvert[b].dw[a].def_nr == defgrp_index) {
					dw = &dvert[b].dw[a];
					break;
				}
			}

			if(mmd->flag & MOD_MDEF_INVERT_VGROUP) {
				if(!dw) fac= 1.0f;
				else if(dw->weight == 1.0f) continue;
				else fac=1.0f-dw->weight;
			}
			else {
				if(!dw) continue;
				else fac= dw->weight;
			}
		}

		if(mmd->flag & MOD_MDEF_DYNAMIC_BIND) {
			/* transform coordinate into cage's local space */
			VECCOPY(co, vertexCos[b]);
			mul_m4_v3(cagemat, co);
			totweight= meshdeform_dynamic_bind(mmd, dco, co);
		}
		else {
			totweight= 0.0f;
			co[0]= co[1]= co[2]= 0.0f;

			for(a=0; a<totcagevert; a++) {
				weight= weights[a + b*totcagevert];
				co[0]+= weight*dco[a][0];
				co[1]+= weight*dco[a][1];
				co[2]+= weight*dco[a][2];
				totweight += weight;
			}
		}

		if(totweight > 0.0f) {
			mul_v3_fl(co, fac/totweight);
			mul_m3_v3(icagemat, co);
			if(G.rt != 527)
				VECADD(vertexCos[b], vertexCos[b], co)
						else
						VECCOPY(vertexCos[b], co)
		}
	}

	/* release cage derivedmesh */
	MEM_freeN(dco);
	cagedm->release(cagedm);
}

static void meshdeformModifier_deformVerts(
					   ModifierData *md, Object *ob, DerivedMesh *derivedData,
	float (*vertexCos)[3], int numVerts, int useRenderParams, int isFinalCalc)
{
	DerivedMesh *dm= get_dm(md->scene, ob, NULL, derivedData, NULL, 0);;

	if(!dm)
		return;

	modifier_vgroup_cache(md, vertexCos); /* if next modifier needs original vertices */
	
	meshdeformModifier_do(md, ob, dm, vertexCos, numVerts);

	if(dm != derivedData)
		dm->release(dm);
}

static void meshdeformModifier_deformVertsEM(
					     ModifierData *md, Object *ob, BMEditMesh *editData,
	  DerivedMesh *derivedData, float (*vertexCos)[3], int numVerts)
{
	DerivedMesh *dm;

	if(!derivedData && ob->type == OB_MESH)
		dm = CDDM_from_BMEditMesh(editData, ob->data);
	else
		dm = derivedData;

	meshdeformModifier_do(md, ob, dm, vertexCos, numVerts);

	if(dm != derivedData)
		dm->release(dm);
}

/* Multires */
static void multiresModifier_initData(ModifierData *md)
{
	MultiresModifierData *mmd = (MultiresModifierData*)md;

	mmd->lvl = 0;
	mmd->sculptlvl = 0;
	mmd->renderlvl = 0;
	mmd->totlvl = 0;
}

static void multiresModifier_copyData(ModifierData *md, ModifierData *target)
{
	MultiresModifierData *mmd = (MultiresModifierData*) md;
	MultiresModifierData *tmmd = (MultiresModifierData*) target;

	tmmd->lvl = mmd->lvl;
	tmmd->sculptlvl = mmd->sculptlvl;
	tmmd->renderlvl = mmd->renderlvl;
	tmmd->totlvl = mmd->totlvl;
}

static DerivedMesh *multiresModifier_applyModifier(ModifierData *md, Object *ob, DerivedMesh *dm,
						   int useRenderParams, int isFinalCalc)
{
	MultiresModifierData *mmd = (MultiresModifierData*)md;
	DerivedMesh *result;

	result = multires_dm_create_from_derived(mmd, 0, dm, ob, useRenderParams, isFinalCalc);

	if(result == dm)
		return dm;

	if(useRenderParams || !isFinalCalc) {
		DerivedMesh *cddm= CDDM_copy(result, 0);
		result->release(result);
		result= cddm;
	}
	else if(ob->mode & OB_MODE_SCULPT) {
		/* would be created on the fly too, just nicer this
		   way on first stroke after e.g. switching levels */
		result->getPBVH(ob, result);
	}

	return result;
}

/* Shrinkwrap */

static void shrinkwrapModifier_initData(ModifierData *md)
{
	ShrinkwrapModifierData *smd = (ShrinkwrapModifierData*) md;
	smd->shrinkType = MOD_SHRINKWRAP_NEAREST_SURFACE;
	smd->shrinkOpts = MOD_SHRINKWRAP_PROJECT_ALLOW_POS_DIR;
	smd->keepDist	= 0.0f;

	smd->target		= NULL;
	smd->auxTarget	= NULL;
}

static void shrinkwrapModifier_copyData(ModifierData *md, ModifierData *target)
{
	ShrinkwrapModifierData *smd  = (ShrinkwrapModifierData*)md;
	ShrinkwrapModifierData *tsmd = (ShrinkwrapModifierData*)target;

	tsmd->target	= smd->target;
	tsmd->auxTarget = smd->auxTarget;

	strcpy(tsmd->vgroup_name, smd->vgroup_name);

	tsmd->keepDist	= smd->keepDist;
	tsmd->shrinkType= smd->shrinkType;
	tsmd->shrinkOpts= smd->shrinkOpts;
	tsmd->projAxis = smd->projAxis;
	tsmd->subsurfLevels = smd->subsurfLevels;
}

static CustomDataMask shrinkwrapModifier_requiredDataMask(Object *ob, ModifierData *md)
{
	ShrinkwrapModifierData *smd = (ShrinkwrapModifierData *)md;
	CustomDataMask dataMask = 0;

	/* ask for vertexgroups if we need them */
	if(smd->vgroup_name[0])
		dataMask |= (1 << CD_MDEFORMVERT);

	if(smd->shrinkType == MOD_SHRINKWRAP_PROJECT
	&& smd->projAxis == MOD_SHRINKWRAP_PROJECT_OVER_NORMAL)
		dataMask |= (1 << CD_MVERT);
		
	return dataMask;
}

static int shrinkwrapModifier_isDisabled(ModifierData *md, int useRenderParams)
{
	ShrinkwrapModifierData *smd = (ShrinkwrapModifierData*) md;
	return !smd->target;
}


static void shrinkwrapModifier_foreachObjectLink(ModifierData *md, Object *ob, ObjectWalkFunc walk, void *userData)
{
	ShrinkwrapModifierData *smd = (ShrinkwrapModifierData*) md;

	walk(userData, ob, &smd->target);
	walk(userData, ob, &smd->auxTarget);
}

static void shrinkwrapModifier_deformVerts(ModifierData *md, Object *ob, DerivedMesh *derivedData, float (*vertexCos)[3], int numVerts, int useRenderParams, int isFinalCalc)
{
	DerivedMesh *dm = derivedData;
	CustomDataMask dataMask = shrinkwrapModifier_requiredDataMask(ob, md);

	/* ensure we get a CDDM with applied vertex coords */
	if(dataMask)
		dm= get_cddm(md->scene, ob, NULL, dm, vertexCos);

	shrinkwrapModifier_deform((ShrinkwrapModifierData*)md, md->scene, ob, dm, vertexCos, numVerts);

	if(dm != derivedData)
		dm->release(dm);
}

static void shrinkwrapModifier_deformVertsEM(ModifierData *md, Object *ob, BMEditMesh *editData, DerivedMesh *derivedData, float (*vertexCos)[3], int numVerts)
{
	DerivedMesh *dm = derivedData;
	CustomDataMask dataMask = shrinkwrapModifier_requiredDataMask(ob, md);

	/* ensure we get a CDDM with applied vertex coords */
	if(dataMask)
		dm= get_cddm(md->scene, ob, editData, dm, vertexCos);

	shrinkwrapModifier_deform((ShrinkwrapModifierData*)md, md->scene, ob, dm, vertexCos, numVerts);

	if(dm != derivedData)
		dm->release(dm);
}

static void shrinkwrapModifier_updateDepgraph(ModifierData *md, DagForest *forest, Scene *scene, Object *ob, DagNode *obNode)
{
	ShrinkwrapModifierData *smd = (ShrinkwrapModifierData*) md;

	if (smd->target)
		dag_add_relation(forest, dag_get_node(forest, smd->target),   obNode, DAG_RL_OB_DATA | DAG_RL_DATA_DATA, "Shrinkwrap Modifier");

	if (smd->auxTarget)
		dag_add_relation(forest, dag_get_node(forest, smd->auxTarget), obNode, DAG_RL_OB_DATA | DAG_RL_DATA_DATA, "Shrinkwrap Modifier");
}

/* SimpleDeform */
static void simpledeformModifier_initData(ModifierData *md)
{
	SimpleDeformModifierData *smd = (SimpleDeformModifierData*) md;

	smd->mode = MOD_SIMPLEDEFORM_MODE_TWIST;
	smd->axis = 0;

	smd->origin   =  NULL;
	smd->factor   =  0.35f;
	smd->limit[0] =  0.0f;
	smd->limit[1] =  1.0f;
}

static void simpledeformModifier_copyData(ModifierData *md, ModifierData *target)
{
	SimpleDeformModifierData *smd  = (SimpleDeformModifierData*)md;
	SimpleDeformModifierData *tsmd = (SimpleDeformModifierData*)target;

	tsmd->mode	= smd->mode;
	tsmd->axis  = smd->axis;
	tsmd->origin= smd->origin;
	tsmd->factor= smd->factor;
	memcpy(tsmd->limit, smd->limit, sizeof(tsmd->limit));
}

static CustomDataMask simpledeformModifier_requiredDataMask(Object *ob, ModifierData *md)
{
	SimpleDeformModifierData *smd = (SimpleDeformModifierData *)md;
	CustomDataMask dataMask = 0;

	/* ask for vertexgroups if we need them */
	if(smd->vgroup_name[0])
		dataMask |= (1 << CD_MDEFORMVERT);

	return dataMask;
}

static void simpledeformModifier_foreachObjectLink(ModifierData *md, Object *ob, void (*walk)(void *userData, Object *ob, Object **obpoin), void *userData)
{
	SimpleDeformModifierData *smd  = (SimpleDeformModifierData*)md;
	walk(userData, ob, &smd->origin);
}

static void simpledeformModifier_updateDepgraph(ModifierData *md, DagForest *forest, Scene *scene, Object *ob, DagNode *obNode)
{
	SimpleDeformModifierData *smd  = (SimpleDeformModifierData*)md;

	if (smd->origin)
		dag_add_relation(forest, dag_get_node(forest, smd->origin), obNode, DAG_RL_OB_DATA, "SimpleDeform Modifier");
}

static void simpledeformModifier_deformVerts(ModifierData *md, Object *ob, DerivedMesh *derivedData, float (*vertexCos)[3], int numVerts, int useRenderParams, int isFinalCalc)
{
	DerivedMesh *dm = derivedData;
	CustomDataMask dataMask = simpledeformModifier_requiredDataMask(ob, md);

	/* we implement requiredDataMask but thats not really usefull since
	   mesh_calc_modifiers pass a NULL derivedData */
	if(dataMask)
		dm= get_dm(md->scene, ob, NULL, dm, NULL, 0);

	SimpleDeformModifier_do((SimpleDeformModifierData*)md, ob, dm, vertexCos, numVerts);

	if(dm != derivedData)
		dm->release(dm);
}

static void simpledeformModifier_deformVertsEM(ModifierData *md, Object *ob, BMEditMesh *editData, DerivedMesh *derivedData, float (*vertexCos)[3], int numVerts)
{
	DerivedMesh *dm = derivedData;
	CustomDataMask dataMask = simpledeformModifier_requiredDataMask(ob, md);

	/* we implement requiredDataMask but thats not really usefull since
	   mesh_calc_modifiers pass a NULL derivedData */
	if(dataMask)
		dm= get_dm(md->scene, ob, editData, dm, NULL, 0);

	SimpleDeformModifier_do((SimpleDeformModifierData*)md, ob, dm, vertexCos, numVerts);

	if(dm != derivedData)
		dm->release(dm);
}

/* Shape Key */

static void shapekeyModifier_deformVerts(
					 ModifierData *md, Object *ob, DerivedMesh *derivedData,
      float (*vertexCos)[3], int numVerts, int useRenderParams, int isFinalCalc)
{
	KeyBlock *kb= ob_get_keyblock(ob);
	float (*deformedVerts)[3];

	if(kb && kb->totelem == numVerts) {
		deformedVerts= (float(*)[3])do_ob_key(md->scene, ob);
		if(deformedVerts) {
			memcpy(vertexCos, deformedVerts, sizeof(float)*3*numVerts);
			MEM_freeN(deformedVerts);
		}
	}
}

static void shapekeyModifier_deformVertsEM(
					   ModifierData *md, Object *ob, EditMesh *editData,
	DerivedMesh *derivedData, float (*vertexCos)[3], int numVerts)
{
	Key *key= ob_get_key(ob);

	if(key && key->type == KEY_RELATIVE)
		shapekeyModifier_deformVerts(md, ob, derivedData, vertexCos, numVerts, 0, 0);
}

static void shapekeyModifier_deformMatricesEM(
					      ModifierData *md, Object *ob, EditMesh *editData,
	   DerivedMesh *derivedData, float (*vertexCos)[3],
					     float (*defMats)[3][3], int numVerts)
{
	Key *key= ob_get_key(ob);
	KeyBlock *kb= ob_get_keyblock(ob);
	float scale[3][3];
	int a;

	if(kb && kb->totelem==numVerts && kb!=key->refkey) {
		scale_m3_fl(scale, kb->curval);

		for(a=0; a<numVerts; a++)
			copy_m3_m3(defMats[a], scale);
	}
}

/***/

static ModifierTypeInfo typeArr[NUM_MODIFIER_TYPES];
static int typeArrInit = 1;

ModifierTypeInfo *modifierType_getInfo(ModifierType type)
{
	if (typeArrInit) {
		ModifierTypeInfo *mti;

		memset(typeArr, 0, sizeof(typeArr));

		/* Initialize and return the appropriate type info structure,
		 * assumes that modifier has:
		*  name == typeName, 
		*  structName == typeName + 'ModifierData'
		*/
#define INIT_TYPE(typeName) \
		(strcpy(typeArr[eModifierType_##typeName].name, #typeName), \
		strcpy(typeArr[eModifierType_##typeName].structName, \
#typeName "ModifierData"), \
		typeArr[eModifierType_##typeName].structSize = \
		sizeof(typeName##ModifierData), \
		&typeArr[eModifierType_##typeName])

		mti = &typeArr[eModifierType_None];
		strcpy(mti->name, "None");
		strcpy(mti->structName, "ModifierData");
		mti->structSize = sizeof(ModifierData);
		mti->type = eModifierType_None;
		mti->flags = eModifierTypeFlag_AcceptsMesh
				| eModifierTypeFlag_AcceptsCVs;
		mti->isDisabled = noneModifier_isDisabled;
		
		mti = INIT_TYPE(Curve);
		mti->type = eModifierTypeType_OnlyDeform;
		mti->flags = eModifierTypeFlag_AcceptsCVs
				| eModifierTypeFlag_SupportsEditmode;
		mti->initData = curveModifier_initData;
		mti->copyData = curveModifier_copyData;
		mti->requiredDataMask = curveModifier_requiredDataMask;
		mti->isDisabled = curveModifier_isDisabled;
		mti->foreachObjectLink = curveModifier_foreachObjectLink;
		mti->updateDepgraph = curveModifier_updateDepgraph;
		mti->deformVerts = curveModifier_deformVerts;
		mti->deformVertsEM = curveModifier_deformVertsEM;

		mti = INIT_TYPE(Lattice);
		mti->type = eModifierTypeType_OnlyDeform;
		mti->flags = eModifierTypeFlag_AcceptsCVs
				| eModifierTypeFlag_SupportsEditmode;
		mti->copyData = latticeModifier_copyData;
		mti->requiredDataMask = latticeModifier_requiredDataMask;
		mti->isDisabled = latticeModifier_isDisabled;
		mti->foreachObjectLink = latticeModifier_foreachObjectLink;
		mti->updateDepgraph = latticeModifier_updateDepgraph;
		mti->deformVerts = latticeModifier_deformVerts;
		mti->deformVertsEM = latticeModifier_deformVertsEM;

		mti = INIT_TYPE(Subsurf);
		mti->type = eModifierTypeType_Constructive;
		mti->flags = eModifierTypeFlag_AcceptsMesh
				| eModifierTypeFlag_SupportsMapping
				| eModifierTypeFlag_SupportsEditmode
				| eModifierTypeFlag_EnableInEditmode;
		mti->initData = subsurfModifier_initData;
		mti->copyData = subsurfModifier_copyData;
		mti->freeData = subsurfModifier_freeData;
		mti->isDisabled = subsurfModifier_isDisabled;
		mti->applyModifier = subsurfModifier_applyModifier;
		mti->applyModifierEM = subsurfModifier_applyModifierEM;

		mti = INIT_TYPE(Build);
		mti->type = eModifierTypeType_Nonconstructive;
		mti->flags = eModifierTypeFlag_AcceptsMesh;
		mti->initData = buildModifier_initData;
		mti->copyData = buildModifier_copyData;
		mti->dependsOnTime = buildModifier_dependsOnTime;
		mti->applyModifier = buildModifier_applyModifier;
		
		mti = INIT_TYPE(Mask);
		mti->type = eModifierTypeType_Nonconstructive;
		mti->flags = eModifierTypeFlag_AcceptsMesh;
		mti->copyData = maskModifier_copyData;
		mti->requiredDataMask= maskModifier_requiredDataMask;
		mti->foreachObjectLink = maskModifier_foreachObjectLink;
		mti->updateDepgraph = maskModifier_updateDepgraph;
		mti->applyModifier = maskModifier_applyModifier;

		mti = INIT_TYPE(Array);
		mti->type = eModifierTypeType_Constructive;
		mti->flags = eModifierTypeFlag_AcceptsMesh
				| eModifierTypeFlag_SupportsMapping
				| eModifierTypeFlag_SupportsEditmode
				| eModifierTypeFlag_EnableInEditmode;
		mti->initData = arrayModifier_initData;
		mti->copyData = arrayModifier_copyData;
		mti->foreachObjectLink = arrayModifier_foreachObjectLink;
		mti->updateDepgraph = arrayModifier_updateDepgraph;
		mti->applyModifier = arrayModifier_applyModifier;
		mti->applyModifierEM = arrayModifier_applyModifierEM;

		mti = INIT_TYPE(Mirror);
		mti->type = eModifierTypeType_Constructive;
		mti->flags = eModifierTypeFlag_AcceptsMesh
				| eModifierTypeFlag_SupportsMapping
				| eModifierTypeFlag_SupportsEditmode
				| eModifierTypeFlag_EnableInEditmode;
		mti->initData = mirrorModifier_initData;
		mti->copyData = mirrorModifier_copyData;
		mti->foreachObjectLink = mirrorModifier_foreachObjectLink;
		mti->updateDepgraph = mirrorModifier_updateDepgraph;
		mti->applyModifier = mirrorModifier_applyModifier;
		mti->applyModifierEM = mirrorModifier_applyModifierEM;

		mti = INIT_TYPE(EdgeSplit);
		mti->type = eModifierTypeType_Constructive;
		mti->flags = eModifierTypeFlag_AcceptsMesh
				| eModifierTypeFlag_SupportsMapping
				| eModifierTypeFlag_SupportsEditmode
				| eModifierTypeFlag_EnableInEditmode;
		mti->initData = edgesplitModifier_initData;
		mti->copyData = edgesplitModifier_copyData;
		mti->applyModifier = edgesplitModifier_applyModifier;
		mti->applyModifierEM = edgesplitModifier_applyModifierEM;

		mti = INIT_TYPE(Bevel);
		mti->type = eModifierTypeType_Constructive;
		mti->flags = eModifierTypeFlag_AcceptsMesh
				| eModifierTypeFlag_SupportsEditmode
				| eModifierTypeFlag_EnableInEditmode;
		mti->initData = bevelModifier_initData;
		mti->copyData = bevelModifier_copyData;
		mti->requiredDataMask = bevelModifier_requiredDataMask;
		mti->applyModifier = bevelModifier_applyModifier;
		mti->applyModifierEM = bevelModifier_applyModifierEM;

		mti = INIT_TYPE(Displace);
		mti->type = eModifierTypeType_OnlyDeform;
		mti->flags = eModifierTypeFlag_AcceptsMesh|eModifierTypeFlag_SupportsEditmode;
		mti->initData = displaceModifier_initData;
		mti->copyData = displaceModifier_copyData;
		mti->requiredDataMask = displaceModifier_requiredDataMask;
		mti->dependsOnTime = displaceModifier_dependsOnTime;
		mti->foreachObjectLink = displaceModifier_foreachObjectLink;
		mti->foreachIDLink = displaceModifier_foreachIDLink;
		mti->updateDepgraph = displaceModifier_updateDepgraph;
		mti->isDisabled = displaceModifier_isDisabled;
		mti->deformVerts = displaceModifier_deformVerts;
		mti->deformVertsEM = displaceModifier_deformVertsEM;

		mti = INIT_TYPE(UVProject);
		mti->type = eModifierTypeType_Nonconstructive;
		mti->flags = eModifierTypeFlag_AcceptsMesh
				| eModifierTypeFlag_SupportsMapping
				| eModifierTypeFlag_SupportsEditmode
				| eModifierTypeFlag_EnableInEditmode;
		mti->initData = uvprojectModifier_initData;
		mti->copyData = uvprojectModifier_copyData;
		mti->requiredDataMask = uvprojectModifier_requiredDataMask;
		mti->foreachObjectLink = uvprojectModifier_foreachObjectLink;
		mti->foreachIDLink = uvprojectModifier_foreachIDLink;
		mti->updateDepgraph = uvprojectModifier_updateDepgraph;
		mti->applyModifier = uvprojectModifier_applyModifier;
		mti->applyModifierEM = uvprojectModifier_applyModifierEM;

		mti = INIT_TYPE(Decimate);
		mti->type = eModifierTypeType_Nonconstructive;
		mti->flags = eModifierTypeFlag_AcceptsMesh;
		mti->initData = decimateModifier_initData;
		mti->copyData = decimateModifier_copyData;
		mti->applyModifier = decimateModifier_applyModifier;

		mti = INIT_TYPE(Smooth);
		mti->type = eModifierTypeType_OnlyDeform;
		mti->flags = eModifierTypeFlag_AcceptsMesh
				| eModifierTypeFlag_SupportsEditmode;
		mti->initData = smoothModifier_initData;
		mti->copyData = smoothModifier_copyData;
		mti->requiredDataMask = smoothModifier_requiredDataMask;
		mti->isDisabled = smoothModifier_isDisabled;
		mti->deformVerts = smoothModifier_deformVerts;
		mti->deformVertsEM = smoothModifier_deformVertsEM;

		mti = INIT_TYPE(Cast);
		mti->type = eModifierTypeType_OnlyDeform;
		mti->flags = eModifierTypeFlag_AcceptsCVs
				| eModifierTypeFlag_SupportsEditmode;
		mti->initData = castModifier_initData;
		mti->copyData = castModifier_copyData;
		mti->requiredDataMask = castModifier_requiredDataMask;
		mti->isDisabled = castModifier_isDisabled;
		mti->foreachObjectLink = castModifier_foreachObjectLink;
		mti->updateDepgraph = castModifier_updateDepgraph;
		mti->deformVerts = castModifier_deformVerts;
		mti->deformVertsEM = castModifier_deformVertsEM;

		mti = INIT_TYPE(Wave);
		mti->type = eModifierTypeType_OnlyDeform;
		mti->flags = eModifierTypeFlag_AcceptsCVs
				| eModifierTypeFlag_SupportsEditmode;
		mti->initData = waveModifier_initData;
		mti->copyData = waveModifier_copyData;
		mti->dependsOnTime = waveModifier_dependsOnTime;
		mti->requiredDataMask = waveModifier_requiredDataMask;
		mti->foreachObjectLink = waveModifier_foreachObjectLink;
		mti->foreachIDLink = waveModifier_foreachIDLink;
		mti->updateDepgraph = waveModifier_updateDepgraph;
		mti->deformVerts = waveModifier_deformVerts;
		mti->deformVertsEM = waveModifier_deformVertsEM;

		mti = INIT_TYPE(Armature);
		mti->type = eModifierTypeType_OnlyDeform;
		mti->flags = eModifierTypeFlag_AcceptsCVs
				| eModifierTypeFlag_SupportsEditmode;
		mti->initData = armatureModifier_initData;
		mti->copyData = armatureModifier_copyData;
		mti->requiredDataMask = armatureModifier_requiredDataMask;
		mti->isDisabled = armatureModifier_isDisabled;
		mti->foreachObjectLink = armatureModifier_foreachObjectLink;
		mti->updateDepgraph = armatureModifier_updateDepgraph;
		mti->deformVerts = armatureModifier_deformVerts;
		mti->deformVertsEM = armatureModifier_deformVertsEM;
		mti->deformMatricesEM = armatureModifier_deformMatricesEM;

		mti = INIT_TYPE(Hook);
		mti->type = eModifierTypeType_OnlyDeform;
		mti->flags = eModifierTypeFlag_AcceptsCVs
				| eModifierTypeFlag_SupportsEditmode;
		mti->initData = hookModifier_initData;
		mti->copyData = hookModifier_copyData;
		mti->requiredDataMask = hookModifier_requiredDataMask;
		mti->freeData = hookModifier_freeData;
		mti->isDisabled = hookModifier_isDisabled;
		mti->foreachObjectLink = hookModifier_foreachObjectLink;
		mti->updateDepgraph = hookModifier_updateDepgraph;
		mti->deformVerts = hookModifier_deformVerts;
		mti->deformVertsEM = hookModifier_deformVertsEM;

		mti = INIT_TYPE(Softbody);
		mti->type = eModifierTypeType_OnlyDeform;
		mti->flags = eModifierTypeFlag_AcceptsCVs
				| eModifierTypeFlag_RequiresOriginalData
				| eModifierTypeFlag_Single;
		mti->deformVerts = softbodyModifier_deformVerts;
		mti->dependsOnTime = softbodyModifier_dependsOnTime;
		
		mti = INIT_TYPE(Smoke);
		mti->type = eModifierTypeType_OnlyDeform;
		mti->initData = smokeModifier_initData;
		mti->freeData = smokeModifier_freeData; 
		mti->flags = eModifierTypeFlag_AcceptsMesh
				| eModifierTypeFlag_UsesPointCache
				| eModifierTypeFlag_Single;
		mti->deformVerts = smokeModifier_deformVerts;
		mti->dependsOnTime = smokeModifier_dependsOnTime;
		mti->updateDepgraph = smokeModifier_updateDepgraph;
	
		mti = INIT_TYPE(Cloth);
		mti->type = eModifierTypeType_Nonconstructive;
		mti->initData = clothModifier_initData;
		mti->flags = eModifierTypeFlag_AcceptsMesh
				| eModifierTypeFlag_UsesPointCache
				| eModifierTypeFlag_Single;
		mti->dependsOnTime = clothModifier_dependsOnTime;
		mti->freeData = clothModifier_freeData; 
		mti->requiredDataMask = clothModifier_requiredDataMask;
		mti->copyData = clothModifier_copyData;
		mti->applyModifier = clothModifier_applyModifier;
		mti->updateDepgraph = clothModifier_updateDepgraph;
		
		mti = INIT_TYPE(Collision);
		mti->type = eModifierTypeType_OnlyDeform;
		mti->initData = collisionModifier_initData;
		mti->flags = eModifierTypeFlag_AcceptsMesh
				| eModifierTypeFlag_Single;
		mti->dependsOnTime = collisionModifier_dependsOnTime;
		mti->freeData = collisionModifier_freeData; 
		mti->deformVerts = collisionModifier_deformVerts;
		// mti->copyData = collisionModifier_copyData;

		mti = INIT_TYPE(Surface);
		mti->type = eModifierTypeType_OnlyDeform;
		mti->initData = surfaceModifier_initData;
		mti->flags = eModifierTypeFlag_AcceptsMesh|eModifierTypeFlag_NoUserAdd;
		mti->dependsOnTime = surfaceModifier_dependsOnTime;
		mti->freeData = surfaceModifier_freeData; 
		mti->deformVerts = surfaceModifier_deformVerts;

		mti = INIT_TYPE(Boolean);
		mti->type = eModifierTypeType_Nonconstructive;
		mti->flags = eModifierTypeFlag_AcceptsMesh
				| eModifierTypeFlag_UsesPointCache;
		mti->copyData = booleanModifier_copyData;
		mti->isDisabled = booleanModifier_isDisabled;
		mti->applyModifier = booleanModifier_applyModifier;
		mti->foreachObjectLink = booleanModifier_foreachObjectLink;
		mti->updateDepgraph = booleanModifier_updateDepgraph;
		mti->requiredDataMask = booleanModifier_requiredDataMask;

		mti = INIT_TYPE(MeshDeform);
		mti->type = eModifierTypeType_OnlyDeform;
		mti->flags = eModifierTypeFlag_AcceptsCVs
				| eModifierTypeFlag_SupportsEditmode;
		mti->initData = meshdeformModifier_initData;
		mti->freeData = meshdeformModifier_freeData;
		mti->copyData = meshdeformModifier_copyData;
		mti->requiredDataMask = meshdeformModifier_requiredDataMask;
		mti->isDisabled = meshdeformModifier_isDisabled;
		mti->foreachObjectLink = meshdeformModifier_foreachObjectLink;
		mti->updateDepgraph = meshdeformModifier_updateDepgraph;
		mti->deformVerts = meshdeformModifier_deformVerts;
		mti->deformVertsEM = meshdeformModifier_deformVertsEM;

		mti = INIT_TYPE(ParticleSystem);
		mti->type = eModifierTypeType_OnlyDeform;
		mti->flags = eModifierTypeFlag_AcceptsMesh
				| eModifierTypeFlag_SupportsMapping
				| eModifierTypeFlag_UsesPointCache;
#if 0
		| eModifierTypeFlag_SupportsEditmode;
		|eModifierTypeFlag_EnableInEditmode;
#endif
		mti->initData = particleSystemModifier_initData;
		mti->freeData = particleSystemModifier_freeData;
		mti->copyData = particleSystemModifier_copyData;
		mti->deformVerts = particleSystemModifier_deformVerts;
#if 0
		mti->deformVertsEM = particleSystemModifier_deformVertsEM;
#endif
		mti->requiredDataMask = particleSystemModifier_requiredDataMask;

		mti = INIT_TYPE(ParticleInstance);
		mti->type = eModifierTypeType_Constructive;
		mti->flags = eModifierTypeFlag_AcceptsMesh
				| eModifierTypeFlag_SupportsMapping
				| eModifierTypeFlag_SupportsEditmode
				| eModifierTypeFlag_EnableInEditmode;
		mti->initData = particleInstanceModifier_initData;
		mti->copyData = particleInstanceModifier_copyData;
		mti->dependsOnTime = particleInstanceModifier_dependsOnTime;
		mti->foreachObjectLink = particleInstanceModifier_foreachObjectLink;
		mti->applyModifier = particleInstanceModifier_applyModifier;
		mti->applyModifierEM = particleInstanceModifier_applyModifierEM;
		mti->updateDepgraph = particleInstanceModifier_updateDepgraph;

		mti = INIT_TYPE(Explode);
		mti->type = eModifierTypeType_Nonconstructive;
		mti->flags = eModifierTypeFlag_AcceptsMesh;
		mti->initData = explodeModifier_initData;
		mti->freeData = explodeModifier_freeData;
		mti->copyData = explodeModifier_copyData;
		mti->dependsOnTime = explodeModifier_dependsOnTime;
		mti->requiredDataMask = explodeModifier_requiredDataMask;
		mti->applyModifier = explodeModifier_applyModifier;
		
		mti = INIT_TYPE(Fluidsim);
		mti->type = eModifierTypeType_Nonconstructive
				| eModifierTypeFlag_RequiresOriginalData
				| eModifierTypeFlag_Single;
		mti->flags = eModifierTypeFlag_AcceptsMesh;
		mti->initData = fluidsimModifier_initData;
		mti->freeData = fluidsimModifier_freeData;
		mti->copyData = fluidsimModifier_copyData;
		mti->dependsOnTime = fluidsimModifier_dependsOnTime;
		mti->applyModifier = fluidsimModifier_applyModifier;
		mti->updateDepgraph = fluidsimModifier_updateDepgraph;

		mti = INIT_TYPE(Shrinkwrap);
		mti->type = eModifierTypeType_OnlyDeform;
		mti->flags = eModifierTypeFlag_AcceptsMesh
				| eModifierTypeFlag_AcceptsCVs
				| eModifierTypeFlag_SupportsEditmode
				| eModifierTypeFlag_EnableInEditmode;
		mti->initData = shrinkwrapModifier_initData;
		mti->copyData = shrinkwrapModifier_copyData;
		mti->requiredDataMask = shrinkwrapModifier_requiredDataMask;
		mti->isDisabled = shrinkwrapModifier_isDisabled;
		mti->foreachObjectLink = shrinkwrapModifier_foreachObjectLink;
		mti->deformVerts = shrinkwrapModifier_deformVerts;
		mti->deformVertsEM = shrinkwrapModifier_deformVertsEM;
		mti->updateDepgraph = shrinkwrapModifier_updateDepgraph;

		mti = INIT_TYPE(SimpleDeform);
		mti->type = eModifierTypeType_OnlyDeform;
		mti->flags = eModifierTypeFlag_AcceptsMesh
				| eModifierTypeFlag_AcceptsCVs				
				| eModifierTypeFlag_SupportsEditmode
				| eModifierTypeFlag_EnableInEditmode;
		mti->initData = simpledeformModifier_initData;
		mti->copyData = simpledeformModifier_copyData;
		mti->requiredDataMask = simpledeformModifier_requiredDataMask;
		mti->deformVerts = simpledeformModifier_deformVerts;
		mti->deformVertsEM = simpledeformModifier_deformVertsEM;
		mti->foreachObjectLink = simpledeformModifier_foreachObjectLink;
		mti->updateDepgraph = simpledeformModifier_updateDepgraph;

		mti = INIT_TYPE(Multires);
		mti->type = eModifierTypeType_Constructive;
		mti->flags = eModifierTypeFlag_AcceptsMesh | eModifierTypeFlag_RequiresOriginalData;
		mti->initData = multiresModifier_initData;
		mti->copyData = multiresModifier_copyData;
		mti->applyModifier = multiresModifier_applyModifier;

		mti = INIT_TYPE(ShapeKey);
		mti->type = eModifierTypeType_OnlyDeform;
		mti->flags = eModifierTypeFlag_AcceptsCVs
				| eModifierTypeFlag_SupportsEditmode;
		mti->deformVerts = shapekeyModifier_deformVerts;
		mti->deformVertsEM = shapekeyModifier_deformVertsEM;
		mti->deformMatricesEM = shapekeyModifier_deformMatricesEM;

		mti = INIT_TYPE(Solidify);
		mti->type = eModifierTypeType_Constructive;
		mti->flags = eModifierTypeFlag_AcceptsMesh
				| eModifierTypeFlag_SupportsMapping
				| eModifierTypeFlag_SupportsEditmode
				| eModifierTypeFlag_EnableInEditmode;
		mti->initData = solidifyModifier_initData;
		mti->copyData = solidifyModifier_copyData;
		mti->applyModifier = solidifyModifier_applyModifier;
		mti->applyModifierEM = solidifyModifier_applyModifierEM;
		typeArrInit = 0;
#undef INIT_TYPE
	}

	if (type>=0 && type<NUM_MODIFIER_TYPES && typeArr[type].name[0]!='\0') {
		return &typeArr[type];
	} else {
		return NULL;
	}
}

/***/

ModifierData *modifier_new(int type)
{
	ModifierTypeInfo *mti = modifierType_getInfo(type);
	ModifierData *md = MEM_callocN(mti->structSize, mti->structName);
	
	// FIXME: we need to make the name always be unique somehow...
	strcpy(md->name, mti->name);

	md->type = type;
	md->mode = eModifierMode_Realtime
			| eModifierMode_Render | eModifierMode_Expanded;

	if (mti->flags & eModifierTypeFlag_EnableInEditmode)
		md->mode |= eModifierMode_Editmode;

	if (mti->initData) mti->initData(md);

	return md;
}

void modifier_free(ModifierData *md) 
{
	ModifierTypeInfo *mti = modifierType_getInfo(md->type);

	if (mti->freeData) mti->freeData(md);
	if (md->error) MEM_freeN(md->error);

	MEM_freeN(md);
}

void modifier_unique_name(ListBase *modifiers, ModifierData *md)
{
	if (modifiers && md) {
		ModifierTypeInfo *mti = modifierType_getInfo(md->type);
		
		BLI_uniquename(modifiers, md, mti->name, '.', offsetof(ModifierData, name), sizeof(md->name));
	}
}

int modifier_dependsOnTime(ModifierData *md) 
{
	ModifierTypeInfo *mti = modifierType_getInfo(md->type);

	return mti->dependsOnTime && mti->dependsOnTime(md);
}

int modifier_supportsMapping(ModifierData *md)
{
	ModifierTypeInfo *mti = modifierType_getInfo(md->type);

	return (mti->type==eModifierTypeType_OnlyDeform ||
			(mti->flags & eModifierTypeFlag_SupportsMapping));
}

ModifierData *modifiers_findByType(Object *ob, ModifierType type)
{
	ModifierData *md = ob->modifiers.first;

	for (; md; md=md->next)
		if (md->type==type)
			break;

	return md;
}

void modifiers_clearErrors(Object *ob)
{
	ModifierData *md = ob->modifiers.first;
	int qRedraw = 0;

	for (; md; md=md->next) {
		if (md->error) {
			MEM_freeN(md->error);
			md->error = NULL;

			qRedraw = 1;
		}
	}
}

void modifiers_foreachObjectLink(Object *ob, ObjectWalkFunc walk,
				 void *userData)
{
	ModifierData *md = ob->modifiers.first;

	for (; md; md=md->next) {
		ModifierTypeInfo *mti = modifierType_getInfo(md->type);

		if (mti->foreachObjectLink)
			mti->foreachObjectLink(md, ob, walk, userData);
	}
}

void modifiers_foreachIDLink(Object *ob, IDWalkFunc walk, void *userData)
{
	ModifierData *md = ob->modifiers.first;

	for (; md; md=md->next) {
		ModifierTypeInfo *mti = modifierType_getInfo(md->type);

		if(mti->foreachIDLink) mti->foreachIDLink(md, ob, walk, userData);
		else if(mti->foreachObjectLink) {
			/* each Object can masquerade as an ID, so this should be OK */
			ObjectWalkFunc fp = (ObjectWalkFunc)walk;
			mti->foreachObjectLink(md, ob, fp, userData);
		}
	}
}

void modifier_copyData(ModifierData *md, ModifierData *target)
{
	ModifierTypeInfo *mti = modifierType_getInfo(md->type);

	target->mode = md->mode;

	if (mti->copyData)
		mti->copyData(md, target);
}

int modifier_couldBeCage(Scene *scene, ModifierData *md)
{
	ModifierTypeInfo *mti = modifierType_getInfo(md->type);

	md->scene= scene;

	return (	(md->mode & eModifierMode_Realtime) &&
			(md->mode & eModifierMode_Editmode) &&
			(!mti->isDisabled || !mti->isDisabled(md, 0)) &&
			modifier_supportsMapping(md));	
}

int modifier_sameTopology(ModifierData *md)
{
	ModifierTypeInfo *mti = modifierType_getInfo(md->type);
	return ( mti->type == eModifierTypeType_OnlyDeform || mti->type == eModifierTypeType_Nonconstructive);
}

void modifier_setError(ModifierData *md, char *format, ...)
{
	char buffer[2048];
	va_list ap;

	va_start(ap, format);
	vsprintf(buffer, format, ap);
	va_end(ap);

	if (md->error)
		MEM_freeN(md->error);

	md->error = BLI_strdup(buffer);

}

/* used for buttons, to find out if the 'draw deformed in editmode' option is
 * there
 * 
 * also used in transform_conversion.c, to detect CrazySpace [tm] (2nd arg
 * then is NULL)
 */
int modifiers_getCageIndex(Scene *scene, Object *ob, int *lastPossibleCageIndex_r, int virtual_)
{
	ModifierData *md = (virtual_)? modifiers_getVirtualModifierList(ob): ob->modifiers.first;
	int i, cageIndex = -1;

	/* Find the last modifier acting on the cage. */
	for (i=0; md; i++,md=md->next) {
		ModifierTypeInfo *mti = modifierType_getInfo(md->type);

		md->scene= scene;

		if (!(md->mode & eModifierMode_Realtime)) continue;
		if (!(md->mode & eModifierMode_Editmode)) continue;
		if (mti->isDisabled && mti->isDisabled(md, 0)) continue;
		if (!(mti->flags & eModifierTypeFlag_SupportsEditmode)) continue;
		if (md->mode & eModifierMode_DisableTemporary) continue;

		if (!modifier_supportsMapping(md))
			break;

		if (lastPossibleCageIndex_r) *lastPossibleCageIndex_r = i;
		if (md->mode & eModifierMode_OnCage)
			cageIndex = i;
	}

	return cageIndex;
}


int modifiers_isSoftbodyEnabled(Object *ob)
{
	ModifierData *md = modifiers_findByType(ob, eModifierType_Softbody);

	return (md && md->mode & (eModifierMode_Realtime | eModifierMode_Render));
}

int modifiers_isClothEnabled(Object *ob)
{
	ModifierData *md = modifiers_findByType(ob, eModifierType_Cloth);

	return (md && md->mode & (eModifierMode_Realtime | eModifierMode_Render));
}

int modifiers_isParticleEnabled(Object *ob)
{
	ModifierData *md = modifiers_findByType(ob, eModifierType_ParticleSystem);

	return (md && md->mode & (eModifierMode_Realtime | eModifierMode_Render));
}

int modifier_isEnabled(Scene *scene, ModifierData *md, int required_mode)
{
	ModifierTypeInfo *mti = modifierType_getInfo(md->type);

	md->scene= scene;

	if((md->mode & required_mode) != required_mode) return 0;
	if(mti->isDisabled && mti->isDisabled(md, required_mode == eModifierMode_Render)) return 0;
	if(md->mode & eModifierMode_DisableTemporary) return 0;
	if(required_mode & eModifierMode_Editmode)
		if(!(mti->flags & eModifierTypeFlag_SupportsEditmode)) return 0;
	
	return 1;
}

LinkNode *modifiers_calcDataMasks(Scene *scene, Object *ob, ModifierData *md, CustomDataMask dataMask, int required_mode)
{
	LinkNode *dataMasks = NULL;
	LinkNode *curr, *prev;

	/* build a list of modifier data requirements in reverse order */
	for(; md; md = md->next) {
		ModifierTypeInfo *mti = modifierType_getInfo(md->type);
		CustomDataMask mask = 0;

		if(modifier_isEnabled(scene, md, required_mode))
			if(mti->requiredDataMask)
				mask = mti->requiredDataMask(ob, md);

		BLI_linklist_prepend(&dataMasks, SET_INT_IN_POINTER(mask));
	}

	/* build the list of required data masks - each mask in the list must
	* include all elements of the masks that follow it
	*
	* note the list is currently in reverse order, so "masks that follow it"
	* actually means "masks that precede it" at the moment
	*/
	for(curr = dataMasks, prev = NULL; curr; prev = curr, curr = curr->next) {
		if(prev) {
			CustomDataMask prev_mask = (CustomDataMask)GET_INT_FROM_POINTER(prev->link);
			CustomDataMask curr_mask = (CustomDataMask)GET_INT_FROM_POINTER(curr->link);

			curr->link = SET_INT_IN_POINTER(curr_mask | prev_mask);
		} else {
			CustomDataMask curr_mask = (CustomDataMask)GET_INT_FROM_POINTER(curr->link);

			curr->link = SET_INT_IN_POINTER(curr_mask | dataMask);
		}
	}

	/* reverse the list so it's in the correct order */
	BLI_linklist_reverse(&dataMasks);

	return dataMasks;
}

ModifierData *modifiers_getVirtualModifierList(Object *ob)
{
		/* Kinda hacky, but should be fine since we are never
	* reentrant and avoid free hassles.
		*/
	static ArmatureModifierData amd;
	static CurveModifierData cmd;
	static LatticeModifierData lmd;
	static ShapeKeyModifierData smd;
	static int init = 1;
	ModifierData *md;

	if (init) {
		md = modifier_new(eModifierType_Armature);
		amd = *((ArmatureModifierData*) md);
		modifier_free(md);

		md = modifier_new(eModifierType_Curve);
		cmd = *((CurveModifierData*) md);
		modifier_free(md);

		md = modifier_new(eModifierType_Lattice);
		lmd = *((LatticeModifierData*) md);
		modifier_free(md);

		md = modifier_new(eModifierType_ShapeKey);
		smd = *((ShapeKeyModifierData*) md);
		modifier_free(md);

		amd.modifier.mode |= eModifierMode_Virtual;
		cmd.modifier.mode |= eModifierMode_Virtual;
		lmd.modifier.mode |= eModifierMode_Virtual;
		smd.modifier.mode |= eModifierMode_Virtual;

		init = 0;
	}

	md = ob->modifiers.first;

	if(ob->parent) {
		if(ob->parent->type==OB_ARMATURE && ob->partype==PARSKEL) {
			amd.object = ob->parent;
			amd.modifier.next = md;
			amd.deformflag= ((bArmature *)(ob->parent->data))->deformflag;
			md = &amd.modifier;
		} else if(ob->parent->type==OB_CURVE && ob->partype==PARSKEL) {
			cmd.object = ob->parent;
			cmd.defaxis = ob->trackflag + 1;
			cmd.modifier.next = md;
			md = &cmd.modifier;
		} else if(ob->parent->type==OB_LATTICE && ob->partype==PARSKEL) {
			lmd.object = ob->parent;
			lmd.modifier.next = md;
			md = &lmd.modifier;
		}
	}

	/* shape key modifier, not yet for curves */
	if(ELEM(ob->type, OB_MESH, OB_LATTICE) && ob_get_key(ob)) {
		if(ob->type == OB_MESH && (ob->shapeflag & OB_SHAPE_EDIT_MODE))
			smd.modifier.mode |= eModifierMode_Editmode|eModifierMode_OnCage;
		else
			smd.modifier.mode &= ~eModifierMode_Editmode|eModifierMode_OnCage;

		smd.modifier.next = md;
		md = &smd.modifier;
	}

	return md;
}
/* Takes an object and returns its first selected armature, else just its
 * armature
 * This should work for multiple armatures per object
 */
Object *modifiers_isDeformedByArmature(Object *ob)
{
	ModifierData *md = modifiers_getVirtualModifierList(ob);
	ArmatureModifierData *amd= NULL;
	
	/* return the first selected armature, this lets us use multiple armatures
	*/
	for (; md; md=md->next) {
		if (md->type==eModifierType_Armature) {
			amd = (ArmatureModifierData*) md;
			if (amd->object && (amd->object->flag & SELECT))
				return amd->object;
		}
	}
	
	if (amd) /* if were still here then return the last armature */
		return amd->object;
	
	return NULL;
}

/* Takes an object and returns its first selected lattice, else just its
* lattice
* This should work for multiple lattics per object
*/
Object *modifiers_isDeformedByLattice(Object *ob)
{
	ModifierData *md = modifiers_getVirtualModifierList(ob);
	LatticeModifierData *lmd= NULL;
	
	/* return the first selected lattice, this lets us use multiple lattices
	*/
	for (; md; md=md->next) {
		if (md->type==eModifierType_Lattice) {
			lmd = (LatticeModifierData*) md;
			if (lmd->object && (lmd->object->flag & SELECT))
				return lmd->object;
		}
	}
	
	if (lmd) /* if were still here then return the last lattice */
		return lmd->object;
	
	return NULL;
}



int modifiers_usesArmature(Object *ob, bArmature *arm)
{
	ModifierData *md = modifiers_getVirtualModifierList(ob);

	for (; md; md=md->next) {
		if (md->type==eModifierType_Armature) {
			ArmatureModifierData *amd = (ArmatureModifierData*) md;
			if (amd->object && amd->object->data==arm) 
				return 1;
		}
	}

	return 0;
}

int modifier_isCorrectableDeformed(ModifierData *md)
{
	if (md->type==eModifierType_Armature)
		return 1;
	if (md->type==eModifierType_ShapeKey)
		return 1;
	
	return 0;
}

int modifiers_isCorrectableDeformed(Scene *scene, Object *ob)
{
	ModifierData *md = modifiers_getVirtualModifierList(ob);
	
	for (; md; md=md->next) {
		if(ob->mode==OB_MODE_EDIT && (md->mode & eModifierMode_Editmode)==0);
		else 
			if(modifier_isCorrectableDeformed(md))
				return 1;
	}
	return 0;
}

int modifiers_indexInObject(Object *ob, ModifierData *md_seek)
{
	int i= 0;
	ModifierData *md;
	
	for (md=ob->modifiers.first; (md && md_seek!=md); md=md->next, i++);
	if (!md) return -1; /* modifier isnt in the object */
	return i;
}

void modifier_freeTemporaryData(ModifierData *md)
{
	if(md->type == eModifierType_Armature) {
		ArmatureModifierData *amd= (ArmatureModifierData*)md;

		if(amd->prevCos) {
			MEM_freeN(amd->prevCos);
			amd->prevCos= NULL;
		}
	}
}


<|MERGE_RESOLUTION|>--- conflicted
+++ resolved
@@ -1804,122 +1804,7 @@
 	}
 }
 
-<<<<<<< HEAD
-/* finds the best possible flipped name. For renaming; check for unique names afterwards */
-/* if strip_number: removes number extensions */
-static void vertgroup_flip_name (char *name, int strip_number)
-{
-	int     len;
-	char    prefix[128]={""};   /* The part before the facing */
-	char    suffix[128]={""};   /* The part after the facing */
-	char    replace[128]={""};  /* The replacement string */
-	char    number[128]={""};   /* The number extension string */
-	char    *index=NULL;
-
-	len= strlen(name);
-	if(len<3) return; // we don't do names like .R or .L
-
-	/* We first check the case with a .### extension, let's find the last period */
-	if(isdigit(name[len-1])) {
-		index= strrchr(name, '.'); // last occurrance
-		if (index && isdigit(index[1]) ) { // doesnt handle case bone.1abc2 correct..., whatever!
-			if(strip_number==0) 
-				strcpy(number, index);
-			*index= 0;
-			len= strlen(name);
-		}
-	}
-
-	strcpy (prefix, name);
-
-#define IS_SEPARATOR(a) ((a)=='.' || (a)==' ' || (a)=='-' || (a)=='_')
-
-	/* first case; separator . - _ with extensions r R l L  */
-	if( IS_SEPARATOR(name[len-2]) ) {
-		switch(name[len-1]) {
-			case 'l':
-				prefix[len-1]= 0;
-				strcpy(replace, "r");
-				break;
-			case 'r':
-				prefix[len-1]= 0;
-				strcpy(replace, "l");
-				break;
-			case 'L':
-				prefix[len-1]= 0;
-				strcpy(replace, "R");
-				break;
-			case 'R':
-				prefix[len-1]= 0;
-				strcpy(replace, "L");
-				break;
-		}
-	}
-	/* case; beginning with r R l L , with separator after it */
-	else if( IS_SEPARATOR(name[1]) ) {
-		switch(name[0]) {
-			case 'l':
-				strcpy(replace, "r");
-				strcpy(suffix, name+1);
-				prefix[0]= 0;
-				break;
-			case 'r':
-				strcpy(replace, "l");
-				strcpy(suffix, name+1);
-				prefix[0]= 0;
-				break;
-			case 'L':
-				strcpy(replace, "R");
-				strcpy(suffix, name+1);
-				prefix[0]= 0;
-				break;
-			case 'R':
-				strcpy(replace, "L");
-				strcpy(suffix, name+1);
-				prefix[0]= 0;
-				break;
-		}
-	}
-	else if(len > 5) {
-		/* hrms, why test for a separator? lets do the rule 'ultimate left or right' */
-		index = BLI_strcasestr(prefix, "right");
-		if (index==prefix || index==prefix+len-5) {
-			if(index[0]=='r') 
-				strcpy (replace, "left");
-			else {
-				if(index[1]=='I') 
-					strcpy (replace, "LEFT");
-				else
-					strcpy (replace, "Left");
-			}
-			*index= 0;
-			strcpy (suffix, index+5);
-		}
-		else {
-			index = BLI_strcasestr(prefix, "left");
-			if (index==prefix || index==prefix+len-4) {
-				if(index[0]=='l') 
-					strcpy (replace, "right");
-				else {
-					if(index[1]=='E') 
-						strcpy (replace, "RIGHT");
-					else
-						strcpy (replace, "Right");
-				}
-				*index= 0;
-				strcpy (suffix, index+4);
-			}
-		}
-	}
-
-#undef IS_SEPARATOR
-
-	sprintf (name, "%s%s%s%s", prefix, replace, suffix, number);
-}
-
 #if 0
-=======
->>>>>>> 790d6ca2
 static DerivedMesh *doMirrorOnAxis(MirrorModifierData *mmd,
 		Object *ob,
 		DerivedMesh *dm,
@@ -1932,16 +1817,9 @@
 	int numVerts, numEdges, numFaces;
 	int maxVerts = dm->getNumVerts(dm);
 	int maxEdges = dm->getNumEdges(dm);
-<<<<<<< HEAD
 	int maxFaces = dm->getNumTessFaces(dm);
-	int vector_size=0, j, a, b;
-	bDeformGroup *def, *defb;
-	bDeformGroup **vector_def = NULL;
-=======
-	int maxFaces = dm->getNumFaces(dm);
 	int *flip_map= NULL;
 	int do_vgroup_mirr= (mmd->flag & MOD_MIR_VGROUP);
->>>>>>> 790d6ca2
 	int (*indexMap)[2];
 	float mtx[4][4], imtx[4][4];
 
@@ -2250,7 +2128,7 @@
 BM_INLINE MemBase *new_membase(void)
 {
 	MemBase *b = MEM_callocN(sizeof(MemBase), "MemBase for edgesplit in modifier.c");
-	b->vertuserpool = BLI_mempool_create(sizeof(VertUser), 1, 2048);
+	b->vertuserpool = BLI_mempool_create(sizeof(VertUser), 1, 2048, 1);
 
 	return b;
 }
@@ -2766,13 +2644,8 @@
 
 	/* UVs need special handling, since they come from faces */
 	if(texmapping == MOD_DISP_MAP_UV) {
-<<<<<<< HEAD
-		if(dm->getTessFaceDataArray(dm, CD_MTFACE)) {
+		if(CustomData_has_layer(&dm->faceData, CD_MTFACE)) {
 			MFace *mface = dm->getTessFaceArray(dm);
-=======
-		if(CustomData_has_layer(&dm->faceData, CD_MTFACE)) {
-			MFace *mface = dm->getFaceArray(dm);
->>>>>>> 790d6ca2
 			MFace *mf;
 			char *done = MEM_callocN(sizeof(*done) * numVerts,
 					"get_texture_coords done");
@@ -3068,12 +2941,7 @@
 	if(num_projectors == 0) return dm;
 
 	/* make sure there are UV layers available */
-<<<<<<< HEAD
-	if(!dm->getTessFaceDataArray(dm, CD_MTFACE)) return dm;
-=======
-
 	if(!CustomData_has_layer(&dm->faceData, CD_MTFACE)) return dm;
->>>>>>> 790d6ca2
 
 	/* make sure we're using an existing layer */
 	validate_layer_name(&dm->faceData, CD_MTFACE, umd->uvlayer_name, uvname);
@@ -4312,13 +4180,8 @@
 
 	/* UVs need special handling, since they come from faces */
 	if(texmapping == MOD_WAV_MAP_UV) {
-<<<<<<< HEAD
-		if(dm->getTessFaceDataArray(dm, CD_MTFACE)) {
+		if(CustomData_has_layer(&dm->faceData, CD_MTFACE)) {
 			MFace *mface = dm->getTessFaceArray(dm);
-=======
-		if(CustomData_has_layer(&dm->faceData, CD_MTFACE)) {
-			MFace *mface = dm->getFaceArray(dm);
->>>>>>> 790d6ca2
 			MFace *mf;
 			char *done = MEM_callocN(sizeof(*done) * numVerts,
 					"get_texture_coords done");
@@ -6077,13 +5940,8 @@
 
 		psmd->totdmvert= psmd->dm->getNumVerts(psmd->dm);
 		psmd->totdmedge= psmd->dm->getNumEdges(psmd->dm);
-<<<<<<< HEAD
 		psmd->totdmface= psmd->dm->getNumTessFaces(psmd->dm);
-		  }
-=======
-		psmd->totdmface= psmd->dm->getNumFaces(psmd->dm);
-	}
->>>>>>> 790d6ca2
+	}
 
 	if(psys) {
 		psmd->flag &= ~eParticleSystemFlag_psys_updated;
