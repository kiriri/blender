/*
 * ***** BEGIN GPL LICENSE BLOCK *****
 *
 * This program is free software; you can redistribute it and/or
 * modify it under the terms of the GNU General Public License
 * as published by the Free Software Foundation; either version 2
 * of the License, or (at your option) any later version.
 *
 * This program is distributed in the hope that it will be useful,
 * but WITHOUT ANY WARRANTY; without even the implied warranty of
 * MERCHANTABILITY or FITNESS FOR A PARTICULAR PURPOSE.  See the
 * GNU General Public License for more details.
 *
 * You should have received a copy of the GNU General Public License
 * along with this program; if not, write to the Free Software Foundation,
 * Inc., 51 Franklin Street, Fifth Floor, Boston, MA 02110-1301, USA.
 *
 * The Original Code is Copyright (C) 2001-2002 by NaN Holding BV.
 * All rights reserved.
 *
 * The Original Code is: all of this file.
 *
 * Contributor(s): none yet.
 *
 * ***** END GPL LICENSE BLOCK *****
 */

/** \file blender/blenkernel/intern/object.c
 *  \ingroup bke
 */


#include <string.h>
#include <math.h>
#include <stdio.h>

#include "MEM_guardedalloc.h"

#include "DNA_anim_types.h"
#include "DNA_armature_types.h"
#include "DNA_camera_types.h"
#include "DNA_constraint_types.h"
#include "DNA_group_types.h"
#include "DNA_key_types.h"
#include "DNA_lamp_types.h"
#include "DNA_lattice_types.h"
#include "DNA_material_types.h"
#include "DNA_meta_types.h"
#include "DNA_mesh_types.h"
#include "DNA_meshdata_types.h"
#include "DNA_movieclip_types.h"
#include "DNA_scene_types.h"
#include "DNA_screen_types.h"
#include "DNA_sequence_types.h"
#include "DNA_smoke_types.h"
#include "DNA_space_types.h"
#include "DNA_view3d_types.h"
#include "DNA_world_types.h"
#include "DNA_object_types.h"
#include "DNA_property_types.h"
#include "DNA_rigidbody_types.h"

#include "BLI_blenlib.h"
#include "BLI_math.h"
#include "BLI_threads.h"
#include "BLI_utildefines.h"
#include "BLI_linklist.h"
#include "BLI_kdtree.h"

#include "BLF_translation.h"

#include "BKE_pbvh.h"
#include "BKE_main.h"
#include "BKE_global.h"
#include "BKE_idprop.h"
#include "BKE_armature.h"
#include "BKE_action.h"
#include "BKE_bullet.h"
#include "BKE_deform.h"
#include "BKE_depsgraph.h"
#include "BKE_DerivedMesh.h"
#include "BKE_animsys.h"
#include "BKE_anim.h"
#include "BKE_constraint.h"
#include "BKE_curve.h"
#include "BKE_displist.h"
#include "BKE_effect.h"
#include "BKE_fcurve.h"
#include "BKE_group.h"
#include "BKE_key.h"
#include "BKE_lamp.h"
#include "BKE_lattice.h"
#include "BKE_library.h"
#include "BKE_linestyle.h"
#include "BKE_mesh.h"
#include "BKE_editmesh.h"
#include "BKE_mball.h"
#include "BKE_modifier.h"
#include "BKE_node.h"
#include "BKE_object.h"
#include "BKE_paint.h"
#include "BKE_particle.h"
#include "BKE_pointcache.h"
#include "BKE_property.h"
#include "BKE_rigidbody.h"
#include "BKE_sca.h"
#include "BKE_scene.h"
#include "BKE_sequencer.h"
#include "BKE_speaker.h"
#include "BKE_softbody.h"
#include "BKE_subsurf.h"
#include "BKE_material.h"
#include "BKE_camera.h"
#include "BKE_image.h"

#ifdef WITH_MOD_FLUID
#include "LBM_fluidsim.h"
#endif

#ifdef WITH_PYTHON
#include "BPY_extern.h"
#endif

#include "CCGSubSurf.h"

#include "GPU_material.h"

/* Vertex parent modifies original BMesh which is not safe for threading.
 * Ideally such a modification should be handled as a separate DAG update
 * callback for mesh datablock, but for until it is actually supported use
 * simpler solution with a mutex lock.
 *                                               - sergey -
 */
#define VPARENT_THREADING_HACK

#ifdef VPARENT_THREADING_HACK
static ThreadMutex vparent_lock = BLI_MUTEX_INITIALIZER;
#endif

void BKE_object_workob_clear(Object *workob)
{
	memset(workob, 0, sizeof(Object));
	
	workob->size[0] = workob->size[1] = workob->size[2] = 1.0f;
	workob->dscale[0] = workob->dscale[1] = workob->dscale[2] = 1.0f;
	workob->rotmode = ROT_MODE_EUL;
}

void BKE_object_update_base_layer(struct Scene *scene, Object *ob)
{
	Base *base = scene->base.first;

	while (base) {
		if (base->object == ob) base->lay = ob->lay;
		base = base->next;
	}
}

void BKE_object_free_particlesystems(Object *ob)
{
	ParticleSystem *psys;

	while ((psys = BLI_pophead(&ob->particlesystem))) {
		psys_free(ob, psys);
	}
}

void BKE_object_free_softbody(Object *ob)
{
	if (ob->soft) {
		sbFree(ob->soft);
		ob->soft = NULL;
	}
}

void BKE_object_free_bulletsoftbody(Object *ob)
{
	if (ob->bsoft) {
		bsbFree(ob->bsoft);
		ob->bsoft = NULL;
	}
}

void BKE_object_free_curve_cache(Object *ob)
{
	if (ob->curve_cache) {
		BKE_displist_free(&ob->curve_cache->disp);
		BKE_curve_bevelList_free(&ob->curve_cache->bev);
		if (ob->curve_cache->path) {
			free_path(ob->curve_cache->path);
		}
		BKE_nurbList_free(&ob->curve_cache->deformed_nurbs);
		MEM_freeN(ob->curve_cache);
		ob->curve_cache = NULL;
	}
}

void BKE_object_free_modifiers(Object *ob)
{
	ModifierData *md;

	while ((md = BLI_pophead(&ob->modifiers))) {
		modifier_free(md);
	}

	/* particle modifiers were freed, so free the particlesystems as well */
	BKE_object_free_particlesystems(ob);

	/* same for softbody */
	BKE_object_free_softbody(ob);
}

void BKE_object_modifier_hook_reset(Object *ob, HookModifierData *hmd)
{
	/* reset functionality */
	if (hmd->object) {
		bPoseChannel *pchan = BKE_pose_channel_find_name(hmd->object->pose, hmd->subtarget);

		if (hmd->subtarget[0] && pchan) {
			float imat[4][4], mat[4][4];

			/* calculate the world-space matrix for the pose-channel target first, then carry on as usual */
			mul_m4_m4m4(mat, hmd->object->obmat, pchan->pose_mat);

			invert_m4_m4(imat, mat);
			mul_m4_m4m4(hmd->parentinv, imat, ob->obmat);
		}
		else {
			invert_m4_m4(hmd->object->imat, hmd->object->obmat);
			mul_m4_m4m4(hmd->parentinv, hmd->object->imat, ob->obmat);
		}
	}
}

bool BKE_object_support_modifier_type_check(Object *ob, int modifier_type)
{
	ModifierTypeInfo *mti;

	mti = modifierType_getInfo(modifier_type);

	if (!((mti->flags & eModifierTypeFlag_AcceptsCVs) ||
	      (ob->type == OB_MESH && (mti->flags & eModifierTypeFlag_AcceptsMesh))))
	{
		return false;
	}

	return true;
}

void BKE_object_link_modifiers(struct Object *ob_dst, struct Object *ob_src)
{
	ModifierData *md;
	BKE_object_free_modifiers(ob_dst);

	if (!ELEM(ob_dst->type, OB_MESH, OB_CURVE, OB_SURF, OB_FONT, OB_LATTICE)) {
		/* only objects listed above can have modifiers and linking them to objects
		 * which doesn't have modifiers stack is quite silly */
		return;
	}

	for (md = ob_src->modifiers.first; md; md = md->next) {
		ModifierData *nmd = NULL;

		if (ELEM(md->type,
		         eModifierType_Hook,
		         eModifierType_Softbody,
		         eModifierType_ParticleInstance,
		         eModifierType_Collision))
		{
			continue;
		}

		if (!BKE_object_support_modifier_type_check(ob_dst, md->type))
			continue;
		
		if (md->type == eModifierType_Skin) {
			/* ensure skin-node customdata exists */
			BKE_mesh_ensure_skin_customdata(ob_dst->data);
		}

		nmd = modifier_new(md->type);
		BLI_strncpy(nmd->name, md->name, sizeof(nmd->name));
		modifier_copyData(md, nmd);
		BLI_addtail(&ob_dst->modifiers, nmd);
		modifier_unique_name(&ob_dst->modifiers, nmd);
	}

	BKE_object_copy_particlesystems(ob_dst, ob_src);
	BKE_object_copy_softbody(ob_dst, ob_src);

	/* TODO: smoke?, cloth? */
}

/* free data derived from mesh, called when mesh changes or is freed */
void BKE_object_free_derived_caches(Object *ob)
{
	/* also serves as signal to remake texspace */
	if (ob->type == OB_MESH) {
		Mesh *me = ob->data;

		if (me->bb) {
			me->bb->flag |= BOUNDBOX_DIRTY;
		}
	}
	else if (ELEM(ob->type, OB_SURF, OB_CURVE, OB_FONT)) {
		Curve *cu = ob->data;

		if (cu->bb) {
			cu->bb->flag |= BOUNDBOX_DIRTY;
		}
	}

	if (ob->bb) {
		MEM_freeN(ob->bb);
		ob->bb = NULL;
	}

	if (ob->derivedFinal) {
		ob->derivedFinal->needsFree = 1;
		ob->derivedFinal->release(ob->derivedFinal);
		ob->derivedFinal = NULL;
	}
	if (ob->derivedDeform) {
		ob->derivedDeform->needsFree = 1;
		ob->derivedDeform->release(ob->derivedDeform);
		ob->derivedDeform = NULL;
	}
	
	BKE_object_free_curve_cache(ob);
}

/* do not free object itself */
void BKE_object_free_ex(Object *ob, bool do_id_user)
{
	int a;
	
	BKE_object_free_derived_caches(ob);
	
	/* disconnect specific data, but not for lib data (might be indirect data, can get relinked) */
	if (ob->data) {
		ID *id = ob->data;
		id->us--;
		if (id->us == 0 && id->lib == NULL) {
			switch (ob->type) {
				case OB_MESH:
					BKE_mesh_unlink((Mesh *)id);
					break;
				case OB_CURVE:
					BKE_curve_unlink((Curve *)id);
					break;
				case OB_MBALL:
					BKE_mball_unlink((MetaBall *)id);
					break;
			}
		}
		ob->data = NULL;
	}

	if (ob->mat) {
		for (a = 0; a < ob->totcol; a++) {
			if (ob->mat[a]) ob->mat[a]->id.us--;
		}
		MEM_freeN(ob->mat);
	}
	if (ob->matbits) MEM_freeN(ob->matbits);
	ob->mat = NULL;
	ob->matbits = NULL;
	if (ob->iuser) MEM_freeN(ob->iuser);
	ob->iuser = NULL;
	if (ob->bb) MEM_freeN(ob->bb); 
	ob->bb = NULL;
	if (ob->adt) BKE_free_animdata((ID *)ob);
	if (ob->poselib) ob->poselib->id.us--;
	if (ob->gpd) ((ID *)ob->gpd)->us--;
	if (ob->defbase.first)
		BLI_freelistN(&ob->defbase);
	if (ob->pose)
		BKE_pose_free_ex(ob->pose, do_id_user);
	if (ob->mpath)
		animviz_free_motionpath(ob->mpath);
	BKE_bproperty_free_list(&ob->prop);
	BKE_object_free_modifiers(ob);
	
	free_sensors(&ob->sensors);
	free_controllers(&ob->controllers);
	free_actuators(&ob->actuators);
	
	BKE_constraints_free(&ob->constraints);
	
	free_partdeflect(ob->pd);
	BKE_rigidbody_free_object(ob);
	BKE_rigidbody_free_constraint(ob);

	if (ob->soft) sbFree(ob->soft);
	if (ob->bsoft) bsbFree(ob->bsoft);
	if (ob->gpulamp.first) GPU_lamp_free(ob);

	BKE_free_sculptsession(ob);

	if (ob->pc_ids.first) BLI_freelistN(&ob->pc_ids);

	BLI_freelistN(&ob->lodlevels);

	/* Free runtime curves data. */
	if (ob->curve_cache) {
		BKE_curve_bevelList_free(&ob->curve_cache->bev);
		if (ob->curve_cache->path)
			free_path(ob->curve_cache->path);
		MEM_freeN(ob->curve_cache);
	}
}

void BKE_object_free(Object *ob)
{
	BKE_object_free_ex(ob, true);
}

static void unlink_object__unlinkModifierLinks(void *userData, Object *ob, Object **obpoin)
{
	Object *unlinkOb = userData;

	if (*obpoin == unlinkOb) {
		*obpoin = NULL;
		// XXX: should this just be OB_RECALC_DATA?
		DAG_id_tag_update(&ob->id, OB_RECALC_OB | OB_RECALC_DATA | OB_RECALC_TIME);
	}
}

void BKE_object_unlink(Object *ob)
{
	Main *bmain = G.main;
	Object *obt;
	Material *mat;
	World *wrld;
	bScreen *sc;
	Scene *sce;
	SceneRenderLayer *srl;
	FreestyleLineSet *lineset;
	bNodeTree *ntree;
	Curve *cu;
	Tex *tex;
	Group *group;
	Camera *camera;
	bConstraint *con;
	//bActionStrip *strip; // XXX animsys 
	ModifierData *md;
	ARegion *ar;
	RegionView3D *rv3d;
	LodLevel *lod;
	int a, found;
	
	unlink_controllers(&ob->controllers);
	unlink_actuators(&ob->actuators);
	
	/* check all objects: parents en bevels and fields, also from libraries */
	/* FIXME: need to check all animation blocks (drivers) */
	obt = bmain->object.first;
	while (obt) {
		if (obt->proxy == ob)
			obt->proxy = NULL;
		if (obt->proxy_from == ob) {
			obt->proxy_from = NULL;
			DAG_id_tag_update(&obt->id, OB_RECALC_OB);
		}
		if (obt->proxy_group == ob)
			obt->proxy_group = NULL;
		
		if (obt->parent == ob) {
			obt->parent = NULL;
			DAG_id_tag_update(&obt->id, OB_RECALC_OB | OB_RECALC_DATA | OB_RECALC_TIME);
		}
		
		modifiers_foreachObjectLink(obt, unlink_object__unlinkModifierLinks, ob);
		
		if (ELEM(obt->type, OB_CURVE, OB_FONT)) {
			cu = obt->data;

			if (cu->bevobj == ob) {
				cu->bevobj = NULL;
				DAG_id_tag_update(&obt->id, OB_RECALC_OB | OB_RECALC_DATA | OB_RECALC_TIME);
			}
			if (cu->taperobj == ob) {
				cu->taperobj = NULL;
				DAG_id_tag_update(&obt->id, OB_RECALC_OB | OB_RECALC_DATA | OB_RECALC_TIME);
			}
			if (cu->textoncurve == ob) {
				cu->textoncurve = NULL;
				DAG_id_tag_update(&obt->id, OB_RECALC_OB | OB_RECALC_DATA | OB_RECALC_TIME);
			}
		}
		else if (obt->type == OB_ARMATURE && obt->pose) {
			bPoseChannel *pchan;
			for (pchan = obt->pose->chanbase.first; pchan; pchan = pchan->next) {
				for (con = pchan->constraints.first; con; con = con->next) {
					bConstraintTypeInfo *cti = BKE_constraint_typeinfo_get(con);
					ListBase targets = {NULL, NULL};
					bConstraintTarget *ct;
					
					if (cti && cti->get_constraint_targets) {
						cti->get_constraint_targets(con, &targets);
						
						for (ct = targets.first; ct; ct = ct->next) {
							if (ct->tar == ob) {
								ct->tar = NULL;
								ct->subtarget[0] = '\0';
								DAG_id_tag_update(&obt->id, OB_RECALC_DATA);
							}
						}
						
						if (cti->flush_constraint_targets)
							cti->flush_constraint_targets(con, &targets, 0);
					}
				}
				if (pchan->custom == ob)
					pchan->custom = NULL;
			}
		}
		else if (ELEM(OB_MBALL, ob->type, obt->type)) {
			if (BKE_mball_is_basis_for(obt, ob))
				DAG_id_tag_update(&obt->id, OB_RECALC_DATA);
		}
		
		sca_remove_ob_poin(obt, ob);
		
		for (con = obt->constraints.first; con; con = con->next) {
			bConstraintTypeInfo *cti = BKE_constraint_typeinfo_get(con);
			ListBase targets = {NULL, NULL};
			bConstraintTarget *ct;
			
			if (cti && cti->get_constraint_targets) {
				cti->get_constraint_targets(con, &targets);
				
				for (ct = targets.first; ct; ct = ct->next) {
					if (ct->tar == ob) {
						ct->tar = NULL;
						ct->subtarget[0] = '\0';
						DAG_id_tag_update(&obt->id, OB_RECALC_DATA);
					}
				}
				
				if (cti->flush_constraint_targets)
					cti->flush_constraint_targets(con, &targets, 0);
			}
		}
		
		/* object is deflector or field */
		if (ob->pd) {
			if (obt->soft)
				DAG_id_tag_update(&obt->id, OB_RECALC_DATA);

			/* cloth */
			for (md = obt->modifiers.first; md; md = md->next)
				if (md->type == eModifierType_Cloth)
					DAG_id_tag_update(&obt->id, OB_RECALC_DATA);
		}
		
		/* strips */
#if 0 // XXX old animation system
		for (strip = obt->nlastrips.first; strip; strip = strip->next) {
			if (strip->object == ob)
				strip->object = NULL;
			
			if (strip->modifiers.first) {
				bActionModifier *amod;
				for (amod = strip->modifiers.first; amod; amod = amod->next)
					if (amod->ob == ob)
						amod->ob = NULL;
			}
		}
#endif // XXX old animation system

		/* particle systems */
		if (obt->particlesystem.first) {
			ParticleSystem *tpsys = obt->particlesystem.first;
			for (; tpsys; tpsys = tpsys->next) {
				BoidState *state = NULL;
				BoidRule *rule = NULL;

				ParticleTarget *pt = tpsys->targets.first;
				for (; pt; pt = pt->next) {
					if (pt->ob == ob) {
						pt->ob = NULL;
						DAG_id_tag_update(&obt->id, OB_RECALC_DATA);
						break;
					}
				}

				if (tpsys->target_ob == ob) {
					tpsys->target_ob = NULL;
					DAG_id_tag_update(&obt->id, OB_RECALC_DATA);
				}

				if (tpsys->part->dup_ob == ob)
					tpsys->part->dup_ob = NULL;

				if (tpsys->part->phystype == PART_PHYS_BOIDS) {
					ParticleData *pa;
					BoidParticle *bpa;
					int p;

					for (p = 0, pa = tpsys->particles; p < tpsys->totpart; p++, pa++) {
						bpa = pa->boid;
						if (bpa->ground == ob)
							bpa->ground = NULL;
					}
				}
				if (tpsys->part->boids) {
					for (state = tpsys->part->boids->states.first; state; state = state->next) {
						for (rule = state->rules.first; rule; rule = rule->next) {
							if (rule->type == eBoidRuleType_Avoid) {
								BoidRuleGoalAvoid *gabr = (BoidRuleGoalAvoid *)rule;
								if (gabr->ob == ob)
									gabr->ob = NULL;
							}
							else if (rule->type == eBoidRuleType_FollowLeader) {
								BoidRuleFollowLeader *flbr = (BoidRuleFollowLeader *)rule;
								if (flbr->ob == ob)
									flbr->ob = NULL;
							}
						}
					}
				}
				
				if (tpsys->parent == ob)
					tpsys->parent = NULL;
			}
			if (ob->pd)
				DAG_id_tag_update(&obt->id, OB_RECALC_DATA);
		}

		/* levels of detail */
		for (lod = obt->lodlevels.first; lod; lod = lod->next) {
			if (lod->source == ob)
				lod->source = NULL;
		}

		obt = obt->id.next;
	}
	
	/* materials */
	for (mat = bmain->mat.first; mat; mat = mat->id.next) {
		if (mat->nodetree) {
			ntreeSwitchID(mat->nodetree, &ob->id, NULL);
		}
		for (a = 0; a < MAX_MTEX; a++) {
			if (mat->mtex[a] && ob == mat->mtex[a]->object) {
				/* actually, test for lib here... to do */
				mat->mtex[a]->object = NULL;
			}
		}
	}

	/* node trees */
	for (ntree = bmain->nodetree.first; ntree; ntree = ntree->id.next) {
		if (ntree->type == NTREE_SHADER)
			ntreeSwitchID(ntree, &ob->id, NULL);
	}
	
	/* textures */
	for (tex = bmain->tex.first; tex; tex = tex->id.next) {
		if (tex->env && (ob == tex->env->object)) tex->env->object = NULL;
		if (tex->pd  && (ob == tex->pd->object)) tex->pd->object = NULL;
		if (tex->vd  && (ob == tex->vd->object)) tex->vd->object = NULL;
	}

	/* worlds */
	wrld = bmain->world.first;
	while (wrld) {
		if (wrld->id.lib == NULL) {
			for (a = 0; a < MAX_MTEX; a++) {
				if (wrld->mtex[a] && ob == wrld->mtex[a]->object)
					wrld->mtex[a]->object = NULL;
			}
		}
		
		wrld = wrld->id.next;
	}
		
	/* scenes */
	sce = bmain->scene.first;
	while (sce) {
		if (sce->id.lib == NULL) {
			if (sce->camera == ob) sce->camera = NULL;
			if (sce->toolsettings->skgen_template == ob) sce->toolsettings->skgen_template = NULL;
			if (sce->toolsettings->particle.object == ob) sce->toolsettings->particle.object = NULL;

#ifdef DURIAN_CAMERA_SWITCH
			{
				TimeMarker *m;

				for (m = sce->markers.first; m; m = m->next) {
					if (m->camera == ob)
						m->camera = NULL;
				}
			}
#endif
			if (sce->ed) {
				Sequence *seq;
				SEQ_BEGIN(sce->ed, seq)
				{
					if (seq->scene_camera == ob) {
						seq->scene_camera = NULL;
					}
				}
				SEQ_END
			}

			for (srl = sce->r.layers.first; srl; srl = srl->next) {
				for (lineset = (FreestyleLineSet *)srl->freestyleConfig.linesets.first;
				     lineset; lineset = lineset->next)
				{
					if (lineset->linestyle) {
						BKE_linestyle_target_object_unlink(lineset->linestyle, ob);
					}
				}
			}
		}

		sce = sce->id.next;
	}
	
	/* screens */
	sc = bmain->screen.first;
	while (sc) {
		ScrArea *sa = sc->areabase.first;
		while (sa) {
			SpaceLink *sl;

			for (sl = sa->spacedata.first; sl; sl = sl->next) {
				if (sl->spacetype == SPACE_VIEW3D) {
					View3D *v3d = (View3D *) sl;

					/* found doesn't need to be set here */
					if (v3d->ob_centre == ob) {
						v3d->ob_centre = NULL;
						v3d->ob_centre_bone[0] = '\0';
					}
					if (v3d->localvd && v3d->localvd->ob_centre == ob) {
						v3d->localvd->ob_centre = NULL;
						v3d->localvd->ob_centre_bone[0] = '\0';
					}

					found = 0;
					if (v3d->camera == ob) {
						v3d->camera = NULL;
						found = 1;
					}
					if (v3d->localvd && v3d->localvd->camera == ob) {
						v3d->localvd->camera = NULL;
						found += 2;
					}

					if (found) {
						if (sa->spacetype == SPACE_VIEW3D) {
							for (ar = sa->regionbase.first; ar; ar = ar->next) {
								if (ar->regiontype == RGN_TYPE_WINDOW) {
									rv3d = (RegionView3D *)ar->regiondata;
									if (found == 1 || found == 3) {
										if (rv3d->persp == RV3D_CAMOB)
											rv3d->persp = RV3D_PERSP;
									}
									if (found == 2 || found == 3) {
										if (rv3d->localvd && rv3d->localvd->persp == RV3D_CAMOB)
											rv3d->localvd->persp = RV3D_PERSP;
									}
								}
							}
						}
					}
				}
				else if (sl->spacetype == SPACE_OUTLINER) {
					SpaceOops *so = (SpaceOops *)sl;

					if (so->treestore) {
						TreeStoreElem *tselem;
						BLI_mempool_iter iter;
						BLI_mempool_iternew(so->treestore, &iter);
						while ((tselem = BLI_mempool_iterstep(&iter))) {
							if (tselem->id == (ID *)ob) tselem->id = NULL;
						}
					}
				}
				else if (sl->spacetype == SPACE_BUTS) {
					SpaceButs *sbuts = (SpaceButs *)sl;

					if (sbuts->pinid == (ID *)ob) {
						sbuts->flag &= ~SB_PIN_CONTEXT;
						sbuts->pinid = NULL;
					}
				}
				else if (sl->spacetype == SPACE_NODE) {
					SpaceNode *snode = (SpaceNode *)sl;

					if (snode->from == (ID *)ob) {
						snode->flag &= ~SNODE_PIN;
						snode->from = NULL;
					}
				}
			}

			sa = sa->next;
		}
		sc = sc->id.next;
	}

	/* groups */
	group = bmain->group.first;
	while (group) {
		BKE_group_object_unlink(group, ob, NULL, NULL);
		group = group->id.next;
	}
	
	/* cameras */
	camera = bmain->camera.first;
	while (camera) {
		if (camera->dof_ob == ob) {
			camera->dof_ob = NULL;
		}
		camera = camera->id.next;
	}
}

/* actual check for internal data, not context or flags */
bool BKE_object_is_in_editmode(Object *ob)
{
	if (ob->data == NULL)
		return false;
	
	if (ob->type == OB_MESH) {
		Mesh *me = ob->data;
		if (me->edit_btmesh)
			return true;
	}
	else if (ob->type == OB_ARMATURE) {
		bArmature *arm = ob->data;
		
		if (arm->edbo)
			return true;
	}
	else if (ob->type == OB_FONT) {
		Curve *cu = ob->data;
		
		if (cu->editfont)
			return true;
	}
	else if (ob->type == OB_MBALL) {
		MetaBall *mb = ob->data;
		
		if (mb->editelems)
			return true;
	}
	else if (ob->type == OB_LATTICE) {
		Lattice *lt = ob->data;
		
		if (lt->editlatt)
			return true;
	}
	else if (ob->type == OB_SURF || ob->type == OB_CURVE) {
		Curve *cu = ob->data;

		if (cu->editnurb)
			return true;
	}
	return false;
}

bool BKE_object_is_in_editmode_vgroup(Object *ob)
{
	return (OB_TYPE_SUPPORT_VGROUP(ob->type) &&
	        BKE_object_is_in_editmode(ob));
}

bool BKE_object_is_in_wpaint_select_vert(Object *ob)
{
	if (ob->type == OB_MESH) {
		Mesh *me = ob->data;
		return ((ob->mode & OB_MODE_WEIGHT_PAINT) &&
		        (me->edit_btmesh == NULL) &&
		        (ME_EDIT_PAINT_SEL_MODE(me) == SCE_SELECT_VERTEX));
	}

	return false;
}

bool BKE_object_exists_check(Object *obtest)
{
	Object *ob;
	
	if (obtest == NULL) return false;
	
	ob = G.main->object.first;
	while (ob) {
		if (ob == obtest) return true;
		ob = ob->id.next;
	}
	return false;
}

/* *************************************************** */

void *BKE_object_obdata_add_from_type(Main *bmain, int type)
{
	switch (type) {
		case OB_MESH:      return BKE_mesh_add(bmain, "Mesh");
		case OB_CURVE:     return BKE_curve_add(bmain, "Curve", OB_CURVE);
		case OB_SURF:      return BKE_curve_add(bmain, "Surf", OB_SURF);
		case OB_FONT:      return BKE_curve_add(bmain, "Text", OB_FONT);
		case OB_MBALL:     return BKE_mball_add(bmain, "Meta");
		case OB_CAMERA:    return BKE_camera_add(bmain, "Camera");
		case OB_LAMP:      return BKE_lamp_add(bmain, "Lamp");
		case OB_LATTICE:   return BKE_lattice_add(bmain, "Lattice");
		case OB_ARMATURE:  return BKE_armature_add(bmain, "Armature");
		case OB_SPEAKER:   return BKE_speaker_add(bmain, "Speaker");
		case OB_EMPTY:     return NULL;
		default:
			printf("BKE_object_obdata_add_from_type: Internal error, bad type: %d\n", type);
			return NULL;
	}
}

static const char *get_obdata_defname(int type)
{
	switch (type) {
		case OB_MESH: return DATA_("Mesh");
		case OB_CURVE: return DATA_("Curve");
		case OB_SURF: return DATA_("Surf");
		case OB_FONT: return DATA_("Text");
		case OB_MBALL: return DATA_("Mball");
		case OB_CAMERA: return DATA_("Camera");
		case OB_LAMP: return DATA_("Lamp");
		case OB_LATTICE: return DATA_("Lattice");
		case OB_ARMATURE: return DATA_("Armature");
		case OB_SPEAKER: return DATA_("Speaker");
		case OB_EMPTY: return DATA_("Empty");
		default:
			printf("get_obdata_defname: Internal error, bad type: %d\n", type);
			return DATA_("Empty");
	}
}

/* more general add: creates minimum required data, but without vertices etc. */
Object *BKE_object_add_only_object(Main *bmain, int type, const char *name)
{
	Object *ob;

	if (!name)
		name = get_obdata_defname(type);

	ob = BKE_libblock_alloc(bmain, ID_OB, name);

	/* default object vars */
	ob->type = type;
	
	ob->col[0] = ob->col[1] = ob->col[2] = 1.0;
	ob->col[3] = 1.0;
	
	ob->size[0] = ob->size[1] = ob->size[2] = 1.0;
	ob->dscale[0] = ob->dscale[1] = ob->dscale[2] = 1.0;
	
	/* objects should default to having Euler XYZ rotations, 
	 * but rotations default to quaternions 
	 */
	ob->rotmode = ROT_MODE_EUL;

	unit_axis_angle(ob->rotAxis, &ob->rotAngle);
	unit_axis_angle(ob->drotAxis, &ob->drotAngle);

	unit_qt(ob->quat);
	unit_qt(ob->dquat);

	/* rotation locks should be 4D for 4 component rotations by default... */
	ob->protectflag = OB_LOCK_ROT4D;
	
	unit_m4(ob->constinv);
	unit_m4(ob->parentinv);
	unit_m4(ob->obmat);
	ob->dt = OB_TEXTURE;
	ob->empty_drawtype = OB_PLAINAXES;
	ob->empty_drawsize = 1.0;

	if (ELEM(type, OB_LAMP, OB_CAMERA, OB_SPEAKER)) {
		ob->trackflag = OB_NEGZ;
		ob->upflag = OB_POSY;
	}
	else {
		ob->trackflag = OB_POSY;
		ob->upflag = OB_POSZ;
	}
	
	ob->dupon = 1; ob->dupoff = 0;
	ob->dupsta = 1; ob->dupend = 100;
	ob->dupfacesca = 1.0;

	/* Game engine defaults*/
	ob->mass = ob->inertia = 1.0f;
	ob->formfactor = 0.4f;
	ob->damping = 0.04f;
	ob->rdamping = 0.1f;
	ob->anisotropicFriction[0] = 1.0f;
	ob->anisotropicFriction[1] = 1.0f;
	ob->anisotropicFriction[2] = 1.0f;
	ob->gameflag = OB_PROP | OB_COLLISION;
	ob->margin = 0.04f;
	ob->init_state = 1;
	ob->state = 1;
	ob->obstacleRad = 1.0f;
	ob->step_height = 0.15f;
	ob->jump_speed = 10.0f;
	ob->fall_speed = 55.0f;
	ob->col_group = 0x01;
	ob->col_mask = 0xff;

	/* NT fluid sim defaults */
	ob->fluidsimSettings = NULL;

	BLI_listbase_clear(&ob->pc_ids);
	
	/* Animation Visualization defaults */
	animviz_settings_init(&ob->avs);

	return ob;
}

/* general add: to scene, with layer from area and default name */
/* creates minimum required data, but without vertices etc. */
Object *BKE_object_add(Main *bmain, Scene *scene, int type)
{
	Object *ob;
	Base *base;
	char name[MAX_ID_NAME];

	BLI_strncpy(name, get_obdata_defname(type), sizeof(name));
	ob = BKE_object_add_only_object(bmain, type, name);

	ob->data = BKE_object_obdata_add_from_type(bmain, type);

	ob->lay = scene->lay;
	
	base = BKE_scene_base_add(scene, ob);
	BKE_scene_base_deselect_all(scene);
	BKE_scene_base_select(scene, base);
	DAG_id_tag_update_ex(bmain, &ob->id, OB_RECALC_OB | OB_RECALC_DATA | OB_RECALC_TIME);

	return ob;
}


#ifdef WITH_GAMEENGINE

void BKE_object_lod_add(Object *ob)
{
	LodLevel *lod = MEM_callocN(sizeof(LodLevel), "LoD Level");
	LodLevel *last = ob->lodlevels.last;

	/* If the lod list is empty, initialize it with the base lod level */
	if (!last) {
		LodLevel *base = MEM_callocN(sizeof(LodLevel), "Base LoD Level");
		BLI_addtail(&ob->lodlevels, base);
		base->flags = OB_LOD_USE_MESH | OB_LOD_USE_MAT;
		base->source = ob;
		last = ob->currentlod = base;
	}
	
	lod->distance = last->distance + 25.0f;
	lod->flags = OB_LOD_USE_MESH | OB_LOD_USE_MAT;

	BLI_addtail(&ob->lodlevels, lod);
}

static int lod_cmp(const void *a, const void *b)
{
	const LodLevel *loda = a;
	const LodLevel *lodb = b;

	if (loda->distance < lodb->distance) return -1;
	return loda->distance > lodb->distance;
}

void BKE_object_lod_sort(Object *ob)
{
	BLI_listbase_sort(&ob->lodlevels, lod_cmp);
}

bool BKE_object_lod_remove(Object *ob, int level)
{
	LodLevel *rem;

	if (level < 1 || level > BLI_listbase_count(&ob->lodlevels) - 1)
		return false;

	rem = BLI_findlink(&ob->lodlevels, level);

	if (rem == ob->currentlod) {
		ob->currentlod = rem->prev;
	}

	BLI_remlink(&ob->lodlevels, rem);
	MEM_freeN(rem);

	/* If there are no user defined lods, remove the base lod as well */
	if (BLI_listbase_is_single(&ob->lodlevels)) {
		LodLevel *base = ob->lodlevels.first;
		BLI_remlink(&ob->lodlevels, base);
		MEM_freeN(base);
		ob->currentlod = NULL;
	}

	return true;
}

static LodLevel *lod_level_select(Object *ob, const float camera_position[3])
{
	LodLevel *current = ob->currentlod;
	float dist_sq, dist_sq_curr;

	if (!current) return NULL;

	dist_sq = len_squared_v3v3(ob->obmat[3], camera_position);
	dist_sq_curr = current->distance * current->distance;

	if (dist_sq < dist_sq_curr) {
		/* check for higher LoD */
		while (current->prev && dist_sq < dist_sq_curr) {
			current = current->prev;
		}
	}
	else {
		/* check for lower LoD */
		while (current->next && dist_sq > SQUARE(current->next->distance)) {
			current = current->next;
		}
	}

	return current;
}

bool BKE_object_lod_is_usable(Object *ob, Scene *scene)
{
	bool active = (scene) ? ob == OBACT : false;
	return (ob->mode == OB_MODE_OBJECT || !active);
}

void BKE_object_lod_update(Object *ob, const float camera_position[3])
{
	LodLevel *cur_level = ob->currentlod;
	LodLevel *new_level = lod_level_select(ob, camera_position);

	if (new_level != cur_level) {
		ob->currentlod = new_level;
	}
}

static Object *lod_ob_get(Object *ob, Scene *scene, int flag)
{
	LodLevel *current = ob->currentlod;

	if (!current || !BKE_object_lod_is_usable(ob, scene))
		return ob;

	while (current->prev && (!(current->flags & flag) || !current->source || current->source->type != OB_MESH)) {
		current = current->prev;
	}

	return current->source;
}

struct Object *BKE_object_lod_meshob_get(Object *ob, Scene *scene)
{
	return lod_ob_get(ob, scene, OB_LOD_USE_MESH);
}

struct Object *BKE_object_lod_matob_get(Object *ob, Scene *scene)
{
	return lod_ob_get(ob, scene, OB_LOD_USE_MAT);
}

#endif  /* WITH_GAMEENGINE */


SoftBody *copy_softbody(SoftBody *sb, bool copy_caches)
{
	SoftBody *sbn;
	
	if (sb == NULL) return(NULL);
	
	sbn = MEM_dupallocN(sb);

	if (copy_caches == false) {
		sbn->totspring = sbn->totpoint = 0;
		sbn->bpoint = NULL;
		sbn->bspring = NULL;
	}
	else {
		sbn->totspring = sb->totspring;
		sbn->totpoint = sb->totpoint;

		if (sbn->bpoint) {
			int i;

			sbn->bpoint = MEM_dupallocN(sbn->bpoint);

			for (i = 0; i < sbn->totpoint; i++) {
				if (sbn->bpoint[i].springs)
					sbn->bpoint[i].springs = MEM_dupallocN(sbn->bpoint[i].springs);
			}
		}

		if (sb->bspring)
			sbn->bspring = MEM_dupallocN(sb->bspring);
	}
	
	sbn->keys = NULL;
	sbn->totkey = sbn->totpointkey = 0;
	
	sbn->scratch = NULL;

	sbn->pointcache = BKE_ptcache_copy_list(&sbn->ptcaches, &sb->ptcaches, copy_caches);

	if (sb->effector_weights)
		sbn->effector_weights = MEM_dupallocN(sb->effector_weights);

	return sbn;
}

BulletSoftBody *copy_bulletsoftbody(BulletSoftBody *bsb)
{
	BulletSoftBody *bsbn;

	if (bsb == NULL)
		return NULL;
	bsbn = MEM_dupallocN(bsb);
	/* no pointer in this structure yet */
	return bsbn;
}

static ParticleSystem *copy_particlesystem(ParticleSystem *psys)
{
	ParticleSystem *psysn;
	ParticleData *pa;
	int p;

	psysn = MEM_dupallocN(psys);
	psysn->particles = MEM_dupallocN(psys->particles);
	psysn->child = MEM_dupallocN(psys->child);

	if (psys->part->type == PART_HAIR) {
		for (p = 0, pa = psysn->particles; p < psysn->totpart; p++, pa++)
			pa->hair = MEM_dupallocN(pa->hair);
	}

	if (psysn->particles && (psysn->particles->keys || psysn->particles->boid)) {
		ParticleKey *key = psysn->particles->keys;
		BoidParticle *boid = psysn->particles->boid;

		if (key)
			key = MEM_dupallocN(key);
		
		if (boid)
			boid = MEM_dupallocN(boid);
		
		for (p = 0, pa = psysn->particles; p < psysn->totpart; p++, pa++) {
			if (boid)
				pa->boid = boid++;
			if (key) {
				pa->keys = key;
				key += pa->totkey;
			}
		}
	}

	if (psys->clmd) {
		psysn->clmd = (ClothModifierData *)modifier_new(eModifierType_Cloth);
		modifier_copyData((ModifierData *)psys->clmd, (ModifierData *)psysn->clmd);
		psys->hair_in_dm = psys->hair_out_dm = NULL;
	}

	BLI_duplicatelist(&psysn->targets, &psys->targets);

	psysn->pathcache = NULL;
	psysn->childcache = NULL;
	psysn->edit = NULL;
	psysn->pdd = NULL;
	psysn->effectors = NULL;
	psysn->tree = NULL;
	psysn->bvhtree = NULL;
	
	BLI_listbase_clear(&psysn->pathcachebufs);
	BLI_listbase_clear(&psysn->childcachebufs);
	psysn->renderdata = NULL;
	
	psysn->pointcache = BKE_ptcache_copy_list(&psysn->ptcaches, &psys->ptcaches, false);

	/* XXX - from reading existing code this seems correct but intended usage of
	 * pointcache should /w cloth should be added in 'ParticleSystem' - campbell */
	if (psysn->clmd) {
		psysn->clmd->point_cache = psysn->pointcache;
	}

	id_us_plus((ID *)psysn->part);

	return psysn;
}

void BKE_object_copy_particlesystems(Object *obn, Object *ob)
{
	ParticleSystem *psys, *npsys;
	ModifierData *md;

	if (obn->type != OB_MESH) {
		/* currently only mesh objects can have soft body */
		return;
	}

	BLI_listbase_clear(&obn->particlesystem);
	for (psys = ob->particlesystem.first; psys; psys = psys->next) {
		npsys = copy_particlesystem(psys);

		BLI_addtail(&obn->particlesystem, npsys);

		/* need to update particle modifiers too */
		for (md = obn->modifiers.first; md; md = md->next) {
			if (md->type == eModifierType_ParticleSystem) {
				ParticleSystemModifierData *psmd = (ParticleSystemModifierData *)md;
				if (psmd->psys == psys)
					psmd->psys = npsys;
			}
			else if (md->type == eModifierType_DynamicPaint) {
				DynamicPaintModifierData *pmd = (DynamicPaintModifierData *)md;
				if (pmd->brush) {
					if (pmd->brush->psys == psys) {
						pmd->brush->psys = npsys;
					}
				}
			}
			else if (md->type == eModifierType_Smoke) {
				SmokeModifierData *smd = (SmokeModifierData *) md;
				
				if (smd->type == MOD_SMOKE_TYPE_FLOW) {
					if (smd->flow) {
						if (smd->flow->psys == psys)
							smd->flow->psys = npsys;
					}
				}
			}
		}
	}
}

void BKE_object_copy_softbody(Object *obn, Object *ob)
{
	if (ob->soft)
		obn->soft = copy_softbody(ob->soft, false);
}

static void copy_object_pose(Object *obn, Object *ob)
{
	bPoseChannel *chan;
	
	/* note: need to clear obn->pose pointer first, so that BKE_pose_copy_data works (otherwise there's a crash) */
	obn->pose = NULL;
	BKE_pose_copy_data(&obn->pose, ob->pose, 1);    /* 1 = copy constraints */

	for (chan = obn->pose->chanbase.first; chan; chan = chan->next) {
		bConstraint *con;
		
		chan->flag &= ~(POSE_LOC | POSE_ROT | POSE_SIZE);
		
		for (con = chan->constraints.first; con; con = con->next) {
			bConstraintTypeInfo *cti = BKE_constraint_typeinfo_get(con);
			ListBase targets = {NULL, NULL};
			bConstraintTarget *ct;
			
			if (cti && cti->get_constraint_targets) {
				cti->get_constraint_targets(con, &targets);
				
				for (ct = targets.first; ct; ct = ct->next) {
					if (ct->tar == ob)
						ct->tar = obn;
				}
				
				if (cti->flush_constraint_targets)
					cti->flush_constraint_targets(con, &targets, 0);
			}
		}
	}
}

static void copy_object_lod(Object *obn, Object *ob)
{
	BLI_duplicatelist(&obn->lodlevels, &ob->lodlevels);

	if (obn->lodlevels.first)
		((LodLevel *)obn->lodlevels.first)->source = obn;

	obn->currentlod = (LodLevel *)obn->lodlevels.first;
}

bool BKE_object_pose_context_check(Object *ob)
{
	if ((ob) &&
	    (ob->type == OB_ARMATURE) &&
	    (ob->pose) &&
	    (ob->mode & OB_MODE_POSE))
	{
		return true;
	}
	else {
		return false;
	}
}

Object *BKE_object_pose_armature_get(Object *ob)
{
	if (ob == NULL)
		return NULL;

	if (BKE_object_pose_context_check(ob))
		return ob;

	ob = modifiers_isDeformedByArmature(ob);

	if (BKE_object_pose_context_check(ob))
		return ob;

	return NULL;
}

void BKE_object_transform_copy(Object *ob_tar, const Object *ob_src)
{
	copy_v3_v3(ob_tar->loc, ob_src->loc);
	copy_v3_v3(ob_tar->rot, ob_src->rot);
	copy_v3_v3(ob_tar->quat, ob_src->quat);
	copy_v3_v3(ob_tar->rotAxis, ob_src->rotAxis);
	ob_tar->rotAngle = ob_src->rotAngle;
	ob_tar->rotmode = ob_src->rotmode;
	copy_v3_v3(ob_tar->size, ob_src->size);
}

Object *BKE_object_copy_ex(Main *bmain, Object *ob, bool copy_caches)
{
	Object *obn;
	ModifierData *md;
	int a;

	obn = BKE_libblock_copy_ex(bmain, &ob->id);
	
	if (ob->totcol) {
		obn->mat = MEM_dupallocN(ob->mat);
		obn->matbits = MEM_dupallocN(ob->matbits);
		obn->totcol = ob->totcol;
	}

	if (ob->iuser) obn->iuser = MEM_dupallocN(ob->iuser);
	
	if (ob->bb) obn->bb = MEM_dupallocN(ob->bb);
	obn->flag &= ~OB_FROMGROUP;
	
	BLI_listbase_clear(&obn->modifiers);
	
	for (md = ob->modifiers.first; md; md = md->next) {
		ModifierData *nmd = modifier_new(md->type);
		BLI_strncpy(nmd->name, md->name, sizeof(nmd->name));
		modifier_copyData(md, nmd);
		BLI_addtail(&obn->modifiers, nmd);
	}

	BLI_listbase_clear(&obn->prop);
	BKE_bproperty_copy_list(&obn->prop, &ob->prop);
	
	copy_sensors(&obn->sensors, &ob->sensors);
	copy_controllers(&obn->controllers, &ob->controllers);
	copy_actuators(&obn->actuators, &ob->actuators);
	
	if (ob->pose) {
		copy_object_pose(obn, ob);
		/* backwards compat... non-armatures can get poses in older files? */
		if (ob->type == OB_ARMATURE)
			BKE_pose_rebuild(obn, obn->data);
	}
	defgroup_copy_list(&obn->defbase, &ob->defbase);
	BKE_constraints_copy(&obn->constraints, &ob->constraints, true);

	obn->mode = OB_MODE_OBJECT;
	obn->sculpt = NULL;

	/* increase user numbers */
	id_us_plus((ID *)obn->data);
	id_us_plus((ID *)obn->gpd);
	id_lib_extern((ID *)obn->dup_group);

	for (a = 0; a < obn->totcol; a++) id_us_plus((ID *)obn->mat[a]);
	
	if (ob->pd) {
		obn->pd = MEM_dupallocN(ob->pd);
		if (obn->pd->tex)
			id_us_plus(&(obn->pd->tex->id));
		if (obn->pd->rng)
			obn->pd->rng = MEM_dupallocN(ob->pd->rng);
	}
	obn->soft = copy_softbody(ob->soft, copy_caches);
	obn->bsoft = copy_bulletsoftbody(ob->bsoft);
	obn->rigidbody_object = BKE_rigidbody_copy_object(ob);
	obn->rigidbody_constraint = BKE_rigidbody_copy_constraint(ob);

	BKE_object_copy_particlesystems(obn, ob);
	
	obn->derivedDeform = NULL;
	obn->derivedFinal = NULL;

	BLI_listbase_clear(&obn->gpulamp);
	BLI_listbase_clear(&obn->pc_ids);

	obn->mpath = NULL;

	copy_object_lod(obn, ob);
	

	/* Copy runtime surve data. */
	obn->curve_cache = NULL;

	if (ob->id.lib) {
		BKE_id_lib_local_paths(bmain, ob->id.lib, &obn->id);
	}

	return obn;
}

/* copy objects, will re-initialize cached simulation data */
Object *BKE_object_copy(Object *ob)
{
	return BKE_object_copy_ex(G.main, ob, false);
}

static void extern_local_object__modifiersForeachIDLink(
        void *UNUSED(userData), Object *UNUSED(ob),
        ID **idpoin)
{
	if (*idpoin) {
		/* intentionally omit ID_OB */
		if (ELEM(GS((*idpoin)->name), ID_IM, ID_TE)) {
			id_lib_extern(*idpoin);
		}
	}
}

static void extern_local_object(Object *ob)
{
	ParticleSystem *psys;

	id_lib_extern((ID *)ob->data);
	id_lib_extern((ID *)ob->dup_group);
	id_lib_extern((ID *)ob->poselib);
	id_lib_extern((ID *)ob->gpd);

	extern_local_matarar(ob->mat, ob->totcol);

	for (psys = ob->particlesystem.first; psys; psys = psys->next)
		id_lib_extern((ID *)psys->part);

	modifiers_foreachIDLink(ob, extern_local_object__modifiersForeachIDLink, NULL);
}

void BKE_object_make_local(Object *ob)
{
	Main *bmain = G.main;
	Scene *sce;
	Base *base;
	bool is_local = false, is_lib = false;

	/* - only lib users: do nothing
	 * - only local users: set flag
	 * - mixed: make copy
	 */

	if (ob->id.lib == NULL) return;
	
	ob->proxy = ob->proxy_from = NULL;
	
	if (ob->id.us == 1) {
		id_clear_lib_data(bmain, &ob->id);
		extern_local_object(ob);
	}
	else {
		for (sce = bmain->scene.first; sce && ELEM(0, is_lib, is_local); sce = sce->id.next) {
			if (BKE_scene_base_find(sce, ob)) {
				if (sce->id.lib) is_lib = true;
				else is_local = true;
			}
		}

		if (is_local && is_lib == false) {
			id_clear_lib_data(bmain, &ob->id);
			extern_local_object(ob);
		}
		else if (is_local && is_lib) {
			Object *ob_new = BKE_object_copy(ob);

			ob_new->id.us = 0;
			
			/* Remap paths of new ID using old library as base. */
			BKE_id_lib_local_paths(bmain, ob->id.lib, &ob_new->id);

			sce = bmain->scene.first;
			while (sce) {
				if (sce->id.lib == NULL) {
					base = sce->base.first;
					while (base) {
						if (base->object == ob) {
							base->object = ob_new;
							ob_new->id.us++;
							ob->id.us--;
						}
						base = base->next;
					}
				}
				sce = sce->id.next;
			}
		}
	}
}

/*
 * Returns true if the Object is a from an external blend file (libdata)
 */
bool BKE_object_is_libdata(Object *ob)
{
	if (!ob) return false;
	if (ob->proxy) return false;
	if (ob->id.lib) return true;
	return false;
}

/* Returns true if the Object data is a from an external blend file (libdata) */
bool BKE_object_obdata_is_libdata(Object *ob)
{
	if (!ob) return false;
	if (ob->proxy && (ob->data == NULL || ((ID *)ob->data)->lib == NULL)) return false;
	if (ob->id.lib) return true;
	if (ob->data == NULL) return false;
	if (((ID *)ob->data)->lib) return true;

	return false;
}

/* *************** PROXY **************** */

/* when you make proxy, ensure the exposed layers are extern */
static void armature_set_id_extern(Object *ob)
{
	bArmature *arm = ob->data;
	bPoseChannel *pchan;
	unsigned int lay = arm->layer_protected;
	
	for (pchan = ob->pose->chanbase.first; pchan; pchan = pchan->next) {
		if (!(pchan->bone->layer & lay))
			id_lib_extern((ID *)pchan->custom);
	}
			
}

void BKE_object_copy_proxy_drivers(Object *ob, Object *target)
{
	if ((target->adt) && (target->adt->drivers.first)) {
		FCurve *fcu;
		
		/* add new animdata block */
		if (!ob->adt)
			ob->adt = BKE_id_add_animdata(&ob->id);
		
		/* make a copy of all the drivers (for now), then correct any links that need fixing */
		free_fcurves(&ob->adt->drivers);
		copy_fcurves(&ob->adt->drivers, &target->adt->drivers);
		
		for (fcu = ob->adt->drivers.first; fcu; fcu = fcu->next) {
			ChannelDriver *driver = fcu->driver;
			DriverVar *dvar;
			
			for (dvar = driver->variables.first; dvar; dvar = dvar->next) {
				/* all drivers */
				DRIVER_TARGETS_LOOPER(dvar) 
				{
					if (dtar->id) {
						if ((Object *)dtar->id == target)
							dtar->id = (ID *)ob;
						else {
							/* only on local objects because this causes indirect links
							 * 'a -> b -> c', blend to point directly to a.blend
							 * when a.blend has a proxy thats linked into c.blend  */
							if (ob->id.lib == NULL)
								id_lib_extern((ID *)dtar->id);
						}
					}
				}
				DRIVER_TARGETS_LOOPER_END
			}
		}
	}
}

/* proxy rule: lib_object->proxy_from == the one we borrow from, set temporally while object_update */
/*             local_object->proxy == pointer to library object, saved in files and read */
/*             local_object->proxy_group == pointer to group dupli-object, saved in files and read */

void BKE_object_make_proxy(Object *ob, Object *target, Object *gob)
{
	/* paranoia checks */
	if (ob->id.lib || target->id.lib == NULL) {
		printf("cannot make proxy\n");
		return;
	}
	
	ob->proxy = target;
	ob->proxy_group = gob;
	id_lib_extern(&target->id);
	
	DAG_id_tag_update(&ob->id, OB_RECALC_OB | OB_RECALC_DATA | OB_RECALC_TIME);
	DAG_id_tag_update(&target->id, OB_RECALC_OB | OB_RECALC_DATA | OB_RECALC_TIME);
	
	/* copy transform
	 * - gob means this proxy comes from a group, just apply the matrix
	 *   so the object wont move from its dupli-transform.
	 *
	 * - no gob means this is being made from a linked object,
	 *   this is closer to making a copy of the object - in-place. */
	if (gob) {
		ob->rotmode = target->rotmode;
		mul_m4_m4m4(ob->obmat, gob->obmat, target->obmat);
		if (gob->dup_group) { /* should always be true */
			float tvec[3];
			copy_v3_v3(tvec, gob->dup_group->dupli_ofs);
			mul_mat3_m4_v3(ob->obmat, tvec);
			sub_v3_v3(ob->obmat[3], tvec);
		}
		BKE_object_apply_mat4(ob, ob->obmat, false, true);
	}
	else {
		BKE_object_transform_copy(ob, target);
		ob->parent = target->parent; /* libdata */
		copy_m4_m4(ob->parentinv, target->parentinv);
	}
	
	/* copy animdata stuff - drivers only for now... */
	BKE_object_copy_proxy_drivers(ob, target);

	/* skip constraints? */
	/* FIXME: this is considered by many as a bug */
	
	/* set object type and link to data */
	ob->type = target->type;
	ob->data = target->data;
	id_us_plus((ID *)ob->data);     /* ensures lib data becomes LIB_EXTERN */
	
	/* copy material and index information */
	ob->actcol = ob->totcol = 0;
	if (ob->mat) MEM_freeN(ob->mat);
	if (ob->matbits) MEM_freeN(ob->matbits);
	ob->mat = NULL;
	ob->matbits = NULL;
	if ((target->totcol) && (target->mat) && OB_TYPE_SUPPORT_MATERIAL(ob->type)) {
		int i;
		
		ob->actcol = target->actcol;
		ob->totcol = target->totcol;
		
		ob->mat = MEM_dupallocN(target->mat);
		ob->matbits = MEM_dupallocN(target->matbits);
		for (i = 0; i < target->totcol; i++) {
			/* don't need to run test_object_materials since we know this object is new and not used elsewhere */
			id_us_plus((ID *)ob->mat[i]); 
		}
	}
	
	/* type conversions */
	if (target->type == OB_ARMATURE) {
		copy_object_pose(ob, target);   /* data copy, object pointers in constraints */
		BKE_pose_rest(ob->pose);            /* clear all transforms in channels */
		BKE_pose_rebuild(ob, ob->data); /* set all internal links */
		
		armature_set_id_extern(ob);
	}
	else if (target->type == OB_EMPTY) {
		ob->empty_drawtype = target->empty_drawtype;
		ob->empty_drawsize = target->empty_drawsize;
	}

	/* copy IDProperties */
	if (ob->id.properties) {
		IDP_FreeProperty(ob->id.properties);
		MEM_freeN(ob->id.properties);
		ob->id.properties = NULL;
	}
	if (target->id.properties) {
		ob->id.properties = IDP_CopyProperty(target->id.properties);
	}

	/* copy drawtype info */
	ob->dt = target->dt;
}

/**
 * Use with newly created objects to set their size
 * (used to apply scene-scale).
 */
void BKE_object_obdata_size_init(struct Object *ob, const float size)
{
	/* apply radius as a scale to types that support it */
	switch (ob->type) {
		case OB_EMPTY:
		{
			ob->empty_drawsize *= size;
			break;
		}
		case OB_FONT:
		{
			Curve *cu = ob->data;
			cu->fsize *= size;
			break;
		}
		case OB_CAMERA:
		{
			Camera *cam = ob->data;
			cam->drawsize *= size;
			break;
		}
		case OB_LAMP:
		{
			Lamp *lamp = ob->data;
			lamp->dist *= size;
			lamp->area_size  *= size;
			lamp->area_sizey *= size;
			lamp->area_sizez *= size;
			break;
		}
		/* Only lattice (not mesh, curve, mball...),
		 * because its got data when newly added */
		case OB_LATTICE:
		{
			struct Lattice *lt = ob->data;
			float mat[4][4];

			unit_m4(mat);
			scale_m4_fl(mat, size);

			BKE_lattice_transform(lt, (float (*)[4])mat, false);
			break;
		}
	}
}

/* *************** CALC ****************** */

void BKE_object_scale_to_mat3(Object *ob, float mat[3][3])
{
	float vec[3];
	mul_v3_v3v3(vec, ob->size, ob->dscale);
	size_to_mat3(mat, vec);
}

void BKE_object_rot_to_mat3(Object *ob, float mat[3][3], bool use_drot)
{
	float rmat[3][3], dmat[3][3];
	
	/* 'dmat' is the delta-rotation matrix, which will get (pre)multiplied
	 * with the rotation matrix to yield the appropriate rotation
	 */

	/* rotations may either be quats, eulers (with various rotation orders), or axis-angle */
	if (ob->rotmode > 0) {
		/* euler rotations (will cause gimble lock, but this can be alleviated a bit with rotation orders) */
		eulO_to_mat3(rmat, ob->rot, ob->rotmode);
		eulO_to_mat3(dmat, ob->drot, ob->rotmode);
	}
	else if (ob->rotmode == ROT_MODE_AXISANGLE) {
		/* axis-angle - not really that great for 3D-changing orientations */
		axis_angle_to_mat3(rmat, ob->rotAxis, ob->rotAngle);
		axis_angle_to_mat3(dmat, ob->drotAxis, ob->drotAngle);
	}
	else {
		/* quats are normalized before use to eliminate scaling issues */
		float tquat[4];
		
		normalize_qt_qt(tquat, ob->quat);
		quat_to_mat3(rmat, tquat);
		
		normalize_qt_qt(tquat, ob->dquat);
		quat_to_mat3(dmat, tquat);
	}
	
	/* combine these rotations */
	if (use_drot)
		mul_m3_m3m3(mat, dmat, rmat);
	else
		copy_m3_m3(mat, rmat);
}

void BKE_object_mat3_to_rot(Object *ob, float mat[3][3], bool use_compat)
{
	switch (ob->rotmode) {
		case ROT_MODE_QUAT:
		{
			float dquat[4];
			mat3_to_quat(ob->quat, mat);
			normalize_qt_qt(dquat, ob->dquat);
			invert_qt(dquat);
			mul_qt_qtqt(ob->quat, dquat, ob->quat);
			break;
		}
		case ROT_MODE_AXISANGLE:
		{
			mat3_to_axis_angle(ob->rotAxis, &ob->rotAngle, mat);
			sub_v3_v3(ob->rotAxis, ob->drotAxis);
			ob->rotAngle -= ob->drotAngle;
			break;
		}
		default: /* euler */
		{
			float quat[4];
			float dquat[4];
			float tmat[3][3];

			/* without drot we could apply 'mat' directly */
			mat3_to_quat(quat, mat);
			eulO_to_quat(dquat, ob->drot, ob->rotmode);
			invert_qt(dquat);
			mul_qt_qtqt(quat, dquat, quat);
			quat_to_mat3(tmat, quat);
			/* end drot correction */

			if (use_compat) mat3_to_compatible_eulO(ob->rot, ob->rot, ob->rotmode, tmat);
			else            mat3_to_eulO(ob->rot, ob->rotmode, tmat);
			break;
		}
	}
}

void BKE_object_tfm_protected_backup(const Object *ob,
                                     ObjectTfmProtectedChannels *obtfm)
{

#define TFMCPY(_v) (obtfm->_v = ob->_v)
#define TFMCPY3D(_v) copy_v3_v3(obtfm->_v, ob->_v)
#define TFMCPY4D(_v) copy_v4_v4(obtfm->_v, ob->_v)

	TFMCPY3D(loc);
	TFMCPY3D(dloc);
	TFMCPY3D(size);
	TFMCPY3D(dscale);
	TFMCPY3D(rot);
	TFMCPY3D(drot);
	TFMCPY4D(quat);
	TFMCPY4D(dquat);
	TFMCPY3D(rotAxis);
	TFMCPY3D(drotAxis);
	TFMCPY(rotAngle);
	TFMCPY(drotAngle);

#undef TFMCPY
#undef TFMCPY3D
#undef TFMCPY4D

}

void BKE_object_tfm_protected_restore(Object *ob,
                                      const ObjectTfmProtectedChannels *obtfm,
                                      const short protectflag)
{
	unsigned int i;

	for (i = 0; i < 3; i++) {
		if (protectflag & (OB_LOCK_LOCX << i)) {
			ob->loc[i] =  obtfm->loc[i];
			ob->dloc[i] = obtfm->dloc[i];
		}

		if (protectflag & (OB_LOCK_SCALEX << i)) {
			ob->size[i] =  obtfm->size[i];
			ob->dscale[i] = obtfm->dscale[i];
		}

		if (protectflag & (OB_LOCK_ROTX << i)) {
			ob->rot[i] =  obtfm->rot[i];
			ob->drot[i] = obtfm->drot[i];

			ob->quat[i + 1] =  obtfm->quat[i + 1];
			ob->dquat[i + 1] = obtfm->dquat[i + 1];

			ob->rotAxis[i] =  obtfm->rotAxis[i];
			ob->drotAxis[i] = obtfm->drotAxis[i];
		}
	}

	if ((protectflag & OB_LOCK_ROT4D) && (protectflag & OB_LOCK_ROTW)) {
		ob->quat[0] =  obtfm->quat[0];
		ob->dquat[0] = obtfm->dquat[0];

		ob->rotAngle =  obtfm->rotAngle;
		ob->drotAngle = obtfm->drotAngle;
	}
}

void BKE_object_to_mat3(Object *ob, float mat[3][3]) /* no parent */
{
	float smat[3][3];
	float rmat[3][3];
	/*float q1[4];*/
	
	/* size */
	BKE_object_scale_to_mat3(ob, smat);

	/* rot */
	BKE_object_rot_to_mat3(ob, rmat, true);
	mul_m3_m3m3(mat, rmat, smat);
}

void BKE_object_to_mat4(Object *ob, float mat[4][4])
{
	float tmat[3][3];
	
	BKE_object_to_mat3(ob, tmat);
	
	copy_m4_m3(mat, tmat);

	add_v3_v3v3(mat[3], ob->loc, ob->dloc);
}

static void ob_get_parent_matrix(Scene *scene, Object *ob, Object *par, float parentmat[4][4]);

void BKE_object_matrix_local_get(struct Object *ob, float mat[4][4])
{
	if (ob->parent) {
		float par_imat[4][4];

		ob_get_parent_matrix(NULL, ob, ob->parent, par_imat);
		invert_m4(par_imat);
		mul_m4_m4m4(mat, par_imat, ob->obmat);
	}
	else {
		copy_m4_m4(mat, ob->obmat);
	}
}

/* extern */
int enable_cu_speed = 1;

static void ob_parcurve(Scene *scene, Object *ob, Object *par, float mat[4][4])
{
	Curve *cu;
	float vec[4], dir[3], quat[4], radius, ctime;
	
	unit_m4(mat);
	
	cu = par->data;
	if (ELEM(NULL, par->curve_cache, par->curve_cache->path, par->curve_cache->path->data)) /* only happens on reload file, but violates depsgraph still... fix! */
		BKE_displist_make_curveTypes(scene, par, 0);
	if (par->curve_cache->path == NULL) return;
	
	/* catch exceptions: feature for nla stride editing */
	if (ob->ipoflag & OB_DISABLE_PATH) {
		ctime = 0.0f;
	}
	/* catch exceptions: curve paths used as a duplicator */
	else if (enable_cu_speed) {
		/* ctime is now a proper var setting of Curve which gets set by Animato like any other var that's animated,
		 * but this will only work if it actually is animated... 
		 *
		 * we divide the curvetime calculated in the previous step by the length of the path, to get a time
		 * factor, which then gets clamped to lie within 0.0 - 1.0 range
		 */
		if (cu->pathlen) {
			ctime = cu->ctime / cu->pathlen;
		}
		else {
			ctime = cu->ctime;
		}

		CLAMP(ctime, 0.0f, 1.0f);
	}
	else {
		ctime = BKE_scene_frame_get(scene);
		if (cu->pathlen) {
			ctime /= cu->pathlen;
		}
		
		CLAMP(ctime, 0.0f, 1.0f);
	}
	
	/* vec: 4 items! */
	if (where_on_path(par, ctime, vec, dir, cu->flag & CU_FOLLOW ? quat : NULL, &radius, NULL)) {

		if (cu->flag & CU_FOLLOW) {
#if 0
			float si, q[4];
			vec_to_quat(quat, dir, ob->trackflag, ob->upflag);
			
			/* the tilt */
			normalize_v3(dir);
			q[0] = cosf(0.5 * vec[3]);
			si = sinf(0.5 * vec[3]);
			q[1] = -si * dir[0];
			q[2] = -si * dir[1];
			q[3] = -si * dir[2];
			mul_qt_qtqt(quat, q, quat);
#else
			quat_apply_track(quat, ob->trackflag, ob->upflag);
#endif
			normalize_qt(quat);
			quat_to_mat4(mat, quat);
		}
		
		if (cu->flag & CU_PATH_RADIUS) {
			float tmat[4][4], rmat[4][4];
			scale_m4_fl(tmat, radius);
			mul_m4_m4m4(rmat, tmat, mat);
			copy_m4_m4(mat, rmat);
		}

		copy_v3_v3(mat[3], vec);
		
	}
}

static void ob_parbone(Object *ob, Object *par, float mat[4][4])
{	
	bPoseChannel *pchan;
	float vec[3];
	
	if (par->type != OB_ARMATURE) {
		unit_m4(mat);
		return;
	}
	
	/* Make sure the bone is still valid */
	pchan = BKE_pose_channel_find_name(par->pose, ob->parsubstr);
	if (!pchan || !pchan->bone) {
		printf("Object %s with Bone parent: bone %s doesn't exist\n", ob->id.name + 2, ob->parsubstr);
		unit_m4(mat);
		return;
	}

	/* get bone transform */
	if (pchan->bone->flag & BONE_RELATIVE_PARENTING) {
		/* the new option uses the root - expected bahaviour, but differs from old... */
		/* XXX check on version patching? */
		copy_m4_m4(mat, pchan->chan_mat);
	}
	else {
		copy_m4_m4(mat, pchan->pose_mat);

		/* but for backwards compatibility, the child has to move to the tail */
		copy_v3_v3(vec, mat[1]);
		mul_v3_fl(vec, pchan->bone->length);
		add_v3_v3(mat[3], vec);
	}
}

static void give_parvert(Object *par, int nr, float vec[3])
{
	zero_v3(vec);
	
	if (par->type == OB_MESH) {
		Mesh *me = par->data;
		BMEditMesh *em = me->edit_btmesh;
		DerivedMesh *dm;

		dm = (em) ? em->derivedFinal : par->derivedFinal;
			
		if (dm) {
			int count = 0;
			int numVerts = dm->getNumVerts(dm);

			if (nr < numVerts) {
				bool use_special_ss_case = false;

				if (dm->type == DM_TYPE_CCGDM) {
					ModifierData *md;
					VirtualModifierData virtualModifierData;
					use_special_ss_case = true;
					for (md = modifiers_getVirtualModifierList(par, &virtualModifierData);
					     md != NULL;
					     md = md->next)
					{
						ModifierTypeInfo *mti = modifierType_getInfo(md->type);
						/* TODO(sergey): Check for disabled modifiers. */
						if (mti->type != eModifierTypeType_OnlyDeform && md->next != NULL) {
							use_special_ss_case = false;
							break;
						}
					}
				}

				if (!use_special_ss_case) {
					/* avoid dm->getVertDataArray() since it allocates arrays in the dm (not thread safe) */
					if (em && dm->type == DM_TYPE_EDITBMESH) {
						if (em->bm->elem_table_dirty & BM_VERT) {
#ifdef VPARENT_THREADING_HACK
							BLI_mutex_lock(&vparent_lock);
							if (em->bm->elem_table_dirty & BM_VERT) {
								BM_mesh_elem_table_ensure(em->bm, BM_VERT);
							}
							BLI_mutex_unlock(&vparent_lock);
#else
							BLI_assert(!"Not safe for threading");
							BM_mesh_elem_table_ensure(em->bm, BM_VERT);
#endif
						}
					}
				}

				if (use_special_ss_case) {
					/* Special case if the last modifier is SS and no constructive modifier are in front of it. */
					CCGDerivedMesh *ccgdm = (CCGDerivedMesh *)dm;
					CCGVert *ccg_vert = ccgSubSurf_getVert(ccgdm->ss, SET_INT_IN_POINTER(nr));
					/* In case we deleted some verts, nr may refer to inexistent one now, see T42557. */
					if (ccg_vert) {
						float *co = ccgSubSurf_getVertData(ccgdm->ss, ccg_vert);
						add_v3_v3(vec, co);
						count++;
					}
				}
				else if (CustomData_has_layer(&dm->vertData, CD_ORIGINDEX) &&
				         !(em && dm->type == DM_TYPE_EDITBMESH))
				{
					int i;

					/* Get the average of all verts with (original index == nr). */
					for (i = 0; i < numVerts; i++) {
						const int *index = dm->getVertData(dm, i, CD_ORIGINDEX);
						if (*index == nr) {
							float co[3];
							dm->getVertCo(dm, i, co);
							add_v3_v3(vec, co);
							count++;
						}
					}
				}
				else {
					if (nr < numVerts) {
						float co[3];
						dm->getVertCo(dm, nr, co);
						add_v3_v3(vec, co);
						count++;
					}
				}
			}

			if (count == 0) {
				/* keep as 0, 0, 0 */
			}
			else if (count > 0) {
				mul_v3_fl(vec, 1.0f / count);
			}
			else {
				/* use first index if its out of range */
				dm->getVertCo(dm, 0, vec);
			}
		}
		else {
			fprintf(stderr,
			        "%s: DerivedMesh is needed to solve parenting, "
			        "object position can be wrong now\n", __func__);
		}
	}
	else if (ELEM(par->type, OB_CURVE, OB_SURF)) {
		ListBase *nurb;

		/* Unless there's some weird depsgraph failure the cache should exist. */
		BLI_assert(par->curve_cache != NULL);

		if (par->curve_cache->deformed_nurbs.first != NULL) {
			nurb = &par->curve_cache->deformed_nurbs;
		}
		else {
			Curve *cu = par->data;
			nurb = BKE_curve_nurbs_get(cu);
		}

		BKE_nurbList_index_get_co(nurb, nr, vec);
	}
	else if (par->type == OB_LATTICE) {
		Lattice *latt  = par->data;
		DispList *dl   = par->curve_cache ? BKE_displist_find(&par->curve_cache->disp, DL_VERTS) : NULL;
		float (*co)[3] = dl ? (float (*)[3])dl->verts : NULL;
		int tot;

		if (latt->editlatt) latt = latt->editlatt->latt;

		tot = latt->pntsu * latt->pntsv * latt->pntsw;

		/* ensure dl is correct size */
		BLI_assert(dl == NULL || dl->nr == tot);

		if (nr < tot) {
			if (co) {
				copy_v3_v3(vec, co[nr]);
			}
			else {
				copy_v3_v3(vec, latt->def[nr].vec);
			}
		}
	}
}

static void ob_parvert3(Object *ob, Object *par, float mat[4][4])
{

	/* in local ob space */
	if (OB_TYPE_SUPPORT_PARVERT(par->type)) {
		float cmat[3][3], v1[3], v2[3], v3[3], q[4];

		give_parvert(par, ob->par1, v1);
		give_parvert(par, ob->par2, v2);
		give_parvert(par, ob->par3, v3);

		tri_to_quat(q, v1, v2, v3);
		quat_to_mat3(cmat, q);
		copy_m4_m3(mat, cmat);

		mid_v3_v3v3v3(mat[3], v1, v2, v3);
	}
	else {
		unit_m4(mat);
	}
}

static void ob_get_parent_matrix(Scene *scene, Object *ob, Object *par, float parentmat[4][4])
{
	float tmat[4][4];
	float vec[3];
	bool ok;

	switch (ob->partype & PARTYPE) {
		case PAROBJECT:
			ok = 0;
			if (par->type == OB_CURVE) {
				if (scene && ((Curve *)par->data)->flag & CU_PATH) {
					ob_parcurve(scene, ob, par, tmat);
					ok = 1;
				}
			}
			
			if (ok) mul_m4_m4m4(parentmat, par->obmat, tmat);
			else copy_m4_m4(parentmat, par->obmat);
			
			break;
		case PARBONE:
			ob_parbone(ob, par, tmat);
			mul_m4_m4m4(parentmat, par->obmat, tmat);
			break;
		
		case PARVERT1:
			unit_m4(parentmat);
			give_parvert(par, ob->par1, vec);
			mul_v3_m4v3(parentmat[3], par->obmat, vec);
			break;
		case PARVERT3:
			ob_parvert3(ob, par, tmat);
			
			mul_m4_m4m4(parentmat, par->obmat, tmat);
			break;
		
		case PARSKEL:
			copy_m4_m4(parentmat, par->obmat);
			break;
	}

}

/**
 * \param r_originmat  Optional matrix that stores the space the object is in (without its own matrix applied)
 */
static void solve_parenting(Scene *scene, Object *ob, Object *par, float obmat[4][4], float slowmat[4][4],
                            float r_originmat[3][3], const bool set_origin)
{
	float totmat[4][4];
	float tmat[4][4];
	float locmat[4][4];
	
	BKE_object_to_mat4(ob, locmat);
	
	if (ob->partype & PARSLOW) copy_m4_m4(slowmat, obmat);

	ob_get_parent_matrix(scene, ob, par, totmat);
	
	/* total */
	mul_m4_m4m4(tmat, totmat, ob->parentinv);
	mul_m4_m4m4(obmat, tmat, locmat);
	
	if (r_originmat) {
		/* usable originmat */
		copy_m3_m4(r_originmat, tmat);
	}
	
	/* origin, for help line */
	if (set_origin) {
		if ((ob->partype & PARTYPE) == PARSKEL) {
			copy_v3_v3(ob->orig, par->obmat[3]);
		}
		else {
			copy_v3_v3(ob->orig, totmat[3]);
		}
	}
}

static bool where_is_object_parslow(Object *ob, float obmat[4][4], float slowmat[4][4])
{
	float fac1 = (1.0f / (1.0f + fabsf(ob->sf)) );

<<<<<<< HEAD
	if (fac1 >= 1.0f) return 0;
=======
	/* include framerate */
	fac1 = (1.0f / (1.0f + fabsf(ob->sf)));
	if (fac1 >= 1.0f) return false;
	fac2 = 1.0f - fac1;
>>>>>>> d8fc4044

	blend_m4_m4m4(obmat, slowmat, obmat, fac1);

	return true;
}

/* note, scene is the active scene while actual_scene is the scene the object resides in */
void BKE_object_where_is_calc_time_ex(Scene *scene, Object *ob, float ctime,
                                      RigidBodyWorld *rbw, float r_originmat[3][3])
{
	if (ob == NULL) return;
	
	/* execute drivers only, as animation has already been done */
	BKE_animsys_evaluate_animdata(scene, &ob->id, ob->adt, ctime, ADT_RECALC_DRIVERS);
	
	if (ob->parent) {
		Object *par = ob->parent;
		float slowmat[4][4];
		
		/* calculate parent matrix */
		solve_parenting(scene, ob, par, ob->obmat, slowmat, r_originmat, true);
		
		/* "slow parent" is definitely not threadsafe, and may also give bad results jumping around 
		 * An old-fashioned hack which probably doesn't really cut it anymore
		 */
		if (ob->partype & PARSLOW) {
			if (!where_is_object_parslow(ob, ob->obmat, slowmat))
				return;
		}
	}
	else {
		BKE_object_to_mat4(ob, ob->obmat);
	}

	/* try to fall back to the scene rigid body world if none given */
	rbw = rbw ? rbw : scene->rigidbody_world;
	/* read values pushed into RBO from sim/cache... */
	BKE_rigidbody_sync_transforms(rbw, ob, ctime);
	
	/* solve constraints */
	if (ob->constraints.first && !(ob->transflag & OB_NO_CONSTRAINTS)) {
		bConstraintOb *cob;
		cob = BKE_constraints_make_evalob(scene, ob, NULL, CONSTRAINT_OBTYPE_OBJECT);
		BKE_constraints_solve(&ob->constraints, cob, ctime);
		BKE_constraints_clear_evalob(cob);
	}
	
	/* set negative scale flag in object */
	if (is_negative_m4(ob->obmat)) ob->transflag |= OB_NEG_SCALE;
	else ob->transflag &= ~OB_NEG_SCALE;
}

void BKE_object_where_is_calc_time(Scene *scene, Object *ob, float ctime)
{
	BKE_object_where_is_calc_time_ex(scene, ob, ctime, NULL, NULL);
}

/* get object transformation matrix without recalculating dependencies and
 * constraints -- assume dependencies are already solved by depsgraph.
 * no changes to object and it's parent would be done.
 * used for bundles orientation in 3d space relative to parented blender camera */
void BKE_object_where_is_calc_mat4(Scene *scene, Object *ob, float obmat[4][4])
{

	if (ob->parent) {
		float slowmat[4][4];

		Object *par = ob->parent;
		
		solve_parenting(scene, ob, par, obmat, slowmat, NULL, false);
		
		if (ob->partype & PARSLOW)
			where_is_object_parslow(ob, obmat, slowmat);
	}
	else {
		BKE_object_to_mat4(ob, obmat);
	}
}

void BKE_object_where_is_calc_ex(Scene *scene, RigidBodyWorld *rbw, Object *ob, float r_originmat[3][3])
{
	BKE_object_where_is_calc_time_ex(scene, ob, BKE_scene_frame_get(scene), rbw, r_originmat);
}
void BKE_object_where_is_calc(Scene *scene, Object *ob)
{
	BKE_object_where_is_calc_time_ex(scene, ob, BKE_scene_frame_get(scene), NULL, NULL);
}

/* for calculation of the inverse parent transform, only used for editor */
void BKE_object_workob_calc_parent(Scene *scene, Object *ob, Object *workob)
{
	BKE_object_workob_clear(workob);
	
	unit_m4(workob->obmat);
	unit_m4(workob->parentinv);
	unit_m4(workob->constinv);
	workob->parent = ob->parent;

	workob->trackflag = ob->trackflag;
	workob->upflag = ob->upflag;
	
	workob->partype = ob->partype;
	workob->par1 = ob->par1;
	workob->par2 = ob->par2;
	workob->par3 = ob->par3;

	workob->constraints.first = ob->constraints.first;
	workob->constraints.last = ob->constraints.last;

	BLI_strncpy(workob->parsubstr, ob->parsubstr, sizeof(workob->parsubstr));

	BKE_object_where_is_calc(scene, workob);
}

/* see BKE_pchan_apply_mat4() for the equivalent 'pchan' function */
void BKE_object_apply_mat4(Object *ob, float mat[4][4], const bool use_compat, const bool use_parent)
{
	float rot[3][3];

	if (use_parent && ob->parent) {
		float rmat[4][4], diff_mat[4][4], imat[4][4], parent_mat[4][4];

		ob_get_parent_matrix(NULL, ob, ob->parent, parent_mat);

		mul_m4_m4m4(diff_mat, parent_mat, ob->parentinv);
		invert_m4_m4(imat, diff_mat);
		mul_m4_m4m4(rmat, imat, mat); /* get the parent relative matrix */

		/* same as below, use rmat rather than mat */
		mat4_to_loc_rot_size(ob->loc, rot, ob->size, rmat);
	}
	else {
		mat4_to_loc_rot_size(ob->loc, rot, ob->size, mat);
	}

	BKE_object_mat3_to_rot(ob, rot, use_compat);

	sub_v3_v3(ob->loc, ob->dloc);

	if (ob->dscale[0] != 0.0f) ob->size[0] /= ob->dscale[0];
	if (ob->dscale[1] != 0.0f) ob->size[1] /= ob->dscale[1];
	if (ob->dscale[2] != 0.0f) ob->size[2] /= ob->dscale[2];

	/* BKE_object_mat3_to_rot handles delta rotations */
}

BoundBox *BKE_boundbox_alloc_unit(void)
{
	BoundBox *bb;
	const float min[3] = {-1.0f, -1.0f, -1.0f}, max[3] = {-1.0f, -1.0f, -1.0f};

	bb = MEM_callocN(sizeof(BoundBox), "OB-BoundBox");
	BKE_boundbox_init_from_minmax(bb, min, max);
	
	return bb;
}

void BKE_boundbox_init_from_minmax(BoundBox *bb, const float min[3], const float max[3])
{
	bb->vec[0][0] = bb->vec[1][0] = bb->vec[2][0] = bb->vec[3][0] = min[0];
	bb->vec[4][0] = bb->vec[5][0] = bb->vec[6][0] = bb->vec[7][0] = max[0];
	
	bb->vec[0][1] = bb->vec[1][1] = bb->vec[4][1] = bb->vec[5][1] = min[1];
	bb->vec[2][1] = bb->vec[3][1] = bb->vec[6][1] = bb->vec[7][1] = max[1];

	bb->vec[0][2] = bb->vec[3][2] = bb->vec[4][2] = bb->vec[7][2] = min[2];
	bb->vec[1][2] = bb->vec[2][2] = bb->vec[5][2] = bb->vec[6][2] = max[2];
}

void BKE_boundbox_calc_center_aabb(const BoundBox *bb, float r_cent[3])
{
	r_cent[0] = 0.5f * (bb->vec[0][0] + bb->vec[4][0]);
	r_cent[1] = 0.5f * (bb->vec[0][1] + bb->vec[2][1]);
	r_cent[2] = 0.5f * (bb->vec[0][2] + bb->vec[1][2]);
}

void BKE_boundbox_calc_size_aabb(const BoundBox *bb, float r_size[3])
{
	r_size[0] = 0.5f * fabsf(bb->vec[0][0] - bb->vec[4][0]);
	r_size[1] = 0.5f * fabsf(bb->vec[0][1] - bb->vec[2][1]);
	r_size[2] = 0.5f * fabsf(bb->vec[0][2] - bb->vec[1][2]);
}

BoundBox *BKE_object_boundbox_get(Object *ob)
{
	BoundBox *bb = NULL;
	
	if (ob->type == OB_MESH) {
		bb = BKE_mesh_boundbox_get(ob);
	}
	else if (ELEM(ob->type, OB_CURVE, OB_SURF, OB_FONT)) {
		bb = BKE_curve_boundbox_get(ob);
	}
	else if (ob->type == OB_MBALL) {
		bb = ob->bb;
	}
	return bb;
}

/* used to temporally disable/enable boundbox */
void BKE_object_boundbox_flag(Object *ob, int flag, const bool set)
{
	BoundBox *bb = BKE_object_boundbox_get(ob);
	if (bb) {
		if (set) bb->flag |= flag;
		else bb->flag &= ~flag;
	}
}

void BKE_object_dimensions_get(Object *ob, float vec[3])
{
	BoundBox *bb = NULL;
	
	bb = BKE_object_boundbox_get(ob);
	if (bb) {
		float scale[3];
		
		mat4_to_size(scale, ob->obmat);
		
		vec[0] = fabsf(scale[0]) * (bb->vec[4][0] - bb->vec[0][0]);
		vec[1] = fabsf(scale[1]) * (bb->vec[2][1] - bb->vec[0][1]);
		vec[2] = fabsf(scale[2]) * (bb->vec[1][2] - bb->vec[0][2]);
	}
	else {
		zero_v3(vec);
	}
}

void BKE_object_dimensions_set(Object *ob, const float value[3])
{
	BoundBox *bb = NULL;
	
	bb = BKE_object_boundbox_get(ob);
	if (bb) {
		float scale[3], len[3];
		
		mat4_to_size(scale, ob->obmat);
		
		len[0] = bb->vec[4][0] - bb->vec[0][0];
		len[1] = bb->vec[2][1] - bb->vec[0][1];
		len[2] = bb->vec[1][2] - bb->vec[0][2];
		
		if (len[0] > 0.f) ob->size[0] = value[0] / len[0];
		if (len[1] > 0.f) ob->size[1] = value[1] / len[1];
		if (len[2] > 0.f) ob->size[2] = value[2] / len[2];
	}
}

void BKE_object_minmax(Object *ob, float min_r[3], float max_r[3], const bool use_hidden)
{
	BoundBox bb;
	float vec[3];
	int a;
	bool changed = false;
	
	switch (ob->type) {
		case OB_CURVE:
		case OB_FONT:
		case OB_SURF:
		{
			bb = *BKE_curve_boundbox_get(ob);

			for (a = 0; a < 8; a++) {
				mul_m4_v3(ob->obmat, bb.vec[a]);
				minmax_v3v3_v3(min_r, max_r, bb.vec[a]);
			}
			changed = true;
			break;
		}
		case OB_LATTICE:
		{
			Lattice *lt = ob->data;
			BPoint *bp = lt->def;
			int u, v, w;

			for (w = 0; w < lt->pntsw; w++) {
				for (v = 0; v < lt->pntsv; v++) {
					for (u = 0; u < lt->pntsu; u++, bp++) {
						mul_v3_m4v3(vec, ob->obmat, bp->vec);
						minmax_v3v3_v3(min_r, max_r, vec);
					}
				}
			}
			changed = true;
			break;
		}
		case OB_ARMATURE:
		{
			if (ob->pose) {
				bArmature *arm = ob->data;
				bPoseChannel *pchan;

				for (pchan = ob->pose->chanbase.first; pchan; pchan = pchan->next) {
					/* XXX pchan->bone may be NULL for duplicated bones, see duplicateEditBoneObjects() comment
					 *     (editarmature.c:2592)... Skip in this case too! */
					if (pchan->bone && !((use_hidden == false) && (PBONE_VISIBLE(arm, pchan->bone) == false))) {
						mul_v3_m4v3(vec, ob->obmat, pchan->pose_head);
						minmax_v3v3_v3(min_r, max_r, vec);
						mul_v3_m4v3(vec, ob->obmat, pchan->pose_tail);
						minmax_v3v3_v3(min_r, max_r, vec);

						changed = true;
					}
				}
			}
			break;
		}
		case OB_MESH:
		{
			Mesh *me = BKE_mesh_from_object(ob);

			if (me) {
				bb = *BKE_mesh_boundbox_get(ob);

				for (a = 0; a < 8; a++) {
					mul_m4_v3(ob->obmat, bb.vec[a]);
					minmax_v3v3_v3(min_r, max_r, bb.vec[a]);
				}
				changed = true;
			}
			break;
		}
		case OB_MBALL:
		{
			float ob_min[3], ob_max[3];

			changed = BKE_mball_minmax_ex(ob->data, ob_min, ob_max, ob->obmat, 0);
			if (changed) {
				minmax_v3v3_v3(min_r, max_r, ob_min);
				minmax_v3v3_v3(min_r, max_r, ob_max);
			}
			break;
		}
	}

	if (changed == false) {
		float size[3];

		copy_v3_v3(size, ob->size);
		if (ob->type == OB_EMPTY) {
			mul_v3_fl(size, ob->empty_drawsize);
		}

		minmax_v3v3_v3(min_r, max_r, ob->obmat[3]);

		copy_v3_v3(vec, ob->obmat[3]);
		add_v3_v3(vec, size);
		minmax_v3v3_v3(min_r, max_r, vec);

		copy_v3_v3(vec, ob->obmat[3]);
		sub_v3_v3(vec, size);
		minmax_v3v3_v3(min_r, max_r, vec);
	}
}

void BKE_object_empty_draw_type_set(Object *ob, const int value)
{
	ob->empty_drawtype = value;

	if (ob->type == OB_EMPTY && ob->empty_drawtype == OB_EMPTY_IMAGE) {
		if (!ob->iuser) {
			ob->iuser = MEM_callocN(sizeof(ImageUser), "image user");
			ob->iuser->ok = 1;
			ob->iuser->frames = 100;
			ob->iuser->sfra = 1;
			ob->iuser->fie_ima = 2;
		}
	}
	else {
		if (ob->iuser) {
			MEM_freeN(ob->iuser);
			ob->iuser = NULL;
		}
	}
}

bool BKE_object_minmax_dupli(Scene *scene, Object *ob, float r_min[3], float r_max[3], const bool use_hidden)
{
	bool ok = false;
	if ((ob->transflag & OB_DUPLI) == 0) {
		return ok;
	}
	else {
		ListBase *lb;
		DupliObject *dob;
		lb = object_duplilist(G.main->eval_ctx, scene, ob);
		for (dob = lb->first; dob; dob = dob->next) {
			if ((use_hidden == false) && (dob->no_draw != 0)) {
				/* pass */
			}
			else {
				BoundBox *bb = BKE_object_boundbox_get(dob->ob);

				if (bb) {
					int i;
					for (i = 0; i < 8; i++) {
						float vec[3];
						mul_v3_m4v3(vec, dob->mat, bb->vec[i]);
						minmax_v3v3_v3(r_min, r_max, vec);
					}

					ok = true;
				}
			}
		}
		free_object_duplilist(lb);  /* does restore */
	}

	return ok;
}

void BKE_object_foreach_display_point(
        Object *ob, float obmat[4][4],
        void (*func_cb)(const float[3], void *), void *user_data)
{
	float co[3];

	if (ob->derivedFinal) {
		DerivedMesh *dm = ob->derivedFinal;
		MVert *mv = dm->getVertArray(dm);
		int totvert = dm->getNumVerts(dm);
		int i;

		for (i = 0; i < totvert; i++, mv++) {
			mul_v3_m4v3(co, obmat, mv->co);
			func_cb(co, user_data);
		}
	}
	else if (ob->curve_cache && ob->curve_cache->disp.first) {
		DispList *dl;

		for (dl = ob->curve_cache->disp.first; dl; dl = dl->next) {
			const float *v3 = dl->verts;
			int totvert = dl->nr;
			int i;

			for (i = 0; i < totvert; i++, v3 += 3) {
				mul_v3_m4v3(co, obmat, v3);
				func_cb(co, user_data);
			}
		}
	}
}

void BKE_scene_foreach_display_point(
        Scene *scene, View3D *v3d, const short flag,
        void (*func_cb)(const float[3], void *), void *user_data)
{
	Base *base;
	Object *ob;

	for (base = FIRSTBASE; base; base = base->next) {
		if (BASE_VISIBLE_BGMODE(v3d, scene, base) && (base->flag & flag) == flag) {
			ob = base->object;

			if ((ob->transflag & OB_DUPLI) == 0) {
				BKE_object_foreach_display_point(ob, ob->obmat, func_cb, user_data);
			}
			else {
				ListBase *lb;
				DupliObject *dob;

				lb = object_duplilist(G.main->eval_ctx, scene, ob);
				for (dob = lb->first; dob; dob = dob->next) {
					if (dob->no_draw == 0) {
						BKE_object_foreach_display_point(dob->ob, dob->mat, func_cb, user_data);
					}
				}
				free_object_duplilist(lb);  /* does restore */
			}
		}
	}
}

/* copied from DNA_object_types.h */
typedef struct ObTfmBack {
	float loc[3], dloc[3], orig[3];
	float size[3], dscale[3];   /* scale and delta scale */
	float rot[3], drot[3];      /* euler rotation */
	float quat[4], dquat[4];    /* quaternion rotation */
	float rotAxis[3], drotAxis[3];  /* axis angle rotation - axis part */
	float rotAngle, drotAngle;  /* axis angle rotation - angle part */
	float obmat[4][4];      /* final worldspace matrix with constraints & animsys applied */
	float parentinv[4][4]; /* inverse result of parent, so that object doesn't 'stick' to parent */
	float constinv[4][4]; /* inverse result of constraints. doesn't include effect of parent or object local transform */
	float imat[4][4];   /* inverse matrix of 'obmat' for during render, old game engine, temporally: ipokeys of transform  */
} ObTfmBack;

void *BKE_object_tfm_backup(Object *ob)
{
	ObTfmBack *obtfm = MEM_mallocN(sizeof(ObTfmBack), "ObTfmBack");
	copy_v3_v3(obtfm->loc, ob->loc);
	copy_v3_v3(obtfm->dloc, ob->dloc);
	copy_v3_v3(obtfm->orig, ob->orig);
	copy_v3_v3(obtfm->size, ob->size);
	copy_v3_v3(obtfm->dscale, ob->dscale);
	copy_v3_v3(obtfm->rot, ob->rot);
	copy_v3_v3(obtfm->drot, ob->drot);
	copy_qt_qt(obtfm->quat, ob->quat);
	copy_qt_qt(obtfm->dquat, ob->dquat);
	copy_v3_v3(obtfm->rotAxis, ob->rotAxis);
	copy_v3_v3(obtfm->drotAxis, ob->drotAxis);
	obtfm->rotAngle = ob->rotAngle;
	obtfm->drotAngle = ob->drotAngle;
	copy_m4_m4(obtfm->obmat, ob->obmat);
	copy_m4_m4(obtfm->parentinv, ob->parentinv);
	copy_m4_m4(obtfm->constinv, ob->constinv);
	copy_m4_m4(obtfm->imat, ob->imat);

	return (void *)obtfm;
}

void BKE_object_tfm_restore(Object *ob, void *obtfm_pt)
{
	ObTfmBack *obtfm = (ObTfmBack *)obtfm_pt;
	copy_v3_v3(ob->loc, obtfm->loc);
	copy_v3_v3(ob->dloc, obtfm->dloc);
	copy_v3_v3(ob->orig, obtfm->orig);
	copy_v3_v3(ob->size, obtfm->size);
	copy_v3_v3(ob->dscale, obtfm->dscale);
	copy_v3_v3(ob->rot, obtfm->rot);
	copy_v3_v3(ob->drot, obtfm->drot);
	copy_qt_qt(ob->quat, obtfm->quat);
	copy_qt_qt(ob->dquat, obtfm->dquat);
	copy_v3_v3(ob->rotAxis, obtfm->rotAxis);
	copy_v3_v3(ob->drotAxis, obtfm->drotAxis);
	ob->rotAngle = obtfm->rotAngle;
	ob->drotAngle = obtfm->drotAngle;
	copy_m4_m4(ob->obmat, obtfm->obmat);
	copy_m4_m4(ob->parentinv, obtfm->parentinv);
	copy_m4_m4(ob->constinv, obtfm->constinv);
	copy_m4_m4(ob->imat, obtfm->imat);
}

bool BKE_object_parent_loop_check(const Object *par, const Object *ob)
{
	/* test if 'ob' is a parent somewhere in par's parents */
	if (par == NULL) return false;
	if (ob == par) return true;
	return BKE_object_parent_loop_check(par->parent, ob);
}

/* proxy rule: lib_object->proxy_from == the one we borrow from, only set temporal and cleared here */
/*           local_object->proxy      == pointer to library object, saved in files and read */

/* function below is polluted with proxy exceptions, cleanup will follow! */

/* the main object update call, for object matrix, constraints, keys and displist (modifiers) */
/* requires flags to be set! */
/* Ideally we shouldn't have to pass the rigid body world, but need bigger restructuring to avoid id */
void BKE_object_handle_update_ex(EvaluationContext *eval_ctx,
                                 Scene *scene, Object *ob,
                                 RigidBodyWorld *rbw,
                                 const bool do_proxy_update)
{
	if (ob->recalc & OB_RECALC_ALL) {
		/* speed optimization for animation lookups */
		if (ob->pose)
			BKE_pose_channels_hash_make(ob->pose);

		if (ob->recalc & OB_RECALC_DATA) {
			if (ob->type == OB_ARMATURE) {
				/* this happens for reading old files and to match library armatures
				 * with poses we do it ahead of BKE_object_where_is_calc to ensure animation
				 * is evaluated on the rebuilt pose, otherwise we get incorrect poses
				 * on file load */
				if (ob->pose == NULL || (ob->pose->flag & POSE_RECALC))
					BKE_pose_rebuild(ob, ob->data);
			}
		}

		/* XXX new animsys warning: depsgraph tag OB_RECALC_DATA should not skip drivers, 
		 * which is only in BKE_object_where_is_calc now */
		/* XXX: should this case be OB_RECALC_OB instead? */
		if (ob->recalc & OB_RECALC_ALL) {
			
			if (G.debug & G_DEBUG_DEPSGRAPH)
				printf("recalcob %s\n", ob->id.name + 2);
			
			/* handle proxy copy for target */
			if (ob->id.lib && ob->proxy_from) {
				// printf("ob proxy copy, lib ob %s proxy %s\n", ob->id.name, ob->proxy_from->id.name);
				if (ob->proxy_from->proxy_group) { /* transform proxy into group space */
					Object *obg = ob->proxy_from->proxy_group;
					invert_m4_m4(obg->imat, obg->obmat);
					mul_m4_m4m4(ob->obmat, obg->imat, ob->proxy_from->obmat);
					if (obg->dup_group) { /* should always be true */
						add_v3_v3(ob->obmat[3], obg->dup_group->dupli_ofs);
					}
				}
				else
					copy_m4_m4(ob->obmat, ob->proxy_from->obmat);
			}
			else
				BKE_object_where_is_calc_ex(scene, rbw, ob, NULL);
		}
		
		if (ob->recalc & OB_RECALC_DATA) {
			ID *data_id = (ID *)ob->data;
			AnimData *adt = BKE_animdata_from_id(data_id);
			Key *key;
			float ctime = BKE_scene_frame_get(scene);
			
			if (G.debug & G_DEBUG_DEPSGRAPH)
				printf("recalcdata %s\n", ob->id.name + 2);

			if (adt) {
				/* evaluate drivers - datalevel */
				/* XXX: for mesh types, should we push this to derivedmesh instead? */
				BKE_animsys_evaluate_animdata(scene, data_id, adt, ctime, ADT_RECALC_DRIVERS);
			}
			
			key = BKE_key_from_object(ob);
			if (key && key->block.first) {
				if (!(ob->shapeflag & OB_SHAPE_LOCK))
					BKE_animsys_evaluate_animdata(scene, &key->id, key->adt, ctime, ADT_RECALC_DRIVERS);
			}

			/* includes all keys and modifiers */
			switch (ob->type) {
				case OB_MESH:
				{
					BMEditMesh *em = (ob == scene->obedit) ? BKE_editmesh_from_object(ob) : NULL;
					uint64_t data_mask = scene->customdata_mask | CD_MASK_BAREMESH;
#ifdef WITH_FREESTYLE
					/* make sure Freestyle edge/face marks appear in DM for render (see T40315) */
					if (eval_ctx->mode != DAG_EVAL_VIEWPORT) {
						data_mask |= CD_MASK_FREESTYLE_EDGE | CD_MASK_FREESTYLE_FACE;
					}
#endif
					if (em) {
						makeDerivedMesh(scene, ob, em,  data_mask, 0); /* was CD_MASK_BAREMESH */
					}
					else {
						makeDerivedMesh(scene, ob, NULL, data_mask, 0);
					}
					break;
				}
				case OB_ARMATURE:
					if (ob->id.lib && ob->proxy_from) {
						if (BKE_pose_copy_result(ob->pose, ob->proxy_from->pose) == false) {
							printf("Proxy copy error, lib Object: %s proxy Object: %s\n",
							       ob->id.name + 2, ob->proxy_from->id.name + 2);
						}
					}
					else {
						BKE_pose_where_is(scene, ob);
					}
					break;

				case OB_MBALL:
					BKE_displist_make_mball(eval_ctx, scene, ob);
					break;

				case OB_CURVE:
				case OB_SURF:
				case OB_FONT:
					BKE_displist_make_curveTypes(scene, ob, 0);
					break;
				
				case OB_LATTICE:
					BKE_lattice_modifiers_calc(scene, ob);
					break;

				case OB_EMPTY:
					if (ob->empty_drawtype == OB_EMPTY_IMAGE && ob->data)
						if (BKE_image_is_animated(ob->data))
							BKE_image_user_check_frame_calc(ob->iuser, (int)ctime, 0);
					break;
			}
			
			/* related materials */
			/* XXX: without depsgraph tagging, this will always need to be run, which will be slow! 
			 * However, not doing anything (or trying to hack around this lack) is not an option 
			 * anymore, especially due to Cycles [#31834] 
			 */
			if (ob->totcol) {
				int a;
				
				for (a = 1; a <= ob->totcol; a++) {
					Material *ma = give_current_material(ob, a);
					
					if (ma) {
						/* recursively update drivers for this material */
						material_drivers_update(scene, ma, ctime);
					}
				}
			}
			else if (ob->type == OB_LAMP)
				lamp_drivers_update(scene, ob->data, ctime);
			
			/* particles */
			if (ob != scene->obedit && ob->particlesystem.first) {
				ParticleSystem *tpsys, *psys;
				DerivedMesh *dm;
				ob->transflag &= ~OB_DUPLIPARTS;
				
				psys = ob->particlesystem.first;
				while (psys) {
					/* ensure this update always happens even if psys is disabled */
					if (psys->recalc & PSYS_RECALC_TYPE) {
						psys_changed_type(ob, psys);
					}

					if (psys_check_enabled(ob, psys)) {
						/* check use of dupli objects here */
						if (psys->part && (psys->part->draw_as == PART_DRAW_REND || eval_ctx->mode == DAG_EVAL_RENDER) &&
						    ((psys->part->ren_as == PART_DRAW_OB && psys->part->dup_ob) ||
						     (psys->part->ren_as == PART_DRAW_GR && psys->part->dup_group)))
						{
							ob->transflag |= OB_DUPLIPARTS;
						}

						particle_system_update(scene, ob, psys);
						psys = psys->next;
					}
					else if (psys->flag & PSYS_DELETE) {
						tpsys = psys->next;
						BLI_remlink(&ob->particlesystem, psys);
						psys_free(ob, psys);
						psys = tpsys;
					}
					else
						psys = psys->next;
				}

				if (eval_ctx->mode == DAG_EVAL_RENDER && ob->transflag & OB_DUPLIPARTS) {
					/* this is to make sure we get render level duplis in groups:
					 * the derivedmesh must be created before init_render_mesh,
					 * since object_duplilist does dupliparticles before that */
					dm = mesh_create_derived_render(scene, ob, CD_MASK_BAREMESH | CD_MASK_MTFACE | CD_MASK_MCOL);
					dm->release(dm);

					for (psys = ob->particlesystem.first; psys; psys = psys->next)
						psys_get_modifier(ob, psys)->flag &= ~eParticleSystemFlag_psys_updated;
				}
			}
			
			/* quick cache removed */
		}

		ob->recalc &= ~OB_RECALC_ALL;
	}

	/* the case when this is a group proxy, object_update is called in group.c */
	if (ob->proxy) {
		/* set pointer in library proxy target, for copying, but restore it */
		ob->proxy->proxy_from = ob;
		// printf("set proxy pointer for later group stuff %s\n", ob->id.name);

		/* the no-group proxy case, we call update */
		if (ob->proxy_group == NULL) {
			if (do_proxy_update) {
				// printf("call update, lib ob %s proxy %s\n", ob->proxy->id.name, ob->id.name);
				BKE_object_handle_update(eval_ctx, scene, ob->proxy);
			}
		}
	}
}
/* WARNING: "scene" here may not be the scene object actually resides in. 
 * When dealing with background-sets, "scene" is actually the active scene.
 * e.g. "scene" <-- set 1 <-- set 2 ("ob" lives here) <-- set 3 <-- ... <-- set n
 * rigid bodies depend on their world so use BKE_object_handle_update_ex() to also pass along the corrent rigid body world
 */
void BKE_object_handle_update(EvaluationContext *eval_ctx, Scene *scene, Object *ob)
{
	BKE_object_handle_update_ex(eval_ctx, scene, ob, NULL, true);
}

void BKE_object_sculpt_modifiers_changed(Object *ob)
{
	SculptSession *ss = ob->sculpt;

	if (ss) {
		if (!ss->cache) {
			/* we free pbvh on changes, except during sculpt since it can't deal with
			 * changing PVBH node organization, we hope topology does not change in
			 * the meantime .. weak */
			if (ss->pbvh) {
				BKE_pbvh_free(ss->pbvh);
				ss->pbvh = NULL;
			}

			BKE_free_sculptsession_deformMats(ob->sculpt);
		}
		else {
			PBVHNode **nodes;
			int n, totnode;

			BKE_pbvh_search_gather(ss->pbvh, NULL, NULL, &nodes, &totnode);

			for (n = 0; n < totnode; n++)
				BKE_pbvh_node_mark_update(nodes[n]);

			MEM_freeN(nodes);
		}
	}
}

int BKE_object_obdata_texspace_get(Object *ob, short **r_texflag, float **r_loc, float **r_size, float **r_rot)
{
	
	if (ob->data == NULL)
		return 0;
	
	switch (GS(((ID *)ob->data)->name)) {
		case ID_ME:
		{
			Mesh *me = ob->data;
			if (r_texflag) *r_texflag = &me->texflag;
			if (r_loc) *r_loc = me->loc;
			if (r_size) *r_size = me->size;
			if (r_rot) *r_rot = me->rot;
			break;
		}
		case ID_CU:
		{
			Curve *cu = ob->data;
			if (r_texflag) *r_texflag = &cu->texflag;
			if (r_loc) *r_loc = cu->loc;
			if (r_size) *r_size = cu->size;
			if (r_rot) *r_rot = cu->rot;
			break;
		}
		case ID_MB:
		{
			MetaBall *mb = ob->data;
			if (r_texflag) *r_texflag = &mb->texflag;
			if (r_loc) *r_loc = mb->loc;
			if (r_size) *r_size = mb->size;
			if (r_rot) *r_rot = mb->rot;
			break;
		}
		default:
			return 0;
	}
	return 1;
}

/*
 * Test a bounding box for ray intersection
 * assumes the ray is already local to the boundbox space
 */
bool BKE_boundbox_ray_hit_check(
        const struct BoundBox *bb,
        const float ray_start[3], const float ray_normal[3],
        float *r_lambda)
{
	const int triangle_indexes[12][3] = {
	    {0, 1, 2}, {0, 2, 3},
	    {3, 2, 6}, {3, 6, 7},
	    {1, 2, 6}, {1, 6, 5},
	    {5, 6, 7}, {4, 5, 7},
	    {0, 3, 7}, {0, 4, 7},
	    {0, 1, 5}, {0, 4, 5}};

	bool result = false;
	int i;

	for (i = 0; i < 12 && (!result || r_lambda); i++) {
		float lambda;
		int v1, v2, v3;
		v1 = triangle_indexes[i][0];
		v2 = triangle_indexes[i][1];
		v3 = triangle_indexes[i][2];
		if (isect_ray_tri_v3(ray_start, ray_normal, bb->vec[v1], bb->vec[v2], bb->vec[v3], &lambda, NULL) &&
		    (!r_lambda || *r_lambda > lambda))
		{
			result = true;
			if (r_lambda) {
				*r_lambda = lambda;
			}
		}
	}

	return result;
}

static int pc_cmp(const void *a, const void *b)
{
	const LinkData *ad = a, *bd = b;
	if (GET_INT_FROM_POINTER(ad->data) > GET_INT_FROM_POINTER(bd->data))
		return 1;
	else return 0;
}

int BKE_object_insert_ptcache(Object *ob) 
{
	LinkData *link = NULL;
	int i = 0;

	BLI_listbase_sort(&ob->pc_ids, pc_cmp);

	for (link = ob->pc_ids.first, i = 0; link; link = link->next, i++) {
		int index = GET_INT_FROM_POINTER(link->data);

		if (i < index)
			break;
	}

	link = MEM_callocN(sizeof(LinkData), "PCLink");
	link->data = SET_INT_IN_POINTER(i);
	BLI_addtail(&ob->pc_ids, link);

	return i;
}

static int pc_findindex(ListBase *listbase, int index)
{
	LinkData *link = NULL;
	int number = 0;
	
	if (listbase == NULL) return -1;
	
	link = listbase->first;
	while (link) {
		if (GET_INT_FROM_POINTER(link->data) == index)
			return number;
		
		number++;
		link = link->next;
	}
	
	return -1;
}

void BKE_object_delete_ptcache(Object *ob, int index)
{
	int list_index = pc_findindex(&ob->pc_ids, index);
	LinkData *link = BLI_findlink(&ob->pc_ids, list_index);
	BLI_freelinkN(&ob->pc_ids, link);
}

/* shape key utility function */

/************************* Mesh ************************/
static KeyBlock *insert_meshkey(Object *ob, const char *name, const bool from_mix)
{
	Mesh *me = ob->data;
	Key *key = me->key;
	KeyBlock *kb;
	int newkey = 0;

	if (key == NULL) {
		key = me->key = BKE_key_add((ID *)me);
		key->type = KEY_RELATIVE;
		newkey = 1;
	}

	if (newkey || from_mix == false) {
		/* create from mesh */
		kb = BKE_keyblock_add_ctime(key, name, false);
		BKE_keyblock_convert_from_mesh(me, kb);
	}
	else {
		/* copy from current values */
		int totelem;
		float *data = BKE_key_evaluate_object(ob, &totelem);

		/* create new block with prepared data */
		kb = BKE_keyblock_add_ctime(key, name, false);
		kb->data = data;
		kb->totelem = totelem;
	}

	return kb;
}
/************************* Lattice ************************/
static KeyBlock *insert_lattkey(Object *ob, const char *name, const bool from_mix)
{
	Lattice *lt = ob->data;
	Key *key = lt->key;
	KeyBlock *kb;
	int newkey = 0;

	if (key == NULL) {
		key = lt->key = BKE_key_add((ID *)lt);
		key->type = KEY_RELATIVE;
		newkey = 1;
	}

	if (newkey || from_mix == false) {
		kb = BKE_keyblock_add_ctime(key, name, false);
		if (!newkey) {
			KeyBlock *basekb = (KeyBlock *)key->block.first;
			kb->data = MEM_dupallocN(basekb->data);
			kb->totelem = basekb->totelem;
		}
		else {
			BKE_keyblock_convert_from_lattice(lt, kb);
		}
	}
	else {
		/* copy from current values */
		int totelem;
		float *data = BKE_key_evaluate_object(ob, &totelem);

		/* create new block with prepared data */
		kb = BKE_keyblock_add_ctime(key, name, false);
		kb->totelem = totelem;
		kb->data = data;
	}

	return kb;
}
/************************* Curve ************************/
static KeyBlock *insert_curvekey(Object *ob, const char *name, const bool from_mix)
{
	Curve *cu = ob->data;
	Key *key = cu->key;
	KeyBlock *kb;
	ListBase *lb = BKE_curve_nurbs_get(cu);
	int newkey = 0;

	if (key == NULL) {
		key = cu->key = BKE_key_add((ID *)cu);
		key->type = KEY_RELATIVE;
		newkey = 1;
	}

	if (newkey || from_mix == false) {
		/* create from curve */
		kb = BKE_keyblock_add_ctime(key, name, false);
		if (!newkey) {
			KeyBlock *basekb = (KeyBlock *)key->block.first;
			kb->data = MEM_dupallocN(basekb->data);
			kb->totelem = basekb->totelem;
		}
		else {
			BKE_keyblock_convert_from_curve(cu, kb, lb);
		}
	}
	else {
		/* copy from current values */
		int totelem;
		float *data = BKE_key_evaluate_object(ob, &totelem);

		/* create new block with prepared data */
		kb = BKE_keyblock_add_ctime(key, name, false);
		kb->totelem = totelem;
		kb->data = data;
	}

	return kb;
}

KeyBlock *BKE_object_insert_shape_key(Object *ob, const char *name, const bool from_mix)
{	
	switch (ob->type) {
		case OB_MESH:
			return insert_meshkey(ob, name, from_mix);
		case OB_CURVE:
		case OB_SURF:
			return insert_curvekey(ob, name, from_mix);
		case OB_LATTICE:
			return insert_lattkey(ob, name, from_mix);
		default:
			return NULL;
	}

}

bool BKE_object_is_child_recursive(Object *ob_parent, Object *ob_child)
{
	for (ob_child = ob_child->parent; ob_child; ob_child = ob_child->parent) {
		if (ob_child == ob_parent) {
			return true;
		}
	}
	return false;
}

/* most important if this is modified it should _always_ return True, in certain
 * cases false positives are hard to avoid (shape keys for example) */
int BKE_object_is_modified(Scene *scene, Object *ob)
{
	int flag = 0;

	if (BKE_key_from_object(ob)) {
		flag |= eModifierMode_Render | eModifierMode_Realtime;
	}
	else {
		ModifierData *md;
		VirtualModifierData virtualModifierData;
		/* cloth */
		for (md = modifiers_getVirtualModifierList(ob, &virtualModifierData);
		     md && (flag != (eModifierMode_Render | eModifierMode_Realtime));
		     md = md->next)
		{
			if ((flag & eModifierMode_Render) == 0 && modifier_isEnabled(scene, md, eModifierMode_Render))
				flag |= eModifierMode_Render;

			if ((flag & eModifierMode_Realtime) == 0 && modifier_isEnabled(scene, md, eModifierMode_Realtime))
				flag |= eModifierMode_Realtime;
		}
	}

	return flag;
}

/* test if object is affected by deforming modifiers (for motion blur). again
 * most important is to avoid false positives, this is to skip computations
 * and we can still if there was actual deformation afterwards */
int BKE_object_is_deform_modified(Scene *scene, Object *ob)
{
	ModifierData *md;
	VirtualModifierData virtualModifierData;
	int flag = 0;

	if (BKE_key_from_object(ob))
		flag |= eModifierMode_Realtime | eModifierMode_Render;

	/* cloth */
	for (md = modifiers_getVirtualModifierList(ob, &virtualModifierData);
	     md && (flag != (eModifierMode_Render | eModifierMode_Realtime));
	     md = md->next)
	{
		ModifierTypeInfo *mti = modifierType_getInfo(md->type);

		if (mti->type == eModifierTypeType_OnlyDeform) {
			if (!(flag & eModifierMode_Render) && modifier_isEnabled(scene, md, eModifierMode_Render))
				flag |= eModifierMode_Render;

			if (!(flag & eModifierMode_Realtime) && modifier_isEnabled(scene, md, eModifierMode_Realtime))
				flag |= eModifierMode_Realtime;
		}
	}

	return flag;
}

/* See if an object is using an animated modifier */
bool BKE_object_is_animated(Scene *scene, Object *ob)
{
	ModifierData *md;
	VirtualModifierData virtualModifierData;

	for (md = modifiers_getVirtualModifierList(ob, &virtualModifierData); md; md = md->next)
		if (modifier_dependsOnTime(md) &&
		    (modifier_isEnabled(scene, md, eModifierMode_Realtime) ||
		     modifier_isEnabled(scene, md, eModifierMode_Render)))
		{
			return true;
		}
	return false;
}

static void copy_object__forwardModifierLinks(void *UNUSED(userData), Object *UNUSED(ob), ID **idpoin)
{
	/* this is copied from ID_NEW; it might be better to have a macro */
	if (*idpoin && (*idpoin)->newid) *idpoin = (*idpoin)->newid;
}

void BKE_object_relink(Object *ob)
{
	if (ob->id.lib)
		return;

	BKE_constraints_relink(&ob->constraints);
	if (ob->pose) {
		bPoseChannel *chan;
		for (chan = ob->pose->chanbase.first; chan; chan = chan->next) {
			BKE_constraints_relink(&chan->constraints);
		}
	}
	modifiers_foreachIDLink(ob, copy_object__forwardModifierLinks, NULL);

	if (ob->adt)
		BKE_relink_animdata(ob->adt);
	
	if (ob->rigidbody_constraint)
		BKE_rigidbody_relink_constraint(ob->rigidbody_constraint);

	ID_NEW(ob->parent);

	ID_NEW(ob->proxy);
	ID_NEW(ob->proxy_group);
}

MovieClip *BKE_object_movieclip_get(Scene *scene, Object *ob, bool use_default)
{
	MovieClip *clip = use_default ? scene->clip : NULL;
	bConstraint *con = ob->constraints.first, *scon = NULL;

	while (con) {
		if (con->type == CONSTRAINT_TYPE_CAMERASOLVER) {
			if (scon == NULL || (scon->flag & CONSTRAINT_OFF))
				scon = con;
		}

		con = con->next;
	}

	if (scon) {
		bCameraSolverConstraint *solver = scon->data;
		if ((solver->flag & CAMERASOLVER_ACTIVECLIP) == 0)
			clip = solver->clip;
		else
			clip = scene->clip;
	}

	return clip;
}


/*
 * Find an associated Armature object
 */
static Object *obrel_armature_find(Object *ob)
{
	Object *ob_arm = NULL;

	if (ob->parent && ob->partype == PARSKEL && ob->parent->type == OB_ARMATURE) {
		ob_arm = ob->parent;
	}
	else {
		ModifierData *mod;
		for (mod = (ModifierData *)ob->modifiers.first; mod; mod = mod->next) {
			if (mod->type == eModifierType_Armature) {
				ob_arm = ((ArmatureModifierData *)mod)->object;
			}
		}
	}

	return ob_arm;
}

static bool obrel_list_test(Object *ob)
{
	return ob && !(ob->id.flag & LIB_DOIT);
}

static void obrel_list_add(LinkNode **links, Object *ob)
{
	BLI_linklist_prepend(links, ob);
	ob->id.flag |= LIB_DOIT;
}

/*
 * Iterates over all objects of the given scene.
 * Depending on the eObjectSet flag:
 * collect either OB_SET_ALL, OB_SET_VISIBLE or OB_SET_SELECTED objects.
 * If OB_SET_VISIBLE or OB_SET_SELECTED are collected, 
 * then also add related objects according to the given includeFilters.
 */
LinkNode *BKE_object_relational_superset(struct Scene *scene, eObjectSet objectSet, eObRelationTypes includeFilter)
{
	LinkNode *links = NULL;

	Base *base;

	/* Remove markers from all objects */
	for (base = scene->base.first; base; base = base->next) {
		base->object->id.flag &= ~LIB_DOIT;
	}

	/* iterate over all selected and visible objects */
	for (base = scene->base.first; base; base = base->next) {
		if (objectSet == OB_SET_ALL) {
			/* as we get all anyways just add it */
			Object *ob = base->object;
			obrel_list_add(&links, ob);
		}
		else {
			if ((objectSet == OB_SET_SELECTED && TESTBASELIB_BGMODE(((View3D *)NULL), scene, base)) ||
			    (objectSet == OB_SET_VISIBLE  && BASE_EDITABLE_BGMODE(((View3D *)NULL), scene, base)))
			{
				Object *ob = base->object;

				if (obrel_list_test(ob))
					obrel_list_add(&links, ob);

				/* parent relationship */
				if (includeFilter & (OB_REL_PARENT | OB_REL_PARENT_RECURSIVE)) {
					Object *parent = ob->parent;
					if (obrel_list_test(parent)) {

						obrel_list_add(&links, parent);

						/* recursive parent relationship */
						if (includeFilter & OB_REL_PARENT_RECURSIVE) {
							parent = parent->parent;
							while (obrel_list_test(parent)) {

								obrel_list_add(&links, parent);
								parent = parent->parent;
							}
						}
					}
				}

				/* child relationship */
				if (includeFilter & (OB_REL_CHILDREN | OB_REL_CHILDREN_RECURSIVE)) {
					Base *local_base;
					for (local_base = scene->base.first; local_base; local_base = local_base->next) {
						if (BASE_EDITABLE_BGMODE(((View3D *)NULL), scene, local_base)) {

							Object *child = local_base->object;
							if (obrel_list_test(child)) {
								if ((includeFilter & OB_REL_CHILDREN_RECURSIVE && BKE_object_is_child_recursive(ob, child)) ||
								    (includeFilter & OB_REL_CHILDREN && child->parent && child->parent == ob))
								{
									obrel_list_add(&links, child);
								}
							}
						}
					}
				}


				/* include related armatures */
				if (includeFilter & OB_REL_MOD_ARMATURE) {
					Object *arm = obrel_armature_find(ob);
					if (obrel_list_test(arm)) {
						obrel_list_add(&links, arm);
					}
				}

			}
		}
	}

	return links;
}

/**
 * return all groups this object is apart of, caller must free.
 */
struct LinkNode *BKE_object_groups(Object *ob)
{
	LinkNode *group_linknode = NULL;
	Group *group = NULL;
	while ((group = BKE_group_object_find(group, ob))) {
		BLI_linklist_prepend(&group_linknode, group);
	}

	return group_linknode;
}

void BKE_object_groups_clear(Scene *scene, Base *base, Object *object)
{
	Group *group = NULL;

	BLI_assert((base == NULL) || (base->object == object));

	if (scene && base == NULL) {
		base = BKE_scene_base_find(scene, object);
	}

	while ((group = BKE_group_object_find(group, base->object))) {
		BKE_group_object_unlink(group, object, scene, base);
	}
}

/**
 * Return a KDTree from the deformed object (in worldspace)
 *
 * \note Only mesh objects currently support deforming, others are TODO.
 *
 * \param ob
 * \param r_tot
 * \return The kdtree or NULL if it can't be created.
 */
KDTree *BKE_object_as_kdtree(Object *ob, int *r_tot)
{
	KDTree *tree = NULL;
	unsigned int tot = 0;

	switch (ob->type) {
		case OB_MESH:
		{
			Mesh *me = ob->data;
			unsigned int i;

			DerivedMesh *dm = ob->derivedDeform ? ob->derivedDeform : ob->derivedFinal;
			const int *index;

			if (dm && (index = CustomData_get_layer(&dm->vertData, CD_ORIGINDEX))) {
				MVert *mvert = dm->getVertArray(dm);
				unsigned int totvert = dm->getNumVerts(dm);

				/* tree over-allocs in case where some verts have ORIGINDEX_NONE */
				tot = 0;
				tree = BLI_kdtree_new(totvert);

				/* we don't how how many verts from the DM we can use */
				for (i = 0; i < totvert; i++) {
					if (index[i] != ORIGINDEX_NONE) {
						float co[3];
						mul_v3_m4v3(co, ob->obmat, mvert[i].co);
						BLI_kdtree_insert(tree, index[i], co);
						tot++;
					}
				}
			}
			else {
				MVert *mvert = me->mvert;

				tot = me->totvert;
				tree = BLI_kdtree_new(tot);

				for (i = 0; i < tot; i++) {
					float co[3];
					mul_v3_m4v3(co, ob->obmat, mvert[i].co);
					BLI_kdtree_insert(tree, i, co);
				}
			}

			BLI_kdtree_balance(tree);
			break;
		}
		case OB_CURVE:
		case OB_SURF:
		{
			/* TODO: take deformation into account */
			Curve *cu = ob->data;
			unsigned int i, a;

			Nurb *nu;

			tot = BKE_nurbList_verts_count_without_handles(&cu->nurb);
			tree = BLI_kdtree_new(tot);
			i = 0;

			nu = cu->nurb.first;
			while (nu) {
				if (nu->bezt) {
					BezTriple *bezt;

					bezt = nu->bezt;
					a = nu->pntsu;
					while (a--) {
						float co[3];
						mul_v3_m4v3(co, ob->obmat, bezt->vec[1]);
						BLI_kdtree_insert(tree, i++, co);
						bezt++;
					}
				}
				else {
					BPoint *bp;

					bp = nu->bp;
					a = nu->pntsu * nu->pntsv;
					while (a--) {
						float co[3];
						mul_v3_m4v3(co, ob->obmat, bp->vec);
						BLI_kdtree_insert(tree, i++, co);
						bp++;
					}
				}
				nu = nu->next;
			}

			BLI_kdtree_balance(tree);
			break;
		}
		case OB_LATTICE:
		{
			/* TODO: take deformation into account */
			Lattice *lt = ob->data;
			BPoint *bp;
			unsigned int i;

			tot = lt->pntsu * lt->pntsv * lt->pntsw;
			tree = BLI_kdtree_new(tot);
			i = 0;

			for (bp = lt->def; i < tot; bp++) {
				float co[3];
				mul_v3_m4v3(co, ob->obmat, bp->vec);
				BLI_kdtree_insert(tree, i++, co);
			}

			BLI_kdtree_balance(tree);
			break;
		}
	}

	*r_tot = tot;
	return tree;
}<|MERGE_RESOLUTION|>--- conflicted
+++ resolved
@@ -2405,14 +2405,8 @@
 {
 	float fac1 = (1.0f / (1.0f + fabsf(ob->sf)) );
 
-<<<<<<< HEAD
-	if (fac1 >= 1.0f) return 0;
-=======
-	/* include framerate */
-	fac1 = (1.0f / (1.0f + fabsf(ob->sf)));
-	if (fac1 >= 1.0f) return false;
-	fac2 = 1.0f - fac1;
->>>>>>> d8fc4044
+	if (fac1 >= 1.0f)
+		return false;
 
 	blend_m4_m4m4(obmat, slowmat, obmat, fac1);
 
