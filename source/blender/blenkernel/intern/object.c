--- conflicted
+++ resolved
@@ -1818,7 +1818,7 @@
 	int a;
 
 	// include framerate
-	fac1= ( 1.0f / (1.0f + (float)fabs(give_timeoffset(ob))) );
+	fac1= ( 1.0f / (1.0f + (float)fabs(ob->sf)) );
 	if(fac1 >= 1.0f) return 0;
 	fac2= 1.0f-fac1;
 
@@ -1868,21 +1868,8 @@
 		 * An old-fashioned hack which probably doesn't really cut it anymore
 		 */
 		if(ob->partype & PARSLOW) {
-<<<<<<< HEAD
 			if(!where_is_object_parslow(ob, ob->obmat, slowmat))
 				return;
-=======
-			// include framerate
-			fac1= ( 1.0f / (1.0f + (float)fabs(ob->sf)) );
-			if(fac1 >= 1.0f) return;
-			fac2= 1.0f-fac1;
-			
-			fp1= ob->obmat[0];
-			fp2= slowmat[0];
-			for(a=0; a<16; a++, fp1++, fp2++) {
-				fp1[0]= fac1*fp1[0] + fac2*fp2[0];
-			}
->>>>>>> 85540d5a
 		}
 	}
 	else {
