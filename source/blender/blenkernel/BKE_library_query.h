/*
 * ***** BEGIN GPL LICENSE BLOCK *****
 *
 * This program is free software; you can redistribute it and/or
 * modify it under the terms of the GNU General Public License
 * as published by the Free Software Foundation; either version 2
 * of the License, or (at your option) any later version.
 *
 * This program is distributed in the hope that it will be useful,
 * but WITHOUT ANY WARRANTY; without even the implied warranty of
 * MERCHANTABILITY or FITNESS FOR A PARTICULAR PURPOSE.  See the
 * GNU General Public License for more details.
 *
 * You should have received a copy of the GNU General Public License
 * along with this program; if not, write to the Free Software Foundation,
 * Inc., 51 Franklin Street, Fifth Floor, Boston, MA 02110-1301, USA.
 *
 * The Original Code is Copyright (C) 2014 by Blender Foundation.
 * All rights reserved.
 *
 * Contributor(s): Sergey SHarybin.
 *
 * ***** END GPL LICENSE BLOCK *****
 */
#ifndef __BKE_LIBRARY_QUERY_H__
#define __BKE_LIBRARY_QUERY_H__

/** \file BKE_library_query.h
 *  \ingroup bke
 *  \since March 2014
 *  \author sergey
 */

struct ID;
struct Main;

/* Tips for the callback for cases it's gonna to modify the pointer. */
enum {
	IDWALK_NOP = 0,
	IDWALK_NEVER_NULL = (1 << 0),
	IDWALK_NEVER_SELF = (1 << 1),

	/**
	 * Adjusts #ID.us reference-count.
	 * \note keep in sync with 'newlibadr_us' use in readfile.c
	 */
	IDWALK_USER = (1 << 8),
	/**
	 * Ensure #ID.us is at least 1 on use.
	 */
	IDWALK_USER_ONE = (1 << 9),
};

enum {
	IDWALK_RET_NOP            = 0,
	IDWALK_RET_STOP_ITER      = 1 << 0,  /* Completly top iteration. */
	IDWALK_RET_STOP_RECURSION = 1 << 1,  /* Stop recursion, that is, do not loop over ID used by current one. */
};

/**
 * Call a callback for each ID link which the given ID uses.
 *
<<<<<<< HEAD
 * \return a set of flags to controll further iteration (0 to keep going).
=======
 * \return a set of flags to control further iteration (0 to keep going).
>>>>>>> e10ec6ee
 */
typedef int (*LibraryIDLinkCallback) (void *user_data, struct ID *id_self, struct ID **id_pointer, int cd_flag);

/* Flags for the foreach function itself. */
enum {
	IDWALK_READONLY = (1 << 0),
	IDWALK_RECURSE  = (1 << 1),  /* Also implies IDWALK_READONLY. */
};

/* Loop over all of the ID's this datablock links to. */
void BKE_library_foreach_ID_link(struct ID *id, LibraryIDLinkCallback callback, void *user_data, int flag);
void BKE_library_update_ID_link_user(struct ID *id_dst, struct ID *id_src, const int cd_flag);

int BKE_library_ID_use_ID(struct ID *id_user, struct ID *id_used);

#endif  /* __BKE_LIBRARY_QUERY_H__ */<|MERGE_RESOLUTION|>--- conflicted
+++ resolved
@@ -60,11 +60,7 @@
 /**
  * Call a callback for each ID link which the given ID uses.
  *
-<<<<<<< HEAD
- * \return a set of flags to controll further iteration (0 to keep going).
-=======
  * \return a set of flags to control further iteration (0 to keep going).
->>>>>>> e10ec6ee
  */
 typedef int (*LibraryIDLinkCallback) (void *user_data, struct ID *id_self, struct ID **id_pointer, int cd_flag);
 
