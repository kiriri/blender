--- conflicted
+++ resolved
@@ -121,14 +121,8 @@
 	                                       int name_tag = -1);
 
 	void build_scene(Main *bmain, Scene *scene);
-<<<<<<< HEAD
-	SubgraphDepsNode *build_subgraph(Group *group);
 	void build_group(Scene *scene, Group *group);
 	void build_object(Scene *scene, Object *ob);
-=======
-	void build_group(Scene *scene, Base *base, Group *group);
-	void build_object(Scene *scene, Base *base, Object *ob);
->>>>>>> e5d8b04a
 	void build_object_transform(Scene *scene, Object *ob);
 	void build_object_constraints(Scene *scene, Object *ob);
 	void build_pose_constraints(Scene *scene, Object *ob, bPoseChannel *pchan);
