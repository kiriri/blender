/*
 * This program is free software; you can redistribute it and/or
 * modify it under the terms of the GNU General Public License
 * as published by the Free Software Foundation; either version 2
 * of the License, or (at your option) any later version.
 *
 * This program is distributed in the hope that it will be useful,
 * but WITHOUT ANY WARRANTY; without even the implied warranty of
 * MERCHANTABILITY or FITNESS FOR A PARTICULAR PURPOSE.  See the
 * GNU General Public License for more details.
 *
 * You should have received a copy of the GNU General Public License
 * along with this program; if not, write to the Free Software Foundation,
 * Inc., 51 Franklin Street, Fifth Floor, Boston, MA 02110-1301, USA.
 *
 * The Original Code is Copyright (C) 2017, Blender Foundation
 * This is a new part of Blender
 */

/** \file
 * \ingroup modifiers
 */

#include <stdio.h>

#include "BLI_utildefines.h"

#include "BLI_math_vector.h"

#include "BLT_translation.h"

#include "DNA_collection_types.h"
#include "DNA_defaults.h"
#include "DNA_gpencil_modifier_types.h"
#include "DNA_gpencil_types.h"
#include "DNA_material_types.h"
#include "DNA_object_types.h"
#include "DNA_scene_types.h"
#include "DNA_screen_types.h"

#include "MOD_gpencil_lineart.h"
#include "lineart/MOD_lineart.h"

#include "BKE_collection.h"
#include "BKE_context.h"
#include "BKE_global.h"
#include "BKE_gpencil.h"
#include "BKE_gpencil_modifier.h"
#include "BKE_lib_query.h"
#include "BKE_main.h"
#include "BKE_screen.h"

#include "UI_interface.h"
#include "UI_resources.h"

#include "BKE_modifier.h"
#include "RNA_access.h"

#include "DEG_depsgraph.h"
#include "DEG_depsgraph_query.h"

#include "MOD_gpencil_lineart.h"
#include "MOD_gpencil_modifiertypes.h"
#include "MOD_gpencil_ui_common.h"

#include "WM_api.h"
#include "WM_types.h"

static void initData(GpencilModifierData *md)
{
  LineartGpencilModifierData *gpmd = (LineartGpencilModifierData *)md;

  BLI_assert(MEMCMP_STRUCT_AFTER_IS_ZERO(gpmd, modifier));

  MEMCPY_STRUCT_AFTER(gpmd, DNA_struct_default_get(LineartGpencilModifierData), modifier);
}

static void copyData(const GpencilModifierData *md, GpencilModifierData *target)
{
  BKE_gpencil_modifier_copydata_generic(md, target);
}

static void generate_strokes_actual(
    GpencilModifierData *md, Depsgraph *depsgraph, Object *ob, bGPDlayer *gpl, bGPDframe *gpf)
{
  LineartGpencilModifierData *lmd = (LineartGpencilModifierData *)md;

  if (G.debug_value == 4000) {
    printf("LRT: Generating from modifier.\n");
  }

  MOD_lineart_gpencil_generate(
      lmd->cache,
      depsgraph,
      ob,
      gpl,
      gpf,
      lmd->source_type,
      lmd->source_type == LRT_SOURCE_OBJECT ? (void *)lmd->source_object :
                                              (void *)lmd->source_collection,
      lmd->level_start,
      lmd->use_multiple_levels ? lmd->level_end : lmd->level_start,
      lmd->target_material ? BKE_gpencil_object_material_index_get(ob, lmd->target_material) : 0,
      lmd->edge_types,
      lmd->mask_switches,
      lmd->material_mask_bits,
      lmd->intersection_mask,
      lmd->thickness,
      lmd->opacity,
      lmd->source_vertex_group,
      lmd->vgname,
      lmd->flags);
}

static bool isModifierDisabled(GpencilModifierData *md)
{
  LineartGpencilModifierData *lmd = (LineartGpencilModifierData *)md;

  if ((lmd->target_layer[0] == '\0') || (lmd->target_material == NULL)) {
    return true;
  }

  if (lmd->source_type == LRT_SOURCE_OBJECT && !lmd->source_object) {
    return true;
  }

  if (lmd->source_type == LRT_SOURCE_COLLECTION && !lmd->source_collection) {
    return true;
  }

  /* Preventing calculation in depsgraph when baking frames. */
  if (lmd->flags & LRT_GPENCIL_IS_BAKED) {
    return true;
  }

  return false;
}
static void generateStrokes(GpencilModifierData *md, Depsgraph *depsgraph, Object *ob)
{
  LineartGpencilModifierData *lmd = (LineartGpencilModifierData *)md;
  bGPdata *gpd = ob->data;

  /* Guard early, don't trigger calculation when no grease-pencil frame is present.
   * Probably should disable in the #isModifierDisabled() function
   * but we need additional argument for depsgraph and `gpd`. */
  bGPDlayer *gpl = BKE_gpencil_layer_get_by_name(gpd, lmd->target_layer, 1);
  if (gpl == NULL) {
    return;
  }
  /* Need to call this or we don't get active frame (user may haven't selected any one). */
  BKE_gpencil_frame_active_set(depsgraph, gpd);
  bGPDframe *gpf = gpl->actframe;
  if (gpf == NULL) {
    return;
  }

  /* Check all parameters required are filled. */
  if (isModifierDisabled(md)) {
    return;
  }

  LineartCache *local_lc = gpd->runtime.lineart_cache;
  if (!gpd->runtime.lineart_cache) {
    MOD_lineart_compute_feature_lines(
        depsgraph, lmd, &gpd->runtime.lineart_cache, (!(ob->dtx & OB_DRAW_IN_FRONT)));
    MOD_lineart_destroy_render_data(lmd);
  }
  else {
    if (!(lmd->flags & LRT_GPENCIL_USE_CACHE)) {
      MOD_lineart_compute_feature_lines(
          depsgraph, lmd, &local_lc, (!(ob->dtx & OB_DRAW_IN_FRONT)));
      MOD_lineart_destroy_render_data(lmd);
    }
    MOD_lineart_chain_clear_picked_flag(local_lc);
    lmd->cache = local_lc;
  }

  generate_strokes_actual(md, depsgraph, ob, gpl, gpf);

  if (!(lmd->flags & LRT_GPENCIL_USE_CACHE)) {
    /* Clear local cache. */
    if (local_lc != gpd->runtime.lineart_cache) {
      MOD_lineart_clear_cache(&local_lc);
    }
    /* Restore the original cache pointer so the modifiers below still have access to the "global"
     * cache. */
    lmd->cache = gpd->runtime.lineart_cache;
  }

  WM_main_add_notifier(NA_EDITED | NC_GPENCIL, NULL);
}

static void bakeModifier(Main *UNUSED(bmain),
                         Depsgraph *depsgraph,
                         GpencilModifierData *md,
                         Object *ob)
{
  bGPdata *gpd = ob->data;
  LineartGpencilModifierData *lmd = (LineartGpencilModifierData *)md;

  bGPDlayer *gpl = BKE_gpencil_layer_get_by_name(gpd, lmd->target_layer, 1);
  if (gpl == NULL) {
    return;
  }
  bGPDframe *gpf = gpl->actframe;
  if (gpf == NULL) {
    return;
  }

  if (!gpd->runtime.lineart_cache) {
    /* Only calculate for this modifier, thus no need to get maximum values from all line art
     * modifiers in the stack. */
    lmd->edge_types_override = lmd->edge_types;
    lmd->level_end_override = lmd->level_end;

    MOD_lineart_compute_feature_lines(
        depsgraph, lmd, &gpd->runtime.lineart_cache, (!(ob->dtx & OB_DRAW_IN_FRONT)));
    MOD_lineart_destroy_render_data(lmd);
  }

  generate_strokes_actual(md, depsgraph, ob, gpl, gpf);

  MOD_lineart_clear_cache(&gpd->runtime.lineart_cache);
}

static bool isDisabled(GpencilModifierData *md, int UNUSED(userRenderParams))
{
  return isModifierDisabled(md);
}

static void add_this_collection(Collection *c,
                                const ModifierUpdateDepsgraphContext *ctx,
                                const int mode)
{
  if (!c) {
    return;
  }
  FOREACH_COLLECTION_VISIBLE_OBJECT_RECURSIVE_BEGIN (c, ob, mode) {
    if (ELEM(ob->type, OB_MESH, OB_MBALL, OB_CURVE, OB_SURF, OB_FONT)) {
      if (ob->lineart.usage != OBJECT_LRT_EXCLUDE) {
        DEG_add_object_relation(ctx->node, ob, DEG_OB_COMP_GEOMETRY, "Line Art Modifier");
        DEG_add_object_relation(ctx->node, ob, DEG_OB_COMP_TRANSFORM, "Line Art Modifier");
      }
    }
    if (ob->type == OB_EMPTY && (ob->transflag & OB_DUPLICOLLECTION)) {
      add_this_collection(ob->instance_collection, ctx, mode);
    }
  }
  FOREACH_COLLECTION_VISIBLE_OBJECT_RECURSIVE_END;
}

static void updateDepsgraph(GpencilModifierData *md,
                            const ModifierUpdateDepsgraphContext *ctx,
                            const int mode)
{
  DEG_add_object_relation(ctx->node, ctx->object, DEG_OB_COMP_TRANSFORM, "Line Art Modifier");

  LineartGpencilModifierData *lmd = (LineartGpencilModifierData *)md;
  if (lmd->source_type == LRT_SOURCE_OBJECT && lmd->source_object) {
    DEG_add_object_relation(
        ctx->node, lmd->source_object, DEG_OB_COMP_GEOMETRY, "Line Art Modifier");
    DEG_add_object_relation(
        ctx->node, lmd->source_object, DEG_OB_COMP_TRANSFORM, "Line Art Modifier");
  }
  else {
    add_this_collection(ctx->scene->master_collection, ctx, mode);
  }
  if (lmd->calculation_flags & LRT_USE_CUSTOM_CAMERA) {
    DEG_add_object_relation(
        ctx->node, lmd->source_camera, DEG_OB_COMP_TRANSFORM, "Line Art Modifier");
    DEG_add_object_relation(
        ctx->node, lmd->source_camera, DEG_OB_COMP_PARAMETERS, "Line Art Modifier");
  }
  else {
    DEG_add_object_relation(
        ctx->node, ctx->scene->camera, DEG_OB_COMP_TRANSFORM, "Line Art Modifier");
    DEG_add_object_relation(
        ctx->node, ctx->scene->camera, DEG_OB_COMP_PARAMETERS, "Line Art Modifier");
  }
}

static void foreachIDLink(GpencilModifierData *md, Object *ob, IDWalkFunc walk, void *userData)
{
  LineartGpencilModifierData *lmd = (LineartGpencilModifierData *)md;

  walk(userData, ob, (ID **)&lmd->target_material, IDWALK_CB_USER);
  walk(userData, ob, (ID **)&lmd->source_collection, IDWALK_CB_NOP);

  walk(userData, ob, (ID **)&lmd->source_object, IDWALK_CB_NOP);
  walk(userData, ob, (ID **)&lmd->source_camera, IDWALK_CB_NOP);
  walk(userData, ob, (ID **)&lmd->light_contour_object, IDWALK_CB_NOP);
}

static void panel_draw(const bContext *UNUSED(C), Panel *panel)
{
  uiLayout *layout = panel->layout;

  PointerRNA ob_ptr;
  PointerRNA *ptr = gpencil_modifier_panel_get_property_pointers(panel, &ob_ptr);

  PointerRNA obj_data_ptr = RNA_pointer_get(&ob_ptr, "data");

  const int source_type = RNA_enum_get(ptr, "source_type");
  const bool is_baked = RNA_boolean_get(ptr, "is_baked");

  uiLayoutSetPropSep(layout, true);
  uiLayoutSetEnabled(layout, !is_baked);

  if (!BKE_gpencil_is_first_lineart_in_stack(ob_ptr.data, ptr->data)) {
    uiItemR(layout, ptr, "use_cache", 0, NULL, ICON_NONE);
  }

  uiItemR(layout, ptr, "source_type", 0, NULL, ICON_NONE);

  if (source_type == LRT_SOURCE_OBJECT) {
    uiItemR(layout, ptr, "source_object", 0, NULL, ICON_OBJECT_DATA);
  }
  else if (source_type == LRT_SOURCE_COLLECTION) {
    uiItemR(layout, ptr, "source_collection", 0, NULL, ICON_OUTLINER_COLLECTION);
  }
  else {
    /* Source is Scene. */
  }
  uiItemPointerR(layout, ptr, "target_layer", &obj_data_ptr, "layers", NULL, ICON_GREASEPENCIL);

  /* Material has to be used by grease pencil object already, it was possible to assign materials
   * without this requirement in earlier versions of blender. */
  bool material_valid = false;
  PointerRNA material_ptr = RNA_pointer_get(ptr, "target_material");
  if (!RNA_pointer_is_null(&material_ptr)) {
    Material *current_material = material_ptr.data;
    Object *ob = ob_ptr.data;
    material_valid = BKE_gpencil_object_material_index_get(ob, current_material) != -1;
  }
  uiLayout *row = uiLayoutRow(layout, true);
  uiLayoutSetRedAlert(row, !material_valid);
  uiItemPointerR(row,
                 ptr,
                 "target_material",
                 &obj_data_ptr,
                 "materials",
                 NULL,
                 material_valid ? ICON_SHADING_TEXTURE : ICON_ERROR);

  gpencil_modifier_panel_end(layout, ptr);
}

static void edge_types_panel_draw(const bContext *UNUSED(C), Panel *panel)
{
  uiLayout *layout = panel->layout;
  PointerRNA ob_ptr;
  PointerRNA *ptr = gpencil_modifier_panel_get_property_pointers(panel, &ob_ptr);

  const bool is_baked = RNA_boolean_get(ptr, "is_baked");
  const bool use_cache = RNA_boolean_get(ptr, "use_cache");
  const bool is_first = BKE_gpencil_is_first_lineart_in_stack(ob_ptr.data, ptr->data);

  uiLayoutSetEnabled(layout, !is_baked);

  uiLayoutSetPropSep(layout, true);

  uiLayout *col = uiLayoutColumn(layout, true);

  uiItemR(col, ptr, "use_contour", 0, IFACE_("Contour"), ICON_NONE);
  uiItemR(col, ptr, "use_loose", 0, IFACE_("Loose"), ICON_NONE);
  uiItemR(col, ptr, "use_material", 0, IFACE_("Material Borders"), ICON_NONE);
  uiItemR(col, ptr, "use_edge_mark", 0, IFACE_("Edge Marks"), ICON_NONE);
  uiItemR(col, ptr, "use_intersection", 0, IFACE_("Intersections"), ICON_NONE);

  uiLayout *sub = uiLayoutRowWithHeading(col, false, IFACE_("Crease"));
  uiItemR(sub, ptr, "use_crease", 0, "", ICON_NONE);
  uiLayout *entry = uiLayoutRow(sub, false);
  uiLayoutSetActive(entry, RNA_boolean_get(ptr, "use_crease") || is_first);
  if (use_cache && !is_first) {
    uiItemL(entry, IFACE_("Angle Cached"), ICON_INFO);
  }
  else {
    uiItemR(entry, ptr, "crease_threshold", UI_ITEM_R_SLIDER, " ", ICON_NONE);
  }

  sub = uiLayoutRowWithHeading(col, false, IFACE_("Light Contour"));
  uiItemR(sub, ptr, "use_light_contour", 0, "", ICON_NONE);
  entry = uiLayoutRow(sub, false);
  uiLayoutSetActive(entry, (RNA_boolean_get(ptr, "use_light_contour")) || is_first);
  if (use_cache && !is_first) {
    uiItemL(entry, IFACE_("Reference Cached"), ICON_INFO);
  }
  else {
    uiItemR(entry, ptr, "light_contour_object", 0, "", ICON_NONE);
  }

  uiItemR(layout, ptr, "use_overlap_edge_type_support", 0, IFACE_("Allow Overlap"), ICON_NONE);
}

static void options_panel_draw(const bContext *UNUSED(C), Panel *panel)
{
  uiLayout *layout = panel->layout;
  PointerRNA ob_ptr;
  PointerRNA *ptr = gpencil_modifier_panel_get_property_pointers(panel, &ob_ptr);

  const bool is_baked = RNA_boolean_get(ptr, "is_baked");
  const bool use_cache = RNA_boolean_get(ptr, "use_cache");
  const bool is_first = BKE_gpencil_is_first_lineart_in_stack(ob_ptr.data, ptr->data);

  uiLayoutSetPropSep(layout, true);
  uiLayoutSetEnabled(layout, !is_baked);

  if (use_cache && !is_first) {
    uiItemL(layout, "Cached from the first line art modifier.", ICON_INFO);
    return;
  }

  uiLayout *row = uiLayoutRowWithHeading(layout, false, IFACE_("Custom Camera"));
  uiItemR(row, ptr, "use_custom_camera", 0, "", 0);
  uiLayout *subrow = uiLayoutRow(row, true);
  uiLayoutSetActive(subrow, RNA_boolean_get(ptr, "use_custom_camera"));
  uiLayoutSetPropSep(subrow, true);
  uiItemR(subrow, ptr, "source_camera", 0, "", ICON_OBJECT_DATA);

  uiItemR(layout, ptr, "overscan", 0, NULL, ICON_NONE);

  uiItemR(layout, ptr, "use_remove_doubles", 0, NULL, ICON_NONE);
  uiItemR(layout, ptr, "use_edge_overlap", 0, IFACE_("Overlapping Edges As Contour"), ICON_NONE);
  uiItemR(layout, ptr, "use_loose_as_contour", 0, IFACE_("Loose Edges As Contour"), ICON_NONE);
  uiItemR(layout, ptr, "use_object_instances", 0, NULL, ICON_NONE);
  uiItemR(layout, ptr, "use_clip_plane_boundaries", 0, NULL, ICON_NONE);
  uiItemR(layout, ptr, "use_crease_on_smooth", 0, IFACE_("Crease On Smooth"), ICON_NONE);
  uiItemR(layout, ptr, "use_crease_on_sharp", 0, IFACE_("Crease On Sharp"), ICON_NONE);
  uiItemR(layout, ptr, "use_back_face_culling", 0, NULL, ICON_NONE);
}

static void style_panel_draw(const bContext *UNUSED(C), Panel *panel)
{
  uiLayout *layout = panel->layout;
  PointerRNA *ptr = gpencil_modifier_panel_get_property_pointers(panel, NULL);

  const bool is_baked = RNA_boolean_get(ptr, "is_baked");

  uiLayoutSetPropSep(layout, true);
  uiLayoutSetEnabled(layout, !is_baked);

  uiItemR(layout, ptr, "thickness", UI_ITEM_R_SLIDER, NULL, ICON_NONE);

  uiItemR(layout, ptr, "opacity", UI_ITEM_R_SLIDER, NULL, ICON_NONE);
}

static void occlusion_panel_draw(const bContext *UNUSED(C), Panel *panel)
{
  uiLayout *layout = panel->layout;
  PointerRNA ob_ptr;
  PointerRNA *ptr = gpencil_modifier_panel_get_property_pointers(panel, &ob_ptr);

  const bool is_baked = RNA_boolean_get(ptr, "is_baked");

  const bool use_multiple_levels = RNA_boolean_get(ptr, "use_multiple_levels");
  const bool show_in_front = RNA_boolean_get(&ob_ptr, "show_in_front");

  uiLayoutSetPropSep(layout, true);
  uiLayoutSetEnabled(layout, !is_baked);

  if (!show_in_front) {
    uiItemL(layout, IFACE_("Object is not in front"), ICON_INFO);
  }

  layout = uiLayoutColumn(layout, false);
  uiLayoutSetActive(layout, show_in_front);

  uiItemR(layout, ptr, "use_multiple_levels", 0, IFACE_("Range"), ICON_NONE);

  if (use_multiple_levels) {
    uiLayout *col = uiLayoutColumn(layout, true);
    uiItemR(col, ptr, "level_start", 0, NULL, ICON_NONE);
    uiItemR(col, ptr, "level_end", 0, IFACE_("End"), ICON_NONE);
  }
  else {
    uiItemR(layout, ptr, "level_start", 0, IFACE_("Level"), ICON_NONE);
  }
}

static bool anything_showing_through(PointerRNA *ptr)
{
  const bool use_multiple_levels = RNA_boolean_get(ptr, "use_multiple_levels");
  const int level_start = RNA_int_get(ptr, "level_start");
  const int level_end = RNA_int_get(ptr, "level_end");
  if (use_multiple_levels) {
    return (MAX2(level_start, level_end) > 0);
  }
  else {
    return (level_start > 0);
  }
}

static void material_mask_panel_draw_header(const bContext *UNUSED(C), Panel *panel)
{
  uiLayout *layout = panel->layout;
  PointerRNA ob_ptr;
  PointerRNA *ptr = gpencil_modifier_panel_get_property_pointers(panel, &ob_ptr);

  const bool is_baked = RNA_boolean_get(ptr, "is_baked");
  const bool show_in_front = RNA_boolean_get(&ob_ptr, "show_in_front");

  uiLayoutSetEnabled(layout, !is_baked);
<<<<<<< HEAD
  uiLayoutSetActive(layout, show_in_front && anything_showing_through(ptr));
=======
  uiLayoutSetActive(layout, anything_showing_through(ptr));
>>>>>>> d218ba80

  uiItemR(layout, ptr, "use_material_mask", 0, IFACE_("Material Mask"), ICON_NONE);
}

static void material_mask_panel_draw(const bContext *UNUSED(C), Panel *panel)
{
  uiLayout *layout = panel->layout;
  PointerRNA *ptr = gpencil_modifier_panel_get_property_pointers(panel, NULL);

  const bool is_baked = RNA_boolean_get(ptr, "is_baked");
  uiLayoutSetEnabled(layout, !is_baked);
  uiLayoutSetActive(layout, anything_showing_through(ptr));

  uiLayoutSetPropSep(layout, true);

  uiLayoutSetEnabled(layout, RNA_boolean_get(ptr, "use_material_mask"));

  uiLayout *col = uiLayoutColumn(layout, true);
  uiLayout *sub = uiLayoutRowWithHeading(col, true, IFACE_("Masks"));

  PropertyRNA *prop = RNA_struct_find_property(ptr, "use_material_mask_bits");
  for (int i = 0; i < 8; i++) {
    uiItemFullR(sub, ptr, prop, i, 0, UI_ITEM_R_TOGGLE, " ", ICON_NONE);
    if (i == 3) {
      sub = uiLayoutRow(col, true);
    }
  }

  uiItemR(layout, ptr, "use_material_mask_match", 0, IFACE_("Exact Match"), ICON_NONE);
<<<<<<< HEAD
}

static void intersection_panel_draw_header(const bContext *UNUSED(C), Panel *panel)
{
  uiLayout *layout = panel->layout;
  PointerRNA *ptr = gpencil_modifier_panel_get_property_pointers(panel, NULL);

  const bool is_baked = RNA_boolean_get(ptr, "is_baked");
  const bool use_isec = RNA_boolean_get(ptr, "use_intersection");

  uiLayoutSetEnabled(layout, !is_baked);
  uiLayoutSetActive(layout, use_isec);

  uiItemR(layout, ptr, "use_intersection_filter", 0, IFACE_("Filter Intersection"), ICON_NONE);
=======
>>>>>>> d218ba80
}

static void intersection_panel_draw(const bContext *UNUSED(C), Panel *panel)
{
  uiLayout *layout = panel->layout;
  PointerRNA *ptr = gpencil_modifier_panel_get_property_pointers(panel, NULL);

  const bool is_baked = RNA_boolean_get(ptr, "is_baked");
  const bool use_isec = RNA_boolean_get(ptr, "use_intersection");
  const bool use_isec_filter = RNA_boolean_get(ptr, "use_intersection_filter");
  uiLayoutSetEnabled(layout, !is_baked);

  uiLayoutSetPropSep(layout, true);

  uiLayoutSetActive(layout, use_isec && use_isec_filter);

  uiLayout *col = uiLayoutColumn(layout, true);
  uiLayout *sub = uiLayoutRowWithHeading(col, true, IFACE_("Collection Masks"));

  PropertyRNA *prop = RNA_struct_find_property(ptr, "use_intersection_mask");
  for (int i = 0; i < 8; i++) {
    uiItemFullR(sub, ptr, prop, i, 0, UI_ITEM_R_TOGGLE, " ", ICON_NONE);
    if (i == 3) {
      sub = uiLayoutRow(col, true);
    }
  }

  uiItemR(layout, ptr, "use_intersection_match", 0, IFACE_("Exact Match"), ICON_NONE);
}

static void face_mark_panel_draw_header(const bContext *UNUSED(C), Panel *panel)
{
  uiLayout *layout = panel->layout;
  PointerRNA ob_ptr;
  PointerRNA *ptr = gpencil_modifier_panel_get_property_pointers(panel, &ob_ptr);

  const bool is_baked = RNA_boolean_get(ptr, "is_baked");
  const bool use_cache = RNA_boolean_get(ptr, "use_cache");
  const bool is_first = BKE_gpencil_is_first_lineart_in_stack(ob_ptr.data, ptr->data);

  if (!use_cache || is_first) {
    uiLayoutSetEnabled(layout, !is_baked);
    uiItemR(layout, ptr, "use_face_mark", 0, IFACE_("Face Mark Filtering"), ICON_NONE);
  }
  else {
    uiItemL(layout, IFACE_("Face Mark Filtering"), ICON_NONE);
  }
}

static void face_mark_panel_draw(const bContext *UNUSED(C), Panel *panel)
{
  uiLayout *layout = panel->layout;
  PointerRNA ob_ptr;
  PointerRNA *ptr = gpencil_modifier_panel_get_property_pointers(panel, &ob_ptr);

  const bool is_baked = RNA_boolean_get(ptr, "is_baked");
  const bool use_mark = RNA_boolean_get(ptr, "use_face_mark");
  const bool use_cache = RNA_boolean_get(ptr, "use_cache");
  const bool is_first = BKE_gpencil_is_first_lineart_in_stack(ob_ptr.data, ptr->data);

  uiLayoutSetEnabled(layout, !is_baked);

  uiLayoutSetPropSep(layout, true);

  uiLayoutSetActive(layout, use_mark);

  if (!use_cache || is_first) {
    uiItemR(layout, ptr, "use_face_mark_invert", 0, NULL, ICON_NONE);
    uiItemR(layout, ptr, "use_face_mark_boundaries", 0, NULL, ICON_NONE);
    uiItemR(layout, ptr, "use_face_mark_keep_contour", 0, NULL, ICON_NONE);
  }
  else {
    uiItemL(layout, "Cached with the first line art modifier.", ICON_INFO);
  }
}

static void chaining_panel_draw(const bContext *UNUSED(C), Panel *panel)
{
  PointerRNA ob_ptr;
  PointerRNA *ptr = gpencil_modifier_panel_get_property_pointers(panel, &ob_ptr);

  uiLayout *layout = panel->layout;

  const bool is_baked = RNA_boolean_get(ptr, "is_baked");
  const bool use_cache = RNA_boolean_get(ptr, "use_cache");
  const bool is_first = BKE_gpencil_is_first_lineart_in_stack(ob_ptr.data, ptr->data);
  const bool is_geom = RNA_boolean_get(ptr, "use_geometry_space_chain");

  uiLayoutSetPropSep(layout, true);
  uiLayoutSetEnabled(layout, !is_baked);

  if (use_cache && !is_first) {
    uiItemL(layout, "Cached from the first line art modifier.", ICON_INFO);
    return;
  }

  uiLayout *col = uiLayoutColumnWithHeading(layout, true, IFACE_("Chain"));
  uiItemR(col, ptr, "use_fuzzy_intersections", 0, NULL, ICON_NONE);
  uiItemR(col, ptr, "use_fuzzy_all", 0, NULL, ICON_NONE);

  uiItemR(col, ptr, "use_loose_edge_chain", 0, IFACE_("Loose Edges"), ICON_NONE);
<<<<<<< HEAD
=======
  uiItemR(col, ptr, "use_loose_as_contour", 0, NULL, ICON_NONE);
>>>>>>> d218ba80
  uiItemR(col, ptr, "use_geometry_space_chain", 0, IFACE_("Geometry Space"), ICON_NONE);

  uiItemR(layout,
          ptr,
          "chaining_image_threshold",
          0,
          is_geom ? IFACE_("Geometry Threshold") : NULL,
          ICON_NONE);

  uiItemR(layout, ptr, "smooth_tolerance", UI_ITEM_R_SLIDER, NULL, ICON_NONE);
  uiItemR(layout, ptr, "split_angle", UI_ITEM_R_SLIDER, NULL, ICON_NONE);
}

static void vgroup_panel_draw(const bContext *UNUSED(C), Panel *panel)
{
  PointerRNA ob_ptr;
  PointerRNA *ptr = gpencil_modifier_panel_get_property_pointers(panel, &ob_ptr);

  uiLayout *layout = panel->layout;

  const bool is_baked = RNA_boolean_get(ptr, "is_baked");
  const bool use_cache = RNA_boolean_get(ptr, "use_cache");
  const bool is_first = BKE_gpencil_is_first_lineart_in_stack(ob_ptr.data, ptr->data);

  uiLayoutSetPropSep(layout, true);
  uiLayoutSetEnabled(layout, !is_baked);

  if (use_cache && !is_first) {
    uiItemL(layout, "Cached from the first line art modifier.", ICON_INFO);
    return;
  }

  uiLayout *col = uiLayoutColumn(layout, true);

  uiLayout *row = uiLayoutRow(col, true);

  uiItemR(row, ptr, "source_vertex_group", 0, IFACE_("Filter Source"), ICON_GROUP_VERTEX);
  uiItemR(row, ptr, "invert_source_vertex_group", UI_ITEM_R_TOGGLE, "", ICON_ARROW_LEFTRIGHT);

  uiItemR(col, ptr, "use_output_vertex_group_match_by_name", 0, NULL, ICON_NONE);

  const bool match_output = RNA_boolean_get(ptr, "use_output_vertex_group_match_by_name");
  if (!match_output) {
    uiItemPointerR(
        col, ptr, "vertex_group", &ob_ptr, "vertex_groups", IFACE_("Target"), ICON_NONE);
  }
}

static void baking_panel_draw(const bContext *UNUSED(C), Panel *panel)
{
  uiLayout *layout = panel->layout;
  PointerRNA ob_ptr;
  PointerRNA *ptr = gpencil_modifier_panel_get_property_pointers(panel, &ob_ptr);

  const bool is_baked = RNA_boolean_get(ptr, "is_baked");

  uiLayoutSetPropSep(layout, true);

  if (is_baked) {
    uiLayout *col = uiLayoutColumn(layout, false);
    uiLayoutSetPropSep(col, false);
    uiItemL(col, IFACE_("Modifier has baked data"), ICON_NONE);
    uiItemR(
        col, ptr, "is_baked", UI_ITEM_R_TOGGLE, IFACE_("Continue Without Clearing"), ICON_NONE);
  }

  uiLayout *col = uiLayoutColumn(layout, false);
  uiLayoutSetEnabled(col, !is_baked);
  uiItemO(col, NULL, ICON_NONE, "OBJECT_OT_lineart_bake_strokes");
  uiItemO(col, NULL, ICON_NONE, "OBJECT_OT_lineart_bake_strokes_all");

  col = uiLayoutColumn(layout, false);
  uiItemO(col, NULL, ICON_NONE, "OBJECT_OT_lineart_clear");
  uiItemO(col, NULL, ICON_NONE, "OBJECT_OT_lineart_clear_all");
}

static void composition_panel_draw(const bContext *UNUSED(C), Panel *panel)
{
  PointerRNA ob_ptr;
  PointerRNA *ptr = gpencil_modifier_panel_get_property_pointers(panel, &ob_ptr);

  uiLayout *layout = panel->layout;

  const bool show_in_front = RNA_boolean_get(&ob_ptr, "show_in_front");

  uiLayoutSetPropSep(layout, true);

  if (show_in_front) {
    uiItemL(layout, IFACE_("Object is shown in front"), ICON_ERROR);
  }

  uiLayout *col = uiLayoutColumn(layout, false);
  uiLayoutSetActive(col, !show_in_front);

  uiItemR(col, ptr, "stroke_offset", UI_ITEM_R_SLIDER, NULL, ICON_NONE);
  uiItemR(col, ptr, "offset_towards_custom_camera", 0, IFACE_("Towards Custom Camera"), ICON_NONE);
}

static void panelRegister(ARegionType *region_type)
{
  PanelType *panel_type = gpencil_modifier_panel_register(
      region_type, eGpencilModifierType_Lineart, panel_draw);

  gpencil_modifier_subpanel_register(
      region_type, "edge_types", "Edge Types", NULL, edge_types_panel_draw, panel_type);
  gpencil_modifier_subpanel_register(
      region_type, "geometry", "Geometry Processing", NULL, options_panel_draw, panel_type);
  gpencil_modifier_subpanel_register(
      region_type, "style", "Style", NULL, style_panel_draw, panel_type);
  PanelType *occlusion_panel = gpencil_modifier_subpanel_register(
      region_type, "occlusion", "Occlusion", NULL, occlusion_panel_draw, panel_type);
  gpencil_modifier_subpanel_register(region_type,
                                     "material_mask",
                                     "",
                                     material_mask_panel_draw_header,
                                     material_mask_panel_draw,
                                     occlusion_panel);
  gpencil_modifier_subpanel_register(region_type,
                                     "intersection",
                                     "",
                                     intersection_panel_draw_header,
                                     intersection_panel_draw,
                                     panel_type);
  gpencil_modifier_subpanel_register(
      region_type, "face_mark", "", face_mark_panel_draw_header, face_mark_panel_draw, panel_type);
  gpencil_modifier_subpanel_register(
      region_type, "chaining", "Chaining", NULL, chaining_panel_draw, panel_type);
  gpencil_modifier_subpanel_register(
      region_type, "vgroup", "Vertex Weight Transfer", NULL, vgroup_panel_draw, panel_type);
  gpencil_modifier_subpanel_register(
      region_type, "composition", "Composition", NULL, composition_panel_draw, panel_type);
  gpencil_modifier_subpanel_register(
      region_type, "baking", "Baking", NULL, baking_panel_draw, panel_type);
}

GpencilModifierTypeInfo modifierType_Gpencil_Lineart = {
    /* name. */ "Line Art",
    /* structName. */ "LineartGpencilModifierData",
    /* structSize. */ sizeof(LineartGpencilModifierData),
    /* type. */ eGpencilModifierTypeType_Gpencil,
    /* flags. */ eGpencilModifierTypeFlag_SupportsEditmode,

    /* copyData. */ copyData,

    /* deformStroke. */ NULL,
    /* generateStrokes. */ generateStrokes,
    /* bakeModifier. */ bakeModifier,
    /* remapTime. */ NULL,

    /* initData. */ initData,
    /* freeData. */ NULL,
    /* isDisabled. */ isDisabled,
    /* updateDepsgraph. */ updateDepsgraph,
    /* dependsOnTime. */ NULL,
    /* foreachIDLink. */ foreachIDLink,
    /* foreachTexLink. */ NULL,
    /* panelRegister. */ panelRegister,
};<|MERGE_RESOLUTION|>--- conflicted
+++ resolved
@@ -421,7 +421,6 @@
 
   uiItemR(layout, ptr, "use_remove_doubles", 0, NULL, ICON_NONE);
   uiItemR(layout, ptr, "use_edge_overlap", 0, IFACE_("Overlapping Edges As Contour"), ICON_NONE);
-  uiItemR(layout, ptr, "use_loose_as_contour", 0, IFACE_("Loose Edges As Contour"), ICON_NONE);
   uiItemR(layout, ptr, "use_object_instances", 0, NULL, ICON_NONE);
   uiItemR(layout, ptr, "use_clip_plane_boundaries", 0, NULL, ICON_NONE);
   uiItemR(layout, ptr, "use_crease_on_smooth", 0, IFACE_("Crease On Smooth"), ICON_NONE);
@@ -500,11 +499,7 @@
   const bool show_in_front = RNA_boolean_get(&ob_ptr, "show_in_front");
 
   uiLayoutSetEnabled(layout, !is_baked);
-<<<<<<< HEAD
   uiLayoutSetActive(layout, show_in_front && anything_showing_through(ptr));
-=======
-  uiLayoutSetActive(layout, anything_showing_through(ptr));
->>>>>>> d218ba80
 
   uiItemR(layout, ptr, "use_material_mask", 0, IFACE_("Material Mask"), ICON_NONE);
 }
@@ -534,7 +529,6 @@
   }
 
   uiItemR(layout, ptr, "use_material_mask_match", 0, IFACE_("Exact Match"), ICON_NONE);
-<<<<<<< HEAD
 }
 
 static void intersection_panel_draw_header(const bContext *UNUSED(C), Panel *panel)
@@ -549,8 +543,6 @@
   uiLayoutSetActive(layout, use_isec);
 
   uiItemR(layout, ptr, "use_intersection_filter", 0, IFACE_("Filter Intersection"), ICON_NONE);
-=======
->>>>>>> d218ba80
 }
 
 static void intersection_panel_draw(const bContext *UNUSED(C), Panel *panel)
@@ -652,10 +644,7 @@
   uiItemR(col, ptr, "use_fuzzy_all", 0, NULL, ICON_NONE);
 
   uiItemR(col, ptr, "use_loose_edge_chain", 0, IFACE_("Loose Edges"), ICON_NONE);
-<<<<<<< HEAD
-=======
-  uiItemR(col, ptr, "use_loose_as_contour", 0, NULL, ICON_NONE);
->>>>>>> d218ba80
+  uiItemR(col, ptr, "use_loose_as_contour", 0, IFACE_("Loose Edges As Contour"), ICON_NONE);
   uiItemR(col, ptr, "use_geometry_space_chain", 0, IFACE_("Geometry Space"), ICON_NONE);
 
   uiItemR(layout,
