/*
 * This program is free software; you can redistribute it and/or
 * modify it under the terms of the GNU General Public License
 * as published by the Free Software Foundation; either version 2
 * of the License, or (at your option) any later version.
 *
 * This program is distributed in the hope that it will be useful,
 * but WITHOUT ANY WARRANTY; without even the implied warranty of
 * MERCHANTABILITY or FITNESS FOR A PARTICULAR PURPOSE.  See the
 * GNU General Public License for more details.
 *
 * You should have received a copy of the GNU General Public License
 * along with this program; if not, write to the Free Software Foundation,
 * Inc., 51 Franklin Street, Fifth Floor, Boston, MA 02110-1301, USA.
 *
 * The Original Code is Copyright (C) 2017, Blender Foundation
 * This is a new part of Blender
 */

/** \file
 * \ingroup modifiers
 */

#include <stdio.h>

#include "BLI_utildefines.h"

#include "BLI_blenlib.h"
#include "BLI_math_vector.h"

#include "BLT_translation.h"

#include "DNA_defaults.h"
#include "DNA_gpencil_modifier_types.h"
#include "DNA_gpencil_types.h"
#include "DNA_meshdata_types.h"
#include "DNA_object_types.h"
#include "DNA_screen_types.h"

#include "BKE_colortools.h"
#include "BKE_context.h"
#include "BKE_deform.h"
#include "BKE_gpencil_modifier.h"
#include "BKE_lib_query.h"
#include "BKE_main.h"
#include "BKE_modifier.h"
#include "BKE_screen.h"

#include "DEG_depsgraph.h"
#include "DEG_depsgraph_build.h"
#include "DEG_depsgraph_query.h"

#include "UI_interface.h"
#include "UI_resources.h"

#include "RNA_access.h"

#include "MOD_gpencil_modifiertypes.h"
#include "MOD_gpencil_ui_common.h"
#include "MOD_gpencil_util.h"

static void initData(GpencilModifierData *md)
{
  OpacityGpencilModifierData *gpmd = (OpacityGpencilModifierData *)md;

  BLI_assert(MEMCMP_STRUCT_AFTER_IS_ZERO(gpmd, modifier));

  MEMCPY_STRUCT_AFTER(gpmd, DNA_struct_default_get(OpacityGpencilModifierData), modifier);

  gpmd->curve_intensity = BKE_curvemapping_add(1, 0.0f, 0.0f, 1.0f, 1.0f);
  BKE_curvemapping_init(gpmd->curve_intensity);
}

static void copyData(const GpencilModifierData *md, GpencilModifierData *target)
{
  OpacityGpencilModifierData *gmd = (OpacityGpencilModifierData *)md;
  OpacityGpencilModifierData *tgmd = (OpacityGpencilModifierData *)target;

  if (tgmd->curve_intensity != NULL) {
    BKE_curvemapping_free(tgmd->curve_intensity);
    tgmd->curve_intensity = NULL;
  }

  BKE_gpencil_modifier_copydata_generic(md, target);

  tgmd->curve_intensity = BKE_curvemapping_copy(gmd->curve_intensity);
}

static float give_opacity_fading_factor(OpacityGpencilModifierData *mmd,
                                        Object *ob_this,
                                        float *pos,
                                        bool apply_obmat)
{
<<<<<<< HEAD
  float factor_depth = 1;
=======
  float factor_depth = 1.0f;
>>>>>>> 88400f0c

  if (((mmd->flag & GP_OPACITY_FADING) == 0) || ((mmd->object) == NULL)) {
    return factor_depth;
  }

  float gvert[3];
  if (apply_obmat) {
    mul_v3_m4v3(gvert, ob_this->obmat, pos);
  }
  float dist = len_v3v3(mmd->object->obmat[3], gvert);
  float fading_max = MAX2(mmd->fading_start, mmd->fading_end);
  float fading_min = MIN2(mmd->fading_start, mmd->fading_end);

  /* Better with ratiof() function from line art. */
  if (dist > fading_max) {
<<<<<<< HEAD
    factor_depth = 0;
=======
    factor_depth = 0.0f;
>>>>>>> 88400f0c
  }
  else if (dist <= fading_max && dist > fading_min) {
    factor_depth = (fading_max - dist) / (fading_max - fading_min);
  }
  else {
<<<<<<< HEAD
    factor_depth = 1;
=======
    factor_depth = 1.0f;
>>>>>>> 88400f0c
  }

  return factor_depth;
}

/* opacity strokes */
static void deformStroke(GpencilModifierData *md,
                         Depsgraph *UNUSED(depsgraph),
                         Object *ob,
                         bGPDlayer *gpl,
                         bGPDframe *UNUSED(gpf),
                         bGPDstroke *gps)
{
  OpacityGpencilModifierData *mmd = (OpacityGpencilModifierData *)md;
  const int def_nr = BKE_object_defgroup_name_index(ob, mmd->vgname);
  const bool use_curve = (mmd->flag & GP_OPACITY_CUSTOM_CURVE) != 0 && mmd->curve_intensity;

  if (!is_stroke_affected_by_modifier(ob,
                                      mmd->layername,
                                      mmd->material,
                                      mmd->pass_index,
                                      mmd->layer_pass,
                                      1,
                                      gpl,
                                      gps,
                                      mmd->flag & GP_OPACITY_INVERT_LAYER,
                                      mmd->flag & GP_OPACITY_INVERT_PASS,
                                      mmd->flag & GP_OPACITY_INVERT_LAYERPASS,
                                      mmd->flag & GP_OPACITY_INVERT_MATERIAL)) {
    return;
  }

  /* Hardness (at stroke level). */
  if (mmd->modify_color == GP_MODIFY_COLOR_HARDNESS) {
    gps->hardeness *= mmd->hardeness;
    CLAMP(gps->hardeness, 0.0f, 1.0f);

    return;
  }

  for (int i = 0; i < gps->totpoints; i++) {
    bGPDspoint *pt = &gps->points[i];
    MDeformVert *dvert = gps->dvert != NULL ? &gps->dvert[i] : NULL;

    /* Stroke using strength. */
    if (mmd->modify_color != GP_MODIFY_COLOR_FILL) {
      /* verify vertex group */
      float weight = get_modifier_point_weight(
          dvert, (mmd->flag & GP_OPACITY_INVERT_VGROUP) != 0, def_nr);
      if (weight < 0.0f) {
        continue;
      }
      /* Custom curve to modulate value. */
      float factor_curve = mmd->factor;
      if (use_curve) {
        float value = (float)i / (gps->totpoints - 1);
        factor_curve *= BKE_curvemapping_evaluateF(mmd->curve_intensity, 0, value);
      }

      float factor_depth = give_opacity_fading_factor(mmd, ob, &pt->x, true);
      factor_curve = interpf(factor_curve, mmd->fading_end_factor, factor_depth);

      if (def_nr < 0) {
        if (mmd->flag & GP_OPACITY_NORMALIZE) {
          pt->strength = factor_curve;
        }
        else {
          pt->strength += factor_curve - 1.0f;
        }
      }
      else {
        /* High factor values, change weight too. */
        if ((factor_curve > 1.0f) && (weight < 1.0f)) {
          weight += factor_curve - 1.0f;
          CLAMP(weight, 0.0f, 1.0f);
        }
        if (mmd->flag & GP_OPACITY_NORMALIZE) {
          pt->strength = factor_curve;
        }
        else {
          pt->strength += (factor_curve - 1) * weight;
        }
      }

      CLAMP(pt->strength, 0.0f, 1.0f);
    }
  }

  /* Fill using opacity factor. */
  if (mmd->modify_color != GP_MODIFY_COLOR_STROKE) {
    gps->fill_opacity_fac = mmd->factor;

    float factor_depth = give_opacity_fading_factor(mmd, ob, ob->obmat[3], true);
    gps->fill_opacity_fac = interpf(mmd->factor, mmd->fading_end_factor, factor_depth);

    CLAMP(gps->fill_opacity_fac, 0.0f, 1.0f);
  }
}

static void bakeModifier(Main *UNUSED(bmain),
                         Depsgraph *depsgraph,
                         GpencilModifierData *md,
                         Object *ob)
{
  bGPdata *gpd = ob->data;

  LISTBASE_FOREACH (bGPDlayer *, gpl, &gpd->layers) {
    LISTBASE_FOREACH (bGPDframe *, gpf, &gpl->frames) {
      LISTBASE_FOREACH (bGPDstroke *, gps, &gpf->strokes) {
        deformStroke(md, depsgraph, ob, gpl, gpf, gps);
      }
    }
  }
}

static void freeData(GpencilModifierData *md)
{
  OpacityGpencilModifierData *gpmd = (OpacityGpencilModifierData *)md;

  if (gpmd->curve_intensity) {
    BKE_curvemapping_free(gpmd->curve_intensity);
  }
}

static void foreachIDLink(GpencilModifierData *md, Object *ob, IDWalkFunc walk, void *userData)
{
  OpacityGpencilModifierData *mmd = (OpacityGpencilModifierData *)md;

  walk(userData, ob, (ID **)&mmd->material, IDWALK_CB_USER);
  walk(userData, ob, (ID **)&mmd->object, IDWALK_CB_NOP);
}

<<<<<<< HEAD
static void updateDepsgraph(GpencilModifierData *md, const ModifierUpdateDepsgraphContext *ctx)
=======
static void updateDepsgraph(GpencilModifierData *md,
                            const ModifierUpdateDepsgraphContext *ctx,
                            const int UNUSED(mode))
>>>>>>> 88400f0c
{
  OpacityGpencilModifierData *mmd = (OpacityGpencilModifierData *)md;
  if (mmd->object != NULL) {
    DEG_add_object_relation(ctx->node, mmd->object, DEG_OB_COMP_TRANSFORM, "Opacity Modifier");
  }
  DEG_add_object_relation(ctx->node, ctx->object, DEG_OB_COMP_TRANSFORM, "Opacity Modifier");
}

static void panel_draw(const bContext *UNUSED(C), Panel *panel)
{
  uiLayout *layout = panel->layout;

  PointerRNA *ptr = gpencil_modifier_panel_get_property_pointers(panel, NULL);

  uiLayoutSetPropSep(layout, true);

  int modify_color = RNA_enum_get(ptr, "modify_color");

  uiItemR(layout, ptr, "modify_color", 0, NULL, ICON_NONE);

  if (modify_color == GP_MODIFY_COLOR_HARDNESS) {
    uiItemR(layout, ptr, "hardness", 0, NULL, ICON_NONE);
  }
  else {
    uiItemR(layout, ptr, "normalize_opacity", 0, NULL, ICON_NONE);
    const char *text = (RNA_boolean_get(ptr, "normalize_opacity")) ? IFACE_("Strength") :
                                                                     IFACE_("Opacity Factor");
    uiItemR(layout, ptr, "factor", 0, text, ICON_NONE);
  }

  gpencil_modifier_panel_end(layout, ptr);
}

static void fading_header_draw(const bContext *UNUSED(C), Panel *panel)
{
  uiLayout *layout = panel->layout;

  PointerRNA *ptr = gpencil_modifier_panel_get_property_pointers(panel, NULL);

  uiItemR(layout, ptr, "use_fading", 0, NULL, ICON_NONE);
}

static void fading_panel_draw(const bContext *C, Panel *panel)
{
  gpencil_modifier_fading_draw(C, panel);
}

static void mask_panel_draw(const bContext *UNUSED(C), Panel *panel)
{
  PointerRNA *ptr = gpencil_modifier_panel_get_property_pointers(panel, NULL);

  int modify_color = RNA_enum_get(ptr, "modify_color");
  bool show_vertex = (modify_color != GP_MODIFY_COLOR_HARDNESS);

  gpencil_modifier_masking_panel_draw(panel, true, show_vertex);
}

static void curve_header_draw(const bContext *C, Panel *panel)
{
  uiLayout *layout = panel->layout;

  PointerRNA *ptr = gpencil_modifier_panel_get_property_pointers(panel, NULL);

  int modify_color = RNA_enum_get(ptr, "modify_color");
  uiLayoutSetActive(layout, modify_color != GP_MODIFY_COLOR_HARDNESS);

  gpencil_modifier_curve_header_draw(C, panel);
}

static void curve_panel_draw(const bContext *C, Panel *panel)
{
  uiLayout *layout = panel->layout;

  PointerRNA *ptr = gpencil_modifier_panel_get_property_pointers(panel, NULL);

  int modify_color = RNA_enum_get(ptr, "modify_color");
  uiLayoutSetActive(layout, modify_color != GP_MODIFY_COLOR_HARDNESS);

  gpencil_modifier_curve_panel_draw(C, panel);
}

static void panelRegister(ARegionType *region_type)
{
  PanelType *panel_type = gpencil_modifier_panel_register(
      region_type, eGpencilModifierType_Opacity, panel_draw);

  gpencil_modifier_subpanel_register(
      region_type, "fading", "", fading_header_draw, fading_panel_draw, panel_type);
  PanelType *mask_panel_type = gpencil_modifier_subpanel_register(
      region_type, "mask", "Influence", NULL, mask_panel_draw, panel_type);
  gpencil_modifier_subpanel_register(
      region_type, "curve", "", curve_header_draw, curve_panel_draw, mask_panel_type);
  PanelType *fading_panel_type = gpencil_modifier_subpanel_register(
      region_type, "fading", "", fading_header_draw, fading_panel_draw, panel_type);
}

GpencilModifierTypeInfo modifierType_Gpencil_Opacity = {
    /* name */ "Opacity",
    /* structName */ "OpacityGpencilModifierData",
    /* structSize */ sizeof(OpacityGpencilModifierData),
    /* type */ eGpencilModifierTypeType_Gpencil,
    /* flags */ eGpencilModifierTypeFlag_SupportsEditmode,

    /* copyData */ copyData,

    /* deformStroke */ deformStroke,
    /* generateStrokes */ NULL,
    /* bakeModifier */ bakeModifier,
    /* remapTime */ NULL,

    /* initData */ initData,
    /* freeData */ freeData,
    /* isDisabled */ NULL,
    /* updateDepsgraph */ updateDepsgraph,
    /* dependsOnTime */ NULL,
    /* foreachIDLink */ foreachIDLink,
    /* foreachTexLink */ NULL,
    /* panelRegister */ panelRegister,
};<|MERGE_RESOLUTION|>--- conflicted
+++ resolved
@@ -91,11 +91,7 @@
                                         float *pos,
                                         bool apply_obmat)
 {
-<<<<<<< HEAD
-  float factor_depth = 1;
-=======
   float factor_depth = 1.0f;
->>>>>>> 88400f0c
 
   if (((mmd->flag & GP_OPACITY_FADING) == 0) || ((mmd->object) == NULL)) {
     return factor_depth;
@@ -111,21 +107,13 @@
 
   /* Better with ratiof() function from line art. */
   if (dist > fading_max) {
-<<<<<<< HEAD
-    factor_depth = 0;
-=======
     factor_depth = 0.0f;
->>>>>>> 88400f0c
   }
   else if (dist <= fading_max && dist > fading_min) {
     factor_depth = (fading_max - dist) / (fading_max - fading_min);
   }
   else {
-<<<<<<< HEAD
-    factor_depth = 1;
-=======
     factor_depth = 1.0f;
->>>>>>> 88400f0c
   }
 
   return factor_depth;
@@ -258,13 +246,9 @@
   walk(userData, ob, (ID **)&mmd->object, IDWALK_CB_NOP);
 }
 
-<<<<<<< HEAD
-static void updateDepsgraph(GpencilModifierData *md, const ModifierUpdateDepsgraphContext *ctx)
-=======
 static void updateDepsgraph(GpencilModifierData *md,
                             const ModifierUpdateDepsgraphContext *ctx,
                             const int UNUSED(mode))
->>>>>>> 88400f0c
 {
   OpacityGpencilModifierData *mmd = (OpacityGpencilModifierData *)md;
   if (mmd->object != NULL) {
