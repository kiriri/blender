/*
 * This program is free software; you can redistribute it and/or
 * modify it under the terms of the GNU General Public License
 * as published by the Free Software Foundation; either version 2
 * of the License, or (at your option) any later version.
 *
 * This program is distributed in the hope that it will be useful,
 * but WITHOUT ANY WARRANTY; without even the implied warranty of
 * MERCHANTABILITY or FITNESS FOR A PARTICULAR PURPOSE.  See the
 * GNU General Public License for more details.
 *
 * You should have received a copy of the GNU General Public License
 * along with this program; if not, write to the Free Software Foundation,
 * Inc., 51 Franklin Street, Fifth Floor, Boston, MA 02110-1301, USA.
 *
 * The Original Code is Copyright (C) 2019 Blender Foundation.
 * All rights reserved.
 */

/** \file
 * \ingroup editors
 */

#include "BLI_linklist.h"
#include "BLI_listbase.h"
#include "BLI_math.h"

#include "MOD_lineart.h"

#include "lineart_intern.h"

#include <math.h>

<<<<<<< HEAD
#define LRT_OTHER_RV(e, vt) ((vt) == (e)->v1 ? (e)->v2 : ((vt) == (e)->v2 ? (e)->v1 : NULL))
=======
#define LRT_OTHER_VERT(e, vt) ((vt) == (e)->v1 ? (e)->v2 : ((vt) == (e)->v2 ? (e)->v1 : NULL))
>>>>>>> 87055dc7

/* Get a connected line, only for lines who has the exact given vert, or (in the case of
 * intersection lines) who has a vert that has the exact same position. */
static LineartEdge *lineart_line_get_connected(LineartBoundingArea *ba,
                                               LineartVert *vt,
<<<<<<< HEAD
                                               LineartVert **new_rv,
                                               int match_flag,
                                               unsigned char match_isec_mask)
{
  for (int i = 0; i < ba->line_count; i++) {
    LineartEdge *n_e = ba->linked_lines[i];
=======
                                               LineartVert **new_vt,
                                               int match_flag)
{
  LISTBASE_FOREACH (LinkData *, lip, &ba->linked_edges) {
    LineartEdge *n_e = lip->data;
>>>>>>> 87055dc7

    if ((!(n_e->flags & LRT_EDGE_FLAG_ALL_TYPE)) || (n_e->flags & LRT_EDGE_FLAG_CHAIN_PICKED)) {
      continue;
    }

    if (match_flag && ((n_e->flags & LRT_EDGE_FLAG_ALL_TYPE) & match_flag) == 0) {
      continue;
    }

<<<<<<< HEAD
    if (n_e->intersection_mask != match_isec_mask) {
      continue;
    }

    *new_rv = LRT_OTHER_RV(n_e, vt);
    if (*new_rv) {
=======
    *new_vt = LRT_OTHER_VERT(n_e, vt);
    if (*new_vt) {
>>>>>>> 87055dc7
      return n_e;
    }

    if (n_e->flags & LRT_EDGE_FLAG_INTERSECTION) {
      if (vt->fbcoord[0] == n_e->v1->fbcoord[0] && vt->fbcoord[1] == n_e->v1->fbcoord[1]) {
<<<<<<< HEAD
        *new_rv = LRT_OTHER_RV(n_e, n_e->v1);
        return n_e;
      }
      if (vt->fbcoord[0] == n_e->v2->fbcoord[0] && vt->fbcoord[1] == n_e->v2->fbcoord[1]) {
        *new_rv = LRT_OTHER_RV(n_e, n_e->v2);
=======
        *new_vt = LRT_OTHER_VERT(n_e, n_e->v1);
        return n_e;
      }
      if (vt->fbcoord[0] == n_e->v2->fbcoord[0] && vt->fbcoord[1] == n_e->v2->fbcoord[1]) {
        *new_vt = LRT_OTHER_VERT(n_e, n_e->v2);
>>>>>>> 87055dc7
        return n_e;
      }
    }
  }

  return NULL;
}

static LineartEdgeChain *lineart_chain_create(LineartRenderBuffer *rb)
{
  LineartEdgeChain *ec;
<<<<<<< HEAD
  ec = lineart_mem_acquire(rb->chain_data_pool, sizeof(LineartEdgeChain));
=======
  ec = lineart_mem_acquire(&rb->render_data_pool, sizeof(LineartEdgeChain));
>>>>>>> 87055dc7

  BLI_addtail(&rb->chains, ec);

  return ec;
}

static bool lineart_point_overlapping(LineartEdgeChainItem *eci,
                                      float x,
                                      float y,
                                      double threshold)
{
  if (!eci) {
    return false;
  }
  if (((eci->pos[0] + threshold) >= x) && ((eci->pos[0] - threshold) <= x) &&
      ((eci->pos[1] + threshold) >= y) && ((eci->pos[1] - threshold) <= y)) {
    return true;
  }
  return false;
}

static LineartEdgeChainItem *lineart_chain_append_point(LineartRenderBuffer *rb,
                                                        LineartEdgeChain *ec,
                                                        float *fbcoord,
                                                        float *gpos,
                                                        float *normal,
                                                        char type,
                                                        int level,
                                                        unsigned char transparency_mask,
                                                        size_t index)
{
  LineartEdgeChainItem *eci;

  if (lineart_point_overlapping(ec->chain.last, fbcoord[0], fbcoord[1], 1e-5)) {
    /* Because the new chain point is overlapping, just replace the type and occlusion level of the
     * current point. This makes it so that the line to the point after this one has the correct
     * type and level. */
    LineartEdgeChainItem *old_rlci = ec->chain.last;
    old_rlci->line_type = type;
    old_rlci->occlusion = level;
    old_rlci->transparency_mask = transparency_mask;
    return old_rlci;
  }

<<<<<<< HEAD
  eci = lineart_mem_acquire(rb->chain_data_pool, sizeof(LineartEdgeChainItem));
=======
  eci = lineart_mem_acquire(&rb->render_data_pool, sizeof(LineartEdgeChainItem));
>>>>>>> 87055dc7

  copy_v2_v2(eci->pos, fbcoord);
  copy_v3_v3(eci->gpos, gpos);
  eci->index = index;
  copy_v3_v3(eci->normal, normal);
  eci->line_type = type & LRT_EDGE_FLAG_ALL_TYPE;
  eci->occlusion = level;
  eci->transparency_mask = transparency_mask;
  BLI_addtail(&ec->chain, eci);

  return eci;
}

static LineartEdgeChainItem *lineart_chain_prepend_point(LineartRenderBuffer *rb,
                                                         LineartEdgeChain *ec,
                                                         float *fbcoord,
                                                         float *gpos,
                                                         float *normal,
                                                         char type,
                                                         int level,
                                                         unsigned char transparency_mask,
                                                         size_t index)
{
  LineartEdgeChainItem *eci;

  if (lineart_point_overlapping(ec->chain.first, fbcoord[0], fbcoord[1], 1e-5)) {
    return ec->chain.first;
  }

<<<<<<< HEAD
  eci = lineart_mem_acquire(rb->chain_data_pool, sizeof(LineartEdgeChainItem));
=======
  eci = lineart_mem_acquire(&rb->render_data_pool, sizeof(LineartEdgeChainItem));
>>>>>>> 87055dc7

  copy_v2_v2(eci->pos, fbcoord);
  copy_v3_v3(eci->gpos, gpos);
  eci->index = index;
  copy_v3_v3(eci->normal, normal);
  eci->line_type = type & LRT_EDGE_FLAG_ALL_TYPE;
  eci->occlusion = level;
  eci->transparency_mask = transparency_mask;
  BLI_addhead(&ec->chain, eci);

  return eci;
}

void MOD_lineart_chain_feature_lines(LineartRenderBuffer *rb)
{
  LineartEdgeChain *ec;
  LineartEdgeChainItem *eci;
  LineartBoundingArea *ba;
  LineartEdgeSegment *es;
  int last_occlusion;
  unsigned char last_transparency;
  /* Used when converting from double. */
  float use_fbcoord[2];
  float use_gpos[3];

#define VERT_COORD_TO_FLOAT(a) \
  copy_v2fl_v2db(use_fbcoord, (a)->fbcoord); \
  copy_v3fl_v3db(use_gpos, (a)->gloc);

#define POS_TO_FLOAT(lpos, gpos) \
  copy_v2fl_v2db(use_fbcoord, lpos); \
  copy_v3fl_v3db(use_gpos, gpos);

  LRT_ITER_ALL_LINES_BEGIN
  {
    if ((!(e->flags & LRT_EDGE_FLAG_ALL_TYPE)) || (e->flags & LRT_EDGE_FLAG_CHAIN_PICKED)) {
      LRT_ITER_ALL_LINES_NEXT
      continue;
    }

    e->flags |= LRT_EDGE_FLAG_CHAIN_PICKED;

    ec = lineart_chain_create(rb);

<<<<<<< HEAD
    /* One chain can only have one object_ref and intersection_mask,
     * so we assign them based on the first segment we found. */
    ec->object_ref = e->object_ref;
    ec->intersection_mask = e->intersection_mask;
=======
    /* One chain can only have one object_ref,
     * so we assign it based on the first segment we found. */
    ec->object_ref = e->object_ref;
>>>>>>> 87055dc7

    LineartEdge *new_e = e;
    LineartVert *new_vt;
    float N[3] = {0};

    if (e->t1) {
      N[0] += e->t1->gn[0];
      N[1] += e->t1->gn[1];
      N[2] += e->t1->gn[2];
    }
    if (e->t2) {
      N[0] += e->t2->gn[0];
      N[1] += e->t2->gn[1];
      N[2] += e->t2->gn[2];
    }
    if (e->t1 || e->t2) {
      normalize_v3(N);
    }

    /*  Step 1: grow left. */
    ba = MOD_lineart_get_bounding_area(rb, e->v1->fbcoord[0], e->v1->fbcoord[1]);
    new_vt = e->v1;
    es = e->segments.first;
    VERT_COORD_TO_FLOAT(new_vt);
    lineart_chain_prepend_point(rb,
                                ec,
                                use_fbcoord,
                                use_gpos,
                                N,
                                e->flags,
                                es->occlusion,
                                es->transparency_mask,
                                e->v1_obindex);
<<<<<<< HEAD
    while (ba && (new_e = lineart_line_get_connected(
                      ba, new_rv, &new_rv, e->flags, ec->intersection_mask))) {
=======
    while (ba && (new_e = lineart_line_get_connected(ba, new_vt, &new_vt, e->flags))) {
>>>>>>> 87055dc7
      new_e->flags |= LRT_EDGE_FLAG_CHAIN_PICKED;

      if (new_e->t1 || new_e->t2) {
        zero_v3(N);
        if (new_e->t1) {
          N[0] += new_e->t1->gn[0];
          N[1] += new_e->t1->gn[1];
          N[2] += new_e->t1->gn[2];
        }
        if (new_e->t2) {
          N[0] += new_e->t2->gn[0];
          N[1] += new_e->t2->gn[1];
          N[2] += new_e->t2->gn[2];
        }
        normalize_v3(N);
      }

      if (new_vt == new_e->v1) {
        for (es = new_e->segments.last; es; es = es->prev) {
          double gpos[3], lpos[3];
          double *lfb = new_e->v1->fbcoord, *rfb = new_e->v2->fbcoord;
          double global_at = lfb[3] * es->at / (es->at * lfb[3] + (1 - es->at) * rfb[3]);
          interp_v3_v3v3_db(lpos, new_e->v1->fbcoord, new_e->v2->fbcoord, es->at);
          interp_v3_v3v3_db(gpos, new_e->v1->gloc, new_e->v2->gloc, global_at);
          POS_TO_FLOAT(lpos, gpos)
          lineart_chain_prepend_point(rb,
                                      ec,
                                      use_fbcoord,
                                      use_gpos,
                                      N,
                                      new_e->flags,
                                      es->occlusion,
                                      es->transparency_mask,
                                      new_e->v1_obindex);
          last_occlusion = es->occlusion;
          last_transparency = es->transparency_mask;
        }
      }
      else if (new_vt == new_e->v2) {
        es = new_e->segments.first;
        last_occlusion = es->occlusion;
        last_transparency = es->transparency_mask;
        es = es->next;
        for (; es; es = es->next) {
          double gpos[3], lpos[3];
          double *lfb = new_e->v1->fbcoord, *rfb = new_e->v2->fbcoord;
          double global_at = lfb[3] * es->at / (es->at * lfb[3] + (1 - es->at) * rfb[3]);
          interp_v3_v3v3_db(lpos, new_e->v1->fbcoord, new_e->v2->fbcoord, es->at);
          interp_v3_v3v3_db(gpos, new_e->v1->gloc, new_e->v2->gloc, global_at);
          POS_TO_FLOAT(lpos, gpos)
          lineart_chain_prepend_point(rb,
                                      ec,
                                      use_fbcoord,
                                      use_gpos,
                                      N,
                                      new_e->flags,
                                      last_occlusion,
                                      last_transparency,
                                      new_e->v2_obindex);
          last_occlusion = es->occlusion;
          last_transparency = es->transparency_mask;
        }
        VERT_COORD_TO_FLOAT(new_e->v2);
        lineart_chain_prepend_point(rb,
                                    ec,
                                    use_fbcoord,
                                    use_gpos,
                                    N,
                                    new_e->flags,
                                    last_occlusion,
                                    last_transparency,
                                    new_e->v2_obindex);
      }
      ba = MOD_lineart_get_bounding_area(rb, new_vt->fbcoord[0], new_vt->fbcoord[1]);
    }

    /* Restore normal value. */
    if (e->t1 || e->t2) {
      zero_v3(N);
      if (e->t1) {
        N[0] += e->t1->gn[0];
        N[1] += e->t1->gn[1];
        N[2] += e->t1->gn[2];
      }
      if (e->t2) {
        N[0] += e->t2->gn[0];
        N[1] += e->t2->gn[1];
        N[2] += e->t2->gn[2];
      }
      normalize_v3(N);
    }
    /*  Step 2: Adding all cuts from the given line, so we can continue connecting the right side
     * of the line. */
    es = e->segments.first;
    last_occlusion = ((LineartEdgeSegment *)es)->occlusion;
    last_transparency = ((LineartEdgeSegment *)es)->transparency_mask;
    for (es = es->next; es; es = es->next) {
      double gpos[3], lpos[3];
      double *lfb = e->v1->fbcoord, *rfb = e->v2->fbcoord;
      double global_at = lfb[3] * es->at / (es->at * lfb[3] + (1 - es->at) * rfb[3]);
      interp_v3_v3v3_db(lpos, e->v1->fbcoord, e->v2->fbcoord, es->at);
      interp_v3_v3v3_db(gpos, e->v1->gloc, e->v2->gloc, global_at);
      POS_TO_FLOAT(lpos, gpos)
      lineart_chain_append_point(rb,
                                 ec,
                                 use_fbcoord,
                                 use_gpos,
                                 N,
                                 e->flags,
                                 es->occlusion,
                                 es->transparency_mask,
                                 e->v1_obindex);
      last_occlusion = es->occlusion;
      last_transparency = es->transparency_mask;
    }
    VERT_COORD_TO_FLOAT(e->v2)
    lineart_chain_append_point(rb,
                               ec,
                               use_fbcoord,
                               use_gpos,
                               N,
                               e->flags,
                               last_occlusion,
                               last_transparency,
                               e->v2_obindex);

    /*  Step 3: grow right. */
    ba = MOD_lineart_get_bounding_area(rb, e->v2->fbcoord[0], e->v2->fbcoord[1]);
<<<<<<< HEAD
    new_rv = e->v2;
    while (ba && (new_e = lineart_line_get_connected(
                      ba, new_rv, &new_rv, e->flags, ec->intersection_mask))) {
=======
    new_vt = e->v2;
    while (ba && (new_e = lineart_line_get_connected(ba, new_vt, &new_vt, e->flags))) {
>>>>>>> 87055dc7
      new_e->flags |= LRT_EDGE_FLAG_CHAIN_PICKED;

      if (new_e->t1 || new_e->t2) {
        zero_v3(N);
        if (new_e->t1) {
          N[0] += new_e->t1->gn[0];
          N[1] += new_e->t1->gn[1];
          N[2] += new_e->t1->gn[2];
        }
        if (new_e->t2) {
          N[0] += new_e->t2->gn[0];
          N[1] += new_e->t2->gn[1];
          N[2] += new_e->t2->gn[2];
        }
        normalize_v3(N);
      }

      /* Fix leading vertex type. */
      eci = ec->chain.last;
      eci->line_type = new_e->flags & LRT_EDGE_FLAG_ALL_TYPE;

      if (new_vt == new_e->v1) {
        es = new_e->segments.last;
        last_occlusion = es->occlusion;
        last_transparency = es->transparency_mask;
        /* Fix leading vertex occlusion. */
        eci->occlusion = last_occlusion;
        eci->transparency_mask = last_transparency;
<<<<<<< HEAD
        for (rls = new_e->segments.last; rls; rls = rls->prev) {
=======
        for (es = new_e->segments.last; es; es = es->prev) {
>>>>>>> 87055dc7
          double gpos[3], lpos[3];
          double *lfb = new_e->v1->fbcoord, *rfb = new_e->v2->fbcoord;
          double global_at = lfb[3] * es->at / (es->at * lfb[3] + (1 - es->at) * rfb[3]);
          interp_v3_v3v3_db(lpos, new_e->v1->fbcoord, new_e->v2->fbcoord, es->at);
          interp_v3_v3v3_db(gpos, new_e->v1->gloc, new_e->v2->gloc, global_at);
          last_occlusion = es->prev ? es->prev->occlusion : last_occlusion;
          last_transparency = es->prev ? es->prev->transparency_mask : last_transparency;
          POS_TO_FLOAT(lpos, gpos)
          lineart_chain_append_point(rb,
                                     ec,
                                     use_fbcoord,
                                     use_gpos,
                                     N,
                                     new_e->flags,
                                     last_occlusion,
                                     last_transparency,
                                     new_e->v1_obindex);
        }
      }
<<<<<<< HEAD
      else if (new_rv == new_e->v2) {
        rls = new_e->segments.first;
        last_occlusion = rls->occlusion;
        last_transparency = rls->transparency_mask;
        eci->occlusion = last_occlusion;
        eci->transparency_mask = last_transparency;
        rls = rls->next;
        for (; rls; rls = rls->next) {
=======
      else if (new_vt == new_e->v2) {
        es = new_e->segments.first;
        last_occlusion = es->occlusion;
        last_transparency = es->transparency_mask;
        eci->occlusion = last_occlusion;
        eci->transparency_mask = last_transparency;
        es = es->next;
        for (; es; es = es->next) {
>>>>>>> 87055dc7
          double gpos[3], lpos[3];
          double *lfb = new_e->v1->fbcoord, *rfb = new_e->v2->fbcoord;
          double global_at = lfb[3] * es->at / (es->at * lfb[3] + (1 - es->at) * rfb[3]);
          interp_v3_v3v3_db(lpos, new_e->v1->fbcoord, new_e->v2->fbcoord, es->at);
          interp_v3_v3v3_db(gpos, new_e->v1->gloc, new_e->v2->gloc, global_at);
          POS_TO_FLOAT(lpos, gpos)
          lineart_chain_append_point(rb,
                                     ec,
                                     use_fbcoord,
                                     use_gpos,
                                     N,
                                     new_e->flags,
                                     es->occlusion,
                                     es->transparency_mask,
                                     new_e->v2_obindex);
          last_occlusion = es->occlusion;
          last_transparency = es->transparency_mask;
        }
        VERT_COORD_TO_FLOAT(new_e->v2)
        lineart_chain_append_point(rb,
                                   ec,
                                   use_fbcoord,
                                   use_gpos,
                                   N,
                                   new_e->flags,
                                   last_occlusion,
                                   last_transparency,
                                   new_e->v2_obindex);
      }
      ba = MOD_lineart_get_bounding_area(rb, new_vt->fbcoord[0], new_vt->fbcoord[1]);
    }
    if (rb->fuzzy_everything) {
      ec->type = LRT_EDGE_FLAG_CONTOUR;
    }
    else {
      ec->type = (e->flags & LRT_EDGE_FLAG_ALL_TYPE);
    }
  }
  LRT_ITER_ALL_LINES_END
}

<<<<<<< HEAD
static LineartBoundingArea *lineart_bounding_area_get_rlci_recursive(LineartRenderBuffer *rb,
                                                                     LineartBoundingArea *root,
                                                                     LineartEdgeChainItem *eci)
=======
static LineartBoundingArea *lineart_bounding_area_get_eci_recursive(LineartRenderBuffer *rb,
                                                                    LineartBoundingArea *root,
                                                                    LineartEdgeChainItem *eci)
>>>>>>> 87055dc7
{
  if (root->child == NULL) {
    return root;
  }

  LineartBoundingArea *ch = root->child;
#define IN_BOUND(ba, eci) \
  ba.l <= eci->pos[0] && ba.r >= eci->pos[0] && ba.b <= eci->pos[1] && ba.u >= eci->pos[1]

  if (IN_BOUND(ch[0], eci)) {
<<<<<<< HEAD
    return lineart_bounding_area_get_rlci_recursive(rb, &ch[0], eci);
  }
  if (IN_BOUND(ch[1], eci)) {
    return lineart_bounding_area_get_rlci_recursive(rb, &ch[1], eci);
  }
  if (IN_BOUND(ch[2], eci)) {
    return lineart_bounding_area_get_rlci_recursive(rb, &ch[2], eci);
  }
  if (IN_BOUND(ch[3], eci)) {
    return lineart_bounding_area_get_rlci_recursive(rb, &ch[3], eci);
=======
    return lineart_bounding_area_get_eci_recursive(rb, &ch[0], eci);
  }
  if (IN_BOUND(ch[1], eci)) {
    return lineart_bounding_area_get_eci_recursive(rb, &ch[1], eci);
  }
  if (IN_BOUND(ch[2], eci)) {
    return lineart_bounding_area_get_eci_recursive(rb, &ch[2], eci);
  }
  if (IN_BOUND(ch[3], eci)) {
    return lineart_bounding_area_get_eci_recursive(rb, &ch[3], eci);
>>>>>>> 87055dc7
  }
#undef IN_BOUND
  return NULL;
}

static LineartBoundingArea *lineart_bounding_area_get_end_point(LineartRenderBuffer *rb,
                                                                LineartEdgeChainItem *eci)
{
  if (!eci) {
    return NULL;
  }
  LineartBoundingArea *root = MOD_lineart_get_parent_bounding_area(rb, eci->pos[0], eci->pos[1]);
  if (root == NULL) {
    return NULL;
  }
<<<<<<< HEAD
  return lineart_bounding_area_get_rlci_recursive(rb, root, eci);
=======
  return lineart_bounding_area_get_eci_recursive(rb, root, eci);
>>>>>>> 87055dc7
}

/**
 * Here we will try to connect geometry space chains together in image space. However we can't
 * chain two chains together if their end and start points lie on the border between two bounding
 * areas, this happens either when 1) the geometry is way too dense, or 2) the chaining threshold
 * is too big that it covers multiple small bounding areas.
 */
static void lineart_bounding_area_link_point_recursive(LineartRenderBuffer *rb,
                                                       LineartBoundingArea *root,
                                                       LineartEdgeChain *ec,
                                                       LineartEdgeChainItem *eci)
{
  if (root->child == NULL) {
    LineartChainRegisterEntry *cre = lineart_list_append_pointer_pool_sized(
<<<<<<< HEAD
        &root->linked_chains, rb->chain_data_pool, ec, sizeof(LineartChainRegisterEntry));
=======
        &root->linked_chains, &rb->render_data_pool, ec, sizeof(LineartChainRegisterEntry));
>>>>>>> 87055dc7

    cre->eci = eci;

    if (eci == ec->chain.first) {
      cre->is_left = 1;
    }
  }
  else {
    LineartBoundingArea *ch = root->child;

#define IN_BOUND(ba, eci) \
  ba.l <= eci->pos[0] && ba.r >= eci->pos[0] && ba.b <= eci->pos[1] && ba.u >= eci->pos[1]

    if (IN_BOUND(ch[0], eci)) {
      lineart_bounding_area_link_point_recursive(rb, &ch[0], ec, eci);
    }
    else if (IN_BOUND(ch[1], eci)) {
      lineart_bounding_area_link_point_recursive(rb, &ch[1], ec, eci);
    }
    else if (IN_BOUND(ch[2], eci)) {
      lineart_bounding_area_link_point_recursive(rb, &ch[2], ec, eci);
    }
    else if (IN_BOUND(ch[3], eci)) {
      lineart_bounding_area_link_point_recursive(rb, &ch[3], ec, eci);
    }

#undef IN_BOUND
  }
}

static void lineart_bounding_area_link_chain(LineartRenderBuffer *rb, LineartEdgeChain *ec)
{
  LineartEdgeChainItem *pl = ec->chain.first;
  LineartEdgeChainItem *pr = ec->chain.last;
  LineartBoundingArea *ba1 = MOD_lineart_get_parent_bounding_area(rb, pl->pos[0], pl->pos[1]);
  LineartBoundingArea *ba2 = MOD_lineart_get_parent_bounding_area(rb, pr->pos[0], pr->pos[1]);

  if (ba1) {
    lineart_bounding_area_link_point_recursive(rb, ba1, ec, pl);
  }
  if (ba2) {
    lineart_bounding_area_link_point_recursive(rb, ba2, ec, pr);
  }
}

void MOD_lineart_chain_split_for_fixed_occlusion(LineartRenderBuffer *rb)
{
  LineartEdgeChain *ec, *new_rlc;
  LineartEdgeChainItem *eci, *next_rlci;
  ListBase swap = {0};

  swap.first = rb->chains.first;
  swap.last = rb->chains.last;

  rb->chains.last = rb->chains.first = NULL;

  while ((ec = BLI_pophead(&swap)) != NULL) {
    ec->next = ec->prev = NULL;
    BLI_addtail(&rb->chains, ec);
    LineartEdgeChainItem *first_rlci = (LineartEdgeChainItem *)ec->chain.first;
    int fixed_occ = first_rlci->occlusion;
<<<<<<< HEAD
    unsigned char fixed_trans_mask = first_rlci->transparency_mask;
    ec->level = fixed_occ;
    ec->transparency_mask = fixed_trans_mask;
    for (eci = first_rlci->next; eci; eci = next_rlci) {
      next_rlci = eci->next;
      if (eci->occlusion != fixed_occ || eci->transparency_mask != fixed_trans_mask) {
=======
    unsigned char fixed_mask = first_rlci->transparency_mask;
    ec->level = fixed_occ;
    ec->transparency_mask = fixed_mask;
    for (eci = first_rlci->next; eci; eci = next_rlci) {
      next_rlci = eci->next;
      if (eci->occlusion != fixed_occ || eci->transparency_mask != fixed_mask) {
>>>>>>> 87055dc7
        if (next_rlci) {
          if (lineart_point_overlapping(next_rlci, eci->pos[0], eci->pos[1], 1e-5)) {
            continue;
          }
        }
        else {
          /* Set the same occlusion level for the end vertex, so when further connection is needed
           * the backwards occlusion info is also correct.  */
          eci->occlusion = fixed_occ;
<<<<<<< HEAD
          eci->transparency_mask = fixed_trans_mask;
=======
          eci->transparency_mask = fixed_mask;
>>>>>>> 87055dc7
          /* No need to split at the last point anyway. */
          break;
        }
        new_rlc = lineart_chain_create(rb);
        new_rlc->chain.first = eci;
        new_rlc->chain.last = ec->chain.last;
        ec->chain.last = eci->prev;
        ((LineartEdgeChainItem *)ec->chain.last)->next = 0;
        eci->prev = 0;

        /* End the previous one. */
        lineart_chain_append_point(rb,
                                   ec,
                                   eci->pos,
                                   eci->gpos,
                                   eci->normal,
                                   eci->line_type,
                                   fixed_occ,
<<<<<<< HEAD
                                   fixed_trans_mask,
                                   eci->index);
        new_rlc->object_ref = ec->object_ref;
        new_rlc->type = ec->type;
        new_rlc->intersection_mask = ec->intersection_mask;
        ec = new_rlc;
        fixed_occ = eci->occlusion;
        fixed_trans_mask = eci->transparency_mask;
        ec->level = fixed_occ;
        ec->transparency_mask = fixed_trans_mask;
      }
    }
  }
  LISTBASE_FOREACH (LineartEdgeChain *, irlc, &rb->chains) {
    lineart_bounding_area_link_chain(rb, irlc);
=======
                                   fixed_mask,
                                   eci->index);
        new_rlc->object_ref = ec->object_ref;
        new_rlc->type = ec->type;
        ec = new_rlc;
        fixed_occ = eci->occlusion;
        fixed_mask = eci->transparency_mask;
        ec->level = fixed_occ;
        ec->transparency_mask = fixed_mask;
      }
    }
  }
  LISTBASE_FOREACH (LineartEdgeChain *, iec, &rb->chains) {
    lineart_bounding_area_link_chain(rb, iec);
>>>>>>> 87055dc7
  }
}

/**
 * Note: segment type (crease/material/contour...) is ambiguous after this.
 */
static void lineart_chain_connect(LineartRenderBuffer *UNUSED(rb),
                                  LineartEdgeChain *onto,
                                  LineartEdgeChain *sub,
                                  int reverse_1,
                                  int reverse_2)
{
  LineartEdgeChainItem *eci;
  if (onto->type == LRT_EDGE_FLAG_INTERSECTION) {
    if (sub->object_ref) {
      onto->object_ref = sub->object_ref;
      onto->type = LRT_EDGE_FLAG_CONTOUR;
    }
  }
  else if (sub->type == LRT_EDGE_FLAG_INTERSECTION) {
    if (onto->type != LRT_EDGE_FLAG_INTERSECTION) {
      onto->type = LRT_EDGE_FLAG_CONTOUR;
    }
  }
  if (!reverse_1) {  /*  L--R L-R. */
    if (reverse_2) { /*  L--R R-L. */
      BLI_listbase_reverse(&sub->chain);
    }
    eci = sub->chain.first;
    if (lineart_point_overlapping(onto->chain.last, eci->pos[0], eci->pos[1], 1e-5)) {
      BLI_pophead(&sub->chain);
      if (sub->chain.first == NULL) {
        return;
      }
    }
    ((LineartEdgeChainItem *)onto->chain.last)->next = sub->chain.first;
    ((LineartEdgeChainItem *)sub->chain.first)->prev = onto->chain.last;
    onto->chain.last = sub->chain.last;
  }
  else {              /*  L-R L--R. */
    if (!reverse_2) { /*  R-L L--R. */
      BLI_listbase_reverse(&sub->chain);
    }
    eci = onto->chain.first;
    if (lineart_point_overlapping(sub->chain.last, eci->pos[0], eci->pos[1], 1e-5)) {
      BLI_pophead(&onto->chain);
      if (onto->chain.first == NULL) {
        return;
      }
    }
    ((LineartEdgeChainItem *)sub->chain.last)->next = onto->chain.first;
    ((LineartEdgeChainItem *)onto->chain.first)->prev = sub->chain.last;
    onto->chain.first = sub->chain.first;
  }
}

static LineartChainRegisterEntry *lineart_chain_get_closest_cre(LineartRenderBuffer *rb,
                                                                LineartBoundingArea *ba,
                                                                LineartEdgeChain *ec,
                                                                LineartEdgeChainItem *eci,
                                                                int occlusion,
                                                                unsigned char trans_mask,
                                                                unsigned char isec_mask,
                                                                float dist,
                                                                float *result_new_len,
                                                                LineartBoundingArea *caller_ba)
{

  LineartChainRegisterEntry *closest_cre = NULL;

  /* Keep using for loop because `cre` could be removed from the iteration before getting to the
   * next one. */
  LISTBASE_FOREACH_MUTABLE (LineartChainRegisterEntry *, cre, &ba->linked_chains) {
    if (cre->ec->object_ref != ec->object_ref) {
      if (!rb->fuzzy_everything) {
        if (rb->fuzzy_intersections) {
          /* If none of those are intersection lines... */
          if ((!(cre->ec->type & LRT_EDGE_FLAG_INTERSECTION)) &&
              (!(ec->type & LRT_EDGE_FLAG_INTERSECTION))) {
            continue; /* We don't want to chain along different objects at the moment. */
          }
        }
        else {
          continue;
        }
      }
    }
    if (cre->ec->picked || cre->picked) {
      continue;
    }
    if (cre->ec == ec || (!cre->ec->chain.first) || (cre->ec->level != occlusion) ||
<<<<<<< HEAD
        (cre->ec->transparency_mask != trans_mask) || (cre->ec->intersection_mask != isec_mask)) {
=======
        (cre->ec->transparency_mask != transparency_mask)) {
>>>>>>> 87055dc7
      continue;
    }
    if (!rb->fuzzy_everything) {
      if (cre->ec->type != ec->type) {
        if (rb->fuzzy_intersections) {
          if (!(cre->ec->type == LRT_EDGE_FLAG_INTERSECTION ||
                ec->type == LRT_EDGE_FLAG_INTERSECTION)) {
            continue; /* Fuzzy intersections but no intersection line found. */
          }
        }
        else { /* Line type different but no fuzzy. */
          continue;
        }
      }
    }

<<<<<<< HEAD
    float new_len = rb->chain_geometry_space ? len_v3v3(cre->eci->gpos, eci->gpos) :
                                               len_v2v2(cre->eci->pos, eci->pos);
=======
    float new_len = len_v2v2(cre->eci->pos, eci->pos);
>>>>>>> 87055dc7
    if (new_len < dist) {
      closest_cre = cre;
      dist = new_len;
      if (result_new_len) {
        (*result_new_len) = new_len;
      }
    }
  }

  /* We want a closer point anyway. So using modified dist is fine. */
  float adjacent_new_len = dist;
  LineartChainRegisterEntry *adjacent_closest;

#define LRT_TEST_ADJACENT_AREAS(dist_to, list) \
  if (dist_to < dist && dist_to > 0) { \
    LISTBASE_FOREACH (LinkData *, ld, list) { \
      LineartBoundingArea *sba = (LineartBoundingArea *)ld->data; \
      adjacent_closest = lineart_chain_get_closest_cre( \
<<<<<<< HEAD
          rb, sba, ec, eci, occlusion, trans_mask, isec_mask, dist, &adjacent_new_len, ba); \
=======
          rb, sba, ec, eci, occlusion, transparency_mask, dist, &adjacent_new_len, ba); \
>>>>>>> 87055dc7
      if (adjacent_new_len < dist) { \
        dist = adjacent_new_len; \
        closest_cre = adjacent_closest; \
      } \
    } \
  }
  if (!caller_ba) {
    LRT_TEST_ADJACENT_AREAS(eci->pos[0] - ba->l, &ba->lp);
    LRT_TEST_ADJACENT_AREAS(ba->r - eci->pos[0], &ba->rp);
    LRT_TEST_ADJACENT_AREAS(ba->u - eci->pos[1], &ba->up);
    LRT_TEST_ADJACENT_AREAS(eci->pos[1] - ba->b, &ba->bp);
  }
  if (result_new_len) {
    (*result_new_len) = dist;
  }
  return closest_cre;
}

/**
 * This function only connects two different chains. It will not do any clean up or smart chaining.
 * So no: removing overlapping chains, removal of short isolated segments, and no loop reduction is
 * implemented yet.
 */
void MOD_lineart_chain_connect(LineartRenderBuffer *rb)
{
  LineartEdgeChain *ec;
  LineartEdgeChainItem *rlci_l, *rlci_r;
  LineartBoundingArea *ba_l, *ba_r;
  LineartChainRegisterEntry *closest_cre_l, *closest_cre_r, *closest_cre;
  float dist = rb->chaining_image_threshold;
  float dist_l, dist_r;
  int occlusion, reverse_main;
  unsigned char trans_mask, isec_mask;
  ListBase swap = {0};

  if (rb->chaining_image_threshold < 0.0001) {
    return;
  }

  swap.first = rb->chains.first;
  swap.last = rb->chains.last;

  rb->chains.last = rb->chains.first = NULL;

  while ((ec = BLI_pophead(&swap)) != NULL) {
    ec->next = ec->prev = NULL;
    if (ec->picked) {
<<<<<<< HEAD
      continue;
    }
    BLI_addtail(&rb->chains, ec);

    if (ec->type == LRT_EDGE_FLAG_FLOATING && (!rb->chain_floating_edges)) {
      continue;
    }

    occlusion = ec->level;
    trans_mask = ec->transparency_mask;
    isec_mask = ec->intersection_mask;
=======
      continue;
    }
    BLI_addtail(&rb->chains, ec);

    occlusion = ec->level;
    transparency_mask = ec->transparency_mask;
>>>>>>> 87055dc7

    rlci_l = ec->chain.first;
    rlci_r = ec->chain.last;
    while ((ba_l = lineart_bounding_area_get_end_point(rb, rlci_l)) &&
           (ba_r = lineart_bounding_area_get_end_point(rb, rlci_r))) {
      closest_cre_l = lineart_chain_get_closest_cre(
<<<<<<< HEAD
          rb, ba_l, ec, rlci_l, occlusion, trans_mask, isec_mask, dist, &dist_l, NULL);
      closest_cre_r = lineart_chain_get_closest_cre(
          rb, ba_r, ec, rlci_r, occlusion, trans_mask, isec_mask, dist, &dist_r, NULL);
=======
          rb, ba_l, ec, rlci_l, occlusion, transparency_mask, dist, &dist_l, NULL);
      closest_cre_r = lineart_chain_get_closest_cre(
          rb, ba_r, ec, rlci_r, occlusion, transparency_mask, dist, &dist_r, NULL);
>>>>>>> 87055dc7
      if (closest_cre_l && closest_cre_r) {
        if (dist_l < dist_r) {
          closest_cre = closest_cre_l;
          reverse_main = 1;
        }
        else {
          closest_cre = closest_cre_r;
          reverse_main = 0;
        }
      }
      else if (closest_cre_l) {
        closest_cre = closest_cre_l;
        reverse_main = 1;
      }
      else if (closest_cre_r) {
        closest_cre = closest_cre_r;
        BLI_remlink(&ba_r->linked_chains, closest_cre_r);
        reverse_main = 0;
      }
      else {
        break;
      }
      closest_cre->picked = 1;
      closest_cre->ec->picked = 1;
      if (closest_cre->is_left) {
        lineart_chain_connect(rb, ec, closest_cre->ec, reverse_main, 0);
      }
      else {
        lineart_chain_connect(rb, ec, closest_cre->ec, reverse_main, 1);
      }
      BLI_remlink(&swap, closest_cre->ec);
      rlci_l = ec->chain.first;
      rlci_r = ec->chain.last;
    }
    ec->picked = 1;
  }
}

/**
 * Length is in image space.
 */
float MOD_lineart_chain_compute_length(LineartEdgeChain *ec)
{
  LineartEdgeChainItem *eci;
  float offset_accum = 0;
  float dist;
  float last_point[2];

  eci = ec->chain.first;
  copy_v2_v2(last_point, eci->pos);
  for (eci = ec->chain.first; eci; eci = eci->next) {
    dist = len_v2v2(eci->pos, last_point);
    offset_accum += dist;
    copy_v2_v2(last_point, eci->pos);
  }
  return offset_accum;
}

void MOD_lineart_chain_discard_short(LineartRenderBuffer *rb, const float threshold)
{
  LineartEdgeChain *ec, *next_rlc;
  for (ec = rb->chains.first; ec; ec = next_rlc) {
    next_rlc = ec->next;
    if (MOD_lineart_chain_compute_length(ec) < threshold) {
      BLI_remlink(&rb->chains, ec);
    }
  }
}

int MOD_lineart_chain_count(const LineartEdgeChain *ec)
{
  int count = 0;
  LISTBASE_FOREACH (LineartEdgeChainItem *, eci, &ec->chain) {
    count++;
  }
  return count;
}

void MOD_lineart_chain_clear_picked_flag(LineartCache *lc)
{
  if (lc == NULL) {
    return;
  }
<<<<<<< HEAD
  LISTBASE_FOREACH (LineartEdgeChain *, ec, &lc->chains) {
    ec->picked = 0;
  }
}

void MOD_lineart_smooth_chains(LineartRenderBuffer *rb, float tolerance)
{
  LISTBASE_FOREACH (LineartEdgeChain *, ec, &rb->chains) {
    LineartEdgeChainItem *next_rlci;
    for (LineartEdgeChainItem *eci = ec->chain.first; eci; eci = next_rlci) {
      next_rlci = eci->next;
      LineartEdgeChainItem *rlci2, *rlci3, *rlci4;

      /* Not enough point to do simplify. */
      if ((!(rlci2 = eci->next)) || (!(rlci3 = rlci2->next))) {
        continue;
      }

      /* No need to care for different line types/occlusion and so on, because at this stage they
       * are all the same within a chain. */

      /* If p3 is within the p1-p2 segment of a width of "tolerance"  */
      if (dist_to_line_segment_v2(rlci3->pos, eci->pos, rlci2->pos) < tolerance) {
        /* And if p4 is on the extension of p1-p2 , we remove p3. */
        if ((rlci4 = rlci3->next) &&
            (dist_to_line_v2(rlci4->pos, eci->pos, rlci2->pos) < tolerance)) {
          BLI_remlink(&ec->chain, rlci3);
          next_rlci = eci;
        }
      }
    }
=======
  LISTBASE_FOREACH (LineartEdgeChain *, ec, &rb->chains) {
    ec->picked = 0;
>>>>>>> 87055dc7
  }
}

/**
 * This should always be the last stage!, see the end of
 * #MOD_lineart_chain_split_for_fixed_occlusion().
 */
void MOD_lineart_chain_split_angle(LineartRenderBuffer *rb, float angle_threshold_rad)
{
  LineartEdgeChain *ec, *new_rlc;
  LineartEdgeChainItem *eci, *next_rlci, *prev_rlci;
  ListBase swap = {0};

  swap.first = rb->chains.first;
  swap.last = rb->chains.last;

  rb->chains.last = rb->chains.first = NULL;

  while ((ec = BLI_pophead(&swap)) != NULL) {
    ec->next = ec->prev = NULL;
    BLI_addtail(&rb->chains, ec);
    LineartEdgeChainItem *first_rlci = (LineartEdgeChainItem *)ec->chain.first;
    for (eci = first_rlci->next; eci; eci = next_rlci) {
      next_rlci = eci->next;
      prev_rlci = eci->prev;
      float angle = M_PI;
      if (next_rlci && prev_rlci) {
        angle = angle_v2v2v2(prev_rlci->pos, eci->pos, next_rlci->pos);
      }
      else {
        break; /* No need to split at the last point anyway.*/
      }
      if (angle < angle_threshold_rad) {
        new_rlc = lineart_chain_create(rb);
        new_rlc->chain.first = eci;
        new_rlc->chain.last = ec->chain.last;
        ec->chain.last = eci->prev;
        ((LineartEdgeChainItem *)ec->chain.last)->next = 0;
        eci->prev = 0;

        /* End the previous one. */
        lineart_chain_append_point(rb,
                                   ec,
                                   eci->pos,
                                   eci->gpos,
                                   eci->normal,
                                   eci->line_type,
                                   ec->level,
                                   eci->transparency_mask,
                                   eci->index);
        new_rlc->object_ref = ec->object_ref;
        new_rlc->type = ec->type;
        new_rlc->level = ec->level;
        new_rlc->transparency_mask = ec->transparency_mask;
        ec = new_rlc;
      }
    }
  }
}

void MOD_lineart_chain_offset_towards_camera(LineartRenderBuffer *rb, float dist)
{
  float dir[3];
  float cam[3];
  copy_v3fl_v3db(cam, rb->camera_pos);

  LISTBASE_FOREACH (LineartEdgeChain *, ec, &rb->chains) {
    LISTBASE_FOREACH (LineartEdgeChainItem *, eci, &ec->chain) {
      sub_v3_v3v3(dir, cam, eci->gpos);
      normalize_v3_length(dir, dist);
      add_v3_v3(eci->gpos, dir);
    }
  }
}<|MERGE_RESOLUTION|>--- conflicted
+++ resolved
@@ -31,30 +31,18 @@
 
 #include <math.h>
 
-<<<<<<< HEAD
-#define LRT_OTHER_RV(e, vt) ((vt) == (e)->v1 ? (e)->v2 : ((vt) == (e)->v2 ? (e)->v1 : NULL))
-=======
 #define LRT_OTHER_VERT(e, vt) ((vt) == (e)->v1 ? (e)->v2 : ((vt) == (e)->v2 ? (e)->v1 : NULL))
->>>>>>> 87055dc7
 
 /* Get a connected line, only for lines who has the exact given vert, or (in the case of
  * intersection lines) who has a vert that has the exact same position. */
 static LineartEdge *lineart_line_get_connected(LineartBoundingArea *ba,
                                                LineartVert *vt,
-<<<<<<< HEAD
-                                               LineartVert **new_rv,
+                                               LineartVert **new_vt,
                                                int match_flag,
                                                unsigned char match_isec_mask)
 {
   for (int i = 0; i < ba->line_count; i++) {
     LineartEdge *n_e = ba->linked_lines[i];
-=======
-                                               LineartVert **new_vt,
-                                               int match_flag)
-{
-  LISTBASE_FOREACH (LinkData *, lip, &ba->linked_edges) {
-    LineartEdge *n_e = lip->data;
->>>>>>> 87055dc7
 
     if ((!(n_e->flags & LRT_EDGE_FLAG_ALL_TYPE)) || (n_e->flags & LRT_EDGE_FLAG_CHAIN_PICKED)) {
       continue;
@@ -64,35 +52,22 @@
       continue;
     }
 
-<<<<<<< HEAD
     if (n_e->intersection_mask != match_isec_mask) {
       continue;
     }
 
-    *new_rv = LRT_OTHER_RV(n_e, vt);
-    if (*new_rv) {
-=======
     *new_vt = LRT_OTHER_VERT(n_e, vt);
     if (*new_vt) {
->>>>>>> 87055dc7
       return n_e;
     }
 
     if (n_e->flags & LRT_EDGE_FLAG_INTERSECTION) {
       if (vt->fbcoord[0] == n_e->v1->fbcoord[0] && vt->fbcoord[1] == n_e->v1->fbcoord[1]) {
-<<<<<<< HEAD
-        *new_rv = LRT_OTHER_RV(n_e, n_e->v1);
-        return n_e;
-      }
-      if (vt->fbcoord[0] == n_e->v2->fbcoord[0] && vt->fbcoord[1] == n_e->v2->fbcoord[1]) {
-        *new_rv = LRT_OTHER_RV(n_e, n_e->v2);
-=======
         *new_vt = LRT_OTHER_VERT(n_e, n_e->v1);
         return n_e;
       }
       if (vt->fbcoord[0] == n_e->v2->fbcoord[0] && vt->fbcoord[1] == n_e->v2->fbcoord[1]) {
         *new_vt = LRT_OTHER_VERT(n_e, n_e->v2);
->>>>>>> 87055dc7
         return n_e;
       }
     }
@@ -104,11 +79,7 @@
 static LineartEdgeChain *lineart_chain_create(LineartRenderBuffer *rb)
 {
   LineartEdgeChain *ec;
-<<<<<<< HEAD
   ec = lineart_mem_acquire(rb->chain_data_pool, sizeof(LineartEdgeChain));
-=======
-  ec = lineart_mem_acquire(&rb->render_data_pool, sizeof(LineartEdgeChain));
->>>>>>> 87055dc7
 
   BLI_addtail(&rb->chains, ec);
 
@@ -146,18 +117,14 @@
     /* Because the new chain point is overlapping, just replace the type and occlusion level of the
      * current point. This makes it so that the line to the point after this one has the correct
      * type and level. */
-    LineartEdgeChainItem *old_rlci = ec->chain.last;
-    old_rlci->line_type = type;
-    old_rlci->occlusion = level;
-    old_rlci->transparency_mask = transparency_mask;
-    return old_rlci;
-  }
-
-<<<<<<< HEAD
+    LineartEdgeChainItem *old_eci = ec->chain.last;
+    old_eci->line_type = type;
+    old_eci->occlusion = level;
+    old_eci->transparency_mask = transparency_mask;
+    return old_eci;
+  }
+
   eci = lineart_mem_acquire(rb->chain_data_pool, sizeof(LineartEdgeChainItem));
-=======
-  eci = lineart_mem_acquire(&rb->render_data_pool, sizeof(LineartEdgeChainItem));
->>>>>>> 87055dc7
 
   copy_v2_v2(eci->pos, fbcoord);
   copy_v3_v3(eci->gpos, gpos);
@@ -187,11 +154,7 @@
     return ec->chain.first;
   }
 
-<<<<<<< HEAD
   eci = lineart_mem_acquire(rb->chain_data_pool, sizeof(LineartEdgeChainItem));
-=======
-  eci = lineart_mem_acquire(&rb->render_data_pool, sizeof(LineartEdgeChainItem));
->>>>>>> 87055dc7
 
   copy_v2_v2(eci->pos, fbcoord);
   copy_v3_v3(eci->gpos, gpos);
@@ -236,16 +199,10 @@
 
     ec = lineart_chain_create(rb);
 
-<<<<<<< HEAD
     /* One chain can only have one object_ref and intersection_mask,
      * so we assign them based on the first segment we found. */
     ec->object_ref = e->object_ref;
     ec->intersection_mask = e->intersection_mask;
-=======
-    /* One chain can only have one object_ref,
-     * so we assign it based on the first segment we found. */
-    ec->object_ref = e->object_ref;
->>>>>>> 87055dc7
 
     LineartEdge *new_e = e;
     LineartVert *new_vt;
@@ -279,12 +236,8 @@
                                 es->occlusion,
                                 es->transparency_mask,
                                 e->v1_obindex);
-<<<<<<< HEAD
     while (ba && (new_e = lineart_line_get_connected(
-                      ba, new_rv, &new_rv, e->flags, ec->intersection_mask))) {
-=======
-    while (ba && (new_e = lineart_line_get_connected(ba, new_vt, &new_vt, e->flags))) {
->>>>>>> 87055dc7
+                      ba, new_vt, &new_vt, e->flags, ec->intersection_mask))) {
       new_e->flags |= LRT_EDGE_FLAG_CHAIN_PICKED;
 
       if (new_e->t1 || new_e->t2) {
@@ -413,14 +366,9 @@
 
     /*  Step 3: grow right. */
     ba = MOD_lineart_get_bounding_area(rb, e->v2->fbcoord[0], e->v2->fbcoord[1]);
-<<<<<<< HEAD
-    new_rv = e->v2;
+    new_vt = e->v2;
     while (ba && (new_e = lineart_line_get_connected(
-                      ba, new_rv, &new_rv, e->flags, ec->intersection_mask))) {
-=======
-    new_vt = e->v2;
-    while (ba && (new_e = lineart_line_get_connected(ba, new_vt, &new_vt, e->flags))) {
->>>>>>> 87055dc7
+                      ba, new_vt, &new_vt, e->flags, ec->intersection_mask))) {
       new_e->flags |= LRT_EDGE_FLAG_CHAIN_PICKED;
 
       if (new_e->t1 || new_e->t2) {
@@ -449,11 +397,7 @@
         /* Fix leading vertex occlusion. */
         eci->occlusion = last_occlusion;
         eci->transparency_mask = last_transparency;
-<<<<<<< HEAD
-        for (rls = new_e->segments.last; rls; rls = rls->prev) {
-=======
         for (es = new_e->segments.last; es; es = es->prev) {
->>>>>>> 87055dc7
           double gpos[3], lpos[3];
           double *lfb = new_e->v1->fbcoord, *rfb = new_e->v2->fbcoord;
           double global_at = lfb[3] * es->at / (es->at * lfb[3] + (1 - es->at) * rfb[3]);
@@ -473,16 +417,6 @@
                                      new_e->v1_obindex);
         }
       }
-<<<<<<< HEAD
-      else if (new_rv == new_e->v2) {
-        rls = new_e->segments.first;
-        last_occlusion = rls->occlusion;
-        last_transparency = rls->transparency_mask;
-        eci->occlusion = last_occlusion;
-        eci->transparency_mask = last_transparency;
-        rls = rls->next;
-        for (; rls; rls = rls->next) {
-=======
       else if (new_vt == new_e->v2) {
         es = new_e->segments.first;
         last_occlusion = es->occlusion;
@@ -491,7 +425,6 @@
         eci->transparency_mask = last_transparency;
         es = es->next;
         for (; es; es = es->next) {
->>>>>>> 87055dc7
           double gpos[3], lpos[3];
           double *lfb = new_e->v1->fbcoord, *rfb = new_e->v2->fbcoord;
           double global_at = lfb[3] * es->at / (es->at * lfb[3] + (1 - es->at) * rfb[3]);
@@ -533,15 +466,9 @@
   LRT_ITER_ALL_LINES_END
 }
 
-<<<<<<< HEAD
-static LineartBoundingArea *lineart_bounding_area_get_rlci_recursive(LineartRenderBuffer *rb,
-                                                                     LineartBoundingArea *root,
-                                                                     LineartEdgeChainItem *eci)
-=======
 static LineartBoundingArea *lineart_bounding_area_get_eci_recursive(LineartRenderBuffer *rb,
                                                                     LineartBoundingArea *root,
                                                                     LineartEdgeChainItem *eci)
->>>>>>> 87055dc7
 {
   if (root->child == NULL) {
     return root;
@@ -552,18 +479,6 @@
   ba.l <= eci->pos[0] && ba.r >= eci->pos[0] && ba.b <= eci->pos[1] && ba.u >= eci->pos[1]
 
   if (IN_BOUND(ch[0], eci)) {
-<<<<<<< HEAD
-    return lineart_bounding_area_get_rlci_recursive(rb, &ch[0], eci);
-  }
-  if (IN_BOUND(ch[1], eci)) {
-    return lineart_bounding_area_get_rlci_recursive(rb, &ch[1], eci);
-  }
-  if (IN_BOUND(ch[2], eci)) {
-    return lineart_bounding_area_get_rlci_recursive(rb, &ch[2], eci);
-  }
-  if (IN_BOUND(ch[3], eci)) {
-    return lineart_bounding_area_get_rlci_recursive(rb, &ch[3], eci);
-=======
     return lineart_bounding_area_get_eci_recursive(rb, &ch[0], eci);
   }
   if (IN_BOUND(ch[1], eci)) {
@@ -574,7 +489,6 @@
   }
   if (IN_BOUND(ch[3], eci)) {
     return lineart_bounding_area_get_eci_recursive(rb, &ch[3], eci);
->>>>>>> 87055dc7
   }
 #undef IN_BOUND
   return NULL;
@@ -590,11 +504,7 @@
   if (root == NULL) {
     return NULL;
   }
-<<<<<<< HEAD
-  return lineart_bounding_area_get_rlci_recursive(rb, root, eci);
-=======
   return lineart_bounding_area_get_eci_recursive(rb, root, eci);
->>>>>>> 87055dc7
 }
 
 /**
@@ -610,11 +520,7 @@
 {
   if (root->child == NULL) {
     LineartChainRegisterEntry *cre = lineart_list_append_pointer_pool_sized(
-<<<<<<< HEAD
         &root->linked_chains, rb->chain_data_pool, ec, sizeof(LineartChainRegisterEntry));
-=======
-        &root->linked_chains, &rb->render_data_pool, ec, sizeof(LineartChainRegisterEntry));
->>>>>>> 87055dc7
 
     cre->eci = eci;
 
@@ -662,8 +568,8 @@
 
 void MOD_lineart_chain_split_for_fixed_occlusion(LineartRenderBuffer *rb)
 {
-  LineartEdgeChain *ec, *new_rlc;
-  LineartEdgeChainItem *eci, *next_rlci;
+  LineartEdgeChain *ec, *new_ec;
+  LineartEdgeChainItem *eci, *next_eci;
   ListBase swap = {0};
 
   swap.first = rb->chains.first;
@@ -674,25 +580,16 @@
   while ((ec = BLI_pophead(&swap)) != NULL) {
     ec->next = ec->prev = NULL;
     BLI_addtail(&rb->chains, ec);
-    LineartEdgeChainItem *first_rlci = (LineartEdgeChainItem *)ec->chain.first;
-    int fixed_occ = first_rlci->occlusion;
-<<<<<<< HEAD
-    unsigned char fixed_trans_mask = first_rlci->transparency_mask;
+    LineartEdgeChainItem *first_eci = (LineartEdgeChainItem *)ec->chain.first;
+    int fixed_occ = first_eci->occlusion;
+    unsigned char fixed_trans_mask = first_eci->transparency_mask;
     ec->level = fixed_occ;
     ec->transparency_mask = fixed_trans_mask;
-    for (eci = first_rlci->next; eci; eci = next_rlci) {
-      next_rlci = eci->next;
+    for (eci = first_eci->next; eci; eci = next_eci) {
+      next_eci = eci->next;
       if (eci->occlusion != fixed_occ || eci->transparency_mask != fixed_trans_mask) {
-=======
-    unsigned char fixed_mask = first_rlci->transparency_mask;
-    ec->level = fixed_occ;
-    ec->transparency_mask = fixed_mask;
-    for (eci = first_rlci->next; eci; eci = next_rlci) {
-      next_rlci = eci->next;
-      if (eci->occlusion != fixed_occ || eci->transparency_mask != fixed_mask) {
->>>>>>> 87055dc7
-        if (next_rlci) {
-          if (lineart_point_overlapping(next_rlci, eci->pos[0], eci->pos[1], 1e-5)) {
+        if (next_eci) {
+          if (lineart_point_overlapping(next_eci, eci->pos[0], eci->pos[1], 1e-5)) {
             continue;
           }
         }
@@ -700,17 +597,13 @@
           /* Set the same occlusion level for the end vertex, so when further connection is needed
            * the backwards occlusion info is also correct.  */
           eci->occlusion = fixed_occ;
-<<<<<<< HEAD
           eci->transparency_mask = fixed_trans_mask;
-=======
-          eci->transparency_mask = fixed_mask;
->>>>>>> 87055dc7
           /* No need to split at the last point anyway. */
           break;
         }
-        new_rlc = lineart_chain_create(rb);
-        new_rlc->chain.first = eci;
-        new_rlc->chain.last = ec->chain.last;
+        new_ec = lineart_chain_create(rb);
+        new_ec->chain.first = eci;
+        new_ec->chain.last = ec->chain.last;
         ec->chain.last = eci->prev;
         ((LineartEdgeChainItem *)ec->chain.last)->next = 0;
         eci->prev = 0;
@@ -723,13 +616,12 @@
                                    eci->normal,
                                    eci->line_type,
                                    fixed_occ,
-<<<<<<< HEAD
                                    fixed_trans_mask,
                                    eci->index);
-        new_rlc->object_ref = ec->object_ref;
-        new_rlc->type = ec->type;
-        new_rlc->intersection_mask = ec->intersection_mask;
-        ec = new_rlc;
+        new_ec->object_ref = ec->object_ref;
+        new_ec->type = ec->type;
+        new_ec->intersection_mask = ec->intersection_mask;
+        ec = new_ec;
         fixed_occ = eci->occlusion;
         fixed_trans_mask = eci->transparency_mask;
         ec->level = fixed_occ;
@@ -737,24 +629,8 @@
       }
     }
   }
-  LISTBASE_FOREACH (LineartEdgeChain *, irlc, &rb->chains) {
-    lineart_bounding_area_link_chain(rb, irlc);
-=======
-                                   fixed_mask,
-                                   eci->index);
-        new_rlc->object_ref = ec->object_ref;
-        new_rlc->type = ec->type;
-        ec = new_rlc;
-        fixed_occ = eci->occlusion;
-        fixed_mask = eci->transparency_mask;
-        ec->level = fixed_occ;
-        ec->transparency_mask = fixed_mask;
-      }
-    }
-  }
   LISTBASE_FOREACH (LineartEdgeChain *, iec, &rb->chains) {
     lineart_bounding_area_link_chain(rb, iec);
->>>>>>> 87055dc7
   }
 }
 
@@ -846,11 +722,7 @@
       continue;
     }
     if (cre->ec == ec || (!cre->ec->chain.first) || (cre->ec->level != occlusion) ||
-<<<<<<< HEAD
         (cre->ec->transparency_mask != trans_mask) || (cre->ec->intersection_mask != isec_mask)) {
-=======
-        (cre->ec->transparency_mask != transparency_mask)) {
->>>>>>> 87055dc7
       continue;
     }
     if (!rb->fuzzy_everything) {
@@ -867,12 +739,8 @@
       }
     }
 
-<<<<<<< HEAD
     float new_len = rb->chain_geometry_space ? len_v3v3(cre->eci->gpos, eci->gpos) :
                                                len_v2v2(cre->eci->pos, eci->pos);
-=======
-    float new_len = len_v2v2(cre->eci->pos, eci->pos);
->>>>>>> 87055dc7
     if (new_len < dist) {
       closest_cre = cre;
       dist = new_len;
@@ -891,11 +759,7 @@
     LISTBASE_FOREACH (LinkData *, ld, list) { \
       LineartBoundingArea *sba = (LineartBoundingArea *)ld->data; \
       adjacent_closest = lineart_chain_get_closest_cre( \
-<<<<<<< HEAD
           rb, sba, ec, eci, occlusion, trans_mask, isec_mask, dist, &adjacent_new_len, ba); \
-=======
-          rb, sba, ec, eci, occlusion, transparency_mask, dist, &adjacent_new_len, ba); \
->>>>>>> 87055dc7
       if (adjacent_new_len < dist) { \
         dist = adjacent_new_len; \
         closest_cre = adjacent_closest; \
@@ -922,7 +786,7 @@
 void MOD_lineart_chain_connect(LineartRenderBuffer *rb)
 {
   LineartEdgeChain *ec;
-  LineartEdgeChainItem *rlci_l, *rlci_r;
+  LineartEdgeChainItem *eci_l, *eci_r;
   LineartBoundingArea *ba_l, *ba_r;
   LineartChainRegisterEntry *closest_cre_l, *closest_cre_r, *closest_cre;
   float dist = rb->chaining_image_threshold;
@@ -943,7 +807,6 @@
   while ((ec = BLI_pophead(&swap)) != NULL) {
     ec->next = ec->prev = NULL;
     if (ec->picked) {
-<<<<<<< HEAD
       continue;
     }
     BLI_addtail(&rb->chains, ec);
@@ -955,29 +818,15 @@
     occlusion = ec->level;
     trans_mask = ec->transparency_mask;
     isec_mask = ec->intersection_mask;
-=======
-      continue;
-    }
-    BLI_addtail(&rb->chains, ec);
-
-    occlusion = ec->level;
-    transparency_mask = ec->transparency_mask;
->>>>>>> 87055dc7
-
-    rlci_l = ec->chain.first;
-    rlci_r = ec->chain.last;
-    while ((ba_l = lineart_bounding_area_get_end_point(rb, rlci_l)) &&
-           (ba_r = lineart_bounding_area_get_end_point(rb, rlci_r))) {
+
+    eci_l = ec->chain.first;
+    eci_r = ec->chain.last;
+    while ((ba_l = lineart_bounding_area_get_end_point(rb, eci_l)) &&
+           (ba_r = lineart_bounding_area_get_end_point(rb, eci_r))) {
       closest_cre_l = lineart_chain_get_closest_cre(
-<<<<<<< HEAD
-          rb, ba_l, ec, rlci_l, occlusion, trans_mask, isec_mask, dist, &dist_l, NULL);
+          rb, ba_l, ec, eci_l, occlusion, trans_mask, isec_mask, dist, &dist_l, NULL);
       closest_cre_r = lineart_chain_get_closest_cre(
-          rb, ba_r, ec, rlci_r, occlusion, trans_mask, isec_mask, dist, &dist_r, NULL);
-=======
-          rb, ba_l, ec, rlci_l, occlusion, transparency_mask, dist, &dist_l, NULL);
-      closest_cre_r = lineart_chain_get_closest_cre(
-          rb, ba_r, ec, rlci_r, occlusion, transparency_mask, dist, &dist_r, NULL);
->>>>>>> 87055dc7
+          rb, ba_r, ec, eci_r, occlusion, trans_mask, isec_mask, dist, &dist_r, NULL);
       if (closest_cre_l && closest_cre_r) {
         if (dist_l < dist_r) {
           closest_cre = closest_cre_l;
@@ -1009,8 +858,8 @@
         lineart_chain_connect(rb, ec, closest_cre->ec, reverse_main, 1);
       }
       BLI_remlink(&swap, closest_cre->ec);
-      rlci_l = ec->chain.first;
-      rlci_r = ec->chain.last;
+      eci_l = ec->chain.first;
+      eci_r = ec->chain.last;
     }
     ec->picked = 1;
   }
@@ -1038,9 +887,9 @@
 
 void MOD_lineart_chain_discard_short(LineartRenderBuffer *rb, const float threshold)
 {
-  LineartEdgeChain *ec, *next_rlc;
-  for (ec = rb->chains.first; ec; ec = next_rlc) {
-    next_rlc = ec->next;
+  LineartEdgeChain *ec, *next_ec;
+  for (ec = rb->chains.first; ec; ec = next_ec) {
+    next_ec = ec->next;
     if (MOD_lineart_chain_compute_length(ec) < threshold) {
       BLI_remlink(&rb->chains, ec);
     }
@@ -1061,7 +910,6 @@
   if (lc == NULL) {
     return;
   }
-<<<<<<< HEAD
   LISTBASE_FOREACH (LineartEdgeChain *, ec, &lc->chains) {
     ec->picked = 0;
   }
@@ -1070,13 +918,13 @@
 void MOD_lineart_smooth_chains(LineartRenderBuffer *rb, float tolerance)
 {
   LISTBASE_FOREACH (LineartEdgeChain *, ec, &rb->chains) {
-    LineartEdgeChainItem *next_rlci;
-    for (LineartEdgeChainItem *eci = ec->chain.first; eci; eci = next_rlci) {
-      next_rlci = eci->next;
-      LineartEdgeChainItem *rlci2, *rlci3, *rlci4;
+    LineartEdgeChainItem *next_eci;
+    for (LineartEdgeChainItem *eci = ec->chain.first; eci; eci = next_eci) {
+      next_eci = eci->next;
+      LineartEdgeChainItem *eci2, *eci3, *eci4;
 
       /* Not enough point to do simplify. */
-      if ((!(rlci2 = eci->next)) || (!(rlci3 = rlci2->next))) {
+      if ((!(eci2 = eci->next)) || (!(eci3 = eci2->next))) {
         continue;
       }
 
@@ -1084,19 +932,14 @@
        * are all the same within a chain. */
 
       /* If p3 is within the p1-p2 segment of a width of "tolerance"  */
-      if (dist_to_line_segment_v2(rlci3->pos, eci->pos, rlci2->pos) < tolerance) {
+      if (dist_to_line_segment_v2(eci3->pos, eci->pos, eci2->pos) < tolerance) {
         /* And if p4 is on the extension of p1-p2 , we remove p3. */
-        if ((rlci4 = rlci3->next) &&
-            (dist_to_line_v2(rlci4->pos, eci->pos, rlci2->pos) < tolerance)) {
-          BLI_remlink(&ec->chain, rlci3);
-          next_rlci = eci;
-        }
-      }
-    }
-=======
-  LISTBASE_FOREACH (LineartEdgeChain *, ec, &rb->chains) {
-    ec->picked = 0;
->>>>>>> 87055dc7
+        if ((eci4 = eci3->next) && (dist_to_line_v2(eci4->pos, eci->pos, eci2->pos) < tolerance)) {
+          BLI_remlink(&ec->chain, eci3);
+          next_eci = eci;
+        }
+      }
+    }
   }
 }
 
@@ -1106,8 +949,8 @@
  */
 void MOD_lineart_chain_split_angle(LineartRenderBuffer *rb, float angle_threshold_rad)
 {
-  LineartEdgeChain *ec, *new_rlc;
-  LineartEdgeChainItem *eci, *next_rlci, *prev_rlci;
+  LineartEdgeChain *ec, *new_ec;
+  LineartEdgeChainItem *eci, *next_eci, *prev_eci;
   ListBase swap = {0};
 
   swap.first = rb->chains.first;
@@ -1118,21 +961,21 @@
   while ((ec = BLI_pophead(&swap)) != NULL) {
     ec->next = ec->prev = NULL;
     BLI_addtail(&rb->chains, ec);
-    LineartEdgeChainItem *first_rlci = (LineartEdgeChainItem *)ec->chain.first;
-    for (eci = first_rlci->next; eci; eci = next_rlci) {
-      next_rlci = eci->next;
-      prev_rlci = eci->prev;
+    LineartEdgeChainItem *first_eci = (LineartEdgeChainItem *)ec->chain.first;
+    for (eci = first_eci->next; eci; eci = next_eci) {
+      next_eci = eci->next;
+      prev_eci = eci->prev;
       float angle = M_PI;
-      if (next_rlci && prev_rlci) {
-        angle = angle_v2v2v2(prev_rlci->pos, eci->pos, next_rlci->pos);
+      if (next_eci && prev_eci) {
+        angle = angle_v2v2v2(prev_eci->pos, eci->pos, next_eci->pos);
       }
       else {
         break; /* No need to split at the last point anyway.*/
       }
       if (angle < angle_threshold_rad) {
-        new_rlc = lineart_chain_create(rb);
-        new_rlc->chain.first = eci;
-        new_rlc->chain.last = ec->chain.last;
+        new_ec = lineart_chain_create(rb);
+        new_ec->chain.first = eci;
+        new_ec->chain.last = ec->chain.last;
         ec->chain.last = eci->prev;
         ((LineartEdgeChainItem *)ec->chain.last)->next = 0;
         eci->prev = 0;
@@ -1147,11 +990,11 @@
                                    ec->level,
                                    eci->transparency_mask,
                                    eci->index);
-        new_rlc->object_ref = ec->object_ref;
-        new_rlc->type = ec->type;
-        new_rlc->level = ec->level;
-        new_rlc->transparency_mask = ec->transparency_mask;
-        ec = new_rlc;
+        new_ec->object_ref = ec->object_ref;
+        new_ec->type = ec->type;
+        new_ec->level = ec->level;
+        new_ec->transparency_mask = ec->transparency_mask;
+        ec = new_ec;
       }
     }
   }
