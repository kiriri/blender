/*
 * This program is free software; you can redistribute it and/or
 * modify it under the terms of the GNU General Public License
 * as published by the Free Software Foundation; either version 2
 * of the License, or (at your option) any later version.
 *
 * This program is distributed in the hope that it will be useful,
 * but WITHOUT ANY WARRANTY; without even the implied warranty of
 * MERCHANTABILITY or FITNESS FOR A PARTICULAR PURPOSE.  See the
 * GNU General Public License for more details.
 *
 * You should have received a copy of the GNU General Public License
 * along with this program; if not, write to the Free Software Foundation,
 * Inc., 51 Franklin Street, Fifth Floor, Boston, MA 02110-1301, USA.
 *
 * The Original Code is Copyright (C) 2008 Blender Foundation.
 * All rights reserved.
 */

/** \file
 * \ingroup editors
 */

#pragma once

#include "BLI_listbase.h"
#include "BLI_math.h" /* Needed here for inline functions. */
#include "BLI_threads.h"

#include <math.h>

typedef struct LineartStaticMemPoolNode {
  Link item;
  size_t size;
  size_t used_byte;
  /* User memory starts here */
} LineartStaticMemPoolNode;

typedef struct LineartStaticMemPool {
  ListBase pools;
  SpinLock lock_mem;
} LineartStaticMemPool;

typedef struct LineartTriangleAdjacent {
  struct LineartEdge *e[3];
} LineartTriangleAdjacent;

typedef struct LineartTriangle {
  struct LineartVert *v[3];

  /* first culled in line list to use adjacent triangle info, then go through triangle list. */
  double gn[3];

  /* Material flag is removed to save space. */
  unsigned char transparency_mask;
  unsigned char flags; /* #eLineartTriangleFlags */

  /**
   * Only use single link list, because we don't need to go back in order.
   * This variable is also reused to store the pointer to adjacent lines of this triangle before
   * intersection stage.
   */
  struct LinkNode *intersecting_verts;
} LineartTriangle;

typedef struct LineartTriangleThread {
  struct LineartTriangle base;
  /**
   * This variable is used to store per-thread triangle-line testing pair,
   * also re-used to store triangle-triangle pair for intersection testing stage.
   * Do not directly use #LineartTriangleThread.
   * The size of #LineartTriangle is dynamically allocated to contain set thread number of
   * "testing_e" field. Worker threads will test lines against the "base" triangle.
   * At least one thread is present, thus we always have at least `testing_e[0]`.
   */
  struct LineartEdge *testing_e[1];
} LineartTriangleThread;

typedef enum eLineArtElementNodeFlag {
  LRT_ELEMENT_IS_ADDITIONAL = (1 << 0),
  LRT_ELEMENT_BORDER_ONLY = (1 << 1),
  LRT_ELEMENT_NO_INTERSECTION = (1 << 2),
} eLineArtElementNodeFlag;

typedef struct LineartElementLinkNode {
  struct LineartElementLinkNode *next, *prev;
  void *pointer;
  int element_count;
  void *object_ref;
  eLineArtElementNodeFlag flags;

  /** Per object value, always set, if not enabled by #ObjectLineArt, then it's set to global. */
  float crease_threshold;
} LineartElementLinkNode;

typedef struct LineartEdgeSegment {
  struct LineartEdgeSegment *next, *prev;
  /** at==0: left  at==1: right  (this is in 2D projected space) */
  double at;
  /** Occlusion level after "at" point */
  unsigned char occlusion;

  /**
   * For determining lines behind a glass window material.
   * the size of this variable should also be dynamically decided, 1 byte to 8 byte,
   * allows 8 to 64 materials for "transparent mask". 1 byte (8 materials) should be
   * enough for most cases.
   */
  unsigned char transparency_mask;
} LineartEdgeSegment;

typedef struct LineartVert {
  double gloc[3];
  double fbcoord[4];

  /* Scene global index. */
  int index;

  /**
   * Intersection data flag is here, when LRT_VERT_HAS_INTERSECTION_DATA is set,
   * size of the struct is extended to include intersection data.
   * See #eLineArtVertFlags.
   */
  char flag;

} LineartVert;

typedef struct LineartVertIntersection {
  struct LineartVert base;
  /** Use vert index because we only use this to check vertex equal. This way we save 8 Bytes. */
  int isec1, isec2;
  struct LineartTriangle *intersecting_with;
} LineartVertIntersection;

typedef enum eLineArtVertFlags {
  LRT_VERT_HAS_INTERSECTION_DATA = (1 << 0),
  LRT_VERT_EDGE_USED = (1 << 1),
} eLineArtVertFlags;

typedef struct LineartEdge {
  /** We only need link node kind of list here. */
  struct LineartEdge *next;
  struct LineartVert *v1, *v2;
  /**
   * Local vertex index for two ends, not pouting in #RenderVert because all verts are loaded, so
   * as long as fewer than half of the mesh edges are becoming a feature line, we save more memory.
   */
  int v1_obindex, v2_obindex;
  struct LineartTriangle *t1, *t2;
  ListBase segments;
  char min_occ;

  /** Also for line type determination on chaining. */
  unsigned char flags;

  /**
   * Still need this entry because culled lines will not add to object
   * #LineartElementLinkNode node (known as `eln` internally).
   *
   * TODO: If really need more savings, we can allocate this in a "extended" way too, but we need
   * another bit in flags to be able to show the difference.
   */
  struct Object *object_ref;
} LineartEdge;

typedef struct LineartEdgeChain {
  struct LineartEdgeChain *next, *prev;
  ListBase chain;

  /** Calculated before draw command. */
  float length;

  /** Used when re-connecting and grease-pencil stroke generation. */
  char picked;
  char level;

  /** Chain now only contains one type of segments */
  int type;
  unsigned char transparency_mask;

  struct Object *object_ref;
} LineartEdgeChain;

typedef struct LineartEdgeChainItem {
  struct LineartEdgeChainItem *next, *prev;
  /** Need z value for fading */
  float pos[3];
  /** For restoring position to 3d space */
  float gpos[3];
  float normal[3];
  char line_type;
  char occlusion;
  unsigned char transparency_mask;
  size_t index;
} LineartEdgeChainItem;

typedef struct LineartChainRegisterEntry {
  struct LineartChainRegisterEntry *next, *prev;
  LineartEdgeChain *ec;
  LineartEdgeChainItem *eci;
  char picked;

  /* left/right mark.
   * Because we revert list in chaining so we need the flag. */
  char is_left;
} LineartChainRegisterEntry;

typedef struct LineartRenderBuffer {
  struct LineartRenderBuffer *prev, *next;

  int thread_count;

  int w, h;
  int tile_size_w, tile_size_h;
  int tile_count_x, tile_count_y;
  double width_per_tile, height_per_tile;
  double view_projection[4][4];

  struct LineartBoundingArea *initial_bounding_areas;
  unsigned int bounding_area_count;

  ListBase vertex_buffer_pointers;
  ListBase line_buffer_pointers;
  ListBase triangle_buffer_pointers;

  /** This one's memory is not from main pool and is free()ed after culling stage. */
  ListBase triangle_adjacent_pointers;

  ListBase intersecting_vertex_buffer;
  /** Use the one comes with Line Art. */
  LineartStaticMemPool render_data_pool;
  ListBase wasted_cuts;
  SpinLock lock_cuts;

  /* This is just a reference to LineartCache::chain_data_pool, which is not cleared after line art
   * completes which serves as a cache. */
  LineartStaticMemPool *chain_data_pool;

  /*  Render status */
  double view_vector[3];

  int triangle_size;

  /* Although using ListBase here, LineartEdge is single linked list.
   * list.last is used to store worker progress along the list.
   * See lineart_main_occlusion_begin() for more info. */
  ListBase contour;
  ListBase intersection;
  ListBase crease;
  ListBase material;
  ListBase edge_mark;

  ListBase chains;

  /* For managing calculation tasks for multiple threads. */
  SpinLock lock_task;

  /*  settings */

  int max_occlusion_level;
  double crease_angle;
  double crease_cos;

  int draw_material_preview;
  double material_transparency;

  bool use_contour;
  bool use_crease;
  bool use_material;
  bool use_edge_marks;
  bool use_intersections;
  bool fuzzy_intersections;
  bool fuzzy_everything;
  bool allow_boundaries;
  bool allow_overlapping_edges;
  bool remove_doubles;

  /* Keep an copy of these data so when line art is running it's self-contained. */
  bool cam_is_persp;
  float cam_obmat[4][4];
  double camera_pos[3];
  double near_clip, far_clip;
  float shift_x, shift_y;
  float crease_threshold;
  float chaining_image_threshold;
  float angle_splitting_threshold;

  /* FIXME(Yiming): Temporary solution for speeding up calculation by not including lines that
   * are not in the selected source. This will not be needed after we have a proper scene-wise
   * cache running because multiple modifiers can then select results from that without further
   * calculation. */
  int _source_type;
  struct Collection *_source_collection;
  struct Object *_source_object;

} LineartRenderBuffer;

typedef struct LineartCache {
  /** Separate memory pool for chain data, this goes to the cache, so when we free the main pool,
   * chains will still be available. */
  LineartStaticMemPool chain_data_pool;

  /** A copy of rb->Chains after calculation is done, then we can destroy rb. */
  ListBase chains;

  /** Cache only contains edge types specified in this variable.
   * TODO: it's a fixed value (LRT_EDGE_FLAG_ALL_TYPE) right now, allow further selections in the
   * future. */
  char rb_edge_types;
} LineartCache;

#define DBL_TRIANGLE_LIM 1e-8
#define DBL_EDGE_LIM 1e-9

#define LRT_MEMORY_POOL_64MB (1 << 26)

typedef enum eLineartTriangleFlags {
  LRT_CULL_DONT_CARE = 0,
  LRT_CULL_USED = (1 << 0),
  LRT_CULL_DISCARD = (1 << 1),
  LRT_CULL_GENERATED = (1 << 2),
  LRT_TRIANGLE_INTERSECTION_ONLY = (1 << 3),
  LRT_TRIANGLE_NO_INTERSECTION = (1 << 4),
} eLineartTriangleFlags;

/**
 * Controls how many edges a worker thread is processing at one request.
 * There's no significant performance impact on choosing different values.
 * Don't make it too small so that the worker thread won't request too many times.
 */
#define LRT_THREAD_EDGE_COUNT 1000

typedef struct LineartRenderTaskInfo {
  struct LineartRenderBuffer *rb;

  int thread_id;

<<<<<<< HEAD
  /* In these list, list->last doesn't end overall, it only ends for the specific task thread. */
=======
  /* These lists only denote the part of the main edge list that the thread should iterate over.
   * Be careful to not iterate outside of these bounds as it is not thread safe to do so. */
>>>>>>> f45270b4
  ListBase contour;
  ListBase intersection;
  ListBase crease;
  ListBase material;
  ListBase edge_mark;

} LineartRenderTaskInfo;

/**
 * Bounding area diagram:
 * \code{.txt}
 * +----+ <----U (Upper edge Y value)
 * |    |
 * +----+ <----B (Bottom edge Y value)
 * ^    ^
 * L    R (Left/Right edge X value)
 * \endcode
 *
 * Example structure when subdividing 1 bounding areas:
 * 1 area can be divided into 4 smaller children to
 * accommodate image areas with denser triangle distribution.
 * \code{.txt}
 * +--+--+-----+
 * +--+--+     |
 * +--+--+-----+
 * |     |     |
 * +-----+-----+
 * \endcode
 *
 * lp/rp/up/bp is the list for
 * storing pointers to adjacent bounding areas.
 */
typedef struct LineartBoundingArea {
  double l, r, u, b;
  double cx, cy;

  /** 1,2,3,4 quadrant */
  struct LineartBoundingArea *child;

  ListBase lp;
  ListBase rp;
  ListBase up;
  ListBase bp;

  short triangle_count;

  ListBase linked_triangles;
  ListBase linked_edges;

  /** Reserved for image space reduction && multi-thread chaining. */
  ListBase linked_chains;
} LineartBoundingArea;

#define LRT_TILE(tile, r, c, CCount) tile[r * CCount + c]

#define LRT_CLAMP(a, Min, Max) a = a < Min ? Min : (a > Max ? Max : a)

#define LRT_MAX3_INDEX(a, b, c) (a > b ? (a > c ? 0 : (b > c ? 1 : 2)) : (b > c ? 1 : 2))

#define LRT_MIN3_INDEX(a, b, c) (a < b ? (a < c ? 0 : (b < c ? 1 : 2)) : (b < c ? 1 : 2))

#define LRT_MAX3_INDEX_ABC(x, y, z) (x > y ? (x > z ? a : (y > z ? b : c)) : (y > z ? b : c))

#define LRT_MIN3_INDEX_ABC(x, y, z) (x < y ? (x < z ? a : (y < z ? b : c)) : (y < z ? b : c))

#define LRT_ABC(index) (index == 0 ? a : (index == 1 ? b : c))

#define LRT_DOUBLE_CLOSE_ENOUGH(a, b) (((a) + DBL_EDGE_LIM) >= (b) && ((a)-DBL_EDGE_LIM) <= (b))

BLI_INLINE int lineart_LineIntersectTest2d(
    const double *a1, const double *a2, const double *b1, const double *b2, double *aRatio)
{
#define USE_VECTOR_LINE_INTERSECTION
#ifdef USE_VECTOR_LINE_INTERSECTION

  /* from isect_line_line_v2_point() */

  double s10[2], s32[2];
  double div;

  sub_v2_v2v2_db(s10, a2, a1);
  sub_v2_v2v2_db(s32, b2, b1);

  div = cross_v2v2_db(s10, s32);
  if (div != 0.0f) {
    const double u = cross_v2v2_db(a2, a1);
    const double v = cross_v2v2_db(b2, b1);

    const double rx = ((s32[0] * u) - (s10[0] * v)) / div;
    const double ry = ((s32[1] * u) - (s10[1] * v)) / div;
    double rr;

    if (fabs(a2[0] - a1[0]) > fabs(a2[1] - a1[1])) {
      *aRatio = ratiod(a1[0], a2[0], rx);
      if (fabs(b2[0] - b1[0]) > fabs(b2[1] - b1[1])) {
        rr = ratiod(b1[0], b2[0], rx);
      }
      else {
        rr = ratiod(b1[1], b2[1], ry);
      }
      if ((*aRatio) > 0 && (*aRatio) < 1 && rr > 0 && rr < 1) {
        return 1;
      }
      return 0;
    }

    *aRatio = ratiod(a1[1], a2[1], ry);
    if (fabs(b2[0] - b1[0]) > fabs(b2[1] - b1[1])) {
      rr = ratiod(b1[0], b2[0], rx);
    }
    else {
      rr = ratiod(b1[1], b2[1], ry);
    }
    if ((*aRatio) > 0 && (*aRatio) < 1 && rr > 0 && rr < 1) {
      return 1;
    }
    return 0;
  }
  return 0;

#else
  double k1, k2;
  double x;
  double y;
  double ratio;
  double x_diff = (a2[0] - a1[0]);
  double x_diff2 = (b2[0] - b1[0]);

  if (LRT_DOUBLE_CLOSE_ENOUGH(x_diff, 0)) {
    if (LRT_DOUBLE_CLOSE_ENOUGH(x_diff2, 0)) {
      *aRatio = 0;
      return 0;
    }
    double r2 = ratiod(b1[0], b2[0], a1[0]);
    x = interpd(b2[0], b1[0], r2);
    y = interpd(b2[1], b1[1], r2);
    *aRatio = ratio = ratiod(a1[1], a2[1], y);
  }
  else {
    if (LRT_DOUBLE_CLOSE_ENOUGH(x_diff2, 0)) {
      ratio = ratiod(a1[0], a2[0], b1[0]);
      x = interpd(a2[0], a1[0], ratio);
      *aRatio = ratio;
    }
    else {
      k1 = (a2[1] - a1[1]) / x_diff;
      k2 = (b2[1] - b1[1]) / x_diff2;

      if ((k1 == k2))
        return 0;

      x = (a1[1] - b1[1] - k1 * a1[0] + k2 * b1[0]) / (k2 - k1);

      ratio = (x - a1[0]) / x_diff;

      *aRatio = ratio;
    }
  }

  if (LRT_DOUBLE_CLOSE_ENOUGH(b1[0], b2[0])) {
    y = interpd(a2[1], a1[1], ratio);
    if (y > MAX2(b1[1], b2[1]) || y < MIN2(b1[1], b2[1]))
      return 0;
  }
  else if (ratio <= 0 || ratio > 1 || (b1[0] > b2[0] && x > b1[0]) ||
           (b1[0] < b2[0] && x < b1[0]) || (b2[0] > b1[0] && x > b2[0]) ||
           (b2[0] < b1[0] && x < b2[0]))
    return 0;

  return 1;
#endif
}

struct Depsgraph;
struct Scene;
struct LineartRenderBuffer;
struct LineartGpencilModifierData;

void MOD_lineart_destroy_render_data(struct LineartGpencilModifierData *lmd);

void MOD_lineart_chain_feature_lines(LineartRenderBuffer *rb);
void MOD_lineart_chain_split_for_fixed_occlusion(LineartRenderBuffer *rb);
void MOD_lineart_chain_connect(LineartRenderBuffer *rb);
void MOD_lineart_chain_discard_short(LineartRenderBuffer *rb, const float threshold);
void MOD_lineart_chain_split_angle(LineartRenderBuffer *rb, float angle_threshold_rad);

<<<<<<< HEAD
int MOD_lineart_chain_count(const LineartEdgeChain *rlc);
void MOD_lineart_chain_clear_picked_flag(LineartCache *lc);
=======
int MOD_lineart_chain_count(const LineartEdgeChain *ec);
void MOD_lineart_chain_clear_picked_flag(struct LineartRenderBuffer *rb);
>>>>>>> f45270b4

bool MOD_lineart_compute_feature_lines(struct Depsgraph *depsgraph,
                                       struct LineartGpencilModifierData *lmd,
                                       LineartCache **cached_result);

struct Scene;

LineartBoundingArea *MOD_lineart_get_parent_bounding_area(LineartRenderBuffer *rb,
                                                          double x,
                                                          double y);

LineartBoundingArea *MOD_lineart_get_bounding_area(LineartRenderBuffer *rb, double x, double y);

struct bGPDlayer;
struct bGPDframe;

void MOD_lineart_gpencil_generate(LineartCache *cache,
                                  struct Depsgraph *depsgraph,
                                  struct Object *ob,
                                  struct bGPDlayer *gpl,
                                  struct bGPDframe *gpf,
                                  char source_type,
                                  void *source_reference,
                                  int level_start,
                                  int level_end,
                                  int mat_nr,
                                  short edge_types,
                                  unsigned char transparency_flags,
                                  unsigned char transparency_mask,
                                  short thickness,
                                  float opacity,
                                  const char *source_vgname,
                                  const char *vgname,
                                  int modifier_flags);

float MOD_lineart_chain_compute_length(LineartEdgeChain *ec);

void ED_operatortypes_lineart(void);<|MERGE_RESOLUTION|>--- conflicted
+++ resolved
@@ -335,12 +335,8 @@
 
   int thread_id;
 
-<<<<<<< HEAD
-  /* In these list, list->last doesn't end overall, it only ends for the specific task thread. */
-=======
   /* These lists only denote the part of the main edge list that the thread should iterate over.
    * Be careful to not iterate outside of these bounds as it is not thread safe to do so. */
->>>>>>> f45270b4
   ListBase contour;
   ListBase intersection;
   ListBase crease;
@@ -527,13 +523,8 @@
 void MOD_lineart_chain_discard_short(LineartRenderBuffer *rb, const float threshold);
 void MOD_lineart_chain_split_angle(LineartRenderBuffer *rb, float angle_threshold_rad);
 
-<<<<<<< HEAD
-int MOD_lineart_chain_count(const LineartEdgeChain *rlc);
+int MOD_lineart_chain_count(const LineartEdgeChain *ec);
 void MOD_lineart_chain_clear_picked_flag(LineartCache *lc);
-=======
-int MOD_lineart_chain_count(const LineartEdgeChain *ec);
-void MOD_lineart_chain_clear_picked_flag(struct LineartRenderBuffer *rb);
->>>>>>> f45270b4
 
 bool MOD_lineart_compute_feature_lines(struct Depsgraph *depsgraph,
                                        struct LineartGpencilModifierData *lmd,
