/*
 * This program is free software; you can redistribute it and/or
 * modify it under the terms of the GNU General Public License
 * as published by the Free Software Foundation; either version 2
 * of the License, or (at your option) any later version.
 *
 * This program is distributed in the hope that it will be useful,
 * but WITHOUT ANY WARRANTY; without even the implied warranty of
 * MERCHANTABILITY or FITNESS FOR A PARTICULAR PURPOSE.  See the
 * GNU General Public License for more details.
 *
 * You should have received a copy of the GNU General Public License
 * along with this program; if not, write to the Free Software Foundation,
 * Inc., 51 Franklin Street, Fifth Floor, Boston, MA 02110-1301, USA.
 *
 * The Original Code is Copyright (C) 2019 Blender Foundation.
 * All rights reserved.
 */

/* \file
 * \ingroup editors
 */

#include "MOD_lineart.h"

#include "BLI_linklist.h"
#include "BLI_listbase.h"
#include "BLI_math.h"
#include "BLI_task.h"
#include "BLI_utildefines.h"

#include "BKE_camera.h"
#include "BKE_collection.h"
#include "BKE_customdata.h"
#include "BKE_deform.h"
#include "BKE_editmesh.h"
#include "BKE_global.h"
#include "BKE_gpencil.h"
#include "BKE_gpencil_geom.h"
#include "BKE_gpencil_modifier.h"
#include "BKE_material.h"
#include "BKE_mesh.h"
#include "BKE_scene.h"
#include "DEG_depsgraph_query.h"
#include "DNA_camera_types.h"
#include "DNA_collection_types.h"
#include "DNA_gpencil_types.h"
#include "DNA_material_types.h"
#include "DNA_mesh_types.h"
#include "DNA_meshdata_types.h"
#include "DNA_modifier_types.h"
#include "DNA_scene_types.h"
#include "MEM_guardedalloc.h"

#include "BLI_math.h"

#include "bmesh.h"
#include "bmesh_class.h"
#include "bmesh_tools.h"

#include "lineart_intern.h"

static LineartBoundingArea *lineart_edge_first_bounding_area(LineartRenderBuffer *rb,
                                                             LineartEdge *e);

static void lineart_bounding_area_link_line(LineartRenderBuffer *rb,
                                            LineartBoundingArea *root_ba,
                                            LineartEdge *e);

static LineartBoundingArea *lineart_bounding_area_next(LineartBoundingArea *this,
                                                       LineartEdge *e,
                                                       double x,
                                                       double y,
                                                       double k,
                                                       int positive_x,
                                                       int positive_y,
                                                       double *next_x,
                                                       double *next_y);

static bool lineart_get_edge_bounding_areas(LineartRenderBuffer *rb,
                                            LineartEdge *e,
                                            int *rowbegin,
                                            int *rowend,
                                            int *colbegin,
                                            int *colend);

static void lineart_bounding_area_link_triangle(LineartRenderBuffer *rb,
                                                LineartBoundingArea *root_ba,
                                                LineartTriangle *rt,
                                                double *LRUB,
                                                int recursive,
                                                int recursive_level,
                                                bool do_intersection);

static bool lineart_triangle_edge_image_space_occlusion(SpinLock *spl,
                                                        const LineartTriangle *rt,
                                                        const LineartEdge *e,
                                                        const double *override_camera_loc,
                                                        const bool override_cam_is_persp,
                                                        const bool allow_overlapping_edges,
                                                        const double vp[4][4],
                                                        const double *camera_dir,
                                                        const float cam_shift_x,
                                                        const float cam_shift_y,
                                                        double *from,
                                                        double *to);

static void lineart_add_edge_to_list(LineartRenderBuffer *rb, LineartEdge *e);

static void lineart_discard_segment(LineartRenderBuffer *rb, LineartLineSegment *rls)
{
  BLI_spin_lock(&rb->lock_cuts);

  memset(rls, 0, sizeof(LineartLineSegment));

  /* Storing the node for potentially reuse the memory for new segment data.
   * Line Art data is not freed after all calculations are done. */
  BLI_addtail(&rb->wasted_cuts, rls);

  BLI_spin_unlock(&rb->lock_cuts);
}

static LineartLineSegment *lineart_give_segment(LineartRenderBuffer *rb)
{
  BLI_spin_lock(&rb->lock_cuts);

  /* See if there is any already allocated memory we can reuse. */
  if (rb->wasted_cuts.first) {
    LineartLineSegment *rls = (LineartLineSegment *)BLI_pophead(&rb->wasted_cuts);
    BLI_spin_unlock(&rb->lock_cuts);
    memset(rls, 0, sizeof(LineartLineSegment));
    return rls;
  }
  BLI_spin_unlock(&rb->lock_cuts);

  /* Otherwise allocate some new memory. */
  return (LineartLineSegment *)lineart_mem_aquire_thread(&rb->render_data_pool,
                                                         sizeof(LineartLineSegment));
}

/**
 * Cuts the edge in image space and mark occlusion level for each segment.
 */
static void lineart_edge_cut(
    LineartRenderBuffer *rb, LineartEdge *e, double start, double end, uchar transparency_mask)
{
  LineartLineSegment *rls, *irls, *next_rls, *prev_rls;
  LineartLineSegment *cut_start_before = 0, *cut_end_before = 0;
  LineartLineSegment *ns = 0, *ns2 = 0;
  int untouched = 0;

  /* If for some reason the occlusion function may give a result that has zero length, or reversed
   * in direction, or NAN, we take care of them here. */
  if (LRT_DOUBLE_CLOSE_ENOUGH(start, end)) {
    return;
  }
  if (LRT_DOUBLE_CLOSE_ENOUGH(start, 1) || LRT_DOUBLE_CLOSE_ENOUGH(end, 0)) {
    return;
  }
  if (UNLIKELY(start != start)) {
    start = 0;
  }
  if (UNLIKELY(end != end)) {
    end = 0;
  }

  if (start > end) {
    double t = start;
    start = end;
    end = t;
  }

  /* Begin looking for starting position of the segment. */
  /* Not using a list iteration macro because of it more clear when using for loops to iterate
   * through the segments. */
  for (rls = e->segments.first; rls; rls = rls->next) {
    if (LRT_DOUBLE_CLOSE_ENOUGH(rls->at, start)) {
      cut_start_before = rls;
      ns = cut_start_before;
      break;
    }
    if (rls->next == NULL) {
      break;
    }
    irls = rls->next;
    if (irls->at > start + 1e-09 && start > rls->at) {
      cut_start_before = irls;
      ns = lineart_give_segment(rb);
      break;
    }
  }
  if (!cut_start_before && LRT_DOUBLE_CLOSE_ENOUGH(1, end)) {
    untouched = 1;
  }
  for (rls = cut_start_before; rls; rls = rls->next) {
    /* We tried to cut at existing cutting point (e.g. where the line's occluded by a triangle
     * strip). */
    if (LRT_DOUBLE_CLOSE_ENOUGH(rls->at, end)) {
      cut_end_before = rls;
      ns2 = cut_end_before;
      break;
    }
    /* This check is to prevent `rls->at == 1.0` (where we don't need to cut because we are at the
     * end point). */
    if (!rls->next && LRT_DOUBLE_CLOSE_ENOUGH(1, end)) {
      cut_end_before = rls;
      ns2 = cut_end_before;
      untouched = 1;
      break;
    }
    /* When an actual cut is needed in the line. */
    if (rls->at > end) {
      cut_end_before = rls;
      ns2 = lineart_give_segment(rb);
      break;
    }
  }

  /* When we still can't find any existing cut in the line, we allocate new ones. */
  if (ns == NULL) {
    ns = lineart_give_segment(rb);
  }
  if (ns2 == NULL) {
    if (untouched) {
      ns2 = ns;
      cut_end_before = ns2;
    }
    else {
      ns2 = lineart_give_segment(rb);
    }
  }

  if (cut_start_before) {
    if (cut_start_before != ns) {
      /* Insert cutting points for when a new cut is needed. */
      irls = cut_start_before->prev ? cut_start_before->prev : NULL;
      ns->occlusion = irls ? irls->occlusion : 0;
      ns->transparency_mask = irls->transparency_mask;
      BLI_insertlinkbefore(&e->segments, cut_start_before, ns);
    }
    /* Otherwise we already found a existing cutting point, no need to insert a new one. */
  }
  else {
    /* We have yet to reach a existing cutting point even after we searched the whole line, so we
     * append the new cut to the end. */
    irls = e->segments.last;
    ns->occlusion = irls->occlusion;
    ns->transparency_mask = irls->transparency_mask;
    BLI_addtail(&e->segments, ns);
  }
  if (cut_end_before) {
    /* The same manipulation as on "cut_start_before". */
    if (cut_end_before != ns2) {
      irls = cut_end_before->prev ? cut_end_before->prev : NULL;
      ns2->occlusion = irls ? irls->occlusion : 0;
      ns2->transparency_mask = irls ? irls->transparency_mask : 0;
      BLI_insertlinkbefore(&e->segments, cut_end_before, ns2);
    }
  }
  else {
    irls = e->segments.last;
    ns2->occlusion = irls->occlusion;
    ns2->transparency_mask = irls->transparency_mask;
    BLI_addtail(&e->segments, ns2);
  }

  /* If we touched the cut list, we assign the new cut position based on new cut position,
   * this way we accommodate precision lost due to multiple cut inserts. */
  ns->at = start;
  if (!untouched) {
    ns2->at = end;
  }
  else {
    /* For the convenience of the loop below. */
    ns2 = ns2->next;
  }

  /* Register 1 level of occlusion for all touched segments. */
  for (rls = ns; rls && rls != ns2; rls = rls->next) {
    rls->occlusion++;
    rls->transparency_mask |= transparency_mask;
  }

  /* Reduce adjacent cutting points of the same level, which saves memory. */
  char min_occ = 127;
  prev_rls = NULL;
  for (rls = e->segments.first; rls; rls = next_rls) {
    next_rls = rls->next;

    if (prev_rls && prev_rls->occlusion == rls->occlusion &&
        prev_rls->transparency_mask == rls->transparency_mask) {
      BLI_remlink(&e->segments, rls);
      /* This puts the node back to the render buffer, if more cut happens, these unused nodes get
       * picked first. */
      lineart_discard_segment(rb, rls);
      continue;
    }

    min_occ = MIN2(min_occ, rls->occlusion);

    prev_rls = rls;
  }
  e->min_occ = min_occ;
}

/**
 * To see if given line is connected to an adjacent intersection line.
 */
BLI_INLINE bool lineart_occlusion_is_adjacent_intersection(LineartEdge *e, LineartTriangle *rt)
{
  LineartVertIntersection *v1 = (void *)e->v1;
  LineartVertIntersection *v2 = (void *)e->v2;
  return ((v1->base.flag && v1->intersecting_with == rt) ||
          (v2->base.flag && v2->intersecting_with == rt));
}

static void lineart_occlusion_single_line(LineartRenderBuffer *rb, LineartEdge *e, int thread_id)
{
  double x = e->v1->fbcoord[0], y = e->v1->fbcoord[1];
  LineartBoundingArea *ba = lineart_edge_first_bounding_area(rb, e);
  LineartBoundingArea *nba = ba;
  LineartTriangleThread *rt;

  /* These values are used for marching along the line. */
  double l, r;
  double k = (e->v2->fbcoord[1] - e->v1->fbcoord[1]) /
             (e->v2->fbcoord[0] - e->v1->fbcoord[0] + 1e-30);
  int positive_x = (e->v2->fbcoord[0] - e->v1->fbcoord[0]) > 0 ?
                       1 :
                       (e->v2->fbcoord[0] == e->v1->fbcoord[0] ? 0 : -1);
  int positive_y = (e->v2->fbcoord[1] - e->v1->fbcoord[1]) > 0 ?
                       1 :
                       (e->v2->fbcoord[1] == e->v1->fbcoord[1] ? 0 : -1);

  while (nba) {

    LISTBASE_FOREACH (LinkData *, lip, &nba->linked_triangles) {
      rt = lip->data;
      /* If we are already testing the line in this thread, then don't do it. */
      if (rt->testing_e[thread_id] == e || (rt->base.flags & LRT_TRIANGLE_INTERSECTION_ONLY) ||
          lineart_occlusion_is_adjacent_intersection(e, (LineartTriangle *)rt)) {
        continue;
      }
      rt->testing_e[thread_id] = e;
      if (lineart_triangle_edge_image_space_occlusion(&rb->lock_task,
                                                      (const LineartTriangle *)rt,
                                                      e,
                                                      rb->camera_pos,
                                                      rb->cam_is_persp,
                                                      rb->allow_overlapping_edges,
                                                      rb->view_projection,
                                                      rb->view_vector,
                                                      rb->shift_x,
                                                      rb->shift_y,
                                                      &l,
                                                      &r)) {
        lineart_edge_cut(rb, e, l, r, rt->base.transparency_mask);
        if (e->min_occ > rb->max_occlusion_level) {
          /* No need to calculate any longer on this line because no level more than set value is
           * going to show up in the rendered result. */
          return;
        }
      }
    }
    /* Marching along `e->v1` to `e->v2`, searching each possible bounding areas it may touch. */
    nba = lineart_bounding_area_next(nba, e, x, y, k, positive_x, positive_y, &x, &y);
  }
}

static int lineart_occlusion_make_task_info(LineartRenderBuffer *rb, LineartRenderTaskInfo *rti)
{
  LineartEdge *data;
  int i;
  int res = 0;

  BLI_spin_lock(&rb->lock_task);

#define LRT_ASSIGN_OCCLUSION_TASK(name) \
  if (rb->name##_managed) { \
    data = rb->name##_managed; \
    rti->name = (void *)data; \
    for (i = 0; i < LRT_THREAD_EDGE_COUNT && data; i++) { \
      data = data->next; \
    } \
    rti->name##_end = data; \
    rb->name##_managed = data; \
    res = 1; \
  } \
  else { \
    rti->name = NULL; \
  }

  LRT_ASSIGN_OCCLUSION_TASK(contour);
  LRT_ASSIGN_OCCLUSION_TASK(intersection);
  LRT_ASSIGN_OCCLUSION_TASK(crease);
  LRT_ASSIGN_OCCLUSION_TASK(material);
  LRT_ASSIGN_OCCLUSION_TASK(edge_mark);

#undef LRT_ASSIGN_OCCLUSION_TASK

  BLI_spin_unlock(&rb->lock_task);

  return res;
}

static void lineart_occlusion_worker(TaskPool *__restrict UNUSED(pool), LineartRenderTaskInfo *rti)
{
  LineartRenderBuffer *rb = rti->rb;
  LineartEdge *eip;

  while (lineart_occlusion_make_task_info(rb, rti)) {

    for (eip = rti->contour; eip && eip != rti->contour_end; eip = eip->next) {
      lineart_occlusion_single_line(rb, eip, rti->thread_id);
    }

    for (eip = rti->crease; eip && eip != rti->crease_end; eip = eip->next) {
      lineart_occlusion_single_line(rb, eip, rti->thread_id);
    }

    for (eip = rti->intersection; eip && eip != rti->intersection_end; eip = eip->next) {
      lineart_occlusion_single_line(rb, eip, rti->thread_id);
    }

    for (eip = rti->material; eip && eip != rti->material_end; eip = eip->next) {
      lineart_occlusion_single_line(rb, eip, rti->thread_id);
    }

    for (eip = rti->edge_mark; eip && eip != rti->edge_mark_end; eip = eip->next) {
      lineart_occlusion_single_line(rb, eip, rti->thread_id);
    }
  }
}

/**
 * All internal functions starting with lineart_main_ is called inside
 * #MOD_lineart_compute_feature_lines function.
 * This function handles all occlusion calculation.
 */
static void lineart_main_occlusion_begin(LineartRenderBuffer *rb)
{
  int thread_count = rb->thread_count;
  LineartRenderTaskInfo *rti = MEM_callocN(sizeof(LineartRenderTaskInfo) * thread_count,
                                           "Task Pool");
  int i;

  rb->contour_managed = rb->contours;
  rb->crease_managed = rb->crease_lines;
  rb->intersection_managed = rb->intersection_lines;
  rb->material_managed = rb->material_lines;
  rb->edge_mark_managed = rb->edge_marks;

  TaskPool *tp = BLI_task_pool_create(NULL, TASK_PRIORITY_HIGH);

  for (i = 0; i < thread_count; i++) {
    rti[i].thread_id = i;
    rti[i].rb = rb;
    BLI_task_pool_push(tp, (TaskRunFunction)lineart_occlusion_worker, &rti[i], 0, NULL);
  }
  BLI_task_pool_work_and_wait(tp);
  BLI_task_pool_free(tp);

  MEM_freeN(rti);
}

/**
 * Test if v lies with in the triangle formed by v0, v1, and v2.
 * Returns false when v is exactly on the edge.
 *
 * For v to be inside the triangle, it needs to be at the same side of v0->v1, v1->v2, and
 * `v2->v0`, where the "side" is determined by checking the sign of `cross(v1-v0, v1-v)` and so on.
 */
static bool lineart_point_inside_triangle(const double v[2],
                                          const double v0[2],
                                          const double v1[2],
                                          const double v2[2])
{
  double cl, c;

  cl = (v0[0] - v[0]) * (v1[1] - v[1]) - (v0[1] - v[1]) * (v1[0] - v[0]);
  c = cl;

  cl = (v1[0] - v[0]) * (v2[1] - v[1]) - (v1[1] - v[1]) * (v2[0] - v[0]);
  if (c * cl <= 0) {
    return false;
  }

  c = cl;

  cl = (v2[0] - v[0]) * (v0[1] - v[1]) - (v2[1] - v[1]) * (v0[0] - v[0]);
  if (c * cl <= 0) {
    return false;
  }

  c = cl;

  cl = (v0[0] - v[0]) * (v1[1] - v[1]) - (v0[1] - v[1]) * (v1[0] - v[0]);
  if (c * cl <= 0) {
    return false;
  }

  return true;
}

static int lineart_point_on_line_segment(double v[2], double v0[2], double v1[2])
{
  /* `c1 != c2` by default. */
  double c1 = 1, c2 = 0;
  double l0[2], l1[2];

  sub_v2_v2v2_db(l0, v, v0);
  sub_v2_v2v2_db(l1, v, v1);

  if (v1[0] == v0[0] && v1[1] == v0[1]) {
    return 0;
  }

  if (v1[0] - v0[0]) {
    c1 = ratiod(v0[0], v1[0], v[0]);
  }
  else if (v[0] == v1[0]) {
    c2 = ratiod(v0[1], v1[1], v[1]);
    return (c2 >= 0 && c2 <= 1);
  }

  if (v1[1] - v0[1]) {
    c2 = ratiod(v0[1], v1[1], v[1]);
  }
  else if (v[1] == v1[1]) {
    c1 = ratiod(v0[0], v1[0], v[0]);
    return (c1 >= 0 && c1 <= 1);
  }

  if (LRT_DOUBLE_CLOSE_ENOUGH(c1, c2) && c1 >= 0 && c1 <= 1) {
    return 1;
  }

  return 0;
}

/**
 * Same algorithm as lineart_point_inside_triangle(), but returns differently:
 * 0-outside 1-on the edge 2-inside.
 */
static int lineart_point_triangle_relation(double v[2], double v0[2], double v1[2], double v2[2])
{
  double cl, c;
  double r;
  if (lineart_point_on_line_segment(v, v0, v1) || lineart_point_on_line_segment(v, v1, v2) ||
      lineart_point_on_line_segment(v, v2, v0)) {
    return 1;
  }

  cl = (v0[0] - v[0]) * (v1[1] - v[1]) - (v0[1] - v[1]) * (v1[0] - v[0]);
  c = cl;

  cl = (v1[0] - v[0]) * (v2[1] - v[1]) - (v1[1] - v[1]) * (v2[0] - v[0]);
  if ((r = c * cl) < 0) {
    return 0;
  }

  c = cl;

  cl = (v2[0] - v[0]) * (v0[1] - v[1]) - (v2[1] - v[1]) * (v0[0] - v[0]);
  if ((r = c * cl) < 0) {
    return 0;
  }

  c = cl;

  cl = (v0[0] - v[0]) * (v1[1] - v[1]) - (v0[1] - v[1]) * (v1[0] - v[0]);
  if ((r = c * cl) < 0) {
    return 0;
  }

  if (r == 0) {
    return 1;
  }

  return 2;
}

/**
 * Similar with #lineart_point_inside_triangle, but in 3d.
 * Returns false when not co-planar.
 */
static bool lineart_point_inside_triangle3d(double v[3], double v0[3], double v1[3], double v2[3])
{
  double l[3], r[3];
  double N1[3], N2[3];
  double d;

  sub_v3_v3v3_db(l, v1, v0);
  sub_v3_v3v3_db(r, v, v1);
  cross_v3_v3v3_db(N1, l, r);

  sub_v3_v3v3_db(l, v2, v1);
  sub_v3_v3v3_db(r, v, v2);
  cross_v3_v3v3_db(N2, l, r);

  if ((d = dot_v3v3_db(N1, N2)) < 0) {
    return false;
  }

  sub_v3_v3v3_db(l, v0, v2);
  sub_v3_v3v3_db(r, v, v0);
  cross_v3_v3v3_db(N1, l, r);

  if ((d = dot_v3v3_db(N1, N2)) < 0) {
    return false;
  }

  sub_v3_v3v3_db(l, v1, v0);
  sub_v3_v3v3_db(r, v, v1);
  cross_v3_v3v3_db(N2, l, r);

  if ((d = dot_v3v3_db(N1, N2)) < 0) {
    return false;
  }

  return true;
}

/**
 * The following `lineart_memory_get_XXX_space` functions are for allocating new memory for some
 * modified geometries in the culling stage.
 */
static LineartElementLinkNode *lineart_memory_get_triangle_space(LineartRenderBuffer *rb)
{
  LineartElementLinkNode *reln;

  /* We don't need to allocate a whole bunch of triangles because the amount of clipped triangles
   * are relatively small. */
  LineartTriangle *render_triangles = lineart_mem_aquire(&rb->render_data_pool,
                                                         64 * rb->triangle_size);

  reln = lineart_list_append_pointer_pool_sized(&rb->triangle_buffer_pointers,
                                                &rb->render_data_pool,
                                                render_triangles,
                                                sizeof(LineartElementLinkNode));
  reln->element_count = 64;
  reln->flags |= LRT_ELEMENT_IS_ADDITIONAL;

  return reln;
}

static LineartElementLinkNode *lineart_memory_get_vert_space(LineartRenderBuffer *rb)
{
  LineartElementLinkNode *reln;

  LineartVert *render_vertices = lineart_mem_aquire(&rb->render_data_pool,
                                                    sizeof(LineartVert) * 64);

  reln = lineart_list_append_pointer_pool_sized(&rb->vertex_buffer_pointers,
                                                &rb->render_data_pool,
                                                render_vertices,
                                                sizeof(LineartElementLinkNode));
  reln->element_count = 64;
  reln->flags |= LRT_ELEMENT_IS_ADDITIONAL;

  return reln;
}

static LineartElementLinkNode *lineart_memory_get_edge_space(LineartRenderBuffer *rb)
{
  LineartElementLinkNode *reln;

  LineartEdge *render_edges = lineart_mem_aquire(&rb->render_data_pool, sizeof(LineartEdge) * 64);

  reln = lineart_list_append_pointer_pool_sized(&rb->line_buffer_pointers,
                                                &rb->render_data_pool,
                                                render_edges,
                                                sizeof(LineartElementLinkNode));
  reln->element_count = 64;
  reln->crease_threshold = rb->crease_threshold;
  reln->flags |= LRT_ELEMENT_IS_ADDITIONAL;

  return reln;
}

static void lineart_triangle_post(LineartTriangle *rt, LineartTriangle *orig)
{
  /* Just re-assign normal and set cull flag. */
  copy_v3_v3_db(rt->gn, orig->gn);
  rt->flags = LRT_CULL_GENERATED;
}

static void lineart_triangle_set_cull_flag(LineartTriangle *rt, uchar flag)
{
  uchar intersection_only = (rt->flags & LRT_TRIANGLE_INTERSECTION_ONLY);
  rt->flags = flag;
  rt->flags |= intersection_only;
}

static bool lineart_edge_match(LineartTriangle *rt, LineartEdge *e, int v1, int v2)
{
  return ((rt->v[v1] == e->v1 && rt->v[v2] == e->v2) ||
          (rt->v[v2] == e->v1 && rt->v[v1] == e->v2));
}

/**
 * Does near-plane cut on 1 triangle only. When cutting with far-plane, the camera vectors gets
 * reversed by the caller so don't need to implement one in a different direction.
 */
static void lineart_triangle_cull_single(LineartRenderBuffer *rb,
                                         LineartTriangle *rt,
                                         int in0,
                                         int in1,
                                         int in2,
                                         double *cam_pos,
                                         double *view_dir,
                                         bool allow_boundaries,
                                         double (*vp)[4],
                                         Object *ob,
                                         int *r_v_count,
                                         int *r_e_count,
                                         int *r_t_count,
                                         LineartElementLinkNode *v_eln,
                                         LineartElementLinkNode *e_eln,
                                         LineartElementLinkNode *t_eln)
{
  double vv1[3], vv2[3], dot1, dot2;
  double a;
  int v_count = *r_v_count;
  int e_count = *r_e_count;
  int t_count = *r_t_count;
  int v1_obi, v2_obi;
  char new_flag = 0;

  LineartEdge *new_e, *e, *old_e;
  LineartLineSegment *rls;
  LineartTriangleAdjacent *rta;

  if (rt->flags & (LRT_CULL_USED | LRT_CULL_GENERATED | LRT_CULL_DISCARD)) {
    return;
  }

  /* See definition of rt->intersecting_verts and the usage in
   * lineart_geometry_object_load() for details. */
  rta = (void *)rt->intersecting_verts;

  LineartVert *rv = &((LineartVert *)v_eln->pointer)[v_count];
  LineartTriangle *rt1 = (void *)(((uchar *)t_eln->pointer) + rb->triangle_size * t_count);
  LineartTriangle *rt2 = (void *)(((uchar *)t_eln->pointer) + rb->triangle_size * (t_count + 1));

  new_e = &((LineartEdge *)e_eln->pointer)[e_count];
  /* Init `rl` to the last `rl` entry. */
  e = new_e;

#define INCREASE_RL \
  e_count++; \
  v1_obi = e->v1_obindex; \
  v2_obi = e->v2_obindex; \
  new_e = &((LineartEdge *)e_eln->pointer)[e_count]; \
  e = new_e; \
  e->v1_obindex = v1_obi; \
  e->v2_obindex = v2_obi; \
  rls = lineart_mem_aquire(&rb->render_data_pool, sizeof(LineartLineSegment)); \
  BLI_addtail(&e->segments, rls);

#define SELECT_RL(e_num, v1_link, v2_link, newrt) \
  if (rta->e[e_num]) { \
    old_e = rta->e[e_num]; \
    new_flag = old_e->flags; \
    old_e->flags = LRT_EDGE_FLAG_CHAIN_PICKED; \
    INCREASE_RL \
    e->v1 = (v1_link); \
    e->v2 = (v2_link); \
    e->flags = new_flag; \
    e->object_ref = ob; \
    e->t1 = ((old_e->t1 == rt) ? (newrt) : (old_e->t1)); \
    e->t2 = ((old_e->t2 == rt) ? (newrt) : (old_e->t2)); \
    lineart_add_edge_to_list(rb, e); \
  }

#define RELINK_RL(e_num, newrt) \
  if (rta->e[e_num]) { \
    old_e = rta->e[e_num]; \
    old_e->t1 = ((old_e->t1 == rt) ? (newrt) : (old_e->t1)); \
    old_e->t2 = ((old_e->t2 == rt) ? (newrt) : (old_e->t2)); \
  }

#define REMOVE_TRIANGLE_RL \
  if (rta->e[0]) { \
    rta->e[0]->flags = LRT_EDGE_FLAG_CHAIN_PICKED; \
  } \
  if (rta->e[1]) { \
    rta->e[1]->flags = LRT_EDGE_FLAG_CHAIN_PICKED; \
  } \
  if (rta->e[2]) { \
    rta->e[2]->flags = LRT_EDGE_FLAG_CHAIN_PICKED; \
  }

  switch (in0 + in1 + in2) {
    case 0: /* Triangle is visible. Ignore this triangle. */
      return;
    case 3:
      /* Triangle completely behind near plane, throw it away
       * also remove render lines form being computed. */
      lineart_triangle_set_cull_flag(rt, LRT_CULL_DISCARD);
      REMOVE_TRIANGLE_RL
      return;
    case 2:
      /* Two points behind near plane, cut those and
       * generate 2 new points, 3 lines and 1 triangle. */
      lineart_triangle_set_cull_flag(rt, LRT_CULL_USED);

      /**
       * (!in0) means "when point 0 is visible".
       * conditions for point 1, 2 are the same idea.
       *
       * \code{.txt}
       * 1-----|-------0
       * |     |   ---
       * |     |---
       * |  ---|
       * 2--   |
       *     (near)---------->(far)
       * Will become:
       *       |N******0
       *       |*  ***
       *       |N**
       *       |
       *       |
       *     (near)---------->(far)
       * \endcode
       */
      if (!in0) {

        /* Cut point for line 2---|-----0. */
        sub_v3_v3v3_db(vv1, rt->v[0]->gloc, cam_pos);
        sub_v3_v3v3_db(vv2, cam_pos, rt->v[2]->gloc);
        dot1 = dot_v3v3_db(vv1, view_dir);
        dot2 = dot_v3v3_db(vv2, view_dir);
        a = dot1 / (dot1 + dot2);
        /* Assign it to a new point. */
        interp_v3_v3v3_db(rv[0].gloc, rt->v[0]->gloc, rt->v[2]->gloc, a);
        mul_v4_m4v3_db(rv[0].fbcoord, vp, rv[0].gloc);
        rv[0].index = rt->v[2]->index;

        /* Cut point for line 1---|-----0. */
        sub_v3_v3v3_db(vv1, rt->v[0]->gloc, cam_pos);
        sub_v3_v3v3_db(vv2, cam_pos, rt->v[1]->gloc);
        dot1 = dot_v3v3_db(vv1, view_dir);
        dot2 = dot_v3v3_db(vv2, view_dir);
        a = dot1 / (dot1 + dot2);
        /* Assign it to another new point. */
        interp_v3_v3v3_db(rv[1].gloc, rt->v[0]->gloc, rt->v[1]->gloc, a);
        mul_v4_m4v3_db(rv[1].fbcoord, vp, rv[1].gloc);
        rv[1].index = rt->v[1]->index;

        /* New line connecting two new points. */
        INCREASE_RL
        if (allow_boundaries) {
          e->flags = LRT_EDGE_FLAG_CONTOUR;
          lineart_prepend_edge_direct(&rb->contours, e);
        }
        /* NOTE: inverting `e->v1/v2` (left/right point) doesn't matter as long as
         * `rt->rl` and `rt->v` has the same sequence. and the winding direction
         * can be either CW or CCW but needs to be consistent throughout the calculation. */
        e->v1 = &rv[1];
        e->v2 = &rv[0];
        /* Only one adjacent triangle, because the other side is the near plane. */
        /* Use `tl` or `tr` doesn't matter. */
        e->t1 = rt1;
        e->object_ref = ob;

        /* New line connecting original point 0 and a new point, only when it's a selected line. */
        SELECT_RL(2, rt->v[0], &rv[0], rt1)
        /* New line connecting original point 0 and another new point. */
        SELECT_RL(0, rt->v[0], &rv[1], rt1)

        /* Re-assign triangle point array to two new points. */
        rt1->v[0] = rt->v[0];
        rt1->v[1] = &rv[1];
        rt1->v[2] = &rv[0];

        lineart_triangle_post(rt1, rt);

        v_count += 2;
        t_count += 1;
      }
      else if (!in2) {
        sub_v3_v3v3_db(vv1, rt->v[2]->gloc, cam_pos);
        sub_v3_v3v3_db(vv2, cam_pos, rt->v[0]->gloc);
        dot1 = dot_v3v3_db(vv1, view_dir);
        dot2 = dot_v3v3_db(vv2, view_dir);
        a = dot1 / (dot1 + dot2);
        interp_v3_v3v3_db(rv[0].gloc, rt->v[2]->gloc, rt->v[0]->gloc, a);
        mul_v4_m4v3_db(rv[0].fbcoord, vp, rv[0].gloc);
        rv[0].index = rt->v[0]->index;

        sub_v3_v3v3_db(vv1, rt->v[2]->gloc, cam_pos);
        sub_v3_v3v3_db(vv2, cam_pos, rt->v[1]->gloc);
        dot1 = dot_v3v3_db(vv1, view_dir);
        dot2 = dot_v3v3_db(vv2, view_dir);
        a = dot1 / (dot1 + dot2);
        interp_v3_v3v3_db(rv[1].gloc, rt->v[2]->gloc, rt->v[1]->gloc, a);
        mul_v4_m4v3_db(rv[1].fbcoord, vp, rv[1].gloc);
        rv[1].index = rt->v[1]->index;

        INCREASE_RL
        if (allow_boundaries) {
          e->flags = LRT_EDGE_FLAG_CONTOUR;
          lineart_prepend_edge_direct(&rb->contours, e);
        }
        e->v1 = &rv[0];
        e->v2 = &rv[1];
        e->t1 = rt1;
        e->object_ref = ob;

        SELECT_RL(2, rt->v[2], &rv[0], rt1)
        SELECT_RL(1, rt->v[2], &rv[1], rt1)

        rt1->v[0] = &rv[0];
        rt1->v[1] = &rv[1];
        rt1->v[2] = rt->v[2];

        lineart_triangle_post(rt1, rt);

        v_count += 2;
        t_count += 1;
      }
      else if (!in1) {
        sub_v3_v3v3_db(vv1, rt->v[1]->gloc, cam_pos);
        sub_v3_v3v3_db(vv2, cam_pos, rt->v[2]->gloc);
        dot1 = dot_v3v3_db(vv1, view_dir);
        dot2 = dot_v3v3_db(vv2, view_dir);
        a = dot1 / (dot1 + dot2);
        interp_v3_v3v3_db(rv[0].gloc, rt->v[1]->gloc, rt->v[2]->gloc, a);
        mul_v4_m4v3_db(rv[0].fbcoord, vp, rv[0].gloc);
        rv[0].index = rt->v[2]->index;

        sub_v3_v3v3_db(vv1, rt->v[1]->gloc, cam_pos);
        sub_v3_v3v3_db(vv2, cam_pos, rt->v[0]->gloc);
        dot1 = dot_v3v3_db(vv1, view_dir);
        dot2 = dot_v3v3_db(vv2, view_dir);
        a = dot1 / (dot1 + dot2);
        interp_v3_v3v3_db(rv[1].gloc, rt->v[1]->gloc, rt->v[0]->gloc, a);
        mul_v4_m4v3_db(rv[1].fbcoord, vp, rv[1].gloc);
        rv[1].index = rt->v[0]->index;

        INCREASE_RL
        if (allow_boundaries) {
          e->flags = LRT_EDGE_FLAG_CONTOUR;
          lineart_prepend_edge_direct(&rb->contours, e);
        }
        e->v1 = &rv[1];
        e->v2 = &rv[0];
        e->t1 = rt1;
        e->object_ref = ob;

        SELECT_RL(1, rt->v[1], &rv[0], rt1)
        SELECT_RL(0, rt->v[1], &rv[1], rt1)

        rt1->v[0] = &rv[0];
        rt1->v[1] = rt->v[1];
        rt1->v[2] = &rv[1];

        lineart_triangle_post(rt1, rt);

        v_count += 2;
        t_count += 1;
      }
      break;
    case 1:
      /* One point behind near plane, cut those and
       * generate 2 new points, 4 lines and 2 triangles. */
      lineart_triangle_set_cull_flag(rt, LRT_CULL_USED);

      /**
       * (in0) means "when point 0 is invisible".
       * conditions for point 1, 2 are the same idea.
       * \code{.txt}
       * 0------|----------1
       *   --   |          |
       *     ---|          |
       *        |--        |
       *        |  ---     |
       *        |     ---  |
       *        |        --2
       *      (near)---------->(far)
       * Will become:
       *        |N*********1
       *        |*     *** |
       *        |*  ***    |
       *        |N**       |
       *        |  ***     |
       *        |     ***  |
       *        |        **2
       *      (near)---------->(far)
       * \endcode
       */
      if (in0) {
        /* Cut point for line 0---|------1. */
        sub_v3_v3v3_db(vv1, rt->v[1]->gloc, cam_pos);
        sub_v3_v3v3_db(vv2, cam_pos, rt->v[0]->gloc);
        dot1 = dot_v3v3_db(vv1, view_dir);
        dot2 = dot_v3v3_db(vv2, view_dir);
        a = dot2 / (dot1 + dot2);
        /* Assign to a new point. */
        interp_v3_v3v3_db(rv[0].gloc, rt->v[0]->gloc, rt->v[1]->gloc, a);
        mul_v4_m4v3_db(rv[0].fbcoord, vp, rv[0].gloc);
        rv[0].index = rt->v[0]->index;

        /* Cut point for line 0---|------2. */
        sub_v3_v3v3_db(vv1, rt->v[2]->gloc, cam_pos);
        sub_v3_v3v3_db(vv2, cam_pos, rt->v[0]->gloc);
        dot1 = dot_v3v3_db(vv1, view_dir);
        dot2 = dot_v3v3_db(vv2, view_dir);
        a = dot2 / (dot1 + dot2);
        /* Assign to other new point. */
        interp_v3_v3v3_db(rv[1].gloc, rt->v[0]->gloc, rt->v[2]->gloc, a);
        mul_v4_m4v3_db(rv[1].fbcoord, vp, rv[1].gloc);
        rv[1].index = rt->v[0]->index;

        /* New line connects two new points. */
        INCREASE_RL
        if (allow_boundaries) {
          e->flags = LRT_EDGE_FLAG_CONTOUR;
          lineart_prepend_edge_direct(&rb->contours, e);
        }
        e->v1 = &rv[1];
        e->v2 = &rv[0];
        e->t1 = rt1;
        e->object_ref = ob;

        /* New line connects new point 0 and old point 1,
         * this is a border line. */

        SELECT_RL(0, rt->v[1], &rv[0], rt1)
        SELECT_RL(2, rt->v[2], &rv[1], rt2)
        RELINK_RL(1, rt2)

        /* We now have one triangle closed. */
        rt1->v[0] = rt->v[1];
        rt1->v[1] = &rv[1];
        rt1->v[2] = &rv[0];
        /* Close the second triangle. */
        rt2->v[0] = &rv[1];
        rt2->v[1] = rt->v[1];
        rt2->v[2] = rt->v[2];

        lineart_triangle_post(rt1, rt);
        lineart_triangle_post(rt2, rt);

        v_count += 2;
        t_count += 2;
      }
      else if (in1) {

        sub_v3_v3v3_db(vv1, rt->v[1]->gloc, cam_pos);
        sub_v3_v3v3_db(vv2, cam_pos, rt->v[2]->gloc);
        dot1 = dot_v3v3_db(vv1, view_dir);
        dot2 = dot_v3v3_db(vv2, view_dir);
        a = dot1 / (dot1 + dot2);
        interp_v3_v3v3_db(rv[0].gloc, rt->v[1]->gloc, rt->v[2]->gloc, a);
        mul_v4_m4v3_db(rv[0].fbcoord, vp, rv[0].gloc);
        rv[0].index = rt->v[1]->index;

        sub_v3_v3v3_db(vv1, rt->v[1]->gloc, cam_pos);
        sub_v3_v3v3_db(vv2, cam_pos, rt->v[0]->gloc);
        dot1 = dot_v3v3_db(vv1, view_dir);
        dot2 = dot_v3v3_db(vv2, view_dir);
        a = dot1 / (dot1 + dot2);
        interp_v3_v3v3_db(rv[1].gloc, rt->v[1]->gloc, rt->v[0]->gloc, a);
        mul_v4_m4v3_db(rv[1].fbcoord, vp, rv[1].gloc);
        rv[1].index = rt->v[1]->index;

        INCREASE_RL
        if (allow_boundaries) {
          e->flags = LRT_EDGE_FLAG_CONTOUR;
          lineart_prepend_edge_direct(&rb->contours, e);
        }
        e->v1 = &rv[1];
        e->v2 = &rv[0];
        e->t1 = rt1;
        e->object_ref = ob;

        SELECT_RL(1, rt->v[2], &rv[0], rt1)
        SELECT_RL(0, rt->v[0], &rv[1], rt2)
        RELINK_RL(2, rt2)

        rt1->v[0] = rt->v[2];
        rt1->v[1] = &rv[1];
        rt1->v[2] = &rv[0];

        rt2->v[0] = &rv[1];
        rt2->v[1] = rt->v[2];
        rt2->v[2] = rt->v[0];

        lineart_triangle_post(rt1, rt);
        lineart_triangle_post(rt2, rt);

        v_count += 2;
        t_count += 2;
      }
      else if (in2) {

        sub_v3_v3v3_db(vv1, rt->v[2]->gloc, cam_pos);
        sub_v3_v3v3_db(vv2, cam_pos, rt->v[0]->gloc);
        dot1 = dot_v3v3_db(vv1, view_dir);
        dot2 = dot_v3v3_db(vv2, view_dir);
        a = dot1 / (dot1 + dot2);
        interp_v3_v3v3_db(rv[0].gloc, rt->v[2]->gloc, rt->v[0]->gloc, a);
        mul_v4_m4v3_db(rv[0].fbcoord, vp, rv[0].gloc);
        rv[0].index = rt->v[2]->index;

        sub_v3_v3v3_db(vv1, rt->v[2]->gloc, cam_pos);
        sub_v3_v3v3_db(vv2, cam_pos, rt->v[1]->gloc);
        dot1 = dot_v3v3_db(vv1, view_dir);
        dot2 = dot_v3v3_db(vv2, view_dir);
        a = dot1 / (dot1 + dot2);
        interp_v3_v3v3_db(rv[1].gloc, rt->v[2]->gloc, rt->v[1]->gloc, a);
        mul_v4_m4v3_db(rv[1].fbcoord, vp, rv[1].gloc);
        rv[1].index = rt->v[2]->index;

        INCREASE_RL
        if (allow_boundaries) {
          e->flags = LRT_EDGE_FLAG_CONTOUR;
          lineart_prepend_edge_direct(&rb->contours, e);
        }
        e->v1 = &rv[1];
        e->v2 = &rv[0];
        e->t1 = rt1;
        e->object_ref = ob;

        SELECT_RL(2, rt->v[0], &rv[0], rt1)
        SELECT_RL(1, rt->v[1], &rv[1], rt2)
        RELINK_RL(0, rt2)

        rt1->v[0] = rt->v[0];
        rt1->v[1] = &rv[1];
        rt1->v[2] = &rv[0];

        rt2->v[0] = &rv[1];
        rt2->v[1] = rt->v[0];
        rt2->v[2] = rt->v[1];

        lineart_triangle_post(rt1, rt);
        lineart_triangle_post(rt2, rt);

        v_count += 2;
        t_count += 2;
      }
      break;
  }
  *r_v_count = v_count;
  *r_e_count = e_count;
  *r_t_count = t_count;

#undef INCREASE_RL
#undef SELECT_RL
#undef RELINK_RL
#undef REMOVE_TRIANGLE_RL
}

/**
 * This function cuts triangles with near- or far-plane. Setting clip_far = true for cutting with
 * far-plane. For triangles that's crossing the plane, it will generate new 1 or 2 triangles with
 * new topology that represents the trimmed triangle. (which then became a triangle or a square
 * formed by two triangles)
 */
static void lineart_main_cull_triangles(LineartRenderBuffer *rb, bool clip_far)
{
  LineartTriangle *rt;
  LineartElementLinkNode *v_eln, *t_eln, *e_eln;
  double(*vp)[4] = rb->view_projection;
  int i;
  int v_count = 0, t_count = 0, e_count = 0;
  Object *ob;
  bool allow_boundaries = rb->allow_boundaries;
  double cam_pos[3];
  double clip_start = rb->near_clip, clip_end = rb->far_clip;
  double view_dir[3], clip_advance[3];

  copy_v3_v3_db(view_dir, rb->view_vector);
  copy_v3_v3_db(clip_advance, rb->view_vector);
  copy_v3_v3_db(cam_pos, rb->camera_pos);

  if (clip_far) {
    /* Move starting point to end plane. */
    mul_v3db_db(clip_advance, -clip_end);
    add_v3_v3_db(cam_pos, clip_advance);

    /* "reverse looking". */
    mul_v3db_db(view_dir, -1.0f);
  }
  else {
    /* Clip Near. */
    mul_v3db_db(clip_advance, -clip_start);
    add_v3_v3_db(cam_pos, clip_advance);
  }

  v_eln = lineart_memory_get_vert_space(rb);
  t_eln = lineart_memory_get_triangle_space(rb);
  e_eln = lineart_memory_get_edge_space(rb);

  /* Additional memory space for storing generated points and triangles. */
#define LRT_CULL_ENSURE_MEMORY \
  if (v_count > 60) { \
    v_eln->element_count = v_count; \
    v_eln = lineart_memory_get_vert_space(rb); \
    v_count = 0; \
  } \
  if (t_count > 60) { \
    t_eln->element_count = t_count; \
    t_eln = lineart_memory_get_triangle_space(rb); \
    t_count = 0; \
  } \
  if (e_count > 60) { \
    e_eln->element_count = e_count; \
    e_eln = lineart_memory_get_edge_space(rb); \
    e_count = 0; \
  }

#define LRT_CULL_DECIDE_INSIDE \
  /* These three represents points that are in the clipping range or not*/ \
  in0 = 0, in1 = 0, in2 = 0; \
  if (clip_far) { \
    /* Point outside far plane. */ \
    if (rt->v[0]->fbcoord[use_w] > clip_end) { \
      in0 = 1; \
    } \
    if (rt->v[1]->fbcoord[use_w] > clip_end) { \
      in1 = 1; \
    } \
    if (rt->v[2]->fbcoord[use_w] > clip_end) { \
      in2 = 1; \
    } \
  } \
  else { \
    /* Point inside near plane. */ \
    if (rt->v[0]->fbcoord[use_w] < clip_start) { \
      in0 = 1; \
    } \
    if (rt->v[1]->fbcoord[use_w] < clip_start) { \
      in1 = 1; \
    } \
    if (rt->v[2]->fbcoord[use_w] < clip_start) { \
      in2 = 1; \
    } \
  }

  int use_w = 3;
  int in0 = 0, in1 = 0, in2 = 0;

  if (!rb->cam_is_persp) {
    clip_start = -1;
    clip_end = 1;
    use_w = 2;
  }

  /* Then go through all the other triangles. */
  LISTBASE_FOREACH (LineartElementLinkNode *, reln, &rb->triangle_buffer_pointers) {
    if (reln->flags & LRT_ELEMENT_IS_ADDITIONAL) {
      continue;
    }
    ob = reln->object_ref;
    for (i = 0; i < reln->element_count; i++) {
      /* Select the triangle in the array. */
      rt = (void *)(((uchar *)reln->pointer) + rb->triangle_size * i);

      LRT_CULL_DECIDE_INSIDE
      LRT_CULL_ENSURE_MEMORY
      lineart_triangle_cull_single(rb,
                                   rt,
                                   in0,
                                   in1,
                                   in2,
                                   cam_pos,
                                   view_dir,
                                   allow_boundaries,
                                   vp,
                                   ob,
                                   &v_count,
                                   &e_count,
                                   &t_count,
                                   v_eln,
                                   e_eln,
                                   t_eln);
    }
    t_eln->element_count = t_count;
    v_eln->element_count = v_count;
  }

#undef LRT_CULL_ENSURE_MEMORY
#undef LRT_CULL_DECIDE_INSIDE
}

/**
 * Adjacent data is only used during the initial stages of computing.
 * So we can free it using this function when it is not needed anymore.
 */
static void lineart_main_free_adjacent_data(LineartRenderBuffer *rb)
{
  LinkData *ld;
  while ((ld = BLI_pophead(&rb->triangle_adjacent_pointers)) != NULL) {
    MEM_freeN(ld->data);
  }
  LISTBASE_FOREACH (LineartElementLinkNode *, reln, &rb->triangle_buffer_pointers) {
    LineartTriangle *rt = reln->pointer;
    int i;
    for (i = 0; i < reln->element_count; i++) {
      /* See definition of rt->intersecting_verts and the usage in
       * lineart_geometry_object_load() for detailed. */
      rt->intersecting_verts = NULL;
      rt = (LineartTriangle *)(((uchar *)rt) + rb->triangle_size);
    }
  }
}

static void lineart_main_perspective_division(LineartRenderBuffer *rb)
{
  LineartVert *rv;
  int i;

  if (!rb->cam_is_persp) {
    return;
  }

  LISTBASE_FOREACH (LineartElementLinkNode *, reln, &rb->vertex_buffer_pointers) {
    rv = reln->pointer;
    for (i = 0; i < reln->element_count; i++) {
      /* Do not divide Z, we use Z to back transform cut points in later chaining process. */
      rv[i].fbcoord[0] /= rv[i].fbcoord[3];
      rv[i].fbcoord[1] /= rv[i].fbcoord[3];
      /* Re-map z into (0-1) range, because we no longer need NDC (Normalized Device Coordinates)
       * at the moment.
       * The algorithm currently doesn't need Z for operation, we use W instead. If Z is needed in
       * the future, the line below correctly transforms it to view space coordinates. */
      // `rv[i].fbcoord[2] = -2 * rv[i].fbcoord[2] / (far - near) - (far + near) / (far - near);
      rv[i].fbcoord[0] -= rb->shift_x * 2;
      rv[i].fbcoord[1] -= rb->shift_y * 2;
    }
  }
}

/**
 * Transform a single vert to it's viewing position.
 */
static void lineart_vert_transform(
    BMVert *v, int index, LineartVert *RvBuf, double (*mv_mat)[4], double (*mvp_mat)[4])
{
  double co[4];
  LineartVert *rv = &RvBuf[index];
  copy_v3db_v3fl(co, v->co);
  mul_v3_m4v3_db(rv->gloc, mv_mat, co);
  mul_v4_m4v3_db(rv->fbcoord, mvp_mat, co);
}

/**
 * Because we have a variable size for #LineartTriangle, we need an access helper.
 * See #LineartTriangleThread for more info.
 */
static LineartTriangle *lineart_triangle_from_index(LineartRenderBuffer *rb,
                                                    LineartTriangle *rt_array,
                                                    int index)
{
  char *b = (char *)rt_array;
  b += (index * rb->triangle_size);
  return (LineartTriangle *)b;
}

static char lineart_identify_feature_line(LineartRenderBuffer *rb,
                                          BMEdge *e,
                                          LineartTriangle *rt_array,
                                          LineartVert *rv_array,
                                          float crease_threshold,
                                          bool no_crease,
                                          bool count_freestyle,
                                          BMesh *bm_if_freestyle)
{
  BMLoop *ll, *lr = NULL;
  ll = e->l;
  if (ll) {
    lr = e->l->radial_next;
  }

  if (ll == lr || !lr) {
    return LRT_EDGE_FLAG_CONTOUR;
  }

  LineartTriangle *rt1, *rt2;
  LineartVert *l;

  /* The mesh should already be triangulated now, so we can assume each face is a triangle. */
  rt1 = lineart_triangle_from_index(rb, rt_array, BM_elem_index_get(ll->f));
  rt2 = lineart_triangle_from_index(rb, rt_array, BM_elem_index_get(lr->f));

  l = &rv_array[BM_elem_index_get(e->v1)];

  double vv[3];
  double *view_vector = vv;
  double dot_1 = 0, dot_2 = 0;
  double result;
  FreestyleEdge *fe;

  if (rb->cam_is_persp) {
    sub_v3_v3v3_db(view_vector, l->gloc, rb->camera_pos);
  }
  else {
    view_vector = rb->view_vector;
  }

  dot_1 = dot_v3v3_db(view_vector, rt1->gn);
  dot_2 = dot_v3v3_db(view_vector, rt2->gn);

  if ((result = dot_1 * dot_2) <= 0 && (dot_1 + dot_2)) {
    return LRT_EDGE_FLAG_CONTOUR;
  }

  if (rb->use_crease && (dot_v3v3_db(rt1->gn, rt2->gn) < crease_threshold)) {
    if (!no_crease) {
      return LRT_EDGE_FLAG_CREASE;
    }
  }
  else if (rb->use_material && (ll->f->mat_nr != lr->f->mat_nr)) {
    return LRT_EDGE_FLAG_MATERIAL;
  }
  else if (count_freestyle && rb->use_edge_marks) {
    fe = CustomData_bmesh_get(&bm_if_freestyle->edata, e->head.data, CD_FREESTYLE_EDGE);
    if (fe->flag & FREESTYLE_EDGE_MARK) {
      return LRT_EDGE_FLAG_EDGE_MARK;
    }
  }
  return 0;
}

static void lineart_add_edge_to_list(LineartRenderBuffer *rb, LineartEdge *e)
{
  switch (e->flags) {
    case LRT_EDGE_FLAG_CONTOUR:
      lineart_prepend_edge_direct(&rb->contours, e);
      break;
    case LRT_EDGE_FLAG_CREASE:
      lineart_prepend_edge_direct(&rb->crease_lines, e);
      break;
    case LRT_EDGE_FLAG_MATERIAL:
      lineart_prepend_edge_direct(&rb->material_lines, e);
      break;
    case LRT_EDGE_FLAG_EDGE_MARK:
      lineart_prepend_edge_direct(&rb->edge_marks, e);
      break;
    case LRT_EDGE_FLAG_INTERSECTION:
      lineart_prepend_edge_direct(&rb->intersection_lines, e);
      break;
  }
}

static void lineart_triangle_adjacent_assign(LineartTriangle *rt,
                                             LineartTriangleAdjacent *rta,
                                             LineartEdge *e)
{
  if (lineart_edge_match(rt, e, 0, 1)) {
    rta->e[0] = e;
  }
  else if (lineart_edge_match(rt, e, 1, 2)) {
    rta->e[1] = e;
  }
  else if (lineart_edge_match(rt, e, 2, 0)) {
    rta->e[2] = e;
  }
}

static void lineart_geometry_object_load(Depsgraph *dg,
                                         Object *ob,
                                         double (*mv_mat)[4],
                                         double (*mvp_mat)[4],
                                         LineartRenderBuffer *rb,
                                         int override_usage,
                                         int *global_vindex)
{
  BMesh *bm;
  BMVert *v;
  BMFace *f;
  BMEdge *e;
  BMLoop *loop;
  LineartEdge *la_e;
  LineartTriangle *rt;
  LineartTriangleAdjacent *orta;
  double new_mvp[4][4], new_mv[4][4], normal[4][4];
  float imat[4][4];
  LineartElementLinkNode *reln;
  LineartVert *orv;
  LineartEdge *o_la_e;
  LineartTriangle *ort;
  Object *orig_ob;
  int CanFindFreestyle = 0;
  int i, global_i = (*global_vindex);
  Mesh *use_mesh;
  float use_crease = 0;

  int usage = override_usage ? override_usage : ob->lineart.usage;

#define LRT_MESH_FINISH \
  BM_mesh_free(bm); \
  if (ob->type != OB_MESH) { \
    BKE_mesh_free(use_mesh); \
    MEM_freeN(use_mesh); \
  }

  if (usage == OBJECT_LRT_EXCLUDE) {
    return;
  }

  if (ob->type == OB_MESH || ob->type == OB_MBALL || ob->type == OB_CURVE || ob->type == OB_SURF ||
      ob->type == OB_FONT) {

    if (ob->type == OB_MESH) {
      use_mesh = DEG_get_evaluated_object(dg, ob)->data;
    }
    else {
      use_mesh = BKE_mesh_new_from_object(NULL, ob, false);
    }

    /* In case we can not get any mesh geometry data from the object */
    if (!use_mesh) {
      return;
    }

    /* First we need to prepare the matrix used for transforming this specific object.  */
    mul_m4db_m4db_m4fl_uniq(new_mvp, mvp_mat, ob->obmat);
    mul_m4db_m4db_m4fl_uniq(new_mv, mv_mat, ob->obmat);

    invert_m4_m4(imat, ob->obmat);
    transpose_m4(imat);
    copy_m4d_m4(normal, imat);

    if (use_mesh->edit_mesh) {
      /* Do not use edit_mesh directly because we will modify it, so create a copy. */
      bm = BM_mesh_copy(use_mesh->edit_mesh->bm);
    }
    else {
      const BMAllocTemplate allocsize = BMALLOC_TEMPLATE_FROM_ME(((Mesh *)(use_mesh)));
      bm = BM_mesh_create(&allocsize,
                          &((struct BMeshCreateParams){
                              .use_toolflags = true,
                          }));
      BM_mesh_bm_from_me(bm,
                         use_mesh,
                         &((struct BMeshFromMeshParams){
                             .calc_face_normal = true,
                         }));
    }

    if (rb->remove_doubles) {
      BMEditMesh *em = BKE_editmesh_create(bm, false);
      BMOperator findop, weldop;

      /* See bmesh_opdefines.c and bmesh_operators.c for op names and argument formatting. */
      BMO_op_initf(bm, &findop, BMO_FLAG_DEFAULTS, "find_doubles verts=%av dist=%f", 0.0001);

      BMO_op_exec(bm, &findop);

      /* Weld the vertices. */
      BMO_op_init(bm, &weldop, BMO_FLAG_DEFAULTS, "weld_verts");
      BMO_slot_copy(&findop, slots_out, "targetmap.out", &weldop, slots_in, "targetmap");
      BMO_op_exec(bm, &weldop);

      BMO_op_finish(bm, &findop);
      BMO_op_finish(bm, &weldop);

      MEM_freeN(em);
    }

    BM_mesh_elem_hflag_disable_all(bm, BM_FACE | BM_EDGE, BM_ELEM_TAG, false);
    BM_mesh_triangulate(
        bm, MOD_TRIANGULATE_QUAD_FIXED, MOD_TRIANGULATE_NGON_BEAUTY, 4, false, NULL, NULL, NULL);
    BM_mesh_normals_update(bm);
    BM_mesh_elem_table_ensure(bm, BM_VERT | BM_EDGE | BM_FACE);
    BM_mesh_elem_index_ensure(bm, BM_VERT | BM_EDGE | BM_FACE);

    if (CustomData_has_layer(&bm->edata, CD_FREESTYLE_EDGE)) {
      CanFindFreestyle = 1;
    }

    /* Only allocate memory for verts and tris as we don't know how many lines we will generate
     * yet. */
    orv = lineart_mem_aquire(&rb->render_data_pool, sizeof(LineartVert) * bm->totvert);
    ort = lineart_mem_aquire(&rb->render_data_pool, bm->totface * rb->triangle_size);

    orig_ob = ob->id.orig_id ? (Object *)ob->id.orig_id : ob;

    reln = lineart_list_append_pointer_pool_sized(
        &rb->vertex_buffer_pointers, &rb->render_data_pool, orv, sizeof(LineartElementLinkNode));
    reln->element_count = bm->totvert;
    reln->object_ref = orig_ob;

    if (ob->lineart.flags & OBJECT_LRT_OWN_CREASE) {
      use_crease = cosf(M_PI - ob->lineart.crease_threshold);
    }
    else {
      use_crease = rb->crease_threshold;
    }

    /* FIXME(Yiming): Hack for getting clean 3D text, the seam that extruded text object creates
     * erroneous detection on creases. Future configuration should allow options. */
    if (ob->type == OB_FONT) {
      reln->flags |= LRT_ELEMENT_BORDER_ONLY;
    }

    reln = lineart_list_append_pointer_pool_sized(
        &rb->triangle_buffer_pointers, &rb->render_data_pool, ort, sizeof(LineartElementLinkNode));
    reln->element_count = bm->totface;
    reln->object_ref = orig_ob;
    reln->flags |= (usage == OBJECT_LRT_NO_INTERSECTION ? LRT_ELEMENT_NO_INTERSECTION : 0);

    /* Note this memory is not from pool, will be deleted after culling. */
    orta = MEM_callocN(sizeof(LineartTriangleAdjacent) * bm->totface, "LineartTriangleAdjacent");
    /* Link is minimal so we use pool anyway. */
    lineart_list_append_pointer_pool(&rb->triangle_adjacent_pointers, &rb->render_data_pool, orta);

    for (i = 0; i < bm->totvert; i++) {
      v = BM_vert_at_index(bm, i);
      lineart_vert_transform(v, i, orv, new_mv, new_mvp);
      orv[i].index = i + global_i;
    }
    /* Register a global index increment. See #lineart_triangle_share_edge() and
     * #lineart_main_load_geometries() for detailed. It's okay that global_vindex might eventually
     * overflow, in such large scene it's virtually impossible for two vertex of the same numeric
     * index to come close together. */
    (*global_vindex) += bm->totvert;

    rt = ort;
    for (i = 0; i < bm->totface; i++) {
      f = BM_face_at_index(bm, i);

      loop = f->l_first;
      rt->v[0] = &orv[BM_elem_index_get(loop->v)];
      loop = loop->next;
      rt->v[1] = &orv[BM_elem_index_get(loop->v)];
      loop = loop->next;
      rt->v[2] = &orv[BM_elem_index_get(loop->v)];

      /* Transparency bit assignment. */
      Material *mat = BKE_object_material_get(ob, f->mat_nr + 1);
      rt->transparency_mask = ((mat && (mat->lineart.flags & LRT_MATERIAL_TRANSPARENCY_ENABLED)) ?
                                   mat->lineart.transparency_mask :
                                   0);

      double gn[3];
      copy_v3db_v3fl(gn, f->no);
      mul_v3_mat3_m4v3_db(rt->gn, normal, gn);
      normalize_v3_db(rt->gn);

      if (usage == OBJECT_LRT_INTERSECTION_ONLY) {
        rt->flags |= LRT_TRIANGLE_INTERSECTION_ONLY;
      }
      else if (usage == OBJECT_LRT_NO_INTERSECTION || usage == OBJECT_LRT_OCCLUSION_ONLY) {
        rt->flags |= LRT_TRIANGLE_NO_INTERSECTION;
      }

      /* Re-use this field to refer to adjacent info, will be cleared after culling stage. */
      rt->intersecting_verts = (void *)&orta[i];

      rt = (LineartTriangle *)(((uchar *)rt) + rb->triangle_size);
    }

    /* Use BM_ELEM_TAG in f->head.hflag to store needed faces in the first iteration. */

    int allocate_la_e = 0;
    for (i = 0; i < bm->totedge; i++) {
      e = BM_edge_at_index(bm, i);

      /* Because e->head.hflag is char, so line type flags should not exceed positive 7 bits. */
      char eflag = lineart_identify_feature_line(
          rb, e, ort, orv, use_crease, ob->type == OB_FONT, CanFindFreestyle, bm);
      if (eflag) {
        /* Only allocate for feature lines (instead of all lines) to save memory. */
        allocate_la_e++;
      }
      /* Here we just use bm's flag for when loading actual lines, then we don't need to call
       * lineart_identify_feature_line() again, e->head.hflag deleted after loading anyway. Always
       * set the flag, so hflag stays 0 for lines that are not feature lines. */
      e->head.hflag = eflag;
    }

    o_la_e = lineart_mem_aquire(&rb->render_data_pool, sizeof(LineartEdge) * allocate_la_e);
    reln = lineart_list_append_pointer_pool_sized(
        &rb->line_buffer_pointers, &rb->render_data_pool, o_la_e, sizeof(LineartElementLinkNode));
    reln->element_count = allocate_la_e;
    reln->object_ref = orig_ob;

    la_e = o_la_e;
    for (i = 0; i < bm->totedge; i++) {
      e = BM_edge_at_index(bm, i);

      /* Not a feature line, so we skip. */
      if (!e->head.hflag) {
        continue;
      }

      la_e->v1 = &orv[BM_elem_index_get(e->v1)];
      la_e->v2 = &orv[BM_elem_index_get(e->v2)];
      la_e->v1_obindex = la_e->v1->index - global_i;
      la_e->v2_obindex = la_e->v2->index - global_i;
      if (e->l) {
        int findex = BM_elem_index_get(e->l->f);
        la_e->t1 = lineart_triangle_from_index(rb, ort, findex);
        lineart_triangle_adjacent_assign(la_e->t1, &orta[findex], la_e);
        if (e->l->radial_next && e->l->radial_next != e->l) {
          findex = BM_elem_index_get(e->l->radial_next->f);
          la_e->t2 = lineart_triangle_from_index(rb, ort, findex);
          lineart_triangle_adjacent_assign(la_e->t2, &orta[findex], la_e);
        }
      }
      la_e->flags = e->head.hflag;
      la_e->object_ref = orig_ob;

      LineartLineSegment *rls = lineart_mem_aquire(&rb->render_data_pool,
                                                   sizeof(LineartLineSegment));
      BLI_addtail(&la_e->segments, rls);
      if (usage == OBJECT_LRT_INHERIT || usage == OBJECT_LRT_INCLUDE ||
          usage == OBJECT_LRT_NO_INTERSECTION) {
        lineart_add_edge_to_list(rb, la_e);
      }

      la_e++;
    }

    LRT_MESH_FINISH
  }

#undef LRT_MESH_FINISH
}

static bool _lineart_object_not_in_source_collection(Collection *source, Object *ob)
{
  CollectionChild *cc;
  Collection *c = source->id.orig_id ? (Collection *)source->id.orig_id : source;
  if (BKE_collection_has_object_recursive_instanced(c, (Object *)(ob->id.orig_id))) {
    return false;
  }
  for (cc = source->children.first; cc; cc = cc->next) {
    if (!_lineart_object_not_in_source_collection(cc->collection, ob)) {
      return false;
    }
  }
  return true;
}

/**
 * See if this object in such collection is used for generating line art,
 * Disabling a collection for line art will doable all objects inside.
 * `_rb` is used to provide source selection info.
 * See the definition of `rb->_source_type` for details.
 */
static int lineart_usage_check(Collection *c, Object *ob, LineartRenderBuffer *_rb)
{

  if (!c) {
    return OBJECT_LRT_INHERIT;
  }

  int object_has_special_usage = (ob->lineart.usage != OBJECT_LRT_INHERIT);

  if (object_has_special_usage) {
    return ob->lineart.usage;
  }

  if (c->children.first == NULL) {
    if (BKE_collection_has_object(c, (Object *)(ob->id.orig_id))) {
      if (ob->lineart.usage == OBJECT_LRT_INHERIT) {
        switch (c->lineart_usage) {
          case COLLECTION_LRT_OCCLUSION_ONLY:
            return OBJECT_LRT_OCCLUSION_ONLY;
          case COLLECTION_LRT_EXCLUDE:
            return OBJECT_LRT_EXCLUDE;
          case COLLECTION_LRT_INTERSECTION_ONLY:
            return OBJECT_LRT_INTERSECTION_ONLY;
          case COLLECTION_LRT_NO_INTERSECTION:
            return OBJECT_LRT_NO_INTERSECTION;
        }
        return OBJECT_LRT_INHERIT;
      }
      return ob->lineart.usage;
    }
    return OBJECT_LRT_INHERIT;
  }

  LISTBASE_FOREACH (CollectionChild *, cc, &c->children) {
    int result = lineart_usage_check(cc->collection, ob, _rb);
    if (result > OBJECT_LRT_INHERIT) {
      return result;
    }
  }

  /* Temp solution to speed up calculation in the modifier without cache. See the definition of
   * rb->_source_type for details. */
  if (_rb->_source_type == LRT_SOURCE_OBJECT) {
<<<<<<< HEAD
    if (ob != _rb->_source_object && (Object *)ob->id.orig_id != _rb->_source_object) {
=======
    if (ob != _rb->_source_object && ob->id.orig_id != (ID *)_rb->_source_object) {
>>>>>>> 7d4dcfe8
      return OBJECT_LRT_OCCLUSION_ONLY;
    }
  }
  else if (_rb->_source_type == LRT_SOURCE_COLLECTION) {
    if (_lineart_object_not_in_source_collection(_rb->_source_collection, ob)) {
      return OBJECT_LRT_OCCLUSION_ONLY;
    }
  }

  return OBJECT_LRT_INHERIT;
}

static void lineart_main_load_geometries(
    Depsgraph *depsgraph,
    Scene *scene,
    Object *camera /* Still use camera arg for convenience. */,
    LineartRenderBuffer *rb,
    bool allow_duplicates)
{
  double proj[4][4], view[4][4], result[4][4];
  float inv[4][4];

  Camera *cam = camera->data;
  float sensor = BKE_camera_sensor_size(cam->sensor_fit, cam->sensor_x, cam->sensor_y);
  double fov = focallength_to_fov(cam->lens, sensor);

  double asp = ((double)rb->w / (double)rb->h);

  if (cam->type == CAM_PERSP) {
    if (asp < 1) {
      fov /= asp;
    }
    lineart_matrix_perspective_44d(proj, fov, asp, cam->clip_start, cam->clip_end);
  }
  else if (cam->type == CAM_ORTHO) {
    double w = cam->ortho_scale / 2;
    lineart_matrix_ortho_44d(proj, -w, w, -w / asp, w / asp, cam->clip_start, cam->clip_end);
  }
  invert_m4_m4(inv, rb->cam_obmat);
  mul_m4db_m4db_m4fl_uniq(result, proj, inv);
  copy_m4_m4_db(proj, result);
  copy_m4_m4_db(rb->view_projection, proj);

  unit_m4_db(view);

  BLI_listbase_clear(&rb->triangle_buffer_pointers);
  BLI_listbase_clear(&rb->vertex_buffer_pointers);

  int flags = DEG_ITER_OBJECT_FLAG_LINKED_DIRECTLY | DEG_ITER_OBJECT_FLAG_LINKED_VIA_SET |
              DEG_ITER_OBJECT_FLAG_VISIBLE;

  /* Instance duplicated & particles. */
  if (allow_duplicates) {
    flags |= DEG_ITER_OBJECT_FLAG_DUPLI;
  }

  /* This is to serialize vertex index in the whole scene, so lineart_triangle_share_edge() can
   * work properly from the lack of triangle adjacent info. */
  int global_i = 0;

  DEG_OBJECT_ITER_BEGIN (depsgraph, ob, flags) {
    int usage = lineart_usage_check(scene->master_collection, ob, rb);

    lineart_geometry_object_load(depsgraph, ob, view, proj, rb, usage, &global_i);
  }
  DEG_OBJECT_ITER_END;
}

/**
 * Returns the two other verts of the triangle given a vertex. Returns false if the given vertex
 * doesn't belong to this triangle.
 */
static bool lineart_triangle_get_other_verts(const LineartTriangle *rt,
                                             const LineartVert *rv,
                                             LineartVert **l,
                                             LineartVert **r)
{
  if (rt->v[0] == rv) {
    *l = rt->v[1];
    *r = rt->v[2];
    return true;
  }
  if (rt->v[1] == rv) {
    *l = rt->v[2];
    *r = rt->v[0];
    return true;
  }
  if (rt->v[2] == rv) {
    *l = rt->v[0];
    *r = rt->v[1];
    return true;
  }
  return false;
}

static bool lineart_edge_from_triangle(const LineartTriangle *rt,
                                       const LineartEdge *e,
                                       bool allow_overlapping_edges)
{
  /* Normally we just determine from the pointer address. */
  if (e->t1 == rt || e->t2 == rt) {
    return true;
  }
  /* If allows overlapping, then we compare the vertex coordinates one by one to determine if one
   * edge is from specific triangle. This is slower but can handle edge split cases very well. */
  if (allow_overlapping_edges) {
#define LRT_TRI_SAME_POINT(rt, i, pt) \
  ((LRT_DOUBLE_CLOSE_ENOUGH(rt->v[i]->gloc[0], pt->gloc[0]) && \
    LRT_DOUBLE_CLOSE_ENOUGH(rt->v[i]->gloc[1], pt->gloc[1]) && \
    LRT_DOUBLE_CLOSE_ENOUGH(rt->v[i]->gloc[2], pt->gloc[2])) || \
   (LRT_DOUBLE_CLOSE_ENOUGH(rt->v[i]->gloc[0], pt->gloc[0]) && \
    LRT_DOUBLE_CLOSE_ENOUGH(rt->v[i]->gloc[1], pt->gloc[1]) && \
    LRT_DOUBLE_CLOSE_ENOUGH(rt->v[i]->gloc[2], pt->gloc[2])))
    if ((LRT_TRI_SAME_POINT(rt, 0, e->v1) || LRT_TRI_SAME_POINT(rt, 1, e->v1) ||
         LRT_TRI_SAME_POINT(rt, 2, e->v1)) &&
        (LRT_TRI_SAME_POINT(rt, 0, e->v2) || LRT_TRI_SAME_POINT(rt, 1, e->v2) ||
         LRT_TRI_SAME_POINT(rt, 2, e->v2))) {
      return true;
    }
#undef LRT_TRI_SAME_POINT
  }
  return false;
}

/* Sorting three intersection points from min to max,
 * the order for each intersection is set in lst[0] to lst[2].*/
#define INTERSECT_SORT_MIN_TO_MAX_3(ia, ib, ic, lst) \
  { \
    lst[0] = LRT_MIN3_INDEX(ia, ib, ic); \
    lst[1] = (((ia <= ib && ib <= ic) || (ic <= ib && ib <= ia)) ? \
                  1 : \
                  (((ic <= ia && ia <= ib) || (ib < ia && ia <= ic)) ? 0 : 2)); \
    lst[2] = LRT_MAX3_INDEX(ia, ib, ic); \
  }

/* `ia ib ic` are ordered. */
#define INTERSECT_JUST_GREATER(is, order, num, index) \
  { \
    index = (num < is[order[0]] ? \
                 order[0] : \
                 (num < is[order[1]] ? order[1] : (num < is[order[2]] ? order[2] : order[2]))); \
  }

/* `ia ib ic` are ordered. */
#define INTERSECT_JUST_SMALLER(is, order, num, index) \
  { \
    index = (num > is[order[2]] ? \
                 order[2] : \
                 (num > is[order[1]] ? order[1] : (num > is[order[0]] ? order[0] : order[0]))); \
  }

/**
 * This is the main function to calculate
 * the occlusion status between 1(one) triangle and 1(one) line.
 * if returns true, then from/to will carry the occluded segments
 * in ratio from `e->v1` to `e->v2`. The line is later cut with these two values.
 */
static bool lineart_triangle_edge_image_space_occlusion(SpinLock *UNUSED(spl),
                                                        const LineartTriangle *rt,
                                                        const LineartEdge *e,
                                                        const double *override_camera_loc,
                                                        const bool override_cam_is_persp,
                                                        const bool allow_overlapping_edges,
                                                        const double vp[4][4],
                                                        const double *camera_dir,
                                                        const float cam_shift_x,
                                                        const float cam_shift_y,
                                                        double *from,
                                                        double *to)
{
  double is[3] = {0};
  int order[3];
  int LCross = -1, RCross = -1;
  int a, b, c;
  int st_l = 0, st_r = 0;

  double Lv[3];
  double Rv[3];
  double vd4[4];
  double Cv[3];
  double dot_l, dot_r, dot_la, dot_ra;
  double dot_f;
  double gloc[4], trans[4];
  double cut = -1;

  double *LFBC = e->v1->fbcoord, *RFBC = e->v2->fbcoord, *FBC0 = rt->v[0]->fbcoord,
         *FBC1 = rt->v[1]->fbcoord, *FBC2 = rt->v[2]->fbcoord;

  /* Overlapping not possible, return early. */
  if ((MAX3(FBC0[0], FBC1[0], FBC2[0]) < MIN2(LFBC[0], RFBC[0])) ||
      (MIN3(FBC0[0], FBC1[0], FBC2[0]) > MAX2(LFBC[0], RFBC[0])) ||
      (MAX3(FBC0[1], FBC1[1], FBC2[1]) < MIN2(LFBC[1], RFBC[1])) ||
      (MIN3(FBC0[1], FBC1[1], FBC2[1]) > MAX2(LFBC[1], RFBC[1])) ||
      (MIN3(FBC0[3], FBC1[3], FBC2[3]) > MAX2(LFBC[3], RFBC[3]))) {
    return false;
  }

  /* If the the line is one of the edge in the triangle, then it's not occluded. */
  if (lineart_edge_from_triangle(rt, e, allow_overlapping_edges)) {
    return false;
  }

  /* Check if the line visually crosses one of the edge in the triangle. */
  a = lineart_LineIntersectTest2d(LFBC, RFBC, FBC0, FBC1, &is[0]);
  b = lineart_LineIntersectTest2d(LFBC, RFBC, FBC1, FBC2, &is[1]);
  c = lineart_LineIntersectTest2d(LFBC, RFBC, FBC2, FBC0, &is[2]);

  /* Sort the intersection distance. */
  INTERSECT_SORT_MIN_TO_MAX_3(is[0], is[1], is[2], order);

  sub_v3_v3v3_db(Lv, e->v1->gloc, rt->v[0]->gloc);
  sub_v3_v3v3_db(Rv, e->v2->gloc, rt->v[0]->gloc);

  copy_v3_v3_db(Cv, camera_dir);

  if (override_cam_is_persp) {
    copy_v3_v3_db(vd4, override_camera_loc);
  }
  else {
    copy_v4_v4_db(vd4, override_camera_loc);
  }
  if (override_cam_is_persp) {
    sub_v3_v3v3_db(Cv, vd4, rt->v[0]->gloc);
  }

  dot_l = dot_v3v3_db(Lv, rt->gn);
  dot_r = dot_v3v3_db(Rv, rt->gn);
  dot_f = dot_v3v3_db(Cv, rt->gn);

  if (!dot_f) {
    return false;
  }

  if (!a && !b && !c) {
    if (!(st_l = lineart_point_triangle_relation(LFBC, FBC0, FBC1, FBC2)) &&
        !(st_r = lineart_point_triangle_relation(RFBC, FBC0, FBC1, FBC2))) {
      return 0; /* Intersection point is not inside triangle. */
    }
  }

  st_l = lineart_point_triangle_relation(LFBC, FBC0, FBC1, FBC2);
  st_r = lineart_point_triangle_relation(RFBC, FBC0, FBC1, FBC2);

  /* Determine the cut position. */

  dot_la = fabs(dot_l);
  if (dot_la < DBL_EPSILON) {
    dot_la = 0;
    dot_l = 0;
  }
  dot_ra = fabs(dot_r);
  if (dot_ra < DBL_EPSILON) {
    dot_ra = 0;
    dot_r = 0;
  }
  if (dot_l - dot_r == 0) {
    cut = 100000;
  }
  else if (dot_l * dot_r <= 0) {
    cut = dot_la / fabs(dot_l - dot_r);
  }
  else {
    cut = fabs(dot_r + dot_l) / fabs(dot_l - dot_r);
    cut = dot_ra > dot_la ? 1 - cut : cut;
  }

  /* Transform the cut from geometry space to image space. */
  if (override_cam_is_persp) {
    interp_v3_v3v3_db(gloc, e->v1->gloc, e->v2->gloc, cut);
    mul_v4_m4v3_db(trans, vp, gloc);
    mul_v3db_db(trans, (1 / trans[3]));
  }
  else {
    interp_v3_v3v3_db(trans, e->v1->fbcoord, e->v2->fbcoord, cut);
  }
  trans[0] -= cam_shift_x * 2;
  trans[1] -= cam_shift_y * 2;

  /* To accommodate `k=0` and `k=inf` (vertical) lines. here the cut is in image space. */
  if (fabs(e->v1->fbcoord[0] - e->v2->fbcoord[0]) > fabs(e->v1->fbcoord[1] - e->v2->fbcoord[1])) {
    cut = ratiod(e->v1->fbcoord[0], e->v2->fbcoord[0], trans[0]);
  }
  else {
    cut = ratiod(e->v1->fbcoord[1], e->v2->fbcoord[1], trans[1]);
  }

  /* Determine the pair of edges that the line has crossed. */

  if (st_l == 2) {
    if (st_r == 2) {
      INTERSECT_JUST_SMALLER(is, order, DBL_TRIANGLE_LIM, LCross);
      INTERSECT_JUST_GREATER(is, order, 1 - DBL_TRIANGLE_LIM, RCross);
    }
    else if (st_r == 1) {
      INTERSECT_JUST_SMALLER(is, order, DBL_TRIANGLE_LIM, LCross);
      INTERSECT_JUST_GREATER(is, order, 1 - DBL_TRIANGLE_LIM, RCross);
    }
    else if (st_r == 0) {
      INTERSECT_JUST_SMALLER(is, order, DBL_TRIANGLE_LIM, LCross);
      INTERSECT_JUST_GREATER(is, order, 0, RCross);
    }
  }
  else if (st_l == 1) {
    if (st_r == 2) {
      INTERSECT_JUST_SMALLER(is, order, DBL_TRIANGLE_LIM, LCross);
      INTERSECT_JUST_GREATER(is, order, 1 - DBL_TRIANGLE_LIM, RCross);
    }
    else if (st_r == 1) {
      INTERSECT_JUST_SMALLER(is, order, DBL_TRIANGLE_LIM, LCross);
      INTERSECT_JUST_GREATER(is, order, 1 - DBL_TRIANGLE_LIM, RCross);
    }
    else if (st_r == 0) {
      INTERSECT_JUST_GREATER(is, order, DBL_TRIANGLE_LIM, RCross);
      if (LRT_ABC(RCross) && is[RCross] > (DBL_TRIANGLE_LIM)) {
        INTERSECT_JUST_SMALLER(is, order, DBL_TRIANGLE_LIM, LCross);
      }
      else {
        INTERSECT_JUST_SMALLER(is, order, -DBL_TRIANGLE_LIM, LCross);
        INTERSECT_JUST_GREATER(is, order, -DBL_TRIANGLE_LIM, RCross);
      }
    }
  }
  else if (st_l == 0) {
    if (st_r == 2) {
      INTERSECT_JUST_SMALLER(is, order, 1 - DBL_TRIANGLE_LIM, LCross);
      INTERSECT_JUST_GREATER(is, order, 1 - DBL_TRIANGLE_LIM, RCross);
    }
    else if (st_r == 1) {
      INTERSECT_JUST_SMALLER(is, order, 1 - DBL_TRIANGLE_LIM, LCross);
      if (LRT_ABC(LCross) && is[LCross] < (1 - DBL_TRIANGLE_LIM)) {
        INTERSECT_JUST_GREATER(is, order, 1 - DBL_TRIANGLE_LIM, RCross);
      }
      else {
        INTERSECT_JUST_SMALLER(is, order, 1 + DBL_TRIANGLE_LIM, LCross);
        INTERSECT_JUST_GREATER(is, order, 1 + DBL_TRIANGLE_LIM, RCross);
      }
    }
    else if (st_r == 0) {
      INTERSECT_JUST_GREATER(is, order, 0, LCross);
      if (LRT_ABC(LCross) && is[LCross] > 0) {
        INTERSECT_JUST_GREATER(is, order, is[LCross], RCross);
      }
      else {
        INTERSECT_JUST_GREATER(is, order, is[LCross], LCross);
        INTERSECT_JUST_GREATER(is, order, is[LCross], RCross);
      }
    }
  }

  double LF = dot_l * dot_f, RF = dot_r * dot_f;

  /* Determine the start and end point of image space cut on a line. */
  if (LF <= 0 && RF <= 0 && (dot_l || dot_r)) {
    *from = MAX2(0, is[LCross]);
    *to = MIN2(1, is[RCross]);
    if (*from >= *to) {
      return false;
    }
    return true;
  }
  if (LF >= 0 && RF <= 0 && (dot_l || dot_r)) {
    *from = MAX2(cut, is[LCross]);
    *to = MIN2(1, is[RCross]);
    if (*from >= *to) {
      return false;
    }
    return true;
  }
  if (LF <= 0 && RF >= 0 && (dot_l || dot_r)) {
    *from = MAX2(0, is[LCross]);
    *to = MIN2(cut, is[RCross]);
    if (*from >= *to) {
      return false;
    }
    return true;
  }

  /* Unlikely, but here's the default failed value if anything fall through. */
  return false;
}

#undef INTERSECT_SORT_MIN_TO_MAX_3
#undef INTERSECT_JUST_GREATER
#undef INTERSECT_JUST_SMALLER

/**
 * At this stage of the computation we don't have triangle adjacent info anymore,
 * so we can only compare the global vert index.
 */
static bool lineart_triangle_share_edge(const LineartTriangle *l, const LineartTriangle *r)
{
  if (l->v[0]->index == r->v[0]->index) {
    if (l->v[1]->index == r->v[1]->index || l->v[1]->index == r->v[2]->index ||
        l->v[2]->index == r->v[2]->index || l->v[2]->index == r->v[1]->index) {
      return true;
    }
  }
  if (l->v[0]->index == r->v[1]->index) {
    if (l->v[1]->index == r->v[0]->index || l->v[1]->index == r->v[2]->index ||
        l->v[2]->index == r->v[2]->index || l->v[2]->index == r->v[0]->index) {
      return true;
    }
  }
  if (l->v[0]->index == r->v[2]->index) {
    if (l->v[1]->index == r->v[1]->index || l->v[1]->index == r->v[0]->index ||
        l->v[2]->index == r->v[0]->index || l->v[2]->index == r->v[1]->index) {
      return true;
    }
  }
  if (l->v[1]->index == r->v[0]->index) {
    if (l->v[2]->index == r->v[1]->index || l->v[2]->index == r->v[2]->index ||
        l->v[0]->index == r->v[2]->index || l->v[0]->index == r->v[1]->index) {
      return true;
    }
  }
  if (l->v[1]->index == r->v[1]->index) {
    if (l->v[2]->index == r->v[0]->index || l->v[2]->index == r->v[2]->index ||
        l->v[0]->index == r->v[2]->index || l->v[0]->index == r->v[0]->index) {
      return true;
    }
  }
  if (l->v[1]->index == r->v[2]->index) {
    if (l->v[2]->index == r->v[1]->index || l->v[2]->index == r->v[0]->index ||
        l->v[0]->index == r->v[0]->index || l->v[0]->index == r->v[1]->index) {
      return true;
    }
  }

  /* Otherwise not possible. */
  return false;
}

static LineartVert *lineart_triangle_share_point(const LineartTriangle *l,
                                                 const LineartTriangle *r)
{
  if (l->v[0] == r->v[0]) {
    return r->v[0];
  }
  if (l->v[0] == r->v[1]) {
    return r->v[1];
  }
  if (l->v[0] == r->v[2]) {
    return r->v[2];
  }
  if (l->v[1] == r->v[0]) {
    return r->v[0];
  }
  if (l->v[1] == r->v[1]) {
    return r->v[1];
  }
  if (l->v[1] == r->v[2]) {
    return r->v[2];
  }
  if (l->v[2] == r->v[0]) {
    return r->v[0];
  }
  if (l->v[2] == r->v[1]) {
    return r->v[1];
  }
  if (l->v[2] == r->v[2]) {
    return r->v[2];
  }
  return NULL;
}

/**
 * To save time and prevent overlapping lines when computing intersection lines.
 */
static bool lineart_vert_already_intersected_2v(LineartVertIntersection *rv,
                                                LineartVertIntersection *v1,
                                                LineartVertIntersection *v2)
{
  return ((rv->isec1 == v1->base.index && rv->isec2 == v2->base.index) ||
          (rv->isec2 == v2->base.index && rv->isec1 == v1->base.index));
}

static void lineart_vert_set_intersection_2v(LineartVert *rv, LineartVert *v1, LineartVert *v2)
{
  LineartVertIntersection *irv = (LineartVertIntersection *)rv;
  irv->isec1 = v1->index;
  irv->isec2 = v2->index;
}

/**
 * This tests a triangle against a virtual line represented by `v1---v2`.
 * The vertices returned after repeated calls to this function
 * is then used to create a triangle/triangle intersection line.
 */
static LineartVert *lineart_triangle_2v_intersection_test(LineartRenderBuffer *rb,
                                                          LineartVert *v1,
                                                          LineartVert *v2,
                                                          LineartTriangle *rt,
                                                          LineartTriangle *testing,
                                                          LineartVert *last)
{
  double Lv[3];
  double Rv[3];
  double dot_l, dot_r;
  LineartVert *result;
  double gloc[3];
  LineartVert *l = v1, *r = v2;

  for (LinkNode *ln = (void *)testing->intersecting_verts; ln; ln = ln->next) {
    LineartVertIntersection *rv = ln->link;
    if (rv->intersecting_with == rt &&
        lineart_vert_already_intersected_2v(
            rv, (LineartVertIntersection *)l, (LineartVertIntersection *)r)) {
      return (LineartVert *)rv;
    }
  }

  sub_v3_v3v3_db(Lv, l->gloc, testing->v[0]->gloc);
  sub_v3_v3v3_db(Rv, r->gloc, testing->v[0]->gloc);

  dot_l = dot_v3v3_db(Lv, testing->gn);
  dot_r = dot_v3v3_db(Rv, testing->gn);

  if (dot_l * dot_r > 0 || (!dot_l && !dot_r)) {
    return 0;
  }

  dot_l = fabs(dot_l);
  dot_r = fabs(dot_r);

  interp_v3_v3v3_db(gloc, l->gloc, r->gloc, dot_l / (dot_l + dot_r));

  /* Due to precision issue, we might end up with the same point as the one we already detected.
   */
  if (last && LRT_DOUBLE_CLOSE_ENOUGH(last->gloc[0], gloc[0]) &&
      LRT_DOUBLE_CLOSE_ENOUGH(last->gloc[1], gloc[1]) &&
      LRT_DOUBLE_CLOSE_ENOUGH(last->gloc[2], gloc[2])) {
    return NULL;
  }

  if (!(lineart_point_inside_triangle3d(
          gloc, testing->v[0]->gloc, testing->v[1]->gloc, testing->v[2]->gloc))) {
    return NULL;
  }

  /* This is an intersection vert, the size is bigger than LineartVert,
   * allocated separately. */
  result = lineart_mem_aquire(&rb->render_data_pool, sizeof(LineartVertIntersection));

  /* Indicate the data structure difference. */
  result->flag = LRT_VERT_HAS_INTERSECTION_DATA;

  copy_v3_v3_db(result->gloc, gloc);

  lineart_prepend_pool(&testing->intersecting_verts, &rb->render_data_pool, result);

  return result;
}

/**
 * Test if two triangles intersect. Generates one intersection line if the check succeeds.
 */
static LineartEdge *lineart_triangle_intersect(LineartRenderBuffer *rb,
                                               LineartTriangle *rt,
                                               LineartTriangle *testing)
{
  LineartVert *v1 = 0, *v2 = 0;
  LineartVert **next = &v1;
  LineartEdge *result;
  LineartVert *E0T = 0;
  LineartVert *E1T = 0;
  LineartVert *E2T = 0;
  LineartVert *TE0 = 0;
  LineartVert *TE1 = 0;
  LineartVert *TE2 = 0;
  LineartVert *sv1, *sv2;
  double cl[3];

  double ZMin, ZMax;
  ZMax = rb->far_clip;
  ZMin = rb->near_clip;
  copy_v3_v3_db(cl, rb->camera_pos);
  LineartVert *share = lineart_triangle_share_point(testing, rt);

  if (share) {
    /* If triangles have sharing points like `abc` and `acd`, then we only need to detect `bc`
     * against `acd` or `cd` against `abc`. */

    LineartVert *new_share;
    lineart_triangle_get_other_verts(rt, share, &sv1, &sv2);

    v1 = new_share = lineart_mem_aquire(&rb->render_data_pool, (sizeof(LineartVertIntersection)));

    new_share->flag = LRT_VERT_HAS_INTERSECTION_DATA;

    copy_v3_v3_db(new_share->gloc, share->gloc);

    v2 = lineart_triangle_2v_intersection_test(rb, sv1, sv2, rt, testing, 0);

    if (v2 == NULL) {
      lineart_triangle_get_other_verts(testing, share, &sv1, &sv2);
      v2 = lineart_triangle_2v_intersection_test(rb, sv1, sv2, testing, rt, 0);
      if (v2 == NULL) {
        return 0;
      }
      lineart_prepend_pool(&testing->intersecting_verts, &rb->render_data_pool, new_share);
    }
    else {
      lineart_prepend_pool(&rt->intersecting_verts, &rb->render_data_pool, new_share);
    }
  }
  else {
    /* If not sharing any points, then we need to try all the possibilities. */

    E0T = lineart_triangle_2v_intersection_test(rb, rt->v[0], rt->v[1], rt, testing, 0);
    if (E0T && (!(*next))) {
      (*next) = E0T;
      lineart_vert_set_intersection_2v((*next), rt->v[0], rt->v[1]);
      next = &v2;
    }
    E1T = lineart_triangle_2v_intersection_test(rb, rt->v[1], rt->v[2], rt, testing, v1);
    if (E1T && (!(*next))) {
      (*next) = E1T;
      lineart_vert_set_intersection_2v((*next), rt->v[1], rt->v[2]);
      next = &v2;
    }
    if (!(*next)) {
      E2T = lineart_triangle_2v_intersection_test(rb, rt->v[2], rt->v[0], rt, testing, v1);
    }
    if (E2T && (!(*next))) {
      (*next) = E2T;
      lineart_vert_set_intersection_2v((*next), rt->v[2], rt->v[0]);
      next = &v2;
    }

    if (!(*next)) {
      TE0 = lineart_triangle_2v_intersection_test(
          rb, testing->v[0], testing->v[1], testing, rt, v1);
    }
    if (TE0 && (!(*next))) {
      (*next) = TE0;
      lineart_vert_set_intersection_2v((*next), testing->v[0], testing->v[1]);
      next = &v2;
    }
    if (!(*next)) {
      TE1 = lineart_triangle_2v_intersection_test(
          rb, testing->v[1], testing->v[2], testing, rt, v1);
    }
    if (TE1 && (!(*next))) {
      (*next) = TE1;
      lineart_vert_set_intersection_2v((*next), testing->v[1], testing->v[2]);
      next = &v2;
    }
    if (!(*next)) {
      TE2 = lineart_triangle_2v_intersection_test(
          rb, testing->v[2], testing->v[0], testing, rt, v1);
    }
    if (TE2 && (!(*next))) {
      (*next) = TE2;
      lineart_vert_set_intersection_2v((*next), testing->v[2], testing->v[0]);
      next = &v2;
    }

    if (!(*next)) {
      return 0;
    }
  }

  /* The intersection line has been generated only in geometry space, so we need to transform
   * them as well. */
  mul_v4_m4v3_db(v1->fbcoord, rb->view_projection, v1->gloc);
  mul_v4_m4v3_db(v2->fbcoord, rb->view_projection, v2->gloc);
  mul_v3db_db(v1->fbcoord, (1 / v1->fbcoord[3]));
  mul_v3db_db(v2->fbcoord, (1 / v2->fbcoord[3]));

  v1->fbcoord[0] -= rb->shift_x * 2;
  v1->fbcoord[1] -= rb->shift_y * 2;
  v2->fbcoord[0] -= rb->shift_x * 2;
  v2->fbcoord[1] -= rb->shift_y * 2;

  /* This z transformation is not the same as the rest of the part, because the data don't go
   * through normal perspective division calls in the pipeline, but this way the 3D result and
   * occlusion on the generated line is correct, and we don't really use 2D for viewport stroke
   * generation anyway. */
  v1->fbcoord[2] = ZMin * ZMax / (ZMax - fabs(v1->fbcoord[2]) * (ZMax - ZMin));
  v2->fbcoord[2] = ZMin * ZMax / (ZMax - fabs(v2->fbcoord[2]) * (ZMax - ZMin));

  ((LineartVertIntersection *)v1)->intersecting_with = rt;
  ((LineartVertIntersection *)v2)->intersecting_with = testing;

  result = lineart_mem_aquire(&rb->render_data_pool, sizeof(LineartEdge));
  result->v1 = v1;
  result->v2 = v2;
  result->t1 = rt;
  result->t2 = testing;

  LineartLineSegment *rls = lineart_mem_aquire(&rb->render_data_pool, sizeof(LineartLineSegment));
  BLI_addtail(&result->segments, rls);
  /* Don't need to OR flags right now, just a type mark. */
  result->flags = LRT_EDGE_FLAG_INTERSECTION;
  lineart_prepend_edge_direct(&rb->intersection_lines, result);
  int r1, r2, c1, c2, row, col;
  if (lineart_get_edge_bounding_areas(rb, result, &r1, &r2, &c1, &c2)) {
    for (row = r1; row != r2 + 1; row++) {
      for (col = c1; col != c2 + 1; col++) {
        lineart_bounding_area_link_line(
            rb, &rb->initial_bounding_areas[row * LRT_BA_ROWS + col], result);
      }
    }
  }

  rb->intersection_count++;

  return result;
}

static void lineart_triangle_intersect_in_bounding_area(LineartRenderBuffer *rb,
                                                        LineartTriangle *rt,
                                                        LineartBoundingArea *ba)
{
  /* Testing_triangle->testing[0] is used to store pairing triangle reference.
   * See definition of LineartTriangleThread for more info. */
  LineartTriangle *testing_triangle;
  LineartTriangleThread *rtt;
  LinkData *lip, *next_lip;

  double *G0 = rt->v[0]->gloc, *G1 = rt->v[1]->gloc, *G2 = rt->v[2]->gloc;

  /* If this is not the smallest subdiv bounding area.*/
  if (ba->child) {
    lineart_triangle_intersect_in_bounding_area(rb, rt, &ba->child[0]);
    lineart_triangle_intersect_in_bounding_area(rb, rt, &ba->child[1]);
    lineart_triangle_intersect_in_bounding_area(rb, rt, &ba->child[2]);
    lineart_triangle_intersect_in_bounding_area(rb, rt, &ba->child[3]);
    return;
  }

  /* If this _is_ the smallest subdiv bounding area, then do the intersections there. */
  for (lip = ba->linked_triangles.first; lip; lip = next_lip) {
    next_lip = lip->next;
    testing_triangle = lip->data;
    rtt = (LineartTriangleThread *)testing_triangle;

    if (testing_triangle == rt || rtt->testing_e[0] == (LineartEdge *)rt) {
      continue;
    }
    rtt->testing_e[0] = (LineartEdge *)rt;

    if ((testing_triangle->flags & LRT_TRIANGLE_NO_INTERSECTION) ||
        ((testing_triangle->flags & LRT_TRIANGLE_INTERSECTION_ONLY) &&
         (rt->flags & LRT_TRIANGLE_INTERSECTION_ONLY))) {
      continue;
    }

    double *RG0 = testing_triangle->v[0]->gloc, *RG1 = testing_triangle->v[1]->gloc,
           *RG2 = testing_triangle->v[2]->gloc;

    /* Bounding box not overlapping or triangles share edges, not potential of intersecting. */
    if ((MIN3(G0[2], G1[2], G2[2]) > MAX3(RG0[2], RG1[2], RG2[2])) ||
        (MAX3(G0[2], G1[2], G2[2]) < MIN3(RG0[2], RG1[2], RG2[2])) ||
        (MIN3(G0[0], G1[0], G2[0]) > MAX3(RG0[0], RG1[0], RG2[0])) ||
        (MAX3(G0[0], G1[0], G2[0]) < MIN3(RG0[0], RG1[0], RG2[0])) ||
        (MIN3(G0[1], G1[1], G2[1]) > MAX3(RG0[1], RG1[1], RG2[1])) ||
        (MAX3(G0[1], G1[1], G2[1]) < MIN3(RG0[1], RG1[1], RG2[1])) ||
        lineart_triangle_share_edge(rt, testing_triangle)) {
      continue;
    }

    /* If we do need to compute intersection, then finally do it. */
    lineart_triangle_intersect(rb, rt, testing_triangle);
  }
}

/**
 * The calculated view vector will point towards the far-plane from the camera position.
 */
static void lineart_main_get_view_vector(LineartRenderBuffer *rb)
{
  float direction[3] = {0, 0, 1};
  float trans[3];
  float inv[4][4];
  float obmat_no_scale[4][4];

  copy_m4_m4(obmat_no_scale, rb->cam_obmat);

  normalize_v3(obmat_no_scale[0]);
  normalize_v3(obmat_no_scale[1]);
  normalize_v3(obmat_no_scale[2]);
  invert_m4_m4(inv, obmat_no_scale);
  transpose_m4(inv);
  mul_v3_mat3_m4v3(trans, inv, direction);
  copy_m4_m4(rb->cam_obmat, obmat_no_scale);
  copy_v3db_v3fl(rb->view_vector, trans);
}

static void lineart_destroy_render_data(LineartRenderBuffer *rb)
{
  if (rb == NULL) {
    return;
  }

  rb->contour_count = 0;
  rb->contour_managed = NULL;
  rb->intersection_count = 0;
  rb->intersection_managed = NULL;
  rb->material_line_count = 0;
  rb->material_managed = NULL;
  rb->crease_count = 0;
  rb->crease_managed = NULL;
  rb->edge_mark_count = 0;
  rb->edge_mark_managed = NULL;

  rb->contours = NULL;
  rb->intersection_lines = NULL;
  rb->crease_lines = NULL;
  rb->material_lines = NULL;
  rb->edge_marks = NULL;

  BLI_listbase_clear(&rb->chains);
  BLI_listbase_clear(&rb->wasted_cuts);

  BLI_listbase_clear(&rb->vertex_buffer_pointers);
  BLI_listbase_clear(&rb->line_buffer_pointers);
  BLI_listbase_clear(&rb->triangle_buffer_pointers);

  BLI_spin_end(&rb->lock_task);
  BLI_spin_end(&rb->lock_cuts);
  BLI_spin_end(&rb->render_data_pool.lock_mem);

  lineart_mem_destroy(&rb->render_data_pool);
}

void MOD_lineart_destroy_render_data(LineartGpencilModifierData *lmd)
{
  LineartRenderBuffer *rb = lmd->render_buffer;

  lineart_destroy_render_data(rb);

  if (rb) {
    MEM_freeN(rb);
    lmd->render_buffer = NULL;
  }

  if (G.debug_value == 4000) {
    printf("LRT: Destroyed render data.\n");
  }
}

static LineartRenderBuffer *lineart_create_render_buffer(Scene *scene,
                                                         LineartGpencilModifierData *lmd)
{
  LineartRenderBuffer *rb = MEM_callocN(sizeof(LineartRenderBuffer), "Line Art render buffer");

  lmd->render_buffer = rb;

  if (!scene || !scene->camera) {
    return NULL;
  }
  Camera *c = scene->camera->data;
  double clipping_offset = 0;

  if (lmd->calculation_flags & LRT_ALLOW_CLIPPING_BOUNDARIES) {
    /* This way the clipped lines are "stably visible" by prevents depth buffer artifacts. */
    clipping_offset = 0.0001;
  }

  copy_v3db_v3fl(rb->camera_pos, scene->camera->obmat[3]);
  copy_m4_m4(rb->cam_obmat, scene->camera->obmat);
  rb->cam_is_persp = (c->type == CAM_PERSP);
  rb->near_clip = c->clip_start + clipping_offset;
  rb->far_clip = c->clip_end - clipping_offset;
  rb->w = scene->r.xsch;
  rb->h = scene->r.ysch;

  double asp = ((double)rb->w / (double)rb->h);
  rb->shift_x = (asp >= 1) ? c->shiftx : c->shiftx * asp;
  rb->shift_y = (asp <= 1) ? c->shifty : c->shifty * asp;

  rb->crease_threshold = cos(M_PI - lmd->crease_threshold);
  rb->angle_splitting_threshold = lmd->angle_splitting_threshold;
  rb->chaining_image_threshold = lmd->chaining_image_threshold;

  rb->fuzzy_intersections = (lmd->calculation_flags & LRT_INTERSECTION_AS_CONTOUR) != 0;
  rb->fuzzy_everything = (lmd->calculation_flags & LRT_EVERYTHING_AS_CONTOUR) != 0;
  rb->allow_boundaries = (lmd->calculation_flags & LRT_ALLOW_CLIPPING_BOUNDARIES) != 0;
  rb->remove_doubles = (lmd->calculation_flags & LRT_REMOVE_DOUBLES) != 0;

  /* See lineart_edge_from_triangle() for how this option may impact performance. */
  rb->allow_overlapping_edges = (lmd->calculation_flags & LRT_ALLOW_OVERLAPPING_EDGES) != 0;

  rb->use_contour = (lmd->edge_types & LRT_EDGE_FLAG_CONTOUR) != 0;
  rb->use_crease = (lmd->edge_types & LRT_EDGE_FLAG_CREASE) != 0;
  rb->use_material = (lmd->edge_types & LRT_EDGE_FLAG_MATERIAL) != 0;
  rb->use_edge_marks = (lmd->edge_types & LRT_EDGE_FLAG_EDGE_MARK) != 0;
  rb->use_intersections = (lmd->edge_types & LRT_EDGE_FLAG_INTERSECTION) != 0;

  BLI_spin_init(&rb->lock_task);
  BLI_spin_init(&rb->lock_cuts);
  BLI_spin_init(&rb->render_data_pool.lock_mem);

  return rb;
}

static int lineart_triangle_size_get(const Scene *scene, LineartRenderBuffer *rb)
{
  if (rb->thread_count == 0) {
    rb->thread_count = BKE_render_num_threads(&scene->r);
  }
  return sizeof(LineartTriangle) + (sizeof(LineartEdge *) * (rb->thread_count));
}

static void lineart_main_bounding_area_make_initial(LineartRenderBuffer *rb)
{
  /* Initial tile split is defined as 4 (subdivided as 4*4), increasing the value allows the
   * algorithm to build the acceleration structure for bigger scenes a little faster but not as
   * efficient at handling medium to small scenes. */
  int sp_w = LRT_BA_ROWS;
  int sp_h = LRT_BA_ROWS;
  int row, col;
  LineartBoundingArea *ba;

  /* Because NDC (Normalized Device Coordinates) range is (-1,1),
   * so the span for each initial tile is double of that in the (0,1) range. */
  double span_w = (double)1 / sp_w * 2.0;
  double span_h = (double)1 / sp_h * 2.0;

  rb->tile_count_x = sp_w;
  rb->tile_count_y = sp_h;
  rb->width_per_tile = span_w;
  rb->height_per_tile = span_h;

  rb->bounding_area_count = sp_w * sp_h;
  rb->initial_bounding_areas = lineart_mem_aquire(
      &rb->render_data_pool, sizeof(LineartBoundingArea) * rb->bounding_area_count);

  /* Initialize tiles. */
  for (row = 0; row < sp_h; row++) {
    for (col = 0; col < sp_w; col++) {
      ba = &rb->initial_bounding_areas[row * LRT_BA_ROWS + col];

      /* Set the four direction limits. */
      ba->l = span_w * col - 1.0;
      ba->r = (col == sp_w - 1) ? 1.0 : (span_w * (col + 1) - 1.0);
      ba->u = 1.0 - span_h * row;
      ba->b = (row == sp_h - 1) ? -1.0 : (1.0 - span_h * (row + 1));

      ba->cx = (ba->l + ba->r) / 2;
      ba->cy = (ba->u + ba->b) / 2;

      /* Link adjacent ones. */
      if (row) {
        lineart_list_append_pointer_pool(
            &ba->up,
            &rb->render_data_pool,
            &rb->initial_bounding_areas[(row - 1) * LRT_BA_ROWS + col]);
      }
      if (col) {
        lineart_list_append_pointer_pool(&ba->lp,
                                         &rb->render_data_pool,
                                         &rb->initial_bounding_areas[row * LRT_BA_ROWS + col - 1]);
      }
      if (row != sp_h - 1) {
        lineart_list_append_pointer_pool(
            &ba->bp,
            &rb->render_data_pool,
            &rb->initial_bounding_areas[(row + 1) * LRT_BA_ROWS + col]);
      }
      if (col != sp_w - 1) {
        lineart_list_append_pointer_pool(&ba->rp,
                                         &rb->render_data_pool,
                                         &rb->initial_bounding_areas[row * LRT_BA_ROWS + col + 1]);
      }
    }
  }
}

/**
 * Re-link adjacent tiles after one gets subdivided.
 */
static void lineart_bounding_areas_connect_new(LineartRenderBuffer *rb, LineartBoundingArea *root)
{
  LineartBoundingArea *ba = root->child, *tba;
  LinkData *lip2, *next_lip;
  LineartStaticMemPool *mph = &rb->render_data_pool;

  /* Inter-connection with newly created 4 child bounding areas. */
  lineart_list_append_pointer_pool(&ba[1].rp, mph, &ba[0]);
  lineart_list_append_pointer_pool(&ba[0].lp, mph, &ba[1]);
  lineart_list_append_pointer_pool(&ba[1].bp, mph, &ba[2]);
  lineart_list_append_pointer_pool(&ba[2].up, mph, &ba[1]);
  lineart_list_append_pointer_pool(&ba[2].rp, mph, &ba[3]);
  lineart_list_append_pointer_pool(&ba[3].lp, mph, &ba[2]);
  lineart_list_append_pointer_pool(&ba[3].up, mph, &ba[0]);
  lineart_list_append_pointer_pool(&ba[0].bp, mph, &ba[3]);

  /* Connect 4 child bounding areas to other areas that are
   * adjacent to their original parents. */
  LISTBASE_FOREACH (LinkData *, lip, &root->lp) {

    /* For example, we are dealing with parent's left side
     * "tba" represents each adjacent neighbor of the parent. */
    tba = lip->data;

    /* if this neighbor is adjacent to
     * the two new areas on the left side of the parent,
     * then add them to the adjacent list as well. */
    if (ba[1].u > tba->b && ba[1].b < tba->u) {
      lineart_list_append_pointer_pool(&ba[1].lp, mph, tba);
      lineart_list_append_pointer_pool(&tba->rp, mph, &ba[1]);
    }
    if (ba[2].u > tba->b && ba[2].b < tba->u) {
      lineart_list_append_pointer_pool(&ba[2].lp, mph, tba);
      lineart_list_append_pointer_pool(&tba->rp, mph, &ba[2]);
    }
  }
  LISTBASE_FOREACH (LinkData *, lip, &root->rp) {
    tba = lip->data;
    if (ba[0].u > tba->b && ba[0].b < tba->u) {
      lineart_list_append_pointer_pool(&ba[0].rp, mph, tba);
      lineart_list_append_pointer_pool(&tba->lp, mph, &ba[0]);
    }
    if (ba[3].u > tba->b && ba[3].b < tba->u) {
      lineart_list_append_pointer_pool(&ba[3].rp, mph, tba);
      lineart_list_append_pointer_pool(&tba->lp, mph, &ba[3]);
    }
  }
  LISTBASE_FOREACH (LinkData *, lip, &root->up) {
    tba = lip->data;
    if (ba[0].r > tba->l && ba[0].l < tba->r) {
      lineart_list_append_pointer_pool(&ba[0].up, mph, tba);
      lineart_list_append_pointer_pool(&tba->bp, mph, &ba[0]);
    }
    if (ba[1].r > tba->l && ba[1].l < tba->r) {
      lineart_list_append_pointer_pool(&ba[1].up, mph, tba);
      lineart_list_append_pointer_pool(&tba->bp, mph, &ba[1]);
    }
  }
  LISTBASE_FOREACH (LinkData *, lip, &root->bp) {
    tba = lip->data;
    if (ba[2].r > tba->l && ba[2].l < tba->r) {
      lineart_list_append_pointer_pool(&ba[2].bp, mph, tba);
      lineart_list_append_pointer_pool(&tba->up, mph, &ba[2]);
    }
    if (ba[3].r > tba->l && ba[3].l < tba->r) {
      lineart_list_append_pointer_pool(&ba[3].bp, mph, tba);
      lineart_list_append_pointer_pool(&tba->up, mph, &ba[3]);
    }
  }

  /* Then remove the parent bounding areas from
   * their original adjacent areas. */
  LISTBASE_FOREACH (LinkData *, lip, &root->lp) {
    for (lip2 = ((LineartBoundingArea *)lip->data)->rp.first; lip2; lip2 = next_lip) {
      next_lip = lip2->next;
      tba = lip2->data;
      if (tba == root) {
        lineart_list_remove_pointer_item_no_free(&((LineartBoundingArea *)lip->data)->rp, lip2);
        if (ba[1].u > tba->b && ba[1].b < tba->u) {
          lineart_list_append_pointer_pool(&tba->rp, mph, &ba[1]);
        }
        if (ba[2].u > tba->b && ba[2].b < tba->u) {
          lineart_list_append_pointer_pool(&tba->rp, mph, &ba[2]);
        }
      }
    }
  }
  LISTBASE_FOREACH (LinkData *, lip, &root->rp) {
    for (lip2 = ((LineartBoundingArea *)lip->data)->lp.first; lip2; lip2 = next_lip) {
      next_lip = lip2->next;
      tba = lip2->data;
      if (tba == root) {
        lineart_list_remove_pointer_item_no_free(&((LineartBoundingArea *)lip->data)->lp, lip2);
        if (ba[0].u > tba->b && ba[0].b < tba->u) {
          lineart_list_append_pointer_pool(&tba->lp, mph, &ba[0]);
        }
        if (ba[3].u > tba->b && ba[3].b < tba->u) {
          lineart_list_append_pointer_pool(&tba->lp, mph, &ba[3]);
        }
      }
    }
  }
  LISTBASE_FOREACH (LinkData *, lip, &root->up) {
    for (lip2 = ((LineartBoundingArea *)lip->data)->bp.first; lip2; lip2 = next_lip) {
      next_lip = lip2->next;
      tba = lip2->data;
      if (tba == root) {
        lineart_list_remove_pointer_item_no_free(&((LineartBoundingArea *)lip->data)->bp, lip2);
        if (ba[0].r > tba->l && ba[0].l < tba->r) {
          lineart_list_append_pointer_pool(&tba->up, mph, &ba[0]);
        }
        if (ba[1].r > tba->l && ba[1].l < tba->r) {
          lineart_list_append_pointer_pool(&tba->up, mph, &ba[1]);
        }
      }
    }
  }
  LISTBASE_FOREACH (LinkData *, lip, &root->bp) {
    for (lip2 = ((LineartBoundingArea *)lip->data)->up.first; lip2; lip2 = next_lip) {
      next_lip = lip2->next;
      tba = lip2->data;
      if (tba == root) {
        lineart_list_remove_pointer_item_no_free(&((LineartBoundingArea *)lip->data)->up, lip2);
        if (ba[2].r > tba->l && ba[2].l < tba->r) {
          lineart_list_append_pointer_pool(&tba->bp, mph, &ba[2]);
        }
        if (ba[3].r > tba->l && ba[3].l < tba->r) {
          lineart_list_append_pointer_pool(&tba->bp, mph, &ba[3]);
        }
      }
    }
  }

  /* Finally clear parent's adjacent list. */
  BLI_listbase_clear(&root->lp);
  BLI_listbase_clear(&root->rp);
  BLI_listbase_clear(&root->up);
  BLI_listbase_clear(&root->bp);
}

/**
 * Subdivide a tile after one tile contains too many triangles.
 */
static void lineart_bounding_area_split(LineartRenderBuffer *rb,
                                        LineartBoundingArea *root,
                                        int recursive_level)
{
  LineartBoundingArea *ba = lineart_mem_aquire(&rb->render_data_pool,
                                               sizeof(LineartBoundingArea) * 4);
  LineartTriangle *rt;
  LineartEdge *e;

  ba[0].l = root->cx;
  ba[0].r = root->r;
  ba[0].u = root->u;
  ba[0].b = root->cy;
  ba[0].cx = (ba[0].l + ba[0].r) / 2;
  ba[0].cy = (ba[0].u + ba[0].b) / 2;

  ba[1].l = root->l;
  ba[1].r = root->cx;
  ba[1].u = root->u;
  ba[1].b = root->cy;
  ba[1].cx = (ba[1].l + ba[1].r) / 2;
  ba[1].cy = (ba[1].u + ba[1].b) / 2;

  ba[2].l = root->l;
  ba[2].r = root->cx;
  ba[2].u = root->cy;
  ba[2].b = root->b;
  ba[2].cx = (ba[2].l + ba[2].r) / 2;
  ba[2].cy = (ba[2].u + ba[2].b) / 2;

  ba[3].l = root->cx;
  ba[3].r = root->r;
  ba[3].u = root->cy;
  ba[3].b = root->b;
  ba[3].cx = (ba[3].l + ba[3].r) / 2;
  ba[3].cy = (ba[3].u + ba[3].b) / 2;

  root->child = ba;

  lineart_bounding_areas_connect_new(rb, root);

  while ((rt = lineart_list_pop_pointer_no_free(&root->linked_triangles)) != NULL) {
    LineartBoundingArea *cba = root->child;
    double b[4];
    b[0] = MIN3(rt->v[0]->fbcoord[0], rt->v[1]->fbcoord[0], rt->v[2]->fbcoord[0]);
    b[1] = MAX3(rt->v[0]->fbcoord[0], rt->v[1]->fbcoord[0], rt->v[2]->fbcoord[0]);
    b[2] = MAX3(rt->v[0]->fbcoord[1], rt->v[1]->fbcoord[1], rt->v[2]->fbcoord[1]);
    b[3] = MIN3(rt->v[0]->fbcoord[1], rt->v[1]->fbcoord[1], rt->v[2]->fbcoord[1]);
    if (LRT_BOUND_AREA_CROSSES(b, &cba[0].l)) {
      lineart_bounding_area_link_triangle(rb, &cba[0], rt, b, 0, recursive_level + 1, false);
    }
    if (LRT_BOUND_AREA_CROSSES(b, &cba[1].l)) {
      lineart_bounding_area_link_triangle(rb, &cba[1], rt, b, 0, recursive_level + 1, false);
    }
    if (LRT_BOUND_AREA_CROSSES(b, &cba[2].l)) {
      lineart_bounding_area_link_triangle(rb, &cba[2], rt, b, 0, recursive_level + 1, false);
    }
    if (LRT_BOUND_AREA_CROSSES(b, &cba[3].l)) {
      lineart_bounding_area_link_triangle(rb, &cba[3], rt, b, 0, recursive_level + 1, false);
    }
  }

  while ((e = lineart_list_pop_pointer_no_free(&root->linked_lines)) != NULL) {
    lineart_bounding_area_link_line(rb, root, e);
  }

  rb->bounding_area_count += 3;
}

static bool lineart_bounding_area_line_intersect(LineartRenderBuffer *UNUSED(fb),
                                                 const double l[2],
                                                 const double r[2],
                                                 LineartBoundingArea *ba)
{
  double vx, vy;
  double converted[4];
  double c1, c;

  if (((converted[0] = (double)ba->l) > MAX2(l[0], r[0])) ||
      ((converted[1] = (double)ba->r) < MIN2(l[0], r[0])) ||
      ((converted[2] = (double)ba->b) > MAX2(l[1], r[1])) ||
      ((converted[3] = (double)ba->u) < MIN2(l[1], r[1]))) {
    return false;
  }

  vx = l[0] - r[0];
  vy = l[1] - r[1];

  c1 = vx * (converted[2] - l[1]) - vy * (converted[0] - l[0]);
  c = c1;

  c1 = vx * (converted[2] - l[1]) - vy * (converted[1] - l[0]);
  if (c1 * c <= 0) {
    return true;
  }
  c = c1;

  c1 = vx * (converted[3] - l[1]) - vy * (converted[0] - l[0]);
  if (c1 * c <= 0) {
    return true;
  }
  c = c1;

  c1 = vx * (converted[3] - l[1]) - vy * (converted[1] - l[0]);
  if (c1 * c <= 0) {
    return true;
  }
  c = c1;

  return false;
}

static bool lineart_bounding_area_triangle_intersect(LineartRenderBuffer *fb,
                                                     LineartTriangle *rt,
                                                     LineartBoundingArea *ba)
{
  double p1[2], p2[2], p3[2], p4[2];
  double *FBC1 = rt->v[0]->fbcoord, *FBC2 = rt->v[1]->fbcoord, *FBC3 = rt->v[2]->fbcoord;

  p3[0] = p1[0] = (double)ba->l;
  p2[1] = p1[1] = (double)ba->b;
  p2[0] = p4[0] = (double)ba->r;
  p3[1] = p4[1] = (double)ba->u;

  if ((FBC1[0] >= p1[0] && FBC1[0] <= p2[0] && FBC1[1] >= p1[1] && FBC1[1] <= p3[1]) ||
      (FBC2[0] >= p1[0] && FBC2[0] <= p2[0] && FBC2[1] >= p1[1] && FBC2[1] <= p3[1]) ||
      (FBC3[0] >= p1[0] && FBC3[0] <= p2[0] && FBC3[1] >= p1[1] && FBC3[1] <= p3[1])) {
    return true;
  }

  if (lineart_point_inside_triangle(p1, FBC1, FBC2, FBC3) ||
      lineart_point_inside_triangle(p2, FBC1, FBC2, FBC3) ||
      lineart_point_inside_triangle(p3, FBC1, FBC2, FBC3) ||
      lineart_point_inside_triangle(p4, FBC1, FBC2, FBC3)) {
    return true;
  }

  if ((lineart_bounding_area_line_intersect(fb, FBC1, FBC2, ba)) ||
      (lineart_bounding_area_line_intersect(fb, FBC2, FBC3, ba)) ||
      (lineart_bounding_area_line_intersect(fb, FBC3, FBC1, ba))) {
    return true;
  }

  return false;
}

/**
 * 1) Link triangles with bounding areas for later occlusion test.
 * 2) Test triangles with existing(added previously) triangles for intersection lines.
 */
static void lineart_bounding_area_link_triangle(LineartRenderBuffer *rb,
                                                LineartBoundingArea *root_ba,
                                                LineartTriangle *rt,
                                                double *LRUB,
                                                int recursive,
                                                int recursive_level,
                                                bool do_intersection)
{
  if (!lineart_bounding_area_triangle_intersect(rb, rt, root_ba)) {
    return;
  }
  if (root_ba->child == NULL) {
    lineart_list_append_pointer_pool(&root_ba->linked_triangles, &rb->render_data_pool, rt);
    root_ba->triangle_count++;
    /* If splitting doesn't improve triangle separation, then shouldn't allow splitting anymore.
     * Here we use recursive limit. This is especially useful in orthographic render,
     * where a lot of faces could easily line up perfectly in image space,
     * which can not be separated by simply slicing the image tile. */
    if (root_ba->triangle_count > 200 && recursive && recursive_level < 10) {
      lineart_bounding_area_split(rb, root_ba, recursive_level);
    }
    if (recursive && do_intersection && rb->use_intersections) {
      lineart_triangle_intersect_in_bounding_area(rb, rt, root_ba);
    }
  }
  else {
    LineartBoundingArea *ba = root_ba->child;
    double *B1 = LRUB;
    double b[4];
    if (!LRUB) {
      b[0] = MIN3(rt->v[0]->fbcoord[0], rt->v[1]->fbcoord[0], rt->v[2]->fbcoord[0]);
      b[1] = MAX3(rt->v[0]->fbcoord[0], rt->v[1]->fbcoord[0], rt->v[2]->fbcoord[0]);
      b[2] = MAX3(rt->v[0]->fbcoord[1], rt->v[1]->fbcoord[1], rt->v[2]->fbcoord[1]);
      b[3] = MIN3(rt->v[0]->fbcoord[1], rt->v[1]->fbcoord[1], rt->v[2]->fbcoord[1]);
      B1 = b;
    }
    if (LRT_BOUND_AREA_CROSSES(B1, &ba[0].l)) {
      lineart_bounding_area_link_triangle(
          rb, &ba[0], rt, B1, recursive, recursive_level + 1, do_intersection);
    }
    if (LRT_BOUND_AREA_CROSSES(B1, &ba[1].l)) {
      lineart_bounding_area_link_triangle(
          rb, &ba[1], rt, B1, recursive, recursive_level + 1, do_intersection);
    }
    if (LRT_BOUND_AREA_CROSSES(B1, &ba[2].l)) {
      lineart_bounding_area_link_triangle(
          rb, &ba[2], rt, B1, recursive, recursive_level + 1, do_intersection);
    }
    if (LRT_BOUND_AREA_CROSSES(B1, &ba[3].l)) {
      lineart_bounding_area_link_triangle(
          rb, &ba[3], rt, B1, recursive, recursive_level + 1, do_intersection);
    }
  }
}

static void lineart_bounding_area_link_line(LineartRenderBuffer *rb,
                                            LineartBoundingArea *root_ba,
                                            LineartEdge *e)
{
  if (root_ba->child == NULL) {
    lineart_list_append_pointer_pool(&root_ba->linked_lines, &rb->render_data_pool, e);
  }
  else {
    if (lineart_bounding_area_line_intersect(
            rb, e->v1->fbcoord, e->v2->fbcoord, &root_ba->child[0])) {
      lineart_bounding_area_link_line(rb, &root_ba->child[0], e);
    }
    if (lineart_bounding_area_line_intersect(
            rb, e->v1->fbcoord, e->v2->fbcoord, &root_ba->child[1])) {
      lineart_bounding_area_link_line(rb, &root_ba->child[1], e);
    }
    if (lineart_bounding_area_line_intersect(
            rb, e->v1->fbcoord, e->v2->fbcoord, &root_ba->child[2])) {
      lineart_bounding_area_link_line(rb, &root_ba->child[2], e);
    }
    if (lineart_bounding_area_line_intersect(
            rb, e->v1->fbcoord, e->v2->fbcoord, &root_ba->child[3])) {
      lineart_bounding_area_link_line(rb, &root_ba->child[3], e);
    }
  }
}

/**
 * Link lines to their respective bounding areas.
 */
static void lineart_main_link_lines(LineartRenderBuffer *rb)
{
  LRT_ITER_ALL_LINES_BEGIN
  {
    int r1, r2, c1, c2, row, col;
    if (lineart_get_edge_bounding_areas(rb, e, &r1, &r2, &c1, &c2)) {
      for (row = r1; row != r2 + 1; row++) {
        for (col = c1; col != c2 + 1; col++) {
          lineart_bounding_area_link_line(
              rb, &rb->initial_bounding_areas[row * LRT_BA_ROWS + col], e);
        }
      }
    }
  }
  LRT_ITER_ALL_LINES_END
}

static bool lineart_get_triangle_bounding_areas(LineartRenderBuffer *rb,
                                                LineartTriangle *rt,
                                                int *rowbegin,
                                                int *rowend,
                                                int *colbegin,
                                                int *colend)
{
  double sp_w = rb->width_per_tile, sp_h = rb->height_per_tile;
  double b[4];

  if (!rt->v[0] || !rt->v[1] || !rt->v[2]) {
    return false;
  }

  b[0] = MIN3(rt->v[0]->fbcoord[0], rt->v[1]->fbcoord[0], rt->v[2]->fbcoord[0]);
  b[1] = MAX3(rt->v[0]->fbcoord[0], rt->v[1]->fbcoord[0], rt->v[2]->fbcoord[0]);
  b[2] = MIN3(rt->v[0]->fbcoord[1], rt->v[1]->fbcoord[1], rt->v[2]->fbcoord[1]);
  b[3] = MAX3(rt->v[0]->fbcoord[1], rt->v[1]->fbcoord[1], rt->v[2]->fbcoord[1]);

  if (b[0] > 1 || b[1] < -1 || b[2] > 1 || b[3] < -1) {
    return false;
  }

  (*colbegin) = (int)((b[0] + 1.0) / sp_w);
  (*colend) = (int)((b[1] + 1.0) / sp_w);
  (*rowend) = rb->tile_count_y - (int)((b[2] + 1.0) / sp_h) - 1;
  (*rowbegin) = rb->tile_count_y - (int)((b[3] + 1.0) / sp_h) - 1;

  if ((*colend) >= rb->tile_count_x) {
    (*colend) = rb->tile_count_x - 1;
  }
  if ((*rowend) >= rb->tile_count_y) {
    (*rowend) = rb->tile_count_y - 1;
  }
  if ((*colbegin) < 0) {
    (*colbegin) = 0;
  }
  if ((*rowbegin) < 0) {
    (*rowbegin) = 0;
  }

  return true;
}

static bool lineart_get_edge_bounding_areas(LineartRenderBuffer *rb,
                                            LineartEdge *e,
                                            int *rowbegin,
                                            int *rowend,
                                            int *colbegin,
                                            int *colend)
{
  double sp_w = rb->width_per_tile, sp_h = rb->height_per_tile;
  double b[4];

  if (!e->v1 || !e->v2) {
    return false;
  }

  if (e->v1->fbcoord[0] != e->v1->fbcoord[0] || e->v2->fbcoord[0] != e->v2->fbcoord[0]) {
    return false;
  }

  b[0] = MIN2(e->v1->fbcoord[0], e->v2->fbcoord[0]);
  b[1] = MAX2(e->v1->fbcoord[0], e->v2->fbcoord[0]);
  b[2] = MIN2(e->v1->fbcoord[1], e->v2->fbcoord[1]);
  b[3] = MAX2(e->v1->fbcoord[1], e->v2->fbcoord[1]);

  if (b[0] > 1 || b[1] < -1 || b[2] > 1 || b[3] < -1) {
    return false;
  }

  (*colbegin) = (int)((b[0] + 1.0) / sp_w);
  (*colend) = (int)((b[1] + 1.0) / sp_w);
  (*rowend) = rb->tile_count_y - (int)((b[2] + 1.0) / sp_h) - 1;
  (*rowbegin) = rb->tile_count_y - (int)((b[3] + 1.0) / sp_h) - 1;

  /* It's possible that the line stretches too much out to the side, resulting negative value. */
  if ((*rowend) < (*rowbegin)) {
    (*rowend) = rb->tile_count_y - 1;
  }

  if ((*colend) < (*colbegin)) {
    (*colend) = rb->tile_count_x - 1;
  }

  CLAMP((*colbegin), 0, rb->tile_count_x - 1);
  CLAMP((*rowbegin), 0, rb->tile_count_y - 1);
  CLAMP((*colend), 0, rb->tile_count_x - 1);
  CLAMP((*rowend), 0, rb->tile_count_y - 1);

  return true;
}

/**
 * This only gets initial "biggest" tile.
 */
LineartBoundingArea *MOD_lineart_get_parent_bounding_area(LineartRenderBuffer *rb,
                                                          double x,
                                                          double y)
{
  double sp_w = rb->width_per_tile, sp_h = rb->height_per_tile;
  int col, row;

  if (x > 1 || x < -1 || y > 1 || y < -1) {
    return 0;
  }

  col = (int)((x + 1.0) / sp_w);
  row = rb->tile_count_y - (int)((y + 1.0) / sp_h) - 1;

  if (col >= rb->tile_count_x) {
    col = rb->tile_count_x - 1;
  }
  if (row >= rb->tile_count_y) {
    row = rb->tile_count_y - 1;
  }
  if (col < 0) {
    col = 0;
  }
  if (row < 0) {
    row = 0;
  }

  return &rb->initial_bounding_areas[row * LRT_BA_ROWS + col];
}

static LineartBoundingArea *lineart_get_bounding_area(LineartRenderBuffer *rb, double x, double y)
{
  LineartBoundingArea *iba;
  double sp_w = rb->width_per_tile, sp_h = rb->height_per_tile;
  int c = (int)((x + 1.0) / sp_w);
  int r = rb->tile_count_y - (int)((y + 1.0) / sp_h) - 1;
  if (r < 0) {
    r = 0;
  }
  if (c < 0) {
    c = 0;
  }
  if (r >= rb->tile_count_y) {
    r = rb->tile_count_y - 1;
  }
  if (c >= rb->tile_count_x) {
    c = rb->tile_count_x - 1;
  }

  iba = &rb->initial_bounding_areas[r * LRT_BA_ROWS + c];
  while (iba->child) {
    if (x > iba->cx) {
      if (y > iba->cy) {
        iba = &iba->child[0];
      }
      else {
        iba = &iba->child[3];
      }
    }
    else {
      if (y > iba->cy) {
        iba = &iba->child[1];
      }
      else {
        iba = &iba->child[2];
      }
    }
  }
  return iba;
}

/**
 * Wrapper for more convenience.
 */
LineartBoundingArea *MOD_lineart_get_bounding_area(LineartRenderBuffer *rb, double x, double y)
{
  LineartBoundingArea *ba;
  if ((ba = MOD_lineart_get_parent_bounding_area(rb, x, y)) != NULL) {
    return lineart_get_bounding_area(rb, x, y);
  }
  return NULL;
}

/**
 * Sequentially add triangles into render buffer. This also does intersection along the way.
 */
static void lineart_main_add_triangles(LineartRenderBuffer *rb)
{
  LineartTriangle *rt;
  int i, lim;
  int x1, x2, y1, y2;
  int r, co;

  LISTBASE_FOREACH (LineartElementLinkNode *, reln, &rb->triangle_buffer_pointers) {
    rt = reln->pointer;
    lim = reln->element_count;
    for (i = 0; i < lim; i++) {
      if ((rt->flags & LRT_CULL_USED) || (rt->flags & LRT_CULL_DISCARD)) {
        rt = (void *)(((uchar *)rt) + rb->triangle_size);
        continue;
      }
      if (lineart_get_triangle_bounding_areas(rb, rt, &y1, &y2, &x1, &x2)) {
        for (co = x1; co <= x2; co++) {
          for (r = y1; r <= y2; r++) {
            lineart_bounding_area_link_triangle(rb,
                                                &rb->initial_bounding_areas[r * LRT_BA_ROWS + co],
                                                rt,
                                                0,
                                                1,
                                                0,
                                                (!(rt->flags & LRT_TRIANGLE_NO_INTERSECTION)));
          }
        }
      } /* Else throw away. */
      rt = (void *)(((uchar *)rt) + rb->triangle_size);
    }
  }
}

/**
 * This function gets the tile for the point `e->v1`, and later use #lineart_bounding_area_next()
 * to get next along the way.
 */
static LineartBoundingArea *lineart_edge_first_bounding_area(LineartRenderBuffer *rb,
                                                             LineartEdge *e)
{
  double data[2] = {e->v1->fbcoord[0], e->v1->fbcoord[1]};
  double LU[2] = {-1, 1}, RU[2] = {1, 1}, LB[2] = {-1, -1}, RB[2] = {1, -1};
  double r = 1, sr = 1;

  if (data[0] > -1 && data[0] < 1 && data[1] > -1 && data[1] < 1) {
    return lineart_get_bounding_area(rb, data[0], data[1]);
  }

  if (lineart_LineIntersectTest2d(e->v1->fbcoord, e->v2->fbcoord, LU, RU, &sr) && sr < r &&
      sr > 0) {
    r = sr;
  }
  if (lineart_LineIntersectTest2d(e->v1->fbcoord, e->v2->fbcoord, LB, RB, &sr) && sr < r &&
      sr > 0) {
    r = sr;
  }
  if (lineart_LineIntersectTest2d(e->v1->fbcoord, e->v2->fbcoord, LB, LU, &sr) && sr < r &&
      sr > 0) {
    r = sr;
  }
  if (lineart_LineIntersectTest2d(e->v1->fbcoord, e->v2->fbcoord, RB, RU, &sr) && sr < r &&
      sr > 0) {
    r = sr;
  }
  interp_v2_v2v2_db(data, e->v1->fbcoord, e->v2->fbcoord, r);

  return lineart_get_bounding_area(rb, data[0], data[1]);
}

/**
 * This march along one render line in image space and
 * get the next bounding area the line is crossing.
 */
static LineartBoundingArea *lineart_bounding_area_next(LineartBoundingArea *this,
                                                       LineartEdge *e,
                                                       double x,
                                                       double y,
                                                       double k,
                                                       int positive_x,
                                                       int positive_y,
                                                       double *next_x,
                                                       double *next_y)
{
  double rx, ry, ux, uy, lx, ly, bx, by;
  double r1, r2;
  LineartBoundingArea *ba;

  /* If we are marching towards the right. */
  if (positive_x > 0) {
    rx = this->r;
    ry = y + k * (rx - x);

    /* If we are marching towards the top. */
    if (positive_y > 0) {
      uy = this->u;
      ux = x + (uy - y) / k;
      r1 = ratiod(e->v1->fbcoord[0], e->v2->fbcoord[0], rx);
      r2 = ratiod(e->v1->fbcoord[0], e->v2->fbcoord[0], ux);
      if (MIN2(r1, r2) > 1) {
        return 0;
      }

      /* We reached the right side before the top side. */
      if (r1 <= r2) {
        LISTBASE_FOREACH (LinkData *, lip, &this->rp) {
          ba = lip->data;
          if (ba->u >= ry && ba->b < ry) {
            *next_x = rx;
            *next_y = ry;
            return ba;
          }
        }
      }
      /* We reached the top side before the right side. */
      else {
        LISTBASE_FOREACH (LinkData *, lip, &this->up) {
          ba = lip->data;
          if (ba->r >= ux && ba->l < ux) {
            *next_x = ux;
            *next_y = uy;
            return ba;
          }
        }
      }
    }
    /* If we are marching towards the bottom. */
    else if (positive_y < 0) {
      by = this->b;
      bx = x + (by - y) / k;
      r1 = ratiod(e->v1->fbcoord[0], e->v2->fbcoord[0], rx);
      r2 = ratiod(e->v1->fbcoord[0], e->v2->fbcoord[0], bx);
      if (MIN2(r1, r2) > 1) {
        return 0;
      }
      if (r1 <= r2) {
        LISTBASE_FOREACH (LinkData *, lip, &this->rp) {
          ba = lip->data;
          if (ba->u >= ry && ba->b < ry) {
            *next_x = rx;
            *next_y = ry;
            return ba;
          }
        }
      }
      else {
        LISTBASE_FOREACH (LinkData *, lip, &this->bp) {
          ba = lip->data;
          if (ba->r >= bx && ba->l < bx) {
            *next_x = bx;
            *next_y = by;
            return ba;
          }
        }
      }
    }
    /* If the line is completely horizontal, in which Y difference == 0. */
    else {
      r1 = ratiod(e->v1->fbcoord[0], e->v2->fbcoord[0], this->r);
      if (r1 > 1) {
        return 0;
      }
      LISTBASE_FOREACH (LinkData *, lip, &this->rp) {
        ba = lip->data;
        if (ba->u >= y && ba->b < y) {
          *next_x = this->r;
          *next_y = y;
          return ba;
        }
      }
    }
  }

  /* If we are marching towards the left. */
  else if (positive_x < 0) {
    lx = this->l;
    ly = y + k * (lx - x);

    /* If we are marching towards the top. */
    if (positive_y > 0) {
      uy = this->u;
      ux = x + (uy - y) / k;
      r1 = ratiod(e->v1->fbcoord[0], e->v2->fbcoord[0], lx);
      r2 = ratiod(e->v1->fbcoord[0], e->v2->fbcoord[0], ux);
      if (MIN2(r1, r2) > 1) {
        return 0;
      }
      if (r1 <= r2) {
        LISTBASE_FOREACH (LinkData *, lip, &this->lp) {
          ba = lip->data;
          if (ba->u >= ly && ba->b < ly) {
            *next_x = lx;
            *next_y = ly;
            return ba;
          }
        }
      }
      else {
        LISTBASE_FOREACH (LinkData *, lip, &this->up) {
          ba = lip->data;
          if (ba->r >= ux && ba->l < ux) {
            *next_x = ux;
            *next_y = uy;
            return ba;
          }
        }
      }
    }

    /* If we are marching towards the bottom. */
    else if (positive_y < 0) {
      by = this->b;
      bx = x + (by - y) / k;
      r1 = ratiod(e->v1->fbcoord[0], e->v2->fbcoord[0], lx);
      r2 = ratiod(e->v1->fbcoord[0], e->v2->fbcoord[0], bx);
      if (MIN2(r1, r2) > 1) {
        return 0;
      }
      if (r1 <= r2) {
        LISTBASE_FOREACH (LinkData *, lip, &this->lp) {
          ba = lip->data;
          if (ba->u >= ly && ba->b < ly) {
            *next_x = lx;
            *next_y = ly;
            return ba;
          }
        }
      }
      else {
        LISTBASE_FOREACH (LinkData *, lip, &this->bp) {
          ba = lip->data;
          if (ba->r >= bx && ba->l < bx) {
            *next_x = bx;
            *next_y = by;
            return ba;
          }
        }
      }
    }
    /* Again, horizontal. */
    else {
      r1 = ratiod(e->v1->fbcoord[0], e->v2->fbcoord[0], this->l);
      if (r1 > 1) {
        return 0;
      }
      LISTBASE_FOREACH (LinkData *, lip, &this->lp) {
        ba = lip->data;
        if (ba->u >= y && ba->b < y) {
          *next_x = this->l;
          *next_y = y;
          return ba;
        }
      }
    }
  }
  /* If the line is completely vertical, hence X difference == 0. */
  else {
    if (positive_y > 0) {
      r1 = ratiod(e->v1->fbcoord[1], e->v2->fbcoord[1], this->u);
      if (r1 > 1) {
        return 0;
      }
      LISTBASE_FOREACH (LinkData *, lip, &this->up) {
        ba = lip->data;
        if (ba->r > x && ba->l <= x) {
          *next_x = x;
          *next_y = this->u;
          return ba;
        }
      }
    }
    else if (positive_y < 0) {
      r1 = ratiod(e->v1->fbcoord[1], e->v2->fbcoord[1], this->b);
      if (r1 > 1) {
        return 0;
      }
      LISTBASE_FOREACH (LinkData *, lip, &this->bp) {
        ba = lip->data;
        if (ba->r > x && ba->l <= x) {
          *next_x = x;
          *next_y = this->b;
          return ba;
        }
      }
    }
    else {
      /* Segment has no length. */
      return 0;
    }
  }
  return 0;
}

/**
 * This is the entry point of all line art calculations.
 *
 * \return True when a change is made.
 */
bool MOD_lineart_compute_feature_lines(Depsgraph *depsgraph, LineartGpencilModifierData *lmd)
{
  LineartRenderBuffer *rb;
  Scene *scene = DEG_get_evaluated_scene(depsgraph);
  int intersections_only = 0; /* Not used right now, but preserve for future. */

  if (!scene->camera) {
    return false;
  }

  rb = lineart_create_render_buffer(scene, lmd);

  /* Triangle thread testing data size varies depending on the thread count.
   * See definition of LineartTriangleThread for details. */
  rb->triangle_size = lineart_triangle_size_get(scene, rb);

  /* This is used to limit calculation to a certain level to save time, lines who have higher
   * occlusion levels will get ignored. */
  rb->max_occlusion_level = MAX2(lmd->level_start, lmd->level_end);

  /* FIXME(Yiming): See definition of int #LineartRenderBuffer::_source_type for detailed. */
  rb->_source_type = lmd->source_type;
  rb->_source_collection = lmd->source_collection;
  rb->_source_object = lmd->source_object;

  /* Get view vector before loading geometries, because we detect feature lines there. */
  lineart_main_get_view_vector(rb);
  lineart_main_load_geometries(
      depsgraph, scene, scene->camera, rb, lmd->calculation_flags & LRT_ALLOW_DUPLI_OBJECTS);

  if (!rb->vertex_buffer_pointers.first) {
    /* No geometry loaded, return early. */
    return true;
  }

  /* Initialize the bounding box acceleration structure, it's a lot like BVH in 3D. */
  lineart_main_bounding_area_make_initial(rb);

  /* We need to get cut into triangles that are crossing near/far plans, only this way can we get
   * correct coordinates of those clipped lines. Done in two steps,
   * setting clip_far==false for near plane. */
  lineart_main_cull_triangles(rb, false);
  /* `clip_far == true` for far plane. */
  lineart_main_cull_triangles(rb, true);

  /* At this point triangle adjacent info pointers is no longer needed, free them. */
  lineart_main_free_adjacent_data(rb);

  /* Do the perspective division after clipping is done. */
  lineart_main_perspective_division(rb);

  /* Triangle intersections are done here during sequential adding of them. Only after this,
   * triangles and lines are all linked with acceleration structure, and the 2D occlusion stage
   * can do its job. */
  lineart_main_add_triangles(rb);

  /* Link lines to acceleration structure, this can only be done after perspective division, if
   * we do it after triangles being added, the acceleration structure has already been
   * subdivided, this way we do less list manipulations. */
  lineart_main_link_lines(rb);

  /* "intersection_only" is preserved for being called in a standalone fashion.
   * If so the data will already be available at the stage. Otherwise we do the occlusion and
   * chaining etc.*/

  if (!intersections_only) {

    /* Occlusion is work-and-wait. This call will not return before work is completed. */
    lineart_main_occlusion_begin(rb);

    /* Chaining is all single threaded. See lineart_chain.c
     * In this particular call, only lines that are geometrically connected (share the _exact_
     * same end point) will be chained together. */
    MOD_lineart_chain_feature_lines(rb);

    /* We are unable to take care of occlusion if we only connect end points, so here we do a
     * spit, where the splitting point could be any cut in e->segments. */
    MOD_lineart_chain_split_for_fixed_occlusion(rb);

    /* Then we connect chains based on the _proximity_ of their end points in image space, here's
     * the place threshold value gets involved. */

    /* do_geometry_space = true. */
    MOD_lineart_chain_connect(rb);

    /* After chaining, we need to clear flags so we don't confuse GPencil generation calls. */
    MOD_lineart_chain_clear_picked_flag(rb);

    float *t_image = &lmd->chaining_image_threshold;
    /* This configuration ensures there won't be accidental lost of short unchained segments. */
    MOD_lineart_chain_discard_short(rb, MIN2(*t_image, 0.001f) - FLT_EPSILON);

    if (rb->angle_splitting_threshold > FLT_EPSILON) {
      MOD_lineart_chain_split_angle(rb, rb->angle_splitting_threshold);
    }
  }

  if (G.debug_value == 4000) {
    lineart_count_and_print_render_buffer_memory(rb);
  }

  return true;
}

static int lineart_rb_edge_types(LineartRenderBuffer *rb)
{
  int types = 0;
  types |= rb->use_contour ? LRT_EDGE_FLAG_CONTOUR : 0;
  types |= rb->use_crease ? LRT_EDGE_FLAG_CREASE : 0;
  types |= rb->use_material ? LRT_EDGE_FLAG_MATERIAL : 0;
  types |= rb->use_edge_marks ? LRT_EDGE_FLAG_EDGE_MARK : 0;
  types |= rb->use_intersections ? LRT_EDGE_FLAG_INTERSECTION : 0;
  return types;
}

static void lineart_gpencil_generate(LineartRenderBuffer *rb,
                                     Depsgraph *depsgraph,
                                     Object *gpencil_object,
                                     float (*gp_obmat_inverse)[4],
                                     bGPDlayer *UNUSED(gpl),
                                     bGPDframe *gpf,
                                     int level_start,
                                     int level_end,
                                     int material_nr,
                                     Object *source_object,
                                     Collection *source_collection,
                                     int types,
                                     uchar transparency_flags,
                                     uchar transparency_mask,
                                     short thickness,
                                     float opacity,
                                     float resample_length,
                                     const char *source_vgname,
                                     const char *vgname,
                                     int modifier_flags)
{
  if (rb == NULL) {
    if (G.debug_value == 4000) {
      printf("NULL Lineart rb!\n");
    }
    return;
  }

  int stroke_count = 0;
  int color_idx = 0;

  Object *orig_ob = NULL;
  if (source_object) {
    orig_ob = source_object->id.orig_id ? (Object *)source_object->id.orig_id : source_object;
  }

  Collection *orig_col = NULL;
  if (source_collection) {
    orig_col = source_collection->id.orig_id ? (Collection *)source_collection->id.orig_id :
                                               source_collection;
  }

  /* (!orig_col && !orig_ob) means the whole scene is selected. */

  float mat[4][4];
  unit_m4(mat);

  int enabled_types = lineart_rb_edge_types(rb);
  bool invert_input = modifier_flags & LRT_GPENCIL_INVERT_SOURCE_VGROUP;
  bool match_output = modifier_flags & LRT_GPENCIL_MATCH_OUTPUT_VGROUP;
  bool preserve_weight = modifier_flags & LRT_GPENCIL_SOFT_SELECTION;

  LISTBASE_FOREACH (LineartLineChain *, rlc, &rb->chains) {

    if (rlc->picked) {
      continue;
    }
    if (!(rlc->type & (types & enabled_types))) {
      continue;
    }
    if (rlc->level > level_end || rlc->level < level_start) {
      continue;
    }
    if (orig_ob && orig_ob != rlc->object_ref) {
      continue;
    }
    if (orig_col && rlc->object_ref) {
      if (!BKE_collection_has_object_recursive_instanced(orig_col, (Object *)rlc->object_ref)) {
        continue;
      }
    }
    if (transparency_flags & LRT_GPENCIL_TRANSPARENCY_ENABLE) {
      if (transparency_flags & LRT_GPENCIL_TRANSPARENCY_MATCH) {
        if (rlc->transparency_mask != transparency_mask) {
          continue;
        }
      }
      else {
        if (!(rlc->transparency_mask & transparency_mask)) {
          continue;
        }
      }
    }

    /* Preserved: If we ever do asynchronous generation, this picked flag should be set here. */
    // rlc->picked = 1;

    int array_idx = 0;
    int count = MOD_lineart_chain_count(rlc);
    bGPDstroke *gps = BKE_gpencil_stroke_add(gpf, color_idx, count, thickness, false);

    float *stroke_data = MEM_callocN(sizeof(float) * count * GP_PRIM_DATABUF_SIZE,
                                     "line art add stroke");

    LISTBASE_FOREACH (LineartLineChainItem *, rlci, &rlc->chain) {
      stroke_data[array_idx] = rlci->gpos[0];
      stroke_data[array_idx + 1] = rlci->gpos[1];
      stroke_data[array_idx + 2] = rlci->gpos[2];
      mul_m4_v3(gp_obmat_inverse, &stroke_data[array_idx]);
      stroke_data[array_idx + 3] = 1;       /* thickness. */
      stroke_data[array_idx + 4] = opacity; /* hardness?. */
      array_idx += 5;
    }

    BKE_gpencil_stroke_add_points(gps, stroke_data, count, mat);
    BKE_gpencil_dvert_ensure(gps);
    gps->mat_nr = material_nr;

    MEM_freeN(stroke_data);

    if (source_vgname && vgname) {
      Object *eval_ob = DEG_get_evaluated_object(depsgraph, rlc->object_ref);
      int gpdg = -1;
      if ((match_output || (gpdg = BKE_object_defgroup_name_index(gpencil_object, vgname)) >= 0)) {
        if (eval_ob && eval_ob->type == OB_MESH) {
          int dindex = 0;
          Mesh *me = (Mesh *)eval_ob->data;
          if (me->dvert) {
            LISTBASE_FOREACH (bDeformGroup *, db, &eval_ob->defbase) {
              if ((!source_vgname) || strstr(db->name, source_vgname) == db->name) {
                if (match_output) {
                  gpdg = BKE_object_defgroup_name_index(gpencil_object, db->name);
                  if (gpdg < 0) {
                    continue;
                  }
                }
                int sindex = 0, vindex;
                LISTBASE_FOREACH (LineartLineChainItem *, rlci, &rlc->chain) {
                  vindex = rlci->index;
                  if (vindex >= me->totvert) {
                    break;
                  }
                  MDeformWeight *mdw = BKE_defvert_ensure_index(&me->dvert[vindex], dindex);
                  MDeformWeight *gdw = BKE_defvert_ensure_index(&gps->dvert[sindex], gpdg);
                  if (preserve_weight) {
                    float use_weight = mdw->weight;
                    if (invert_input) {
                      use_weight = 1 - use_weight;
                    }
                    gdw->weight = MAX2(use_weight, gdw->weight);
                  }
                  else {
                    if (mdw->weight > 0.999f) {
                      gdw->weight = 1.0f;
                    }
                  }
                  sindex++;
                }
              }
              dindex++;
            }
          }
        }
      }
    }

    if (resample_length > 0.0001) {
      BKE_gpencil_stroke_sample(gpencil_object->data, gps, resample_length, false);
    }
    if (G.debug_value == 4000) {
      BKE_gpencil_stroke_set_random_color(gps);
    }
    BKE_gpencil_stroke_geometry_update(gpencil_object->data, gps);
    stroke_count++;
  }

  if (G.debug_value == 4000) {
    printf("LRT: Generated %d strokes.\n", stroke_count);
  }
}

/**
 * Wrapper for external calls.
 */
void MOD_lineart_gpencil_generate(LineartRenderBuffer *rb,
                                  Depsgraph *depsgraph,
                                  Object *ob,
                                  bGPDlayer *gpl,
                                  bGPDframe *gpf,
                                  char source_type,
                                  void *source_reference,
                                  int level_start,
                                  int level_end,
                                  int mat_nr,
                                  short edge_types,
                                  uchar transparency_flags,
                                  uchar transparency_mask,
                                  short thickness,
                                  float opacity,
                                  float resample_length,
                                  const char *source_vgname,
                                  const char *vgname,
                                  int modifier_flags)
{

  if (!gpl || !gpf || !ob) {
    return;
  }

  Object *source_object = NULL;
  Collection *source_collection = NULL;
  short use_types = 0;
  if (source_type == LRT_SOURCE_OBJECT) {
    if (!source_reference) {
      return;
    }
    source_object = (Object *)source_reference;
    /* Note that intersection lines will only be in collection. */
    use_types = edge_types & (~LRT_EDGE_FLAG_INTERSECTION);
  }
  else if (source_type == LRT_SOURCE_COLLECTION) {
    if (!source_reference) {
      return;
    }
    source_collection = (Collection *)source_reference;
    use_types = edge_types;
  }
  else {
    /* Whole scene. */
    use_types = edge_types;
  }
  float gp_obmat_inverse[4][4];
  invert_m4_m4(gp_obmat_inverse, ob->obmat);
  lineart_gpencil_generate(rb,
                           depsgraph,
                           ob,
                           gp_obmat_inverse,
                           gpl,
                           gpf,
                           level_start,
                           level_end,
                           mat_nr,
                           source_object,
                           source_collection,
                           use_types,
                           transparency_flags,
                           transparency_mask,
                           thickness,
                           opacity,
                           resample_length,
                           source_vgname,
                           vgname,
                           modifier_flags);
}<|MERGE_RESOLUTION|>--- conflicted
+++ resolved
@@ -1789,11 +1789,7 @@
   /* Temp solution to speed up calculation in the modifier without cache. See the definition of
    * rb->_source_type for details. */
   if (_rb->_source_type == LRT_SOURCE_OBJECT) {
-<<<<<<< HEAD
-    if (ob != _rb->_source_object && (Object *)ob->id.orig_id != _rb->_source_object) {
-=======
     if (ob != _rb->_source_object && ob->id.orig_id != (ID *)_rb->_source_object) {
->>>>>>> 7d4dcfe8
       return OBJECT_LRT_OCCLUSION_ONLY;
     }
   }
