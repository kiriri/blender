/*
 * This program is free software; you can redistribute it and/or
 * modify it under the terms of the GNU General Public License
 * as published by the Free Software Foundation; either version 2
 * of the License, or (at your option) any later version.
 *
 * This program is distributed in the hope that it will be useful,
 * but WITHOUT ANY WARRANTY; without even the implied warranty of
 * MERCHANTABILITY or FITNESS FOR A PARTICULAR PURPOSE.  See the
 * GNU General Public License for more details.
 *
 * You should have received a copy of the GNU General Public License
 * along with this program; if not, write to the Free Software Foundation,
 * Inc., 51 Franklin Street, Fifth Floor, Boston, MA 02110-1301, USA.
 */

#include "BKE_context.h"
#include "BKE_editmesh.h"
#include "BKE_lib_id.h"
#include "BKE_mesh.h"
#include "BKE_mesh_wrapper.h"
#include "BKE_modifier.h"

#include "DNA_ID.h"
#include "DNA_mesh_types.h"
#include "DNA_meshdata_types.h"
#include "DNA_space_types.h"
#include "DNA_userdef_types.h"

#include "DEG_depsgraph_query.h"

#include "ED_spreadsheet.h"

#include "bmesh.h"

#include "spreadsheet_data_source_geometry.hh"
#include "spreadsheet_intern.hh"

namespace blender::ed::spreadsheet {

void GeometryDataSource::foreach_default_column_ids(
    FunctionRef<void(const SpreadsheetColumnID &)> fn) const
{
  component_->attribute_foreach([&](StringRefNull name, const AttributeMetaData &meta_data) {
    if (meta_data.domain != domain_) {
      return true;
    }
    SpreadsheetColumnID column_id;
    column_id.name = (char *)name.c_str();
    fn(column_id);
    return true;
  });
}

std::unique_ptr<ColumnValues> GeometryDataSource::get_column_values(
    const SpreadsheetColumnID &column_id) const
{
  std::lock_guard lock{mutex_};

  bke::ReadAttributeLookup attribute = component_->attribute_try_get_for_read(column_id.name);
  if (!attribute) {
    return {};
  }
  const fn::GVArray *varray = scope_.add(std::move(attribute.varray), __func__);
  if (attribute.domain != domain_) {
    return {};
  }
  int domain_size = varray->size();
  const CustomDataType type = bke::cpp_type_to_custom_data_type(varray->type());
  switch (type) {
    case CD_PROP_FLOAT:
      return column_values_from_function(
          column_id.name, domain_size, [varray](int index, CellValue &r_cell_value) {
            float value;
            varray->get(index, &value);
            r_cell_value.value_float = value;
          });
    case CD_PROP_INT32:
      return column_values_from_function(
          column_id.name, domain_size, [varray](int index, CellValue &r_cell_value) {
            int value;
            varray->get(index, &value);
            r_cell_value.value_int = value;
          });
    case CD_PROP_BOOL:
      return column_values_from_function(
          column_id.name, domain_size, [varray](int index, CellValue &r_cell_value) {
            bool value;
            varray->get(index, &value);
            r_cell_value.value_bool = value;
          });
    case CD_PROP_FLOAT2: {
      return column_values_from_function(
          column_id.name,
          domain_size,
          [varray](int index, CellValue &r_cell_value) {
            float2 value;
            varray->get(index, &value);
            r_cell_value.value_float2 = value;
          },
          default_float2_column_width);
    }
    case CD_PROP_FLOAT3: {
      return column_values_from_function(
          column_id.name,
          domain_size,
          [varray](int index, CellValue &r_cell_value) {
            float3 value;
            varray->get(index, &value);
            r_cell_value.value_float3 = value;
          },
          default_float3_column_width);
    }
    case CD_PROP_COLOR: {
      return column_values_from_function(
<<<<<<< HEAD
          name, domain_size, [varray, axis = column_id.index](int index, CellValue &r_cell_value) {
            ColorGeometry4f value;
=======
          column_id.name,
          domain_size,
          [varray](int index, CellValue &r_cell_value) {
            Color4f value;
>>>>>>> f8042669
            varray->get(index, &value);
            r_cell_value.value_color = value;
          },
          default_color_column_width);
    }
    default:
      break;
  }
  return {};
}

int GeometryDataSource::tot_rows() const
{
  return component_->attribute_domain_size(domain_);
}

using IsVertexSelectedFn = FunctionRef<bool(int vertex_index)>;

static void get_selected_vertex_indices(const Mesh &mesh,
                                        const IsVertexSelectedFn is_vertex_selected_fn,
                                        Vector<int64_t> &r_vertex_indices)
{
  for (const int i : IndexRange(mesh.totvert)) {
    if (is_vertex_selected_fn(i)) {
      r_vertex_indices.append(i);
    }
  }
}

static void get_selected_corner_indices(const Mesh &mesh,
                                        const IsVertexSelectedFn is_vertex_selected_fn,
                                        Vector<int64_t> &r_corner_indices)
{
  for (const int i : IndexRange(mesh.totloop)) {
    const MLoop &loop = mesh.mloop[i];
    if (is_vertex_selected_fn(loop.v)) {
      r_corner_indices.append(i);
    }
  }
}

static void get_selected_face_indices(const Mesh &mesh,
                                      const IsVertexSelectedFn is_vertex_selected_fn,
                                      Vector<int64_t> &r_face_indices)
{
  for (const int poly_index : IndexRange(mesh.totpoly)) {
    const MPoly &poly = mesh.mpoly[poly_index];
    bool is_selected = true;
    for (const int loop_index : IndexRange(poly.loopstart, poly.totloop)) {
      const MLoop &loop = mesh.mloop[loop_index];
      if (!is_vertex_selected_fn(loop.v)) {
        is_selected = false;
        break;
      }
    }
    if (is_selected) {
      r_face_indices.append(poly_index);
    }
  }
}

static void get_selected_edge_indices(const Mesh &mesh,
                                      const IsVertexSelectedFn is_vertex_selected_fn,
                                      Vector<int64_t> &r_edge_indices)
{
  for (const int i : IndexRange(mesh.totedge)) {
    const MEdge &edge = mesh.medge[i];
    if (is_vertex_selected_fn(edge.v1) && is_vertex_selected_fn(edge.v2)) {
      r_edge_indices.append(i);
    }
  }
}

static void get_selected_indices_on_domain(const Mesh &mesh,
                                           const AttributeDomain domain,
                                           const IsVertexSelectedFn is_vertex_selected_fn,
                                           Vector<int64_t> &r_indices)
{
  switch (domain) {
    case ATTR_DOMAIN_POINT:
      return get_selected_vertex_indices(mesh, is_vertex_selected_fn, r_indices);
    case ATTR_DOMAIN_FACE:
      return get_selected_face_indices(mesh, is_vertex_selected_fn, r_indices);
    case ATTR_DOMAIN_CORNER:
      return get_selected_corner_indices(mesh, is_vertex_selected_fn, r_indices);
    case ATTR_DOMAIN_EDGE:
      return get_selected_edge_indices(mesh, is_vertex_selected_fn, r_indices);
    default:
      return;
  }
}

Span<int64_t> GeometryDataSource::get_selected_element_indices() const
{
  std::lock_guard lock{mutex_};

  BLI_assert(object_eval_->mode == OB_MODE_EDIT);
  BLI_assert(component_->type() == GEO_COMPONENT_TYPE_MESH);
  Object *object_orig = DEG_get_original_object(object_eval_);
  Vector<int64_t> &indices = scope_.construct<Vector<int64_t>>(__func__);
  const MeshComponent *mesh_component = static_cast<const MeshComponent *>(component_);
  const Mesh *mesh_eval = mesh_component->get_for_read();
  Mesh *mesh_orig = (Mesh *)object_orig->data;
  BMesh *bm = mesh_orig->edit_mesh->bm;
  BM_mesh_elem_table_ensure(bm, BM_VERT);

  int *orig_indices = (int *)CustomData_get_layer(&mesh_eval->vdata, CD_ORIGINDEX);
  if (orig_indices != nullptr) {
    /* Use CD_ORIGINDEX layer if it exists. */
    auto is_vertex_selected = [&](int vertex_index) -> bool {
      const int i_orig = orig_indices[vertex_index];
      if (i_orig < 0) {
        return false;
      }
      if (i_orig >= bm->totvert) {
        return false;
      }
      BMVert *vert = bm->vtable[i_orig];
      return BM_elem_flag_test(vert, BM_ELEM_SELECT);
    };
    get_selected_indices_on_domain(*mesh_eval, domain_, is_vertex_selected, indices);
  }
  else if (mesh_eval->totvert == bm->totvert) {
    /* Use a simple heuristic to match original vertices to evaluated ones. */
    auto is_vertex_selected = [&](int vertex_index) -> bool {
      BMVert *vert = bm->vtable[vertex_index];
      return BM_elem_flag_test(vert, BM_ELEM_SELECT);
    };
    get_selected_indices_on_domain(*mesh_eval, domain_, is_vertex_selected, indices);
  }

  return indices;
}

void InstancesDataSource::foreach_default_column_ids(
    FunctionRef<void(const SpreadsheetColumnID &)> fn) const
{
  if (component_->instances_amount() == 0) {
    return;
  }

  SpreadsheetColumnID column_id;
  column_id.name = (char *)"Name";
  fn(column_id);
  for (const char *name : {"Position", "Rotation", "Scale", "ID"}) {
    column_id.name = (char *)name;
    fn(column_id);
  }
}

std::unique_ptr<ColumnValues> InstancesDataSource::get_column_values(
    const SpreadsheetColumnID &column_id) const
{
  if (component_->instances_amount() == 0) {
    return {};
  }

  const int size = this->tot_rows();
  if (STREQ(column_id.name, "Name")) {
    Span<int> reference_handles = component_->instance_reference_handles();
    Span<InstanceReference> references = component_->references();
    std::unique_ptr<ColumnValues> values = column_values_from_function(
        "Name", size, [reference_handles, references](int index, CellValue &r_cell_value) {
          const InstanceReference &reference = references[reference_handles[index]];
          switch (reference.type()) {
            case InstanceReference::Type::Object: {
              Object &object = reference.object();
              r_cell_value.value_object = ObjectCellValue{&object};
              break;
            }
            case InstanceReference::Type::Collection: {
              Collection &collection = reference.collection();
              r_cell_value.value_collection = CollectionCellValue{&collection};
              break;
            }
            case InstanceReference::Type::None: {
              break;
            }
          }
        });
    values->default_width = 8.0f;
    return values;
  }
  Span<float4x4> transforms = component_->instance_transforms();
  if (STREQ(column_id.name, "Position")) {
    return column_values_from_function(
        column_id.name,
        size,
        [transforms](int index, CellValue &r_cell_value) {
          r_cell_value.value_float3 = transforms[index].translation();
        },
        default_float3_column_width);
  }
  if (STREQ(column_id.name, "Rotation")) {
    return column_values_from_function(
        column_id.name,
        size,
        [transforms](int index, CellValue &r_cell_value) {
          r_cell_value.value_float3 = transforms[index].to_euler();
        },
        default_float3_column_width);
  }
  if (STREQ(column_id.name, "Scale")) {
    return column_values_from_function(
        column_id.name,
        size,
        [transforms](int index, CellValue &r_cell_value) {
          r_cell_value.value_float3 = transforms[index].scale();
        },
        default_float3_column_width);
  }
  Span<int> ids = component_->instance_ids();
  if (STREQ(column_id.name, "ID")) {
    /* Make the column a bit wider by default, since the IDs tend to be large numbers. */
    return column_values_from_function(
        column_id.name,
        size,
        [ids](int index, CellValue &r_cell_value) { r_cell_value.value_int = ids[index]; },
        5.5f);
  }
  return {};
}

int InstancesDataSource::tot_rows() const
{
  return component_->instances_amount();
}

static GeometrySet get_display_geometry_set(SpaceSpreadsheet *sspreadsheet,
                                            Object *object_eval,
                                            const GeometryComponentType used_component_type)
{
  GeometrySet geometry_set;
  if (sspreadsheet->object_eval_state == SPREADSHEET_OBJECT_EVAL_STATE_ORIGINAL) {
    Object *object_orig = DEG_get_original_object(object_eval);
    if (object_orig->type == OB_MESH) {
      MeshComponent &mesh_component = geometry_set.get_component_for_write<MeshComponent>();
      if (object_orig->mode == OB_MODE_EDIT) {
        Mesh *mesh = (Mesh *)object_orig->data;
        BMEditMesh *em = mesh->edit_mesh;
        if (em != nullptr) {
          Mesh *new_mesh = (Mesh *)BKE_id_new_nomain(ID_ME, nullptr);
          /* This is a potentially heavy operation to do on every redraw. The best solution here is
           * to display the data directly from the bmesh without a conversion, which can be
           * implemented a bit later. */
          BM_mesh_bm_to_me_for_eval(em->bm, new_mesh, nullptr);
          mesh_component.replace(new_mesh, GeometryOwnershipType::Owned);
        }
      }
      else {
        Mesh *mesh = (Mesh *)object_orig->data;
        mesh_component.replace(mesh, GeometryOwnershipType::ReadOnly);
      }
      mesh_component.copy_vertex_group_names_from_object(*object_orig);
    }
    else if (object_orig->type == OB_POINTCLOUD) {
      PointCloud *pointcloud = (PointCloud *)object_orig->data;
      PointCloudComponent &pointcloud_component =
          geometry_set.get_component_for_write<PointCloudComponent>();
      pointcloud_component.replace(pointcloud, GeometryOwnershipType::ReadOnly);
    }
  }
  else if (sspreadsheet->object_eval_state == SPREADSHEET_OBJECT_EVAL_STATE_EVALUATED) {
    if (used_component_type == GEO_COMPONENT_TYPE_MESH && object_eval->mode == OB_MODE_EDIT) {
      Mesh *mesh = BKE_modifier_get_evaluated_mesh_from_evaluated_object(object_eval, false);
      if (mesh == nullptr) {
        return geometry_set;
      }
      BKE_mesh_wrapper_ensure_mdata(mesh);
      MeshComponent &mesh_component = geometry_set.get_component_for_write<MeshComponent>();
      mesh_component.replace(mesh, GeometryOwnershipType::ReadOnly);
      mesh_component.copy_vertex_group_names_from_object(*object_eval);
    }
    else {
      if (BLI_listbase_count(&sspreadsheet->context_path) == 1) {
        /* Use final evaluated object. */
        if (object_eval->runtime.geometry_set_eval != nullptr) {
          geometry_set = *object_eval->runtime.geometry_set_eval;
        }
      }
      else {
        if (object_eval->runtime.geometry_set_previews != nullptr) {
          GHash *ghash = (GHash *)object_eval->runtime.geometry_set_previews;
          const uint64_t key = ED_spreadsheet_context_path_hash(sspreadsheet);
          GeometrySet *geometry_set_preview = (GeometrySet *)BLI_ghash_lookup_default(
              ghash, POINTER_FROM_UINT(key), nullptr);
          if (geometry_set_preview != nullptr) {
            geometry_set = *geometry_set_preview;
          }
        }
      }
    }
  }
  return geometry_set;
}

static GeometryComponentType get_display_component_type(const bContext *C, Object *object_eval)
{
  SpaceSpreadsheet *sspreadsheet = CTX_wm_space_spreadsheet(C);
  if (sspreadsheet->object_eval_state != SPREADSHEET_OBJECT_EVAL_STATE_ORIGINAL) {
    return (GeometryComponentType)sspreadsheet->geometry_component_type;
  }
  if (object_eval->type == OB_POINTCLOUD) {
    return GEO_COMPONENT_TYPE_POINT_CLOUD;
  }
  return GEO_COMPONENT_TYPE_MESH;
}

std::unique_ptr<DataSource> data_source_from_geometry(const bContext *C, Object *object_eval)
{
  SpaceSpreadsheet *sspreadsheet = CTX_wm_space_spreadsheet(C);
  const AttributeDomain domain = (AttributeDomain)sspreadsheet->attribute_domain;
  const GeometryComponentType component_type = get_display_component_type(C, object_eval);
  GeometrySet geometry_set = get_display_geometry_set(sspreadsheet, object_eval, component_type);

  if (!geometry_set.has(component_type)) {
    return {};
  }

  if (component_type == GEO_COMPONENT_TYPE_INSTANCES) {
    return std::make_unique<InstancesDataSource>(geometry_set);
  }
  return std::make_unique<GeometryDataSource>(object_eval, geometry_set, component_type, domain);
}

}  // namespace blender::ed::spreadsheet<|MERGE_RESOLUTION|>--- conflicted
+++ resolved
@@ -113,15 +113,10 @@
     }
     case CD_PROP_COLOR: {
       return column_values_from_function(
-<<<<<<< HEAD
-          name, domain_size, [varray, axis = column_id.index](int index, CellValue &r_cell_value) {
-            ColorGeometry4f value;
-=======
           column_id.name,
           domain_size,
           [varray](int index, CellValue &r_cell_value) {
-            Color4f value;
->>>>>>> f8042669
+            ColorGeometry4f value;
             varray->get(index, &value);
             r_cell_value.value_color = value;
           },
