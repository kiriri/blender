--- conflicted
+++ resolved
@@ -141,15 +141,10 @@
 		}
 		else if (ale->type == ANIMTYPE_MASKLAYER) {
 			ED_masklayer_frame_select_set(ale->data, sel);
-<<<<<<< HEAD
 		}
 		else {
-			ANIM_fcurve_keyframes_loop(&ked, ale->key_data, NULL, sel_cb, NULL); 
-		}
-=======
-		else
 			ANIM_fcurve_keyframes_loop(&ked, ale->key_data, NULL, sel_cb, NULL);
->>>>>>> 95011f6d
+		}
 	}
 
 	/* Cleanup */
@@ -286,7 +281,7 @@
 				}
 #endif
 				case ANIMTYPE_GPLAYER:
-				{	
+				{
 					ED_gplayer_frames_select_border(ale->data, rectf.xmin, rectf.xmax, selectmode);
 					ale->update |= ANIM_UPDATE_DEPS;
 					break;
@@ -818,7 +813,7 @@
 
 	/* free elements */
 	BLI_freelistN(&ked.list);
-	
+
 	ANIM_animdata_update(ac, &anim_data);
 	ANIM_animdata_freelist(&anim_data);
 }
@@ -1269,12 +1264,8 @@
 					ED_mask_select_frame(ale->data, selx, select_mode);
 				}
 			}
-<<<<<<< HEAD
-			
+
 			ANIM_animdata_update(ac, &anim_data);
-=======
-
->>>>>>> 95011f6d
 			ANIM_animdata_freelist(&anim_data);
 		}
 		else {
@@ -1333,7 +1324,7 @@
 
 	/* free elements */
 	BLI_freelistN(&ked.list);
-	
+
 	ANIM_animdata_update(ac, &anim_data);
 	ANIM_animdata_freelist(&anim_data);
 }
@@ -1373,12 +1364,8 @@
 					ED_mask_select_frames(ale->data, select_mode);
 				}
 			}
-<<<<<<< HEAD
-			
+
 			ANIM_animdata_update(ac, &anim_data);
-=======
-
->>>>>>> 95011f6d
 			ANIM_animdata_freelist(&anim_data);
 		}
 		else {
@@ -1511,12 +1498,8 @@
 
 		/* remove active channel from list of channels for separate treatment (since it's needed later on) */
 		BLI_remlink(&anim_data, ale);
-<<<<<<< HEAD
 		ale->next = ale->prev = NULL;
-		
-=======
-
->>>>>>> 95011f6d
+
 		/* cleanup temporary lists */
 		BLI_dlrbTree_free(&anim_keys);
 
@@ -1599,17 +1582,13 @@
 				actkeys_mselect_single(ac, ale, select_mode, selx);
 			}
 		}
-<<<<<<< HEAD
-		
+
 		/* flush tagged updates
 		 * NOTE: We temporarily add this channel back to the list so that this can happen
 		 */
 		anim_data.first = anim_data.last = ale;
 		ANIM_animdata_update(ac, &anim_data);
-		
-=======
-
->>>>>>> 95011f6d
+
 		/* free this channel */
 		MEM_freeN(ale);
 	}
