/**
 * $Id$
 *
 * ***** BEGIN GPL LICENSE BLOCK *****
 *
 * This program is free software; you can redistribute it and/or
 * modify it under the terms of the GNU General Public License
 * as published by the Free Software Foundation; either version 2
 * of the License, or (at your option) any later version.
 *
 * This program is distributed in the hope that it will be useful,
 * but WITHOUT ANY WARRANTY; without even the implied warranty of
 * MERCHANTABILITY or FITNESS FOR A PARTICULAR PURPOSE.  See the
 * GNU General Public License for more details.
 *
 * You should have received a copy of the GNU General Public License
 * along with this program; if not, write to the Free Software Foundation,
 * Inc., 51 Franklin Street, Fifth Floor, Boston, MA 02110-1301, USA.
 *
 * The Original Code is Copyright (C) 2001-2002 by NaN Holding BV.
 * All rights reserved.
 *
 * Contributor(s): Blender Foundation, 2002-2008 full recode
 *
 * ***** END GPL LICENSE BLOCK *****
 */

#include <stdlib.h>
#include <string.h>

#include "MEM_guardedalloc.h"

#include "DNA_action_types.h"
#include "DNA_curve_types.h"
#include "DNA_group_types.h"
#include "DNA_lamp_types.h"
#include "DNA_material_types.h"
#include "DNA_mesh_types.h"
#include "DNA_meta_types.h"
#include "DNA_object_fluidsim.h"
#include "DNA_object_types.h"
#include "DNA_object_force.h"
#include "DNA_scene_types.h"
#include "DNA_screen_types.h"
#include "DNA_userdef_types.h"
#include "DNA_view3d_types.h"
#include "DNA_vfont_types.h"

#include "BLI_math.h"
#include "BLI_listbase.h"

#include "BKE_anim.h"
#include "BKE_armature.h"
#include "BKE_constraint.h"
#include "BKE_context.h"
#include "BKE_curve.h"
#include "BKE_customdata.h"
#include "BKE_depsgraph.h"
#include "BKE_DerivedMesh.h"
#include "BKE_displist.h"
#include "BKE_effect.h"
#include "BKE_global.h"
#include "BKE_group.h"
#include "BKE_lattice.h"
#include "BKE_library.h"
#include "BKE_main.h"
#include "BKE_material.h"
#include "BKE_mball.h"
#include "BKE_mesh.h"
#include "BKE_modifier.h"
#include "BKE_object.h"
#include "BKE_particle.h"
#include "BKE_report.h"
#include "BKE_sca.h"
#include "BKE_scene.h"
#include "BKE_texture.h"
#include "BKE_utildefines.h"

#include "RNA_access.h"
#include "RNA_define.h"
#include "RNA_enum_types.h"

#include "WM_api.h"
#include "WM_types.h"

#include "ED_anim_api.h"
#include "ED_armature.h"
#include "ED_curve.h"
#include "ED_mball.h"
#include "ED_mesh.h"
#include "ED_object.h"
#include "ED_render.h"
#include "ED_screen.h"
#include "ED_transform.h"

#include "UI_interface.h"
#include "UI_resources.h"

#include "object_intern.h"

/************************** Exported *****************************/

void ED_object_location_from_view(bContext *C, float *loc)
{
	View3D *v3d= CTX_wm_view3d(C);
	Scene *scene= CTX_data_scene(C);
	
	if (v3d) {
		if (v3d->localvd)
			copy_v3_v3(loc, v3d->cursor);
		else
			copy_v3_v3(loc, scene->cursor);
	} else {
		copy_v3_v3(loc, scene->cursor);
	}
}

void ED_object_rotation_from_view(bContext *C, float *rot)
{
	RegionView3D *rv3d = CTX_wm_region_view3d(C);
	
	if(rv3d) {
		rv3d->viewquat[0]= -rv3d->viewquat[0];
		quat_to_eul( rot, rv3d->viewquat);
		rv3d->viewquat[0]= -rv3d->viewquat[0];
	}
	else
		rot[0] = rot[1] = rot[2] = 0.f;
}

void ED_object_base_init_transform(bContext *C, Base *base, float *loc, float *rot)
{
	Object *ob= base->object;
	Scene *scene= CTX_data_scene(C);
	
	if (!scene) return;
	
	if (loc)
		copy_v3_v3(ob->loc, loc);
	
	if (rot)
		copy_v3_v3(ob->rot, rot);
	
	where_is_object(scene, ob);
}

/* uses context to figure out transform for primitive */
/* returns standard diameter */
float ED_object_new_primitive_matrix(bContext *C, float *loc, float *rot, float primmat[][4])
{
	Object *obedit= CTX_data_edit_object(C);
	View3D *v3d =CTX_wm_view3d(C);
	float mat[3][3], rmat[3][3], cmat[3][3], imat[3][3];
	
	unit_m4(primmat);
	
	eul_to_mat3(rmat, rot);
	invert_m3(rmat);
	
	/* inverse transform for initial rotation and object */
	copy_m3_m4(mat, obedit->obmat);
	mul_m3_m3m3(cmat, rmat, mat);
	invert_m3_m3(imat, cmat);
	copy_m4_m3(primmat, imat);
	
	/* center */
	VECCOPY(primmat[3], loc);
	VECSUB(primmat[3], primmat[3], obedit->obmat[3]);
	invert_m3_m3(imat, mat);
	mul_m3_v3(imat, primmat[3]);
	
	if(v3d) return v3d->grid;
	return 1.0f;
}

/********************* Add Object Operator ********************/

void add_object_draw(Scene *scene, View3D *v3d, int type)	/* for toolbox or menus, only non-editmode stuff */
{
	/* keep here to get things compile, remove later */
}

void ED_object_add_generic_props(wmOperatorType *ot, int do_editmode)
{
	PropertyRNA *prop;
	RNA_def_boolean(ot->srna, "view_align", 0, "Align to View", "Align the new object to the view.");

	if(do_editmode)
		RNA_def_boolean(ot->srna, "enter_editmode", 0, "Enter Editmode", "Enter editmode when adding this object.");
	
	RNA_def_float_vector(ot->srna, "location", 3, NULL, -FLT_MAX, FLT_MAX, "Location", "Location for the newly added object.", -FLT_MAX, FLT_MAX);
	RNA_def_float_rotation(ot->srna, "rotation", 3, NULL, -FLT_MAX, FLT_MAX, "Rotation", "Rotation for the newly added object", -FLT_MAX, FLT_MAX);
	
	prop = RNA_def_boolean_layer_member(ot->srna, "layer", 32, NULL, "Layer", "");
	RNA_def_property_flag(prop, PROP_HIDDEN);
}

static void object_add_generic_invoke_options(bContext *C, wmOperator *op)
{
	if(RNA_struct_find_property(op->ptr, "enter_editmode")) /* optional */
		if (!RNA_property_is_set(op->ptr, "enter_editmode"))
			RNA_boolean_set(op->ptr, "enter_editmode", U.flag & USER_ADD_EDITMODE);
	
	if (!RNA_property_is_set(op->ptr, "location")) {
		float loc[3];
		
		ED_object_location_from_view(C, loc);
		RNA_float_set_array(op->ptr, "location", loc);
	}
	
	if (!RNA_property_is_set(op->ptr, "rotation")) {
		int view_align;
		float rot[3] = {0.f, 0.f, 0.f};
	
		/* view align property is just used to set rotation property */
		if (!RNA_property_is_set(op->ptr, "view_align"))
			view_align = U.flag & USER_ADD_VIEWALIGNED;
		else
			view_align = RNA_boolean_get(op->ptr, "view_align");
		
		if (view_align)
			ED_object_rotation_from_view(C, rot);

		RNA_float_set_array(op->ptr, "rotation", rot);
	}

	if (!RNA_property_is_set(op->ptr, "layer")) {
		View3D *v3d = CTX_wm_view3d(C);
		Scene *scene = CTX_data_scene(C);
		int a, values[32], layer;
		
		if (v3d) {
			if (v3d->localvd) {
				layer = v3d->layact + v3d->lay;
				for(a=0; a<32; a++)
					values[a]= (layer & (1<<a));
			} else {
				layer = v3d->layact;
				for(a=0; a<32; a++)
					values[a]= (layer & (1<<a));
			}
		} else {
			layer = scene->lay;
			for(a=0; a<32; a++)
				values[a]= (layer & (1<<a));
		}
		
		RNA_boolean_set_array(op->ptr, "layer", values);
	}
}

int ED_object_add_generic_invoke(bContext *C, wmOperator *op, wmEvent *event)
{
	object_add_generic_invoke_options(C, op);
	return op->type->exec(C, op);
}

void ED_object_add_generic_get_opts(wmOperator *op, float *loc, float *rot, int *enter_editmode, unsigned int *layer)
{
	int a, layer_values[32];
	
	*enter_editmode = FALSE;
	if(RNA_struct_find_property(op->ptr, "enter_editmode") && RNA_boolean_get(op->ptr, "enter_editmode")) {
		*enter_editmode = TRUE;
	}
	
	RNA_float_get_array(op->ptr, "location", loc);
	RNA_float_get_array(op->ptr, "rotation", rot);
	RNA_boolean_get_array(op->ptr, "layer", layer_values);
	
	for(a=0; a<32; a++)
		if(layer_values[a])
			*layer |= (1 << a);
		else
			*layer &= ~(1 << a);
}

/* for object add primitive operators */
Object *ED_object_add_type(bContext *C, int type, float *loc, float *rot, int enter_editmode, unsigned int layer)
{
	Scene *scene= CTX_data_scene(C);
	Object *ob;
	
	/* for as long scene has editmode... */
	if (CTX_data_edit_object(C)) 
		ED_object_exit_editmode(C, EM_FREEDATA|EM_FREEUNDO|EM_WAITCURSOR|EM_DO_UNDO); /* freedata, and undo */
	
	/* deselects all, sets scene->basact */
	ob= add_object(scene, type);
	BASACT->lay = ob->lay = layer;
	/* editor level activate, notifiers */
	ED_base_object_activate(C, BASACT);

	/* more editor stuff */
	ED_object_base_init_transform(C, BASACT, loc, rot);

	DAG_scene_sort(scene);
	ED_render_id_flush_update(G.main, ob->data);

	if(enter_editmode)
		ED_object_enter_editmode(C, EM_IGNORE_LAYER);

	return ob;
}

/* for object add operator */
static int object_add_exec(bContext *C, wmOperator *op)
{
	int enter_editmode;
	unsigned int layer;
	float loc[3], rot[3];
	
	ED_object_add_generic_get_opts(op, loc, rot, &enter_editmode, &layer);
	ED_object_add_type(C, RNA_enum_get(op->ptr, "type"), loc, rot, enter_editmode, layer);
	
	return OPERATOR_FINISHED;
}

void OBJECT_OT_add(wmOperatorType *ot)
{
	/* identifiers */
	ot->name= "Add Object";
	ot->description = "Add an object to the scene";
	ot->idname= "OBJECT_OT_add";
	
	/* api callbacks */
	ot->invoke= ED_object_add_generic_invoke;
	ot->exec= object_add_exec;
	
	ot->poll= ED_operator_scene_editable;
	
	/* flags */
	ot->flag= OPTYPE_REGISTER|OPTYPE_UNDO;
	
	RNA_def_enum(ot->srna, "type", object_type_items, 0, "Type", "");

	ED_object_add_generic_props(ot, TRUE);
}

/********************* Add Effector Operator ********************/
/* copy from rna_object_force.c*/
static EnumPropertyItem field_type_items[] = {
	{PFIELD_FORCE, "FORCE", ICON_FORCE_FORCE, "Force", ""},
	{PFIELD_WIND, "WIND", ICON_FORCE_WIND, "Wind", ""},
	{PFIELD_VORTEX, "VORTEX", ICON_FORCE_VORTEX, "Vortex", ""},
	{PFIELD_MAGNET, "MAGNET", ICON_FORCE_MAGNETIC, "Magnetic", ""},
	{PFIELD_HARMONIC, "HARMONIC", ICON_FORCE_HARMONIC, "Harmonic", ""},
	{PFIELD_CHARGE, "CHARGE", ICON_FORCE_CHARGE, "Charge", ""},
	{PFIELD_LENNARDJ, "LENNARDJ", ICON_FORCE_LENNARDJONES, "Lennard-Jones", ""},
	{PFIELD_TEXTURE, "TEXTURE", ICON_FORCE_TEXTURE, "Texture", ""},
	{PFIELD_GUIDE, "GUIDE", ICON_FORCE_CURVE, "Curve Guide", ""},
	{PFIELD_BOID, "BOID", ICON_FORCE_BOID, "Boid", ""},
	{PFIELD_TURBULENCE, "TURBULENCE", ICON_FORCE_TURBULENCE, "Turbulence", ""},
	{PFIELD_DRAG, "DRAG", ICON_FORCE_DRAG, "Drag", ""},
	{0, NULL, 0, NULL, NULL}};

void add_effector_draw(Scene *scene, View3D *v3d, int type)	/* for toolbox or menus, only non-editmode stuff */
{
	/* keep here to get things compile, remove later */
}

/* for effector add primitive operators */
static Object *effector_add_type(bContext *C, wmOperator *op, int type)
{
	Object *ob;
	int enter_editmode;
	unsigned int layer;
	float loc[3], rot[3];
	float mat[4][4];
	
	object_add_generic_invoke_options(C, op);
	ED_object_add_generic_get_opts(op, loc, rot, &enter_editmode, &layer);

	if(type==PFIELD_GUIDE) {
		ob= ED_object_add_type(C, OB_CURVE, loc, rot, FALSE, layer);
		rename_id(&ob->id, "CurveGuide");

		((Curve*)ob->data)->flag |= CU_PATH|CU_3D;
		ED_object_enter_editmode(C, 0);
		ED_object_new_primitive_matrix(C, loc, rot, mat);
		BLI_addtail(curve_get_editcurve(ob), add_nurbs_primitive(C, mat, CU_NURBS|CU_PRIM_PATH, 1));

		if(!enter_editmode)
<<<<<<< HEAD
		ED_object_exit_editmode(C, EM_FREEDATA|EM_DO_UNDO);
=======
			ED_object_exit_editmode(C, EM_FREEDATA);
>>>>>>> 790d6ca2
	}
	else {
		ob= ED_object_add_type(C, OB_EMPTY, loc, rot, FALSE, layer);
		rename_id(&ob->id, "Field");

		switch(type) {
			case PFIELD_WIND:
			case PFIELD_VORTEX:
				ob->empty_drawtype = OB_SINGLE_ARROW;
				break;
		}
	}

	ob->pd= object_add_collision_fields(type);

	return ob;
}

/* for object add operator */
static int effector_add_exec(bContext *C, wmOperator *op)
{
	effector_add_type(C, op, RNA_int_get(op->ptr, "type"));
	
	return OPERATOR_FINISHED;
}

void OBJECT_OT_effector_add(wmOperatorType *ot)
{
	/* identifiers */
	ot->name= "Add Effector";
	ot->description = "Add an empty object with a physics effector to the scene";
	ot->idname= "OBJECT_OT_effector_add";
	
	/* api callbacks */
	ot->invoke= WM_menu_invoke;
	ot->exec= effector_add_exec;
	
	ot->poll= ED_operator_scene_editable;
	
	/* flags */
	ot->flag= OPTYPE_REGISTER|OPTYPE_UNDO;
	
	ot->prop= RNA_def_enum(ot->srna, "type", field_type_items, 0, "Type", "");

	ED_object_add_generic_props(ot, TRUE);
}

/* ***************** Add Camera *************** */

static int object_camera_add_exec(bContext *C, wmOperator *op)
{
	View3D *v3d = CTX_wm_view3d(C);
	Scene *scene= CTX_data_scene(C);
	Object *ob;
	int enter_editmode;
	unsigned int layer;
	float loc[3], rot[3];
	
	/* force view align for cameras */
	RNA_boolean_set(op->ptr, "view_align", 1);
	
	object_add_generic_invoke_options(C, op);
	ED_object_add_generic_get_opts(op, loc, rot, &enter_editmode, &layer);

	ob= ED_object_add_type(C, OB_CAMERA, loc, rot, FALSE, layer);
	
	if (v3d) {
		if (v3d->camera == NULL)
			v3d->camera = ob;
		if (v3d->scenelock && scene->camera==NULL) {
			scene->camera = ob;
		}
	}

	return OPERATOR_FINISHED;
}

void OBJECT_OT_camera_add(wmOperatorType *ot)
{
	/* identifiers */
	ot->name= "Add Camera";
	ot->description = "Add a camera object to the scene";
	ot->idname= "OBJECT_OT_camera_add";
	
	/* api callbacks */
	ot->exec= object_camera_add_exec;
	ot->poll= ED_operator_scene_editable;
	
	/* flags */
	ot->flag= OPTYPE_REGISTER|OPTYPE_UNDO;
		
	ED_object_add_generic_props(ot, TRUE);
}


/* ***************** add primitives *************** */

static EnumPropertyItem prop_curve_types[] = {
	{CU_BEZIER|CU_PRIM_CURVE, "BEZIER_CURVE", ICON_CURVE_BEZCURVE, "Bezier Curve", ""},
	{CU_BEZIER|CU_PRIM_CIRCLE, "BEZIER_CIRCLE", ICON_CURVE_BEZCIRCLE, "Bezier Circle", ""},
	{CU_NURBS|CU_PRIM_CURVE, "NURBS_CURVE", ICON_CURVE_NCURVE, "NURBS Curve", ""},
	{CU_NURBS|CU_PRIM_CIRCLE, "NURBS_CIRCLE", ICON_CURVE_NCIRCLE, "NURBS Circle", ""},
	{CU_NURBS|CU_PRIM_PATH, "PATH", ICON_CURVE_PATH, "Path", ""},
	{0, NULL, 0, NULL, NULL}
};

static int object_add_curve_exec(bContext *C, wmOperator *op)
{
	Object *obedit= CTX_data_edit_object(C);
	ListBase *editnurb;
	Nurb *nu;
	int newob= 0, type= RNA_enum_get(op->ptr, "type");
	int enter_editmode;
	unsigned int layer;
	float loc[3], rot[3];
	float mat[4][4];
	
	object_add_generic_invoke_options(C, op); // XXX these props don't get set right when only exec() is called
	ED_object_add_generic_get_opts(op, loc, rot, &enter_editmode, &layer);
	
	if(obedit==NULL || obedit->type!=OB_CURVE) {
		obedit= ED_object_add_type(C, OB_CURVE, loc, rot, TRUE, layer);
		newob = 1;

		if(type & CU_PRIM_PATH)
			((Curve*)obedit->data)->flag |= CU_PATH|CU_3D;
	}
	else DAG_id_flush_update(&obedit->id, OB_RECALC_DATA);
	
	ED_object_new_primitive_matrix(C, loc, rot, mat);
	
	nu= add_nurbs_primitive(C, mat, type, newob);
	editnurb= curve_get_editcurve(obedit);
	BLI_addtail(editnurb, nu);
	
	/* userdef */
	if (newob && !enter_editmode) {
		ED_object_exit_editmode(C, EM_FREEDATA);
	}
	
	WM_event_add_notifier(C, NC_OBJECT|ND_DRAW, obedit);
	
	return OPERATOR_FINISHED;
}

static int object_add_curve_invoke(bContext *C, wmOperator *op, wmEvent *event)
{
	Object *obedit= CTX_data_edit_object(C);
	uiPopupMenu *pup;
	uiLayout *layout;

	object_add_generic_invoke_options(C, op);

	pup= uiPupMenuBegin(C, op->type->name, 0);
	layout= uiPupMenuLayout(pup);
	if(!obedit || obedit->type == OB_CURVE)
		uiItemsEnumO(layout, op->type->idname, "type");
	else
		uiItemsEnumO(layout, "OBJECT_OT_surface_add", "type");
	uiPupMenuEnd(C, pup);

	return OPERATOR_CANCELLED;
}

void OBJECT_OT_curve_add(wmOperatorType *ot)
{
	/* identifiers */
	ot->name= "Add Curve";
	ot->description = "Add a curve object to the scene";
	ot->idname= "OBJECT_OT_curve_add";
	
	/* api callbacks */
	ot->invoke= object_add_curve_invoke;
	ot->exec= object_add_curve_exec;
	
	ot->poll= ED_operator_scene_editable;
	
	/* flags */
	ot->flag= OPTYPE_REGISTER|OPTYPE_UNDO;
	
	RNA_def_enum(ot->srna, "type", prop_curve_types, 0, "Primitive", "");

	ED_object_add_generic_props(ot, TRUE);
}

static EnumPropertyItem prop_surface_types[]= {
	{CU_PRIM_CURVE|CU_NURBS, "NURBS_CURVE", ICON_SURFACE_NCURVE, "NURBS Curve", ""},
	{CU_PRIM_CIRCLE|CU_NURBS, "NURBS_CIRCLE", ICON_SURFACE_NCIRCLE, "NURBS Circle", ""},
	{CU_PRIM_PATCH|CU_NURBS, "NURBS_SURFACE", ICON_SURFACE_NSURFACE, "NURBS Surface", ""},
	{CU_PRIM_TUBE|CU_NURBS, "NURBS_TUBE", ICON_SURFACE_NTUBE, "NURBS Tube", ""},
	{CU_PRIM_SPHERE|CU_NURBS, "NURBS_SPHERE", ICON_SURFACE_NSPHERE, "NURBS Sphere", ""},
	{CU_PRIM_DONUT|CU_NURBS, "NURBS_DONUT", ICON_SURFACE_NDONUT, "NURBS Donut", ""},
	{0, NULL, 0, NULL, NULL}
};

static int object_add_surface_exec(bContext *C, wmOperator *op)
{
	Object *obedit= CTX_data_edit_object(C);
	ListBase *editnurb;
	Nurb *nu;
	int newob= 0;
	int enter_editmode;
	unsigned int layer;
	float loc[3], rot[3];
	float mat[4][4];
	
	object_add_generic_invoke_options(C, op); // XXX these props don't get set right when only exec() is called
	ED_object_add_generic_get_opts(op, loc, rot, &enter_editmode, &layer);
	
	if(obedit==NULL || obedit->type!=OB_SURF) {
		obedit= ED_object_add_type(C, OB_SURF, loc, rot, TRUE, layer);
		newob = 1;
	}
	else DAG_id_flush_update(&obedit->id, OB_RECALC_DATA);
	
	ED_object_new_primitive_matrix(C, loc, rot, mat);
	
	nu= add_nurbs_primitive(C, mat, RNA_enum_get(op->ptr, "type"), newob);
	editnurb= curve_get_editcurve(obedit);
	BLI_addtail(editnurb, nu);
	
	/* userdef */
	if (newob && !enter_editmode) {
		ED_object_exit_editmode(C, EM_FREEDATA);
	}
	
	WM_event_add_notifier(C, NC_OBJECT|ND_DRAW, obedit);
	
	return OPERATOR_FINISHED;
}

void OBJECT_OT_surface_add(wmOperatorType *ot)
{
	/* identifiers */
	ot->name= "Add Surface";
	ot->description = "Add a surface object to the scene";
	ot->idname= "OBJECT_OT_surface_add";
	
	/* api callbacks */
	ot->invoke= WM_menu_invoke;
	ot->exec= object_add_surface_exec;
	
	ot->poll= ED_operator_scene_editable;
	
	/* flags */
	ot->flag= OPTYPE_REGISTER|OPTYPE_UNDO;
	
	ot->prop= RNA_def_enum(ot->srna, "type", prop_surface_types, 0, "Primitive", "");
	ED_object_add_generic_props(ot, TRUE);
}

static EnumPropertyItem prop_metaball_types[]= {
	{MB_BALL, "MBALL_BALL", ICON_META_BALL, "Meta Ball", ""},
	{MB_TUBE, "MBALL_TUBE", ICON_META_TUBE, "Meta Tube", ""},
	{MB_PLANE, "MBALL_PLANE", ICON_META_PLANE, "Meta Plane", ""},
	{MB_CUBE, "MBALL_CUBE", ICON_META_CUBE, "Meta Cube", ""},
	{MB_ELIPSOID, "MBALL_ELLIPSOID", ICON_META_ELLIPSOID, "Meta Ellipsoid", ""},
	{0, NULL, 0, NULL, NULL}
};

static int object_metaball_add_exec(bContext *C, wmOperator *op)
{
	Object *obedit= CTX_data_edit_object(C);
	MetaBall *mball;
	MetaElem *elem;
	int newob= 0;
	int enter_editmode;
	unsigned int layer;
	float loc[3], rot[3];
	float mat[4][4];
	
	object_add_generic_invoke_options(C, op); // XXX these props don't get set right when only exec() is called
	ED_object_add_generic_get_opts(op, loc, rot, &enter_editmode, &layer);
	
	if(obedit==NULL || obedit->type!=OB_MBALL) {
		obedit= ED_object_add_type(C, OB_MBALL, loc, rot, TRUE, layer);
		newob = 1;
	}
	else DAG_id_flush_update(&obedit->id, OB_RECALC_DATA);
	
	ED_object_new_primitive_matrix(C, loc, rot, mat);
	
	elem= (MetaElem*)add_metaball_primitive(C, mat, RNA_enum_get(op->ptr, "type"), newob);
	mball= (MetaBall*)obedit->data;
	BLI_addtail(mball->editelems, elem);
	
	/* userdef */
	if (newob && !enter_editmode) {
		ED_object_exit_editmode(C, EM_FREEDATA);
	}
	
	WM_event_add_notifier(C, NC_OBJECT|ND_DRAW, obedit);
	
	return OPERATOR_FINISHED;
}

static int object_metaball_add_invoke(bContext *C, wmOperator *op, wmEvent *event)
{
	Object *obedit= CTX_data_edit_object(C);
	uiPopupMenu *pup;
	uiLayout *layout;

	object_add_generic_invoke_options(C, op);

	pup= uiPupMenuBegin(C, op->type->name, 0);
	layout= uiPupMenuLayout(pup);
	if(!obedit || obedit->type == OB_MBALL)
		uiItemsEnumO(layout, op->type->idname, "type");
	else
		uiItemsEnumO(layout, "OBJECT_OT_metaball_add", "type");
	uiPupMenuEnd(C, pup);

	return OPERATOR_CANCELLED;
}

void OBJECT_OT_metaball_add(wmOperatorType *ot)
{
	/* identifiers */
	ot->name= "Add Metaball";
	ot->description= "Add an metaball object to the scene";
	ot->idname= "OBJECT_OT_metaball_add";

	/* api callbacks */
	ot->invoke= object_metaball_add_invoke;
	ot->exec= object_metaball_add_exec;
	ot->poll= ED_operator_scene_editable;

	/* flags */
	ot->flag= OPTYPE_REGISTER|OPTYPE_UNDO;
	
	RNA_def_enum(ot->srna, "type", prop_metaball_types, 0, "Primitive", "");
	ED_object_add_generic_props(ot, TRUE);
}

static int object_add_text_exec(bContext *C, wmOperator *op)
{
	Object *obedit= CTX_data_edit_object(C);
	int enter_editmode;
	unsigned int layer;
	float loc[3], rot[3];
	
	object_add_generic_invoke_options(C, op); // XXX these props don't get set right when only exec() is called
	ED_object_add_generic_get_opts(op, loc, rot, &enter_editmode, &layer);
	
	if(obedit && obedit->type==OB_FONT)
		return OPERATOR_CANCELLED;

	obedit= ED_object_add_type(C, OB_FONT, loc, rot, enter_editmode, layer);
	
	WM_event_add_notifier(C, NC_OBJECT|ND_DRAW, obedit);
	
	return OPERATOR_FINISHED;
}

void OBJECT_OT_text_add(wmOperatorType *ot)
{
	/* identifiers */
	ot->name= "Add Text";
	ot->description = "Add a text object to the scene";
	ot->idname= "OBJECT_OT_text_add";
	
	/* api callbacks */
	ot->invoke= ED_object_add_generic_invoke;
	ot->exec= object_add_text_exec;
	ot->poll= ED_operator_scene_editable;
	
	/* flags */
	ot->flag= OPTYPE_REGISTER|OPTYPE_UNDO;
	ED_object_add_generic_props(ot, TRUE);
}

static int object_armature_add_exec(bContext *C, wmOperator *op)
{
	Object *obedit= CTX_data_edit_object(C);
	View3D *v3d= CTX_wm_view3d(C);
	RegionView3D *rv3d= NULL;
	int newob= 0;
	int enter_editmode;
	unsigned int layer;
	float loc[3], rot[3];
	
	object_add_generic_invoke_options(C, op); // XXX these props don't get set right when only exec() is called
	ED_object_add_generic_get_opts(op, loc, rot, &enter_editmode, &layer);
	
	if ((obedit==NULL) || (obedit->type != OB_ARMATURE)) {
		obedit= ED_object_add_type(C, OB_ARMATURE, loc, rot, TRUE, layer);
		ED_object_enter_editmode(C, 0);
		newob = 1;
	}
	else DAG_id_flush_update(&obedit->id, OB_RECALC_DATA);
	
	if(obedit==NULL) {
		BKE_report(op->reports, RPT_ERROR, "Cannot create editmode armature.");
		return OPERATOR_CANCELLED;
	}
	
	if(v3d) 
		rv3d= CTX_wm_region(C)->regiondata;
	
	/* v3d and rv3d are allowed to be NULL */
	add_primitive_bone(CTX_data_scene(C), v3d, rv3d);

	/* userdef */
	if (newob && !enter_editmode)
		ED_object_exit_editmode(C, EM_FREEDATA);
	
	WM_event_add_notifier(C, NC_OBJECT|ND_DRAW, obedit);
	
	return OPERATOR_FINISHED;
}

void OBJECT_OT_armature_add(wmOperatorType *ot)
{	
	/* identifiers */
	ot->name= "Add Armature";
	ot->description = "Add an armature object to the scene";
	ot->idname= "OBJECT_OT_armature_add";
	
	/* api callbacks */
	ot->invoke= ED_object_add_generic_invoke;
	ot->exec= object_armature_add_exec;
	ot->poll= ED_operator_scene_editable;
	
	/* flags */
	ot->flag= OPTYPE_REGISTER|OPTYPE_UNDO;
	ED_object_add_generic_props(ot, TRUE);
}

static int object_lamp_add_exec(bContext *C, wmOperator *op)
{
	Object *ob;
	int type= RNA_enum_get(op->ptr, "type");
	int enter_editmode;
	unsigned int layer;
	float loc[3], rot[3];
	
	object_add_generic_invoke_options(C, op);
	ED_object_add_generic_get_opts(op, loc, rot, &enter_editmode, &layer);

	ob= ED_object_add_type(C, OB_LAMP, loc, rot, FALSE, layer);
	if(ob && ob->data)
		((Lamp*)ob->data)->type= type;
	
	return OPERATOR_FINISHED;
}

void OBJECT_OT_lamp_add(wmOperatorType *ot)
{	
	static EnumPropertyItem lamp_type_items[] = {
		{LA_LOCAL, "POINT", ICON_LAMP_POINT, "Point", "Omnidirectional point light source"},
		{LA_SUN, "SUN", ICON_LAMP_SUN, "Sun", "Constant direction parallel ray light source"},
		{LA_SPOT, "SPOT", ICON_LAMP_SPOT, "Spot", "Directional cone light source"},
		{LA_HEMI, "HEMI", ICON_LAMP_HEMI, "Hemi", "180 degree constant light source"},
		{LA_AREA, "AREA", ICON_LAMP_AREA, "Area", "Directional area light source"},
		{0, NULL, 0, NULL, NULL}};

	/* identifiers */
	ot->name= "Add Lamp";
	ot->description = "Add a lamp object to the scene";
	ot->idname= "OBJECT_OT_lamp_add";
	
	/* api callbacks */
	ot->invoke= WM_menu_invoke;
	ot->exec= object_lamp_add_exec;
	ot->poll= ED_operator_scene_editable;
	
	/* flags */
	ot->flag= OPTYPE_REGISTER|OPTYPE_UNDO;

	/* properties */
	ot->prop= RNA_def_enum(ot->srna, "type", lamp_type_items, 0, "Type", "");

	ED_object_add_generic_props(ot, FALSE);
}

static int group_instance_add_exec(bContext *C, wmOperator *op)
{
	Group *group= BLI_findlink(&CTX_data_main(C)->group, RNA_enum_get(op->ptr, "type"));

	int enter_editmode;
	unsigned int layer;
	float loc[3], rot[3];
	
	object_add_generic_invoke_options(C, op);
	ED_object_add_generic_get_opts(op, loc, rot, &enter_editmode, &layer);

	if(group) {
		Object *ob= ED_object_add_type(C, OB_EMPTY, loc, rot, FALSE, layer);
		rename_id(&ob->id, group->id.name+2);
		ob->dup_group= group;
		ob->transflag |= OB_DUPLIGROUP;
		id_us_plus(&group->id);


		WM_event_add_notifier(C, NC_OBJECT|ND_DRAW, ob);

		return OPERATOR_FINISHED;
	}

	return OPERATOR_CANCELLED;
}

/* only used as menu */
void OBJECT_OT_group_instance_add(wmOperatorType *ot)
{
	PropertyRNA *prop;

	/* identifiers */
	ot->name= "Add Group Instance";
	ot->description = "Add a dupligroup instance";
	ot->idname= "OBJECT_OT_group_instance_add";

	/* api callbacks */
	ot->invoke= WM_enum_search_invoke;
	ot->exec= group_instance_add_exec;

	ot->poll= ED_operator_scene_editable;

	/* flags */
	ot->flag= OPTYPE_REGISTER|OPTYPE_UNDO;

	/* properties */
	prop= RNA_def_enum(ot->srna, "type", DummyRNA_NULL_items, 0, "Type", "");
	RNA_def_enum_funcs(prop, RNA_group_itemf);
	ot->prop= prop;
	ED_object_add_generic_props(ot, FALSE);
}

/**************************** Delete Object *************************/

/* remove base from a specific scene */
/* note: now unlinks constraints as well */
void ED_base_object_free_and_unlink(Scene *scene, Base *base)
{
	BLI_remlink(&scene->base, base);
	free_libblock_us(&G.main->object, base->object);
	if(scene->basact==base) scene->basact= NULL;
	MEM_freeN(base);
}

static int object_delete_exec(bContext *C, wmOperator *op)
{
	Scene *scene= CTX_data_scene(C);
	int islamp= 0;
	
	if(CTX_data_edit_object(C)) 
		return OPERATOR_CANCELLED;
	
	CTX_DATA_BEGIN(C, Base*, base, selected_bases) {

		if(base->object->type==OB_LAMP) islamp= 1;
		
		/* remove from current scene only */
		ED_base_object_free_and_unlink(scene, base);
	}
	CTX_DATA_END;

	if(islamp) reshadeall_displist(scene);	/* only frees displist */
	
	DAG_scene_sort(scene);
	DAG_ids_flush_update(0);
	
	WM_event_add_notifier(C, NC_SCENE|ND_OB_ACTIVE, CTX_data_scene(C));
	
	return OPERATOR_FINISHED;
}

void OBJECT_OT_delete(wmOperatorType *ot)
{
	/* identifiers */
	ot->name= "Delete";
	ot->description = "Delete selected objects";
	ot->idname= "OBJECT_OT_delete";
	
	/* api callbacks */
	ot->invoke= WM_operator_confirm;
	ot->exec= object_delete_exec;
	ot->poll= ED_operator_scene_editable;
	
	/* flags */
	ot->flag= OPTYPE_REGISTER|OPTYPE_UNDO;
}

/**************************** Copy Utilities ******************************/

static void copy_object__forwardModifierLinks(void *userData, Object *ob,
                                              ID **idpoin)
{
	/* this is copied from ID_NEW; it might be better to have a macro */
	if(*idpoin && (*idpoin)->newid) *idpoin = (*idpoin)->newid;
}

/* after copying objects, copied data should get new pointers */
static void copy_object_set_idnew(bContext *C, int dupflag)
{
	Material *ma, *mao;
	ID *id;
#if 0 // XXX old animation system
	Ipo *ipo;
	bActionStrip *strip;
#endif // XXX old animation system
	int a;
	
	/* XXX check object pointers */
	CTX_DATA_BEGIN(C, Object*, ob, selected_editable_objects) {
		relink_constraints(&ob->constraints);
		if (ob->pose){
			bPoseChannel *chan;
			for (chan = ob->pose->chanbase.first; chan; chan=chan->next){
				relink_constraints(&chan->constraints);
			}
		}
		modifiers_foreachIDLink(ob, copy_object__forwardModifierLinks, NULL);
		ID_NEW(ob->parent);
		ID_NEW(ob->track);
		ID_NEW(ob->proxy);
		ID_NEW(ob->proxy_group);
		
#if 0 // XXX old animation system
		for(strip= ob->nlastrips.first; strip; strip= strip->next) {
			bActionModifier *amod;
			for(amod= strip->modifiers.first; amod; amod= amod->next)
				ID_NEW(amod->ob);
		}
#endif // XXX old animation system
	}
	CTX_DATA_END;
	
	/* materials */
	if( dupflag & USER_DUP_MAT) {
		mao= G.main->mat.first;
		while(mao) {
			if(mao->id.newid) {
				
				ma= (Material *)mao->id.newid;
				
				if(dupflag & USER_DUP_TEX) {
					for(a=0; a<MAX_MTEX; a++) {
						if(ma->mtex[a]) {
							id= (ID *)ma->mtex[a]->tex;
							if(id) {
								ID_NEW_US(ma->mtex[a]->tex)
								else ma->mtex[a]->tex= copy_texture(ma->mtex[a]->tex);
								id->us--;
							}
						}
					}
				}
#if 0 // XXX old animation system
				id= (ID *)ma->ipo;
				if(id) {
					ID_NEW_US(ma->ipo)
					else ma->ipo= copy_ipo(ma->ipo);
					id->us--;
				}
#endif // XXX old animation system
			}
			mao= mao->id.next;
		}
	}
	
#if 0 // XXX old animation system
	/* lamps */
	if( dupflag & USER_DUP_IPO) {
		Lamp *la= G.main->lamp.first;
		while(la) {
			if(la->id.newid) {
				Lamp *lan= (Lamp *)la->id.newid;
				id= (ID *)lan->ipo;
				if(id) {
					ID_NEW_US(lan->ipo)
					else lan->ipo= copy_ipo(lan->ipo);
					id->us--;
				}
			}
			la= la->id.next;
		}
	}
	
	/* ipos */
	ipo= G.main->ipo.first;
	while(ipo) {
		if(ipo->id.lib==NULL && ipo->id.newid) {
			Ipo *ipon= (Ipo *)ipo->id.newid;
			IpoCurve *icu;
			for(icu= ipon->curve.first; icu; icu= icu->next) {
				if(icu->driver) {
					ID_NEW(icu->driver->ob);
				}
			}
		}
		ipo= ipo->id.next;
	}
#endif // XXX old animation system
	
	set_sca_new_poins();
	
	clear_id_newpoins();
}

/********************* Make Duplicates Real ************************/

static void make_object_duplilist_real(bContext *C, Scene *scene, Base *base)
{
	Base *basen;
	Object *ob;
	ListBase *lb;
	DupliObject *dob;
	
	if(!base && !(base = BASACT))
		return;
	
	if(!(base->object->transflag & OB_DUPLI))
		return;
	
	lb= object_duplilist(scene, base->object);
	
	for(dob= lb->first; dob; dob= dob->next) {
		ob= copy_object(dob->ob);
		/* font duplis can have a totcol without material, we get them from parent
		* should be implemented better...
		*/
		if(ob->mat==NULL) ob->totcol= 0;
		
		basen= MEM_dupallocN(base);
		basen->flag &= ~OB_FROMDUPLI;
		basen->lay= base->lay;
		BLI_addhead(&scene->base, basen);	/* addhead: othwise eternal loop */
		basen->object= ob;
		ob->ipo= NULL;		/* make sure apply works */
		ob->parent= ob->track= NULL;
		ob->disp.first= ob->disp.last= NULL;
		ob->transflag &= ~OB_DUPLI;	
		ob->lay= base->lay;
		
		copy_m4_m4(ob->obmat, dob->mat);
		ED_object_apply_obmat(ob);
	}
	
	copy_object_set_idnew(C, 0);
	
	free_object_duplilist(lb);
	
	base->object->transflag &= ~OB_DUPLI;	
}

static int object_duplicates_make_real_exec(bContext *C, wmOperator *op)
{
	Scene *scene= CTX_data_scene(C);
	
	clear_id_newpoins();
		
	CTX_DATA_BEGIN(C, Base*, base, selected_editable_bases) {
		make_object_duplilist_real(C, scene, base);
	}
	CTX_DATA_END;

	DAG_scene_sort(scene);
	DAG_ids_flush_update(0);
	WM_event_add_notifier(C, NC_SCENE, scene);
	
	return OPERATOR_FINISHED;
}

void OBJECT_OT_duplicates_make_real(wmOperatorType *ot)
{
	
	/* identifiers */
	ot->name= "Make Duplicates Real";
	ot->description = "Make dupli objects attached to this object real";
	ot->idname= "OBJECT_OT_duplicates_make_real";
	
	/* api callbacks */
	ot->exec= object_duplicates_make_real_exec;
	
	ot->poll= ED_operator_scene_editable;
	
	/* flags */
	ot->flag= OPTYPE_REGISTER|OPTYPE_UNDO;
}

/**************************** Convert **************************/

static EnumPropertyItem convert_target_items[]= {
	{OB_CURVE, "CURVE", ICON_OUTLINER_OB_CURVE, "Curve from Mesh/Text", ""},
	{OB_MESH, "MESH", ICON_OUTLINER_OB_MESH, "Mesh from Curve/Meta/Surf/Mesh", ""},
	{0, NULL, 0, NULL, NULL}};

static void curvetomesh(Scene *scene, Object *ob) 
{
	Curve *cu= ob->data;
	
	if(cu->disp.first==0)
		makeDispListCurveTypes(scene, ob, 0); /* force creation */

	nurbs_to_mesh(ob); /* also does users */

	if(ob->type == OB_MESH)
		object_free_modifiers(ob);
}

static int convert_poll(bContext *C)
{
	Object *obact= CTX_data_active_object(C);
	Scene *scene= CTX_data_scene(C);

	return (!scene->id.lib && obact && scene->obedit != obact && (obact->flag & SELECT) && !(obact->id.lib));
}

static int convert_exec(bContext *C, wmOperator *op)
{
	Scene *scene= CTX_data_scene(C);
	Base *basen=NULL, *basact=NULL, *basedel=NULL;
	Object *ob, *ob1, *obact= CTX_data_active_object(C);
	DerivedMesh *dm;
	Curve *cu;
	Nurb *nu;
	MetaBall *mb;
	Mesh *me;
	int target= RNA_enum_get(op->ptr, "target");
	int keep_original= RNA_boolean_get(op->ptr, "keep_original");
	int a;
	
	/* don't forget multiple users! */

	/* reset flags */
	CTX_DATA_BEGIN(C, Base*, base, selected_editable_bases) {
		ob= base->object;
		ob->flag &= ~OB_DONE;
	}
	CTX_DATA_END;

	CTX_DATA_BEGIN(C, Base*, base, selected_editable_bases) {
		ob= base->object;
		
		if(ob->flag & OB_DONE)
			continue;
		else if (ob->type==OB_MESH && target == OB_CURVE) {
			ob->flag |= OB_DONE;

			ob1= copy_object(ob);
			ob1->recalc |= OB_RECALC;

			basen= MEM_mallocN(sizeof(Base), "duplibase");
			*basen= *base;
			BLI_addhead(&scene->base, basen);	/* addhead: otherwise eternal loop */
			basen->object= ob1;
			basen->flag |= SELECT;
			base->flag &= ~SELECT;
			ob->flag &= ~SELECT;

			mesh_to_curve(scene, ob1);

			if(ob1->type==OB_CURVE)
				object_free_modifiers(ob1);	/* after derivedmesh calls! */
		}
		else if(ob->type==OB_MESH && ob->modifiers.first) { /* converting a mesh with no modifiers causes a segfault */
			ob->flag |= OB_DONE;
			basedel = base;

			ob1= copy_object(ob);
			ob1->recalc |= OB_RECALC;

			basen= MEM_mallocN(sizeof(Base), "duplibase");
			*basen= *base;
			BLI_addhead(&scene->base, basen);	/* addhead: otherwise eternal loop */
			basen->object= ob1;
			basen->flag |= SELECT;
			base->flag &= ~SELECT;
			ob->flag &= ~SELECT;

			/* decrement original mesh's usage count  */
			me= ob1->data;
			me->id.us--;

			/* make a new copy of the mesh */
			ob1->data= copy_mesh(me);

			/* make new mesh data from the original copy */
			/* note: get the mesh from the original, not from the copy in some
			 * cases this doesnt give correct results (when MDEF is used for eg)
			 */
			dm= mesh_get_derived_final(scene, ob, CD_MASK_MESH);
			/* dm= mesh_create_derived_no_deform(ob1, NULL);	this was called original (instead of get_derived). man o man why! (ton) */

			DM_to_mesh(dm, ob1->data);

			dm->release(dm);
			object_free_modifiers(ob1);	/* after derivedmesh calls! */
		}
		else if(ob->type==OB_FONT) {
			ob->flag |= OB_DONE;

			ob->type= OB_CURVE;
			cu= ob->data;

			if(cu->vfont) {
				cu->vfont->id.us--;
				cu->vfont= 0;
			}
			if(cu->vfontb) {
				cu->vfontb->id.us--;
				cu->vfontb= 0;
			}
			if(cu->vfonti) {
				cu->vfonti->id.us--;
				cu->vfonti= 0;
			}
			if(cu->vfontbi) {
				cu->vfontbi->id.us--;
				cu->vfontbi= 0;
			}					
			/* other users */
			if(cu->id.us>1) {
				for(ob1= G.main->object.first; ob1; ob1=ob1->id.next) {
					if(ob1->data==cu) {
						ob1->type= OB_CURVE;
						ob1->recalc |= OB_RECALC;
					}
				}
			}

			for(nu=cu->nurb.first; nu; nu=nu->next)
				nu->charidx= 0;

			if(target == OB_MESH)
				curvetomesh(scene, ob);
		}
		else if(ELEM(ob->type, OB_CURVE, OB_SURF)) {
			ob->flag |= OB_DONE;

			if(target == OB_MESH)
				curvetomesh(scene, ob);
		}
		else if(ob->type==OB_MBALL) {
			ob= find_basis_mball(scene, ob);
			
			if(ob->disp.first && !(ob->flag & OB_DONE)) {
				ob->flag |= OB_DONE;
				basedel = base;

				ob1= copy_object(ob);
				ob1->recalc |= OB_RECALC;

				basen= MEM_mallocN(sizeof(Base), "duplibase");
				*basen= *base;
				BLI_addhead(&scene->base, basen);	/* addhead: otherwise eternal loop */
				basen->object= ob1;
				basen->flag |= SELECT;
				basedel->flag &= ~SELECT;
				ob->flag &= ~SELECT;
				
				mb= ob1->data;
				mb->id.us--;
				
				ob1->data= add_mesh("Mesh");
				ob1->type= OB_MESH;
				
				me= ob1->data;
				me->totcol= mb->totcol;
				if(ob1->totcol) {
					me->mat= MEM_dupallocN(mb->mat);
					for(a=0; a<ob1->totcol; a++) id_us_plus((ID *)me->mat[a]);
				}
				
				mball_to_mesh(&ob->disp, ob1->data);
			}
			else
				continue;
		}
		else
			continue;

		/* If the original object is active then make this object active */
		if(basen) {
			if(ob == obact) {
				ED_base_object_activate(C, basen);

				/* store new active base to update BASACT */
				basact= basen;
			}

			basen= NULL;
		}

		/* delete original if needed */
		if(basedel) {
			if(!keep_original)
				ED_base_object_free_and_unlink(scene, basedel);	

			basedel = NULL;
		}
	}
	CTX_DATA_END;
	
	/* delete object should renew depsgraph */
	if(!keep_original)
		DAG_scene_sort(scene);

// XXX	ED_object_enter_editmode(C, 0);
// XXX	exit_editmode(C, EM_FREEDATA|EM_WAITCURSOR); /* freedata, but no undo */

	if (basact) {
		/* active base was changed */
		BASACT= basact;
	}

	DAG_scene_sort(scene);
	WM_event_add_notifier(C, NC_SCENE|NC_OBJECT|ND_DRAW, scene); /* is NC_SCENE needed ? */



	return OPERATOR_FINISHED;
}


void OBJECT_OT_convert(wmOperatorType *ot)
{
	/* identifiers */
	ot->name= "Convert";
	ot->description = "Convert selected objects to another type";
	ot->idname= "OBJECT_OT_convert";
	
	/* api callbacks */
	ot->invoke= WM_menu_invoke;
	ot->exec= convert_exec;
	ot->poll= convert_poll;
	
	/* flags */
	ot->flag= OPTYPE_REGISTER|OPTYPE_UNDO;

	/* properties */
	ot->prop= RNA_def_enum(ot->srna, "target", convert_target_items, OB_MESH, "Target", "Type of object to convert to.");
	RNA_def_boolean(ot->srna, "keep_original", 0, "Keep Original", "Keep original objects instead of replacing them.");
}

/**************************** Duplicate ************************/

/* 
	dupflag: a flag made from constants declared in DNA_userdef_types.h
	The flag tells adduplicate() weather to copy data linked to the object, or to reference the existing data.
	U.dupflag for default operations or you can construct a flag as python does
	if the dupflag is 0 then no data will be copied (linked duplicate) */

/* used below, assumes id.new is correct */
/* leaves selection of base/object unaltered */
static Base *object_add_duplicate_internal(Scene *scene, Base *base, int dupflag)
{
	Base *basen= NULL;
	Material ***matarar;
	Object *ob, *obn;
	ID *id;
	int a, didit;

	ob= base->object;
	if(ob->mode & OB_MODE_POSE) {
		; /* nothing? */
	}
	else {
		obn= copy_object(ob);
		obn->recalc |= OB_RECALC;
		
		basen= MEM_mallocN(sizeof(Base), "duplibase");
		*basen= *base;
		BLI_addhead(&scene->base, basen);	/* addhead: prevent eternal loop */
		basen->object= obn;
		
		if(basen->flag & OB_FROMGROUP) {
			Group *group;
			for(group= G.main->group.first; group; group= group->id.next) {
				if(object_in_group(ob, group))
					add_to_group(group, obn, scene, basen);
			}
		}
		
		/* duplicates using userflags */
#if 0 // XXX old animation system				
		if(dupflag & USER_DUP_IPO) {
			bConstraintChannel *chan;
			id= (ID *)obn->ipo;
			
			if(id) {
				ID_NEW_US( obn->ipo)
				else obn->ipo= copy_ipo(obn->ipo);
				id->us--;
			}
			/* Handle constraint ipos */
			for (chan=obn->constraintChannels.first; chan; chan=chan->next){
				id= (ID *)chan->ipo;
				if(id) {
					ID_NEW_US( chan->ipo)
					else chan->ipo= copy_ipo(chan->ipo);
					id->us--;
				}
			}
		}
		if(dupflag & USER_DUP_ACT){ /* Not buttons in the UI to modify this, add later? */
			id= (ID *)obn->action;
			if (id){
				ID_NEW_US(obn->action)
				else{
					obn->action= copy_action(obn->action);
				}
				id->us--;
			}
		}
#endif // XXX old animation system
		if(dupflag & USER_DUP_MAT) {
			for(a=0; a<obn->totcol; a++) {
				id= (ID *)obn->mat[a];
				if(id) {
					ID_NEW_US(obn->mat[a])
					else obn->mat[a]= copy_material(obn->mat[a]);
					id->us--;
				}
			}
		}
		if(dupflag & USER_DUP_PSYS) {
			ParticleSystem *psys;
			for(psys=obn->particlesystem.first; psys; psys=psys->next) {
				id= (ID*) psys->part;
				if(id) {
					ID_NEW_US(psys->part)
					else psys->part= psys_copy_settings(psys->part);
					id->us--;
				}
			}
		}
		
		id= obn->data;
		didit= 0;
		
		switch(obn->type) {
			case OB_MESH:
				if(dupflag & USER_DUP_MESH) {
					ID_NEW_US2( obn->data )
					else {
						obn->data= copy_mesh(obn->data);
						
						if(obn->fluidsimSettings) {
							obn->fluidsimSettings->orgMesh = (Mesh *)obn->data;
						}
						
						didit= 1;
					}
					id->us--;
				}
				break;
			case OB_CURVE:
				if(dupflag & USER_DUP_CURVE) {
					ID_NEW_US2(obn->data )
					else {
						obn->data= copy_curve(obn->data);
						didit= 1;
					}
					id->us--;
				}
				break;
			case OB_SURF:
				if(dupflag & USER_DUP_SURF) {
					ID_NEW_US2( obn->data )
					else {
						obn->data= copy_curve(obn->data);
						didit= 1;
					}
					id->us--;
				}
				break;
			case OB_FONT:
				if(dupflag & USER_DUP_FONT) {
					ID_NEW_US2( obn->data )
					else {
						obn->data= copy_curve(obn->data);
						didit= 1;
					}
					id->us--;
				}
				break;
			case OB_MBALL:
				if(dupflag & USER_DUP_MBALL) {
					ID_NEW_US2(obn->data )
					else {
						obn->data= copy_mball(obn->data);
						didit= 1;
					}
					id->us--;
				}
				break;
			case OB_LAMP:
				if(dupflag & USER_DUP_LAMP) {
					ID_NEW_US2(obn->data )
					else obn->data= copy_lamp(obn->data);
					id->us--;
				}
				break;
				
			case OB_ARMATURE:
				obn->recalc |= OB_RECALC_DATA;
				if(obn->pose) obn->pose->flag |= POSE_RECALC;
					
					if(dupflag & USER_DUP_ARM) {
						ID_NEW_US2(obn->data )
						else {
							obn->data= copy_armature(obn->data);
							armature_rebuild_pose(obn, obn->data);
							didit= 1;
						}
						id->us--;
					}
						
						break;
				
			case OB_LATTICE:
				if(dupflag!=0) {
					ID_NEW_US2(obn->data )
					else obn->data= copy_lattice(obn->data);
					id->us--;
				}
				break;
			case OB_CAMERA:
				if(dupflag!=0) {
					ID_NEW_US2(obn->data )
					else obn->data= copy_camera(obn->data);
					id->us--;
				}
				break;
		}
		
		if(dupflag & USER_DUP_MAT) {
			matarar= give_matarar(obn);
			if(didit && matarar) {
				for(a=0; a<obn->totcol; a++) {
					id= (ID *)(*matarar)[a];
					if(id) {
						ID_NEW_US( (*matarar)[a] )
						else (*matarar)[a]= copy_material((*matarar)[a]);
						
						id->us--;
					}
				}
			}
		}
	}
	return basen;
}

/* single object duplicate, if dupflag==0, fully linked, else it uses the flags given */
/* leaves selection of base/object unaltered */
Base *ED_object_add_duplicate(Scene *scene, Base *base, int dupflag)
{
	Base *basen;
	Object *ob;

	clear_id_newpoins();
	clear_sca_new_poins();	/* sensor/contr/act */
	
	basen= object_add_duplicate_internal(scene, base, dupflag);
	ob= basen->object;
	
	DAG_scene_sort(scene);
	ED_render_id_flush_update(G.main, ob->data);
	
	return basen;
}

/* contextual operator dupli */
static int duplicate_exec(bContext *C, wmOperator *op)
{
	Scene *scene= CTX_data_scene(C);
	int linked= RNA_boolean_get(op->ptr, "linked");
	int dupflag= (linked)? 0: U.dupflag;
	
	clear_id_newpoins();
	clear_sca_new_poins();	/* sensor/contr/act */
	
	CTX_DATA_BEGIN(C, Base*, base, selected_editable_bases) {
		Base *basen= object_add_duplicate_internal(scene, base, dupflag);
		
		/* note that this is safe to do with this context iterator,
		   the list is made in advance */
		ED_base_object_select(base, BA_DESELECT);

		/* new object becomes active */
		if(BASACT==base)
			ED_base_object_activate(C, basen);
		
		ED_render_id_flush_update(G.main, basen->object->data);
	}
	CTX_DATA_END;

	copy_object_set_idnew(C, dupflag);

	DAG_scene_sort(scene);
	DAG_ids_flush_update(0);

	WM_event_add_notifier(C, NC_SCENE|ND_OB_SELECT, scene);

	return OPERATOR_FINISHED;
}

void OBJECT_OT_duplicate(wmOperatorType *ot)
{
	/* identifiers */
	ot->name= "Duplicate";
	ot->description = "Duplicate selected objects";
	ot->idname= "OBJECT_OT_duplicate";
	
	/* api callbacks */
	ot->exec= duplicate_exec;
	ot->poll= ED_operator_scene_editable;
	
	/* flags */
	ot->flag= OPTYPE_REGISTER|OPTYPE_UNDO;
	
	/* to give to transform */
	RNA_def_boolean(ot->srna, "linked", 0, "Linked", "Duplicate object but not object data, linking to the original data.");
	RNA_def_int(ot->srna, "mode", TFM_TRANSLATION, 0, INT_MAX, "Mode", "", 0, INT_MAX);
}

/* **************** add named object, for dragdrop ************* */

/* contextual operator dupli */

static int add_named_poll(bContext *C)
{
	if(!ED_operator_scene_editable(C)) {
		return 0;
	} else {
		Object *ob= CTX_data_active_object(C);
		if(ob && ob->mode != OB_MODE_OBJECT)
			return 0;
		else
			return 1;
	}
}

static int add_named_exec(bContext *C, wmOperator *op)
{
	Scene *scene= CTX_data_scene(C);
	Base *basen, *base;
	Object *ob;
	int linked= RNA_boolean_get(op->ptr, "linked");
	int dupflag= (linked)? 0: U.dupflag;
	char name[32];
	
	/* find object, create fake base */
	RNA_string_get(op->ptr, "name", name);
	ob= (Object *)find_id("OB", name);
	if(ob==NULL) 
		return OPERATOR_CANCELLED;
	
	base= MEM_callocN(sizeof(Base), "duplibase");
	base->object= ob;
	base->flag= ob->flag;
	
	/* prepare dupli */
	clear_id_newpoins();
	clear_sca_new_poins();	/* sensor/contr/act */
	
	basen= object_add_duplicate_internal(scene, base, dupflag);
	basen->lay= basen->object->lay= scene->lay;
	
	ED_object_location_from_view(C, basen->object->loc);
	ED_base_object_activate(C, basen);
	
	copy_object_set_idnew(C, dupflag);
	
	DAG_scene_sort(scene);
	DAG_ids_flush_update(0);
	
	MEM_freeN(base);
	
	WM_event_add_notifier(C, NC_SCENE|ND_OB_SELECT, scene);
	
	return OPERATOR_FINISHED;
}

void OBJECT_OT_add_named(wmOperatorType *ot)
{
	/* identifiers */
	ot->name= "Add Named Object";
	ot->description = "Add named object";
	ot->idname= "OBJECT_OT_add_named";
	
	/* api callbacks */
	ot->exec= add_named_exec;
	ot->poll= add_named_poll;
	
	/* flags */
	ot->flag= OPTYPE_REGISTER|OPTYPE_UNDO;
	
	RNA_def_boolean(ot->srna, "linked", 0, "Linked", "Duplicate object but not object data, linking to the original data.");
	RNA_def_string(ot->srna, "name", "Cube", 24, "Name", "Object name to add.");
}



/**************************** Join *************************/
static int join_poll(bContext *C)
{
	Object *ob= CTX_data_active_object(C);
	
	if (!ob || ob->id.lib) return 0;
	
	if (ELEM4(ob->type, OB_MESH, OB_CURVE, OB_SURF, OB_ARMATURE))
		return ED_operator_screenactive(C);
	else
		return 0;
}


static int join_exec(bContext *C, wmOperator *op)
{
	Scene *scene= CTX_data_scene(C);
	Object *ob= CTX_data_active_object(C);

	if(scene->obedit) {
		BKE_report(op->reports, RPT_ERROR, "This data does not support joining in editmode.");
		return OPERATOR_CANCELLED;
	}
	else if(object_data_is_libdata(ob)) {
		BKE_report(op->reports, RPT_ERROR, "Can't edit external libdata.");
		return OPERATOR_CANCELLED;
	}

	if(ob->type == OB_MESH)
		return join_mesh_exec(C, op);
	else if(ELEM(ob->type, OB_CURVE, OB_SURF))
		return join_curve_exec(C, op);
	else if(ob->type == OB_ARMATURE)
		return join_armature_exec(C, op);
	
	return OPERATOR_CANCELLED;
}

void OBJECT_OT_join(wmOperatorType *ot)
{
	/* identifiers */
	ot->name= "Join";
	ot->description = "Join selected objects into active object";
	ot->idname= "OBJECT_OT_join";
	
	/* api callbacks */
	ot->exec= join_exec;
	ot->poll= join_poll;
	
	/* flags */
	ot->flag= OPTYPE_REGISTER|OPTYPE_UNDO;
}

/**************************** Join as Shape Key*************************/
static int join_shapes_poll(bContext *C)
{
	Object *ob= CTX_data_active_object(C);
	
	if (!ob || ob->id.lib) return 0;
	
	/* only meshes supported at the moment */
	if (ob->type == OB_MESH)
		return ED_operator_screenactive(C);
	else
		return 0;
}

static int join_shapes_exec(bContext *C, wmOperator *op)
{
	Scene *scene= CTX_data_scene(C);
	Object *ob= CTX_data_active_object(C);
	
	if(scene->obedit) {
		BKE_report(op->reports, RPT_ERROR, "This data does not support joining in editmode.");
		return OPERATOR_CANCELLED;
	}
	else if(object_data_is_libdata(ob)) {
		BKE_report(op->reports, RPT_ERROR, "Can't edit external libdata.");
		return OPERATOR_CANCELLED;
	}
	
	if(ob->type == OB_MESH)
		return join_mesh_shapes_exec(C, op);
	
	return OPERATOR_CANCELLED;
}

void OBJECT_OT_join_shapes(wmOperatorType *ot)
{
	/* identifiers */
	ot->name= "Join as Shapes";
	ot->description = "Merge selected objects to shapes of active object";
	ot->idname= "OBJECT_OT_join_shapes";
	
	/* api callbacks */
	ot->exec= join_shapes_exec;
	ot->poll= join_shapes_poll;
	
	/* flags */
	ot->flag= OPTYPE_REGISTER|OPTYPE_UNDO;
}<|MERGE_RESOLUTION|>--- conflicted
+++ resolved
@@ -381,11 +381,7 @@
 		BLI_addtail(curve_get_editcurve(ob), add_nurbs_primitive(C, mat, CU_NURBS|CU_PRIM_PATH, 1));
 
 		if(!enter_editmode)
-<<<<<<< HEAD
-		ED_object_exit_editmode(C, EM_FREEDATA|EM_DO_UNDO);
-=======
 			ED_object_exit_editmode(C, EM_FREEDATA);
->>>>>>> 790d6ca2
 	}
 	else {
 		ob= ED_object_add_type(C, OB_EMPTY, loc, rot, FALSE, layer);
