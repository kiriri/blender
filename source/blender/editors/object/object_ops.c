--- conflicted
+++ resolved
@@ -293,21 +293,12 @@
 	{
 		short key_mode_pair[][2] = {
 			{ONEKEY, OB_MODE_OBJECT},
-<<<<<<< HEAD
 			{TWOKEY, OB_MODE_EDIT},				/* or OB_MODE_GPENCIL_EDIT */
 			{THREEKEY, OB_MODE_POSE},
 			{THREEKEY, OB_MODE_WEIGHT_PAINT},	/* or OB_MODE_GPENCIL_WEIGHT */
 			{FOURKEY, OB_MODE_VERTEX_PAINT},
 			{FIVEKEY, OB_MODE_TEXTURE_PAINT},	/* or OB_MODE_GPENCIL_PAINT */
 			{SIXKEY, OB_MODE_SCULPT},			/* or OB_MODE_GPENCIL_SCULPT */
-=======
-			{TWOKEY, OB_MODE_EDIT},
-			{THREEKEY, OB_MODE_POSE},
-			{THREEKEY, OB_MODE_WEIGHT_PAINT},
-			{FOURKEY, OB_MODE_VERTEX_PAINT},
-			{FIVEKEY, OB_MODE_TEXTURE_PAINT},
-			{SIXKEY, OB_MODE_SCULPT},
->>>>>>> 95011f6d
 			{SEVENKEY, OB_MODE_PARTICLE_EDIT},
 		};
 
@@ -374,11 +365,7 @@
 	RNA_boolean_set(kmi->ptr, "clear_delta", false);
 
 	WM_keymap_verify_item(keymap, "OBJECT_OT_origin_clear", OKEY, KM_PRESS, KM_ALT, 0);
-<<<<<<< HEAD
-	
-=======
-
->>>>>>> 95011f6d
+
 	kmi = WM_keymap_add_item(keymap, "OBJECT_OT_delete", XKEY, KM_PRESS, 0, 0);
 	RNA_boolean_set(kmi->ptr, "use_global", false);
 
@@ -410,21 +397,13 @@
 	WM_keymap_verify_item(keymap, "ANIM_OT_keyframe_insert_menu", IKEY, KM_PRESS, 0, 0);
 	WM_keymap_verify_item(keymap, "ANIM_OT_keyframe_delete_v3d", IKEY, KM_PRESS, KM_ALT, 0);
 	WM_keymap_verify_item(keymap, "ANIM_OT_keying_set_active_set", IKEY, KM_PRESS, KM_CTRL | KM_SHIFT | KM_ALT, 0);
-<<<<<<< HEAD
-	
-=======
-
->>>>>>> 95011f6d
+
 	WM_keymap_verify_item(keymap, "COLLECTION_OT_create", GKEY, KM_PRESS, KM_CTRL, 0);
 	WM_keymap_verify_item(keymap, "COLLECTION_OT_objects_remove", GKEY, KM_PRESS, KM_CTRL | KM_ALT, 0);
 	WM_keymap_verify_item(keymap, "COLLECTION_OT_objects_remove_all", GKEY, KM_PRESS, KM_SHIFT | KM_CTRL | KM_ALT, 0);
 	WM_keymap_verify_item(keymap, "COLLECTION_OT_objects_add_active", GKEY, KM_PRESS, KM_SHIFT | KM_CTRL, 0);
 	WM_keymap_verify_item(keymap, "COLLECTION_OT_objects_remove_active", GKEY, KM_PRESS, KM_SHIFT | KM_ALT, 0);
-<<<<<<< HEAD
-	
-=======
-
->>>>>>> 95011f6d
+
 	WM_keymap_add_menu(keymap, "VIEW3D_MT_object_specials", WKEY, KM_PRESS, 0, 0);
 
 	WM_keymap_verify_item(keymap, "OBJECT_OT_data_transfer", TKEY, KM_PRESS, KM_SHIFT | KM_CTRL, 0);
