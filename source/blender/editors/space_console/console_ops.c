/**
 * $Id$
 *
 * ***** BEGIN GPL LICENSE BLOCK *****
 *
 * This program is free software; you can redistribute it and/or
 * modify it under the terms of the GNU General Public License
 * as published by the Free Software Foundation; either version 2
 * of the License, or (at your option) any later version.
 *
 * This program is distributed in the hope that it will be useful,
 * but WITHOUT ANY WARRANTY; without even the implied warranty of
 * MERCHANTABILITY or FITNESS FOR A PARTICULAR PURPOSE.  See the
 * GNU General Public License for more details.
 *
 * You should have received a copy of the GNU General Public License
 * along with this program; if not, write to the Free Software Foundation,
 * Inc., 51 Franklin Street, Fifth Floor, Boston, MA 02110-1301, USA.
 *
 * The Original Code is Copyright (C) 2001-2002 by NaN Holding BV.
 * All rights reserved.
 *
 * The Original Code is: all of this file.
 *
 * Contributor(s): Campbell Barton
 *
 * ***** END GPL LICENSE BLOCK *****
 */

#include <stdlib.h>
#include <string.h>
#include <ctype.h> /* ispunct */
#include <sys/stat.h>

#include "MEM_guardedalloc.h"

#include "DNA_userdef_types.h"

#include "BLI_blenlib.h"
#include "BLI_dynstr.h"

#include "BKE_context.h"
#include "BKE_text.h" /* only for character utility funcs */

#include "WM_api.h"
#include "WM_types.h"

#include "UI_view2d.h"
#include "ED_screen.h"

#include "RNA_access.h"
#include "RNA_define.h"

#include "console_intern.h"

static void console_textview_update_rect(SpaceConsole *sc, ARegion *ar)
{
	View2D *v2d= &ar->v2d;

	UI_view2d_totRect_set(v2d, ar->winx-1, console_textview_height(sc, ar));
}

static void console_select_offset(SpaceConsole *sc, const int offset)
{
	sc->sel_start += offset;
	sc->sel_end += offset;
}

void console_history_free(SpaceConsole *sc, ConsoleLine *cl)
{
	BLI_remlink(&sc->history, cl);
	MEM_freeN(cl->line);
	MEM_freeN(cl);
}
void console_scrollback_free(SpaceConsole *sc, ConsoleLine *cl)
{
	BLI_remlink(&sc->scrollback, cl);
	MEM_freeN(cl->line);
	MEM_freeN(cl);
}

void console_scrollback_limit(SpaceConsole *sc)
{
	int tot;
	
	if (U.scrollback < 32) U.scrollback= 128; // XXX - save in user defaults
	
	for(tot= BLI_countlist(&sc->scrollback); tot > U.scrollback; tot--)
		console_scrollback_free(sc, sc->scrollback.first);
}

static ConsoleLine * console_history_find(SpaceConsole *sc, const char *str, ConsoleLine *cl_ignore)
{
	ConsoleLine *cl;

	for(cl= sc->history.last; cl; cl= cl->prev) {
		if (cl==cl_ignore)
			continue;

		if(strcmp(str, cl->line)==0)
			return cl;
	}

	return NULL;
}

/* return 0 if no change made, clamps the range */
static int console_line_cursor_set(ConsoleLine *cl, int cursor)
{
	int cursor_new;
	
	if(cursor < 0)				cursor_new= 0;
	else if(cursor > cl->len)	cursor_new= cl->len;
	else						cursor_new= cursor;
	
	if(cursor_new == cl->cursor)
		return 0;
	
	cl->cursor= cursor_new;
	return 1;
}

static char cursor_char(ConsoleLine *cl)
{
	/* assume cursor is clamped */
	return cl->line[cl->cursor];
}

static char cursor_char_prev(ConsoleLine *cl)
{
	/* assume cursor is clamped */
	if(cl->cursor <= 0)
		return '\0';

	return cl->line[cl->cursor-1];
}

#if 0 // XXX unused 
static char cursor_char_next(ConsoleLine *cl)
{
	/* assume cursor is clamped */
	if(cl->cursor + 1 >= cl->len)
		return '\0';

	return cl->line[cl->cursor+1];
}

static void console_lb_debug__internal(ListBase *lb)
{
	ConsoleLine *cl;

	printf("%d: ", BLI_countlist(lb));
	for(cl= lb->first; cl; cl= cl->next)
		printf("<%s> ", cl->line);
	printf("\n");

}

static void console_history_debug(const bContext *C)
{
	SpaceConsole *sc= CTX_wm_space_console(C);

	
	console_lb_debug__internal(&sc->history);
}
#endif

static ConsoleLine *console_lb_add__internal(ListBase *lb, ConsoleLine *from)
{
	ConsoleLine *ci= MEM_callocN(sizeof(ConsoleLine), "ConsoleLine Add");
	
	if(from) {
		ci->line= BLI_strdup(from->line);
		ci->len= strlen(ci->line);
		ci->len_alloc= ci->len;
		
		ci->cursor= from->cursor;
		ci->type= from->type;
	} else {
		ci->line= MEM_callocN(64, "console-in-line");
		ci->len_alloc= 64;
		ci->len= 0;
	}
	
	BLI_addtail(lb, ci);
	return ci;
}

static ConsoleLine *console_history_add(const bContext *C, ConsoleLine *from)
{
	SpaceConsole *sc= CTX_wm_space_console(C);
	
	return console_lb_add__internal(&sc->history, from);
}

#if 0 /* may use later ? */
static ConsoleLine *console_scrollback_add(const bContext *C, ConsoleLine *from)
{
	SpaceConsole *sc= CTX_wm_space_console(C);
	
	return console_lb_add__internal(&sc->scrollback, from);
}
#endif

static ConsoleLine *console_lb_add_str__internal(ListBase *lb, char *str, int own)
{
	ConsoleLine *ci= MEM_callocN(sizeof(ConsoleLine), "ConsoleLine Add");
	if(own)		ci->line= str;
	else		ci->line= BLI_strdup(str);
	
	ci->len = ci->len_alloc = strlen(str);
	
	BLI_addtail(lb, ci);
	return ci;
}
ConsoleLine *console_history_add_str(SpaceConsole *sc, char *str, int own)
{
	return console_lb_add_str__internal(&sc->history, str, own);
}
ConsoleLine *console_scrollback_add_str(SpaceConsole *sc, char *str, int own)
{
	ConsoleLine *ci= console_lb_add_str__internal(&sc->scrollback, str, own);
	console_select_offset(sc, ci->len + 1);
	return ci;
}

ConsoleLine *console_history_verify(const bContext *C)
{
	SpaceConsole *sc= CTX_wm_space_console(C);
	ConsoleLine *ci= sc->history.last;
	if(ci==NULL)
		ci= console_history_add(C, NULL);
	
	return ci;
}


static void console_line_verify_length(ConsoleLine *ci, int len)
{
	/* resize the buffer if needed */
	if(len >= ci->len_alloc) {
		int new_len= len * 2; /* new length */
		char *new_line= MEM_callocN(new_len, "console line");
		memcpy(new_line, ci->line, ci->len);
		MEM_freeN(ci->line);
		
		ci->line= new_line;
		ci->len_alloc= new_len;
	}
}

static int console_line_insert(ConsoleLine *ci, char *str)
{
	int len = strlen(str);
	
	if(len>0 && str[len-1]=='\n') {/* stop new lines being pasted at the end of lines */
		str[len-1]= '\0';
		len--;
	}

	if(len==0)
		return 0;
	
	console_line_verify_length(ci, len + ci->len);
	
	memmove(ci->line+ci->cursor+len, ci->line+ci->cursor, (ci->len - ci->cursor)+1);
	memcpy(ci->line+ci->cursor, str, len);
	
	ci->len += len;
	ci->cursor += len;
	
	return len;
}

static int console_edit_poll(bContext *C)
{
	SpaceConsole *sc= CTX_wm_space_console(C);

	if(!sc || sc->type != CONSOLE_TYPE_PYTHON)
		return 0;

	return 1;
}
#if 0
static int console_poll(bContext *C)
{
	return (CTX_wm_space_console(C) != NULL);
}
#endif

/* static funcs for text editing */

/* similar to the text editor, with some not used. keep compatible */
static EnumPropertyItem move_type_items[]= {
	{LINE_BEGIN, "LINE_BEGIN", 0, "Line Begin", ""},
	{LINE_END, "LINE_END", 0, "Line End", ""},
	{PREV_CHAR, "PREVIOUS_CHARACTER", 0, "Previous Character", ""},
	{NEXT_CHAR, "NEXT_CHARACTER", 0, "Next Character", ""},
	{PREV_WORD, "PREVIOUS_WORD", 0, "Previous Word", ""},
	{NEXT_WORD, "NEXT_WORD", 0, "Next Word", ""},
	{0, NULL, 0, NULL, NULL}};

static int move_exec(bContext *C, wmOperator *op)
{
	ConsoleLine *ci= console_history_verify(C);
	
	int type= RNA_enum_get(op->ptr, "type");
	int done= 0;
	
	switch(type) {
	case LINE_BEGIN:
		done= console_line_cursor_set(ci, 0);
		break;
	case LINE_END:
		done= console_line_cursor_set(ci, INT_MAX);
		break;
	case PREV_CHAR:
		done= console_line_cursor_set(ci, ci->cursor-1);
		break;
	case NEXT_CHAR:
		done= console_line_cursor_set(ci, ci->cursor+1);
		break;

	/* - if the character is a delimiter then skip delimiters (including white space)
	 * - when jump over the word */
	case PREV_WORD:
		while(text_check_delim(cursor_char_prev(ci)))
			if(console_line_cursor_set(ci, ci->cursor-1)==FALSE)
				break;

		while(text_check_delim(cursor_char_prev(ci))==FALSE)
			if(console_line_cursor_set(ci, ci->cursor-1)==FALSE)
				break;

		/* This isnt used for NEXT_WORD because when going back
		 * its more useful to have the cursor directly after a word then whitespace */
		while(text_check_whitespace(cursor_char_prev(ci))==TRUE)
			if(console_line_cursor_set(ci, ci->cursor-1)==FALSE)
				break;

		done= 1; /* assume changed */
		break;
	case NEXT_WORD:
		while(text_check_delim(cursor_char(ci))==TRUE)
			if (console_line_cursor_set(ci, ci->cursor+1)==FALSE)
				break;

		while(text_check_delim(cursor_char(ci))==FALSE)
			if (console_line_cursor_set(ci, ci->cursor+1)==FALSE)
				break;

		done= 1; /* assume changed */
		break;
	}
	
	if(done) {
		ED_area_tag_redraw(CTX_wm_area(C));
	}
	
	return OPERATOR_FINISHED;
}

void CONSOLE_OT_move(wmOperatorType *ot)
{
	/* identifiers */
	ot->name= "Move Cursor";
	ot->description= "Move cursor position";
	ot->idname= "CONSOLE_OT_move";
	
	/* api callbacks */
	ot->exec= move_exec;
	ot->poll= console_edit_poll;

	/* properties */
	RNA_def_enum(ot->srna, "type", move_type_items, LINE_BEGIN, "Type", "Where to move cursor to.");
}

#define TAB_LENGTH 4
static int insert_exec(bContext *C, wmOperator *op)
{
	SpaceConsole *sc= CTX_wm_space_console(C);
	ARegion *ar= CTX_wm_region(C);
	ConsoleLine *ci= console_history_verify(C);
	char *str= RNA_string_get_alloc(op->ptr, "text", NULL, 0);
	int len;
	
	// XXX, alligned tab key hack
	if(str[0]=='\t' && str[1]=='\0') {
		len= TAB_LENGTH - (ci->cursor % TAB_LENGTH);
		MEM_freeN(str);
		str= MEM_mallocN(len + 1, "insert_exec");
		memset(str, ' ', len);
		str[len]= '\0';
	}
	
	len= console_line_insert(ci, str);
	
	MEM_freeN(str);
	
	if(len==0) {
		return OPERATOR_CANCELLED;
	}
	else {
		console_select_offset(sc, len);
	}

	console_textview_update_rect(sc, ar);
	ED_area_tag_redraw(CTX_wm_area(C));
	
	return OPERATOR_FINISHED;
}

static int insert_invoke(bContext *C, wmOperator *op, wmEvent *event)
{
	// if(!RNA_property_is_set(op->ptr, "text")) { /* always set from keymap XXX */
	if(!RNA_string_length(op->ptr, "text")) {
		char str[2] = {event->ascii, '\0'};
		/* if alt/ctrl/super are pressed pass through */
		if(event->ctrl || event->oskey)
			return OPERATOR_PASS_THROUGH;

		RNA_string_set(op->ptr, "text", str);
	}
	return insert_exec(C, op);
}

void CONSOLE_OT_insert(wmOperatorType *ot)
{
	/* identifiers */
	ot->name= "Insert";
	ot->description= "Insert text at cursor position";
	ot->idname= "CONSOLE_OT_insert";
	
	/* api callbacks */
	ot->exec= insert_exec;
	ot->invoke= insert_invoke;
	ot->poll= console_edit_poll;

	/* properties */
	RNA_def_string(ot->srna, "text", "", 0, "Text", "Text to insert at the cursor position.");
}


static EnumPropertyItem delete_type_items[]= {
	{DEL_NEXT_CHAR, "NEXT_CHARACTER", 0, "Next Character", ""},
	{DEL_PREV_CHAR, "PREVIOUS_CHARACTER", 0, "Previous Character", ""},
//	{DEL_NEXT_WORD, "NEXT_WORD", 0, "Next Word", ""},
//	{DEL_PREV_WORD, "PREVIOUS_WORD", 0, "Previous Word", ""},
	{0, NULL, 0, NULL, NULL}};

static int delete_exec(bContext *C, wmOperator *op)
{
	SpaceConsole *sc= CTX_wm_space_console(C);
	ARegion *ar= CTX_wm_region(C);
	ConsoleLine *ci= console_history_verify(C);

	const short type= RNA_enum_get(op->ptr, "type");
	int done = 0;
	
	if(ci->len==0) {
		return OPERATOR_CANCELLED;
	}
	
	switch(type) {
	case DEL_NEXT_CHAR:
		if(ci->cursor < ci->len) {
			memmove(ci->line + ci->cursor, ci->line + ci->cursor+1, (ci->len - ci->cursor)+1);
			ci->len--;
			done= 1;
		}
		break;
	case DEL_PREV_CHAR:
		if(ci->cursor > 0) {
			ci->cursor--; /* same as above */
			memmove(ci->line + ci->cursor, ci->line + ci->cursor+1, (ci->len - ci->cursor)+1);
			ci->len--;
			done= 1;
		}
		break;
	}
	
	if(!done) {
		return OPERATOR_CANCELLED;
	}
	else {
		console_select_offset(sc, -1);
	}

	console_textview_update_rect(sc, ar);
	ED_area_tag_redraw(CTX_wm_area(C));
	
	return OPERATOR_FINISHED;
}


void CONSOLE_OT_delete(wmOperatorType *ot)
{
	/* identifiers */
	ot->name= "Delete";
	ot->description= "Delete text by cursor position";
	ot->idname= "CONSOLE_OT_delete";
	
	/* api callbacks */
	ot->exec= delete_exec;
	ot->poll= console_edit_poll;

	/* properties */
	RNA_def_enum(ot->srna, "type", delete_type_items, DEL_NEXT_CHAR, "Type", "Which part of the text to delete.");
}


/* the python exec operator uses this */
static int clear_exec(bContext *C, wmOperator *op)
{
	SpaceConsole *sc= CTX_wm_space_console(C);
	ARegion *ar= CTX_wm_region(C);
	
	short scrollback= RNA_boolean_get(op->ptr, "scrollback");
	short history= RNA_boolean_get(op->ptr, "history");
	
	/*ConsoleLine *ci= */ console_history_verify(C);
	
	if(scrollback) { /* last item in mistory */
		while(sc->scrollback.first)
			console_scrollback_free(sc, sc->scrollback.first);
	}
	
	if(history) {
		while(sc->history.first)
			console_history_free(sc, sc->history.first);
	}

	console_textview_update_rect(sc, ar);
	ED_area_tag_redraw(CTX_wm_area(C));

	return OPERATOR_FINISHED;
}

void CONSOLE_OT_clear(wmOperatorType *ot)
{
	/* identifiers */
	ot->name= "Clear";
	ot->description= "Clear text by type";
	ot->idname= "CONSOLE_OT_clear";
	
	/* api callbacks */
	ot->exec= clear_exec;
	ot->poll= console_edit_poll;
	
	/* properties */
	RNA_def_boolean(ot->srna, "scrollback", 1, "Scrollback", "Clear the scrollback history");
	RNA_def_boolean(ot->srna, "history", 0, "History", "Clear the command history");
}



/* the python exec operator uses this */
static int history_cycle_exec(bContext *C, wmOperator *op)
{
	SpaceConsole *sc= CTX_wm_space_console(C);
	ARegion *ar= CTX_wm_region(C);

	ConsoleLine *ci= console_history_verify(C); /* TODO - stupid, just prevernts crashes when no command line */
	short reverse= RNA_boolean_get(op->ptr, "reverse"); /* assumes down, reverse is up */
	int prev_len= ci->len;

	/* keep a copy of the line above so when history is cycled
	 * this is the only function that needs to know about the double-up */
	if(ci->prev) {
		ConsoleLine *ci_prev= (ConsoleLine *)ci->prev;

		if(strcmp(ci->line, ci_prev->line)==0)
			console_history_free(sc, ci_prev);
	}

	if(reverse) { /* last item in mistory */
		ci= sc->history.last;
		BLI_remlink(&sc->history, ci);
		BLI_addhead(&sc->history, ci);
	}
	else {
		ci= sc->history.first;
		BLI_remlink(&sc->history, ci);
		BLI_addtail(&sc->history, ci);
	}

	{	/* add a duplicate of the new arg and remove all other instances */
		ConsoleLine *cl;
		while((cl= console_history_find(sc, ci->line, ci)))
			console_history_free(sc, cl);

		console_history_add(C, (ConsoleLine *)sc->history.last);
	}

	ci= sc->history.last;
	console_select_offset(sc, ci->len - prev_len);

	/* could be wrapped so update scroll rect */
	console_textview_update_rect(sc, ar);
	ED_area_tag_redraw(CTX_wm_area(C));

	return OPERATOR_FINISHED;
}

void CONSOLE_OT_history_cycle(wmOperatorType *ot)
{
	/* identifiers */
	ot->name= "History Cycle";
	ot->description= "Cycle through history";
	ot->idname= "CONSOLE_OT_history_cycle";
	
	/* api callbacks */
	ot->exec= history_cycle_exec;
	ot->poll= console_edit_poll;
	
	/* properties */
	RNA_def_boolean(ot->srna, "reverse", 0, "Reverse", "reverse cycle history");
}


/* the python exec operator uses this */
static int history_append_exec(bContext *C, wmOperator *op)
{
	SpaceConsole *sc= CTX_wm_space_console(C);
	ScrArea *sa= CTX_wm_area(C);
	ConsoleLine *ci= console_history_verify(C);
	char *str= RNA_string_get_alloc(op->ptr, "text", NULL, 0); /* own this text in the new line, dont free */
	int cursor= RNA_int_get(op->ptr, "current_character");
	short rem_dupes= RNA_boolean_get(op->ptr, "remove_duplicates");
	int prev_len= ci->len;

	if(rem_dupes) {
		ConsoleLine *cl;

		while((cl= console_history_find(sc, ci->line, ci)))
			console_history_free(sc, cl);

		if(strcmp(str, ci->line)==0) {
			MEM_freeN(str);
			return OPERATOR_FINISHED;
		}
	}

	ci= console_history_add_str(sc, str, 1); /* own the string */
	console_select_offset(sc, ci->len - prev_len);
	console_line_cursor_set(ci, cursor);

	ED_area_tag_redraw(sa);

	return OPERATOR_FINISHED;
}

void CONSOLE_OT_history_append(wmOperatorType *ot)
{
	/* identifiers */
	ot->name= "History Append";
	ot->description= "Append history at cursor position";
	ot->idname= "CONSOLE_OT_history_append";
	
	/* api callbacks */
	ot->exec= history_append_exec;
	ot->poll= console_edit_poll;
	
	/* properties */
	RNA_def_string(ot->srna, "text", "", 0, "Text", "Text to insert at the cursor position.");	
	RNA_def_int(ot->srna, "current_character", 0, 0, INT_MAX, "Cursor", "The index of the cursor.", 0, 10000);
	RNA_def_boolean(ot->srna, "remove_duplicates", 0, "Remove Duplicates", "Remove duplicate items in the history");
}


/* the python exec operator uses this */
static int scrollback_append_exec(bContext *C, wmOperator *op)
{
	SpaceConsole *sc= CTX_wm_space_console(C);
	ARegion *ar= CTX_wm_region(C);

	ConsoleLine *ci= console_history_verify(C);
	
	char *str= RNA_string_get_alloc(op->ptr, "text", NULL, 0); /* own this text in the new line, dont free */
	int type= RNA_enum_get(op->ptr, "type");
	
	ci= console_scrollback_add_str(sc, str, 1); /* own the string */
	ci->type= type;
	
	console_scrollback_limit(sc);

	console_textview_update_rect(sc, ar);
	ED_area_tag_redraw(CTX_wm_area(C));
	
	return OPERATOR_FINISHED;
}

void CONSOLE_OT_scrollback_append(wmOperatorType *ot)
{
	/* defined in DNA_space_types.h */
	static EnumPropertyItem console_line_type_items[] = {
		{CONSOLE_LINE_OUTPUT,	"OUTPUT", 0, "Output", ""},
		{CONSOLE_LINE_INPUT,	"INPUT", 0, "Input", ""},
		{CONSOLE_LINE_INFO,		"INFO", 0, "Information", ""},
		{CONSOLE_LINE_ERROR,	"ERROR", 0, "Error", ""},
		{0, NULL, 0, NULL, NULL}};

	/* identifiers */
	ot->name= "Scrollback Append";
	ot->description= "Append scrollback text by type";
	ot->idname= "CONSOLE_OT_scrollback_append";
	
	/* api callbacks */
	ot->exec= scrollback_append_exec;
	ot->poll= console_edit_poll;
	
	/* properties */
	RNA_def_string(ot->srna, "text", "", 0, "Text", "Text to insert at the cursor position.");	
	RNA_def_enum(ot->srna, "type", console_line_type_items, CONSOLE_LINE_OUTPUT, "Type", "Console output type.");
}


static int copy_exec(bContext *C, wmOperator *UNUSED(op))
{
	SpaceConsole *sc= CTX_wm_space_console(C);
	int buf_len;

	DynStr *buf_dyn= BLI_dynstr_new();
	char *buf_str;
	
	ConsoleLine *cl;
	int sel[2];
	int offset= 0;

	ConsoleLine cl_dummy= {0};

#if 0
	/* copy whole file */
	for(cl= sc->scrollback.first; cl; cl= cl->next) {
		BLI_dynstr_append(buf_dyn, cl->line);
		BLI_dynstr_append(buf_dyn, "\n");
	}
#endif

	if(sc->sel_start == sc->sel_end)
		return OPERATOR_CANCELLED;

	console_scrollback_prompt_begin(sc, &cl_dummy);

	for(cl= sc->scrollback.first; cl; cl= cl->next) {
		offset += cl->len + 1;
	}

	if(offset==0) {
		console_scrollback_prompt_end(sc, &cl_dummy);
		return OPERATOR_CANCELLED;
	}

	offset -= 1;
	sel[0]= offset - sc->sel_end;
	sel[1]= offset - sc->sel_start;

	for(cl= sc->scrollback.first; cl; cl= cl->next) {
		if(sel[0] <= cl->len && sel[1] >= 0) {
			int sta= MAX2(sel[0], 0);
			int end= MIN2(sel[1], cl->len);

			if(BLI_dynstr_get_len(buf_dyn))
				BLI_dynstr_append(buf_dyn, "\n");

			BLI_dynstr_nappend(buf_dyn, cl->line + sta, end - sta);
		}

		sel[0] -= cl->len + 1;
		sel[1] -= cl->len + 1;
	}

	buf_str= BLI_dynstr_get_cstring(buf_dyn);
	buf_len= BLI_dynstr_get_len(buf_dyn);
	BLI_dynstr_free(buf_dyn);
	WM_clipboard_text_set(buf_str, 0);

	MEM_freeN(buf_str);

	console_scrollback_prompt_end(sc, &cl_dummy);

	return OPERATOR_FINISHED;
}

void CONSOLE_OT_copy(wmOperatorType *ot)
{
	/* identifiers */
	ot->name= "Copy to Clipboard";
	ot->description= "Copy selected text to clipboard";
	ot->idname= "CONSOLE_OT_copy";

	/* api callbacks */
	ot->poll= console_edit_poll;
	ot->exec= copy_exec;

	/* properties */
}

static int paste_exec(bContext *C, wmOperator *UNUSED(op))
{
	SpaceConsole *sc= CTX_wm_space_console(C);
	ARegion *ar= CTX_wm_region(C);
	ConsoleLine *ci= console_history_verify(C);

	char *buf_str= WM_clipboard_text_get(0);
	char *buf_step, *buf_next;

	if(buf_str==NULL)
		return OPERATOR_CANCELLED;

	buf_next= buf_str;
	buf_step= buf_str;

	while((buf_next=buf_step) && buf_next[0] != '\0') {
		buf_step= strchr(buf_next, '\n');
		if(buf_step) {
			*buf_step= '\0';
			buf_step++;
		}

		if(buf_next != buf_str) {
			WM_operator_name_call(C, "CONSOLE_OT_execute", WM_OP_EXEC_DEFAULT, NULL);
			ci= console_history_verify(C);
		}

		console_select_offset(sc, console_line_insert(ci, buf_next));
	}

	MEM_freeN(buf_str);

	console_textview_update_rect(sc, ar);
	ED_area_tag_redraw(CTX_wm_area(C));

	return OPERATOR_FINISHED;
}

void CONSOLE_OT_paste(wmOperatorType *ot)
{
	/* identifiers */
	ot->name= "Paste from Clipboard";
	ot->description= "Paste text from clipboard";
	ot->idname= "CONSOLE_OT_paste";

	/* api callbacks */
	ot->poll= console_edit_poll;
	ot->exec= paste_exec;

	/* properties */
}

typedef struct SetConsoleCursor {
	int sel_old[2];
	int sel_init;
} SetConsoleCursor;

// TODO, cursor placement without selection
static void set_cursor_to_pos(SpaceConsole *sc, ARegion *ar, SetConsoleCursor *scu, int mval[2], int UNUSED(sel))
{
	int pos;
	pos= console_char_pick(sc, ar, mval);

	if(scu->sel_init == INT_MAX) {
		scu->sel_init= pos;
		sc->sel_start = sc->sel_end = pos;
		return;
	}

	if (pos < scu->sel_init) {
		sc->sel_start = pos;
		sc->sel_end = scu->sel_init;
	}
	else if (pos > sc->sel_start) {
		sc->sel_start = scu->sel_init;
		sc->sel_end = pos;
	}
	else {
		sc->sel_start = sc->sel_end = pos;
	}
}

static void console_modal_select_apply(bContext *C, wmOperator *op, wmEvent *event)
{
	SpaceConsole *sc= CTX_wm_space_console(C);
	ARegion *ar= CTX_wm_region(C);
	SetConsoleCursor *scu= op->customdata;
<<<<<<< HEAD
	int mval[2] = {event->mval[0], event->mval[1]};
=======
	int mval[2];
	int sel_prev[2];

	mval[0]= event->mval[0];
	mval[1]= event->mval[1];
>>>>>>> 6d201907

	sel_prev[0]= sc->sel_start;
	sel_prev[1]= sc->sel_end;
	
	set_cursor_to_pos(sc, ar, scu, mval, TRUE);

	/* only redraw if the selection changed */
	if(sel_prev[0] != sc->sel_start || sel_prev[1] != sc->sel_end) {
		ED_area_tag_redraw(CTX_wm_area(C));
	}
}

static void set_cursor_exit(bContext *UNUSED(C), wmOperator *op)
{
//	SpaceConsole *sc= CTX_wm_space_console(C);
	SetConsoleCursor *scu= op->customdata;

	/*
	if(txt_has_sel(text)) {
		buffer = txt_sel_to_buf(text);
		WM_clipboard_text_set(buffer, 1);
		MEM_freeN(buffer);
	}*/

	MEM_freeN(scu);
}

static int console_modal_select_invoke(bContext *C, wmOperator *op, wmEvent *event)
{
	SpaceConsole *sc= CTX_wm_space_console(C);
//	ARegion *ar= CTX_wm_region(C);
	SetConsoleCursor *scu;

	op->customdata= MEM_callocN(sizeof(SetConsoleCursor), "SetConsoleCursor");
	scu= op->customdata;

	scu->sel_old[0]= sc->sel_start;
	scu->sel_old[1]= sc->sel_end;

	scu->sel_init = INT_MAX;

	WM_event_add_modal_handler(C, op);

	console_modal_select_apply(C, op, event);

	return OPERATOR_RUNNING_MODAL;
}

static int console_modal_select(bContext *C, wmOperator *op, wmEvent *event)
{
	switch(event->type) {
		case LEFTMOUSE:
		case MIDDLEMOUSE:
		case RIGHTMOUSE:
			set_cursor_exit(C, op);
			return OPERATOR_FINISHED;
		case MOUSEMOVE:
			console_modal_select_apply(C, op, event);
			break;
	}

	return OPERATOR_RUNNING_MODAL;
}

static int console_modal_select_cancel(bContext *C, wmOperator *op)
{
	set_cursor_exit(C, op);
	return OPERATOR_FINISHED;
}

void CONSOLE_OT_select_set(wmOperatorType *ot)
{
	/* identifiers */
	ot->name= "Set Selection";
	ot->idname= "CONSOLE_OT_select_set";
	ot->description= "Set the console selection";

	/* api callbacks */
	ot->invoke= console_modal_select_invoke;
	ot->modal= console_modal_select;
	ot->cancel= console_modal_select_cancel;
	ot->poll= console_edit_poll;
}<|MERGE_RESOLUTION|>--- conflicted
+++ resolved
@@ -403,7 +403,7 @@
 	else {
 		console_select_offset(sc, len);
 	}
-
+		
 	console_textview_update_rect(sc, ar);
 	ED_area_tag_redraw(CTX_wm_area(C));
 	
@@ -453,10 +453,10 @@
 	SpaceConsole *sc= CTX_wm_space_console(C);
 	ARegion *ar= CTX_wm_region(C);
 	ConsoleLine *ci= console_history_verify(C);
-
+	
 	const short type= RNA_enum_get(op->ptr, "type");
 	int done = 0;
-	
+
 	if(ci->len==0) {
 		return OPERATOR_CANCELLED;
 	}
@@ -485,7 +485,7 @@
 	else {
 		console_select_offset(sc, -1);
 	}
-
+	
 	console_textview_update_rect(sc, ar);
 	ED_area_tag_redraw(CTX_wm_area(C));
 	
@@ -529,10 +529,10 @@
 		while(sc->history.first)
 			console_history_free(sc, sc->history.first);
 	}
-
+	
 	console_textview_update_rect(sc, ar);
 	ED_area_tag_redraw(CTX_wm_area(C));
-
+	
 	return OPERATOR_FINISHED;
 }
 
@@ -644,9 +644,9 @@
 	ci= console_history_add_str(sc, str, 1); /* own the string */
 	console_select_offset(sc, ci->len - prev_len);
 	console_line_cursor_set(ci, cursor);
-
+	
 	ED_area_tag_redraw(sa);
-
+	
 	return OPERATOR_FINISHED;
 }
 
@@ -683,7 +683,7 @@
 	ci->type= type;
 	
 	console_scrollback_limit(sc);
-
+	
 	console_textview_update_rect(sc, ar);
 	ED_area_tag_redraw(CTX_wm_area(C));
 	
@@ -883,15 +883,8 @@
 	SpaceConsole *sc= CTX_wm_space_console(C);
 	ARegion *ar= CTX_wm_region(C);
 	SetConsoleCursor *scu= op->customdata;
-<<<<<<< HEAD
 	int mval[2] = {event->mval[0], event->mval[1]};
-=======
-	int mval[2];
 	int sel_prev[2];
-
-	mval[0]= event->mval[0];
-	mval[1]= event->mval[1];
->>>>>>> 6d201907
 
 	sel_prev[0]= sc->sel_start;
 	sel_prev[1]= sc->sel_end;
@@ -900,8 +893,8 @@
 
 	/* only redraw if the selection changed */
 	if(sel_prev[0] != sc->sel_start || sel_prev[1] != sc->sel_end) {
-		ED_area_tag_redraw(CTX_wm_area(C));
-	}
+	ED_area_tag_redraw(CTX_wm_area(C));
+}
 }
 
 static void set_cursor_exit(bContext *UNUSED(C), wmOperator *op)
