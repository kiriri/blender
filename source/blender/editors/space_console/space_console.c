/*
 * ***** BEGIN GPL LICENSE BLOCK *****
 *
 * This program is free software; you can redistribute it and/or
 * modify it under the terms of the GNU General Public License
 * as published by the Free Software Foundation; either version 2
 * of the License, or (at your option) any later version.
 *
 * This program is distributed in the hope that it will be useful,
 * but WITHOUT ANY WARRANTY; without even the implied warranty of
 * MERCHANTABILITY or FITNESS FOR A PARTICULAR PURPOSE.  See the
 * GNU General Public License for more details.
 *
 * You should have received a copy of the GNU General Public License
 * along with this program; if not, write to the Free Software Foundation,
 * Inc., 51 Franklin Street, Fifth Floor, Boston, MA 02110-1301, USA.
 *
 * Contributor(s): Campbell Barton
 *
 * ***** END GPL LICENSE BLOCK *****
 */

/** \file blender/editors/space_console/space_console.c
 *  \ingroup spconsole
 */

#include <string.h>
#include <stdio.h>

#include "MEM_guardedalloc.h"

#include "BLI_blenlib.h"
#include "BLI_utildefines.h"

#include "BKE_context.h"
#include "BKE_screen.h"

#include "ED_space_api.h"
#include "ED_screen.h"

#include "BIF_gl.h"

#include "RNA_access.h"

#include "WM_api.h"
#include "WM_types.h"

#include "UI_resources.h"
#include "UI_view2d.h"

#include "console_intern.h" // own include

/* ******************** default callbacks for console space ***************** */

static SpaceLink *console_new(const ScrArea *UNUSED(area), const Scene *UNUSED(scene))
{
	ARegion *ar;
	SpaceConsole *sconsole;

	sconsole = MEM_callocN(sizeof(SpaceConsole), "initconsole");
	sconsole->spacetype = SPACE_CONSOLE;

	sconsole->lheight =  14;

	/* header */
	ar = MEM_callocN(sizeof(ARegion), "header for console");

	BLI_addtail(&sconsole->regionbase, ar);
	ar->regiontype = RGN_TYPE_HEADER;
	ar->alignment = RGN_ALIGN_TOP;
<<<<<<< HEAD
	
	
=======


>>>>>>> 95011f6d
	/* main region */
	ar = MEM_callocN(sizeof(ARegion), "main region for text");

	BLI_addtail(&sconsole->regionbase, ar);
	ar->regiontype = RGN_TYPE_WINDOW;

	/* keep in sync with info */
	ar->v2d.scroll |= (V2D_SCROLL_RIGHT);
	ar->v2d.align |= V2D_ALIGN_NO_NEG_X | V2D_ALIGN_NO_NEG_Y; /* align bottom left */
	ar->v2d.keepofs |= V2D_LOCKOFS_X;
	ar->v2d.keepzoom = (V2D_LOCKZOOM_X | V2D_LOCKZOOM_Y | V2D_LIMITZOOM | V2D_KEEPASPECT);
	ar->v2d.keeptot = V2D_KEEPTOT_BOUNDS;
	ar->v2d.minzoom = ar->v2d.maxzoom = 1.0f;

	/* for now, aspect ratio should be maintained, and zoom is clamped within sane default limits */
	//ar->v2d.keepzoom = (V2D_KEEPASPECT|V2D_LIMITZOOM);

	return (SpaceLink *)sconsole;
}

/* not spacelink itself */
static void console_free(SpaceLink *sl)
{
	SpaceConsole *sc = (SpaceConsole *) sl;

	while (sc->scrollback.first)
		console_scrollback_free(sc, sc->scrollback.first);

	while (sc->history.first)
		console_history_free(sc, sc->history.first);
}


/* spacetype; init callback */
static void console_init(struct wmWindowManager *UNUSED(wm), ScrArea *UNUSED(sa))
{

}

static SpaceLink *console_duplicate(SpaceLink *sl)
{
	SpaceConsole *sconsolen = MEM_dupallocN(sl);

	/* clear or remove stuff from old */

	/* TODO - duplicate?, then we also need to duplicate the py namespace */
	BLI_listbase_clear(&sconsolen->scrollback);
	BLI_listbase_clear(&sconsolen->history);

	return (SpaceLink *)sconsolen;
}



/* add handlers, stuff you only do once or on area/region changes */
static void console_main_region_init(wmWindowManager *wm, ARegion *ar)
{
	wmKeyMap *keymap;
	ListBase *lb;

	const float prev_y_min = ar->v2d.cur.ymin; /* so re-sizing keeps the cursor visible */

	/* force it on init, for old files, until it becomes config */
	ar->v2d.scroll = (V2D_SCROLL_RIGHT);

	UI_view2d_region_reinit(&ar->v2d, V2D_COMMONVIEW_CUSTOM, ar->winx, ar->winy);

	/* always keep the bottom part of the view aligned, less annoying */
	if (prev_y_min != ar->v2d.cur.ymin) {
		const float cur_y_range = BLI_rctf_size_y(&ar->v2d.cur);
		ar->v2d.cur.ymin = prev_y_min;
		ar->v2d.cur.ymax = prev_y_min + cur_y_range;
	}

	/* own keymap */
	keymap = WM_keymap_find(wm->defaultconf, "Console", SPACE_CONSOLE, 0);
	WM_event_add_keymap_handler_bb(&ar->handlers, keymap, &ar->v2d.mask, &ar->winrct);

	/* add drop boxes */
	lb = WM_dropboxmap_find("Console", SPACE_CONSOLE, RGN_TYPE_WINDOW);

	WM_event_add_dropbox_handler(&ar->handlers, lb);
}

/* same as 'text_cursor' */
static void console_cursor(wmWindow *win, ScrArea *sa, ARegion *ar)
{
	SpaceText *st = sa->spacedata.first;
	int wmcursor = BC_TEXTEDITCURSOR;

	if (st->text && BLI_rcti_isect_pt(&st->txtbar, win->eventstate->x - ar->winrct.xmin, st->txtbar.ymin)) {
		wmcursor = CURSOR_STD;
	}

	WM_cursor_set(win, wmcursor);
}

/* ************* dropboxes ************* */

static int id_drop_poll(bContext *UNUSED(C), wmDrag *drag, const wmEvent *UNUSED(event))
{
//	SpaceConsole *sc = CTX_wm_space_console(C);
	if (drag->type == WM_DRAG_ID)
		return 1;
	return 0;
}

static void id_drop_copy(wmDrag *drag, wmDropBox *drop)
{
	char *text;
	ID *id = drag->poin;

	/* copy drag path to properties */
	text = RNA_path_full_ID_py(id);
	RNA_string_set(drop->ptr, "text", text);
	MEM_freeN(text);
}

static int path_drop_poll(bContext *UNUSED(C), wmDrag *drag, const wmEvent *UNUSED(event))
{
	// SpaceConsole *sc = CTX_wm_space_console(C);
	if (drag->type == WM_DRAG_PATH)
		return 1;
	return 0;
}

static void path_drop_copy(wmDrag *drag, wmDropBox *drop)
{
	char pathname[FILE_MAX + 2];
	BLI_snprintf(pathname, sizeof(pathname), "\"%s\"", drag->path);
	RNA_string_set(drop->ptr, "text", pathname);
}


/* this region dropbox definition */
static void console_dropboxes(void)
{
	ListBase *lb = WM_dropboxmap_find("Console", SPACE_CONSOLE, RGN_TYPE_WINDOW);

	WM_dropbox_add(lb, "CONSOLE_OT_insert", id_drop_poll, id_drop_copy);
	WM_dropbox_add(lb, "CONSOLE_OT_insert", path_drop_poll, path_drop_copy);
}

/* ************* end drop *********** */

static void console_main_region_draw(const bContext *C, ARegion *ar)
{
	/* draw entirely, view changes should be handled here */
	SpaceConsole *sc = CTX_wm_space_console(C);
	View2D *v2d = &ar->v2d;
	View2DScrollers *scrollers;

	if (BLI_listbase_is_empty(&sc->scrollback))
		WM_operator_name_call((bContext *)C, "CONSOLE_OT_banner", WM_OP_EXEC_DEFAULT, NULL);

	/* clear and setup matrix */
	UI_ThemeClearColor(TH_BACK);
	glClear(GL_COLOR_BUFFER_BIT);

	/* worlks best with no view2d matrix set */
	UI_view2d_view_ortho(v2d);

	/* data... */

	console_history_verify(C); /* make sure we have some command line */
	console_textview_main(sc, ar);

	/* reset view matrix */
	UI_view2d_view_restore(C);

	/* scrollers */
	scrollers = UI_view2d_scrollers_calc(C, v2d, V2D_ARG_DUMMY, V2D_ARG_DUMMY, V2D_ARG_DUMMY, V2D_GRID_CLAMP);
	UI_view2d_scrollers_draw(C, v2d, scrollers);
	UI_view2d_scrollers_free(scrollers);
}

static void console_operatortypes(void)
{
	/* console_ops.c */
	WM_operatortype_append(CONSOLE_OT_move);
	WM_operatortype_append(CONSOLE_OT_delete);
	WM_operatortype_append(CONSOLE_OT_insert);

	WM_operatortype_append(CONSOLE_OT_indent);
	WM_operatortype_append(CONSOLE_OT_unindent);

	/* for use by python only */
	WM_operatortype_append(CONSOLE_OT_history_append);
	WM_operatortype_append(CONSOLE_OT_scrollback_append);

	WM_operatortype_append(CONSOLE_OT_clear);
	WM_operatortype_append(CONSOLE_OT_clear_line);
	WM_operatortype_append(CONSOLE_OT_history_cycle);
	WM_operatortype_append(CONSOLE_OT_copy);
	WM_operatortype_append(CONSOLE_OT_paste);
	WM_operatortype_append(CONSOLE_OT_select_set);
	WM_operatortype_append(CONSOLE_OT_select_word);
}

static void console_keymap(struct wmKeyConfig *keyconf)
{
	wmKeyMap *keymap = WM_keymap_find(keyconf, "Console", SPACE_CONSOLE, 0);
	wmKeyMapItem *kmi;

#ifdef __APPLE__
	RNA_enum_set(WM_keymap_add_item(keymap, "CONSOLE_OT_move", LEFTARROWKEY, KM_PRESS, KM_OSKEY, 0)->ptr, "type", LINE_BEGIN);
	RNA_enum_set(WM_keymap_add_item(keymap, "CONSOLE_OT_move", RIGHTARROWKEY, KM_PRESS, KM_OSKEY, 0)->ptr, "type", LINE_END);
#endif

	RNA_enum_set(WM_keymap_add_item(keymap, "CONSOLE_OT_move", LEFTARROWKEY, KM_PRESS, KM_CTRL, 0)->ptr, "type", PREV_WORD);
	RNA_enum_set(WM_keymap_add_item(keymap, "CONSOLE_OT_move", RIGHTARROWKEY, KM_PRESS, KM_CTRL, 0)->ptr, "type", NEXT_WORD);

	RNA_enum_set(WM_keymap_add_item(keymap, "CONSOLE_OT_move", HOMEKEY, KM_PRESS, 0, 0)->ptr, "type", LINE_BEGIN);
	RNA_enum_set(WM_keymap_add_item(keymap, "CONSOLE_OT_move", ENDKEY, KM_PRESS, 0, 0)->ptr, "type", LINE_END);

	kmi = WM_keymap_add_item(keymap, "WM_OT_context_cycle_int", WHEELUPMOUSE, KM_PRESS, KM_CTRL, 0);
	RNA_string_set(kmi->ptr, "data_path", "space_data.font_size");
	RNA_boolean_set(kmi->ptr, "reverse", false);

	kmi = WM_keymap_add_item(keymap, "WM_OT_context_cycle_int", WHEELDOWNMOUSE, KM_PRESS, KM_CTRL, 0);
	RNA_string_set(kmi->ptr, "data_path", "space_data.font_size");
	RNA_boolean_set(kmi->ptr, "reverse", true);

	kmi = WM_keymap_add_item(keymap, "WM_OT_context_cycle_int", PADPLUSKEY, KM_PRESS, KM_CTRL, 0);
	RNA_string_set(kmi->ptr, "data_path", "space_data.font_size");
	RNA_boolean_set(kmi->ptr, "reverse", false);

	kmi = WM_keymap_add_item(keymap, "WM_OT_context_cycle_int", PADMINUS, KM_PRESS, KM_CTRL, 0);
	RNA_string_set(kmi->ptr, "data_path", "space_data.font_size");
	RNA_boolean_set(kmi->ptr, "reverse", true);

	RNA_enum_set(WM_keymap_add_item(keymap, "CONSOLE_OT_move", LEFTARROWKEY, KM_PRESS, 0, 0)->ptr, "type", PREV_CHAR);
	RNA_enum_set(WM_keymap_add_item(keymap, "CONSOLE_OT_move", RIGHTARROWKEY, KM_PRESS, 0, 0)->ptr, "type", NEXT_CHAR);

	RNA_boolean_set(WM_keymap_add_item(keymap, "CONSOLE_OT_history_cycle", UPARROWKEY, KM_PRESS, 0, 0)->ptr, "reverse", true);
	RNA_boolean_set(WM_keymap_add_item(keymap, "CONSOLE_OT_history_cycle", DOWNARROWKEY, KM_PRESS, 0, 0)->ptr, "reverse", false);

#if 0
	RNA_enum_set(WM_keymap_add_item(keymap, "CONSOLE_OT_move", LEFTARROWKEY, KM_PRESS, KM_CTRL, 0)->ptr, "type", PREV_WORD);
	RNA_enum_set(WM_keymap_add_item(keymap, "CONSOLE_OT_move", RIGHTARROWKEY, KM_PRESS, KM_CTRL, 0)->ptr, "type", NEXT_WORD);
	RNA_enum_set(WM_keymap_add_item(keymap, "CONSOLE_OT_move", UPARROWKEY, KM_PRESS, 0, 0)->ptr, "type", PREV_LINE);
	RNA_enum_set(WM_keymap_add_item(keymap, "CONSOLE_OT_move", DOWNARROWKEY, KM_PRESS, 0, 0)->ptr, "type", NEXT_LINE);
	RNA_enum_set(WM_keymap_add_item(keymap, "CONSOLE_OT_move", PAGEUPKEY, KM_PRESS, 0, 0)->ptr, "type", PREV_PAGE);
	RNA_enum_set(WM_keymap_add_item(keymap, "CONSOLE_OT_move", PAGEDOWNKEY, KM_PRESS, 0, 0)->ptr, "type", NEXT_PAGE);
#endif

	RNA_enum_set(WM_keymap_add_item(keymap, "CONSOLE_OT_delete", DELKEY, KM_PRESS, 0, 0)->ptr, "type", DEL_NEXT_CHAR);
	RNA_enum_set(WM_keymap_add_item(keymap, "CONSOLE_OT_delete", BACKSPACEKEY, KM_PRESS, 0, 0)->ptr, "type", DEL_PREV_CHAR);
	RNA_enum_set(WM_keymap_add_item(keymap, "CONSOLE_OT_delete", BACKSPACEKEY, KM_PRESS, KM_SHIFT, 0)->ptr, "type", DEL_PREV_CHAR);  /* same as above [#26623] */

	RNA_enum_set(WM_keymap_add_item(keymap, "CONSOLE_OT_delete", DELKEY, KM_PRESS, KM_CTRL, 0)->ptr, "type", DEL_NEXT_WORD);
	RNA_enum_set(WM_keymap_add_item(keymap, "CONSOLE_OT_delete", BACKSPACEKEY, KM_PRESS, KM_CTRL, 0)->ptr, "type", DEL_PREV_WORD);

	WM_keymap_add_item(keymap, "CONSOLE_OT_clear_line", RETKEY, KM_PRESS, KM_SHIFT, 0);
	WM_keymap_add_item(keymap, "CONSOLE_OT_clear_line", PADENTER, KM_PRESS, KM_SHIFT, 0);

#ifdef WITH_PYTHON
	kmi = WM_keymap_add_item(keymap, "CONSOLE_OT_execute", RETKEY, KM_PRESS, 0, 0);
	RNA_boolean_set(kmi->ptr, "interactive", true);
	kmi = WM_keymap_add_item(keymap, "CONSOLE_OT_execute", PADENTER, KM_PRESS, 0, 0);
	RNA_boolean_set(kmi->ptr, "interactive", true);

	//WM_keymap_add_item(keymap, "CONSOLE_OT_autocomplete", TABKEY, KM_PRESS, 0, 0); /* python operator - space_text.py */
	WM_keymap_add_item(keymap, "CONSOLE_OT_autocomplete", SPACEKEY, KM_PRESS, KM_CTRL, 0); /* python operator - space_text.py */
#endif

	WM_keymap_add_item(keymap, "CONSOLE_OT_copy_as_script", CKEY, KM_PRESS, KM_CTRL | KM_SHIFT, 0);
	WM_keymap_add_item(keymap, "CONSOLE_OT_copy", CKEY, KM_PRESS, KM_CTRL, 0);
	WM_keymap_add_item(keymap, "CONSOLE_OT_paste", VKEY, KM_PRESS, KM_CTRL, 0);
#ifdef __APPLE__
	WM_keymap_add_item(keymap, "CONSOLE_OT_copy", CKEY, KM_PRESS, KM_OSKEY, 0);
	WM_keymap_add_item(keymap, "CONSOLE_OT_paste", VKEY, KM_PRESS, KM_OSKEY, 0);
#endif

	WM_keymap_add_item(keymap, "CONSOLE_OT_select_set", LEFTMOUSE, KM_PRESS, 0, 0);
	WM_keymap_add_item(keymap, "CONSOLE_OT_select_word", LEFTMOUSE, KM_DBL_CLICK, 0, 0);

	RNA_string_set(WM_keymap_add_item(keymap, "CONSOLE_OT_insert", TABKEY, KM_PRESS, KM_CTRL, 0)->ptr, "text", "\t"); /* fake tabs */

	WM_keymap_add_item(keymap, "CONSOLE_OT_indent", TABKEY, KM_PRESS, 0, 0);
	WM_keymap_add_item(keymap, "CONSOLE_OT_unindent", TABKEY, KM_PRESS, KM_SHIFT, 0);

	WM_keymap_add_item(keymap, "CONSOLE_OT_insert", KM_TEXTINPUT, KM_ANY, KM_ANY, 0); // last!
}

/****************** header region ******************/

/* add handlers, stuff you only do once or on area/region changes */
static void console_header_region_init(wmWindowManager *UNUSED(wm), ARegion *ar)
{
	ED_region_header_init(ar);
}

static void console_header_region_draw(const bContext *C, ARegion *ar)
{
	ED_region_header(C, ar);
}

static void console_main_region_listener(
        bScreen *UNUSED(sc), ScrArea *sa, ARegion *ar,
        wmNotifier *wmn, const Scene *UNUSED(scene))
{
	// SpaceInfo *sinfo = sa->spacedata.first;

	/* context changes */
	switch (wmn->category) {
		case NC_SPACE:
		{
			if (wmn->data == ND_SPACE_CONSOLE) {
				if (wmn->action == NA_EDITED) {
					if ((wmn->reference && sa) && (wmn->reference == sa->spacedata.first)) {
						/* we've modified the geometry (font size), re-calculate rect */
						console_textview_update_rect(wmn->reference, ar);
						ED_region_tag_redraw(ar);
					}
				}
				else {
					/* generic redraw request */
					ED_region_tag_redraw(ar);
				}
			}
			break;
		}
	}
}

/* only called once, from space/spacetypes.c */
void ED_spacetype_console(void)
{
	SpaceType *st = MEM_callocN(sizeof(SpaceType), "spacetype console");
	ARegionType *art;

	st->spaceid = SPACE_CONSOLE;
	strncpy(st->name, "Console", BKE_ST_MAXNAME);

	st->new = console_new;
	st->free = console_free;
	st->init = console_init;
	st->duplicate = console_duplicate;
	st->operatortypes = console_operatortypes;
	st->keymap = console_keymap;
	st->dropboxes = console_dropboxes;

	/* regions: main window */
	art = MEM_callocN(sizeof(ARegionType), "spacetype console region");
	art->regionid = RGN_TYPE_WINDOW;
	art->keymapflag = ED_KEYMAP_UI | ED_KEYMAP_VIEW2D;

	art->init = console_main_region_init;
	art->draw = console_main_region_draw;
	art->cursor = console_cursor;
	art->listener = console_main_region_listener;



	BLI_addhead(&st->regiontypes, art);

	/* regions: header */
	art = MEM_callocN(sizeof(ARegionType), "spacetype console region");
	art->regionid = RGN_TYPE_HEADER;
	art->prefsizey = HEADERY;
	art->keymapflag = ED_KEYMAP_UI | ED_KEYMAP_VIEW2D | ED_KEYMAP_HEADER;

	art->init = console_header_region_init;
	art->draw = console_header_region_draw;

	BLI_addhead(&st->regiontypes, art);


	BKE_spacetype_register(st);
}<|MERGE_RESOLUTION|>--- conflicted
+++ resolved
@@ -68,13 +68,8 @@
 	BLI_addtail(&sconsole->regionbase, ar);
 	ar->regiontype = RGN_TYPE_HEADER;
 	ar->alignment = RGN_ALIGN_TOP;
-<<<<<<< HEAD
-	
-	
-=======
-
-
->>>>>>> 95011f6d
+
+
 	/* main region */
 	ar = MEM_callocN(sizeof(ARegion), "main region for text");
 
