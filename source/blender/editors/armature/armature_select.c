--- conflicted
+++ resolved
@@ -172,14 +172,9 @@
 	rcti rect;
 	unsigned int buffer[MAXPICKBUF];
 	short hits;
-<<<<<<< HEAD
 
 	CTX_data_eval_ctx(C, &eval_ctx);
-	view3d_set_viewcontext(C, &vc);
-=======
-	
 	ED_view3d_viewcontext_init(C, &vc);
->>>>>>> ecab7bef
 	
 	// rect.xmin = ... mouseco!
 	rect.xmin = rect.xmax = xy[0];
@@ -495,14 +490,9 @@
 	EditBone *nearBone = NULL;
 	int selmask;
 
-<<<<<<< HEAD
 	CTX_data_eval_ctx(C, &eval_ctx);
-	view3d_set_viewcontext(C, &vc);
-
-=======
 	ED_view3d_viewcontext_init(C, &vc);
-	
->>>>>>> ecab7bef
+
 	if (BIF_sk_selectStroke(C, mval, extend)) {
 		return true;
 	}
