--- conflicted
+++ resolved
@@ -38,11 +38,8 @@
 #endif
 
 #include "io_cache.h"
-<<<<<<< HEAD
+#include "io_gpencil.h"
 #include "io_obj.h"
-=======
-#include "io_gpencil.h"
->>>>>>> 1614795a
 
 void ED_operatortypes_io(void)
 {
