--- conflicted
+++ resolved
@@ -42,13 +42,12 @@
 struct AssetEngineType;
 struct AssetEngine;
 struct BlendHandle;
-struct FileDirEntry;
-struct FileDirEntryArr;
 struct FileList;
 struct FileSelection;
 struct wmWindowManager;
 
 struct FileDirEntry;
+struct FileDirEntryArr;
 
 typedef enum FileSelType {
 	FILE_SEL_REMOVE = 0,
@@ -102,18 +101,12 @@
 bool                filelist_need_refresh(struct FileList *filelist);
 void                filelist_clear_refresh(struct FileList *filelist);
 
-<<<<<<< HEAD
-void                filelist_select(struct FileList *filelist, FileSelection *sel, FileSelType select, unsigned int flag, FileCheckType check);
-void                filelist_select_file(struct FileList *filelist, int index, FileSelType select, unsigned int flag, FileCheckType check);
-bool                filelist_is_selected(struct FileList *filelist, int index, FileCheckType check);
-struct FileDirEntryArr *filelist_selection_get(struct FileList *filelist, FileCheckType check, const char *name, const bool use_ae);
-=======
 unsigned int        filelist_entry_select_set(struct FileList *filelist, struct FileDirEntry *entry, FileSelType select, unsigned int flag, FileCheckType check);
 void                filelist_entry_select_index_set(struct FileList *filelist, const int index, FileSelType select, unsigned int flag, FileCheckType check);
 void                filelist_entries_select_index_range_set(struct FileList *filelist, FileSelection *sel, FileSelType select, unsigned int flag, FileCheckType check);
 unsigned int        filelist_entry_select_get(struct FileList *filelist, struct FileDirEntry *entry, FileCheckType check);
 unsigned int        filelist_entry_select_index_get(struct FileList *filelist, const int index, FileCheckType check);
->>>>>>> bbfe0652
+struct FileDirEntryArr *filelist_selection_get(struct FileList *filelist, FileCheckType check, const char *name, const bool use_ae);
 
 void                filelist_setrecursion(struct FileList *filelist, const int recursion_level);
 
