/*
 * This program is free software; you can redistribute it and/or
 * modify it under the terms of the GNU General Public License
 * as published by the Free Software Foundation; either version 2
 * of the License, or (at your option) any later version.
 *
 * This program is distributed in the hope that it will be useful,
 * but WITHOUT ANY WARRANTY; without even the implied warranty of
 * MERCHANTABILITY or FITNESS FOR A PARTICULAR PURPOSE.  See the
 * GNU General Public License for more details.
 *
 * You should have received a copy of the GNU General Public License
 * along with this program; if not, write to the Free Software Foundation,
 * Inc., 51 Franklin Street, Fifth Floor, Boston, MA 02110-1301, USA.
 *
 * The Original Code is Copyright (C) 2007 Blender Foundation.
 * All rights reserved.
 */

/** \file
 * \ingroup spfile
 */

/* global includes */

#include <math.h>
#include <stdlib.h>
#include <string.h>
#include <sys/stat.h>
#include <time.h>

#ifndef WIN32
#  include <unistd.h>
#else
#  include <direct.h>
#  include <io.h>
#endif
#include "MEM_guardedalloc.h"

#include "BLI_blenlib.h"
#include "BLI_fileops.h"
#include "BLI_fileops_types.h"
#include "BLI_fnmatch.h"
#include "BLI_ghash.h"
#include "BLI_linklist.h"
#include "BLI_math.h"
#include "BLI_stack.h"
#include "BLI_task.h"
#include "BLI_threads.h"
#include "BLI_utildefines.h"

#ifdef WIN32
#  include "BLI_winstuff.h"
#endif

#include "BKE_asset.h"
#include "BKE_context.h"
#include "BKE_global.h"
#include "BKE_icons.h"
#include "BKE_idtype.h"
#include "BKE_lib_id.h"
#include "BKE_main.h"
#include "BKE_main_idmap.h"
#include "BLO_readfile.h"

#include "DNA_asset_types.h"
#include "DNA_space_types.h"

#include "ED_datafiles.h"
#include "ED_fileselect.h"
#include "ED_screen.h"

#include "IMB_imbuf.h"
#include "IMB_imbuf_types.h"
#include "IMB_thumbs.h"

#include "PIL_time.h"

#include "WM_api.h"
#include "WM_types.h"

#include "UI_interface_icons.h"
#include "UI_resources.h"

#include "atomic_ops.h"

#include "filelist.h"

#define FILEDIR_NBR_ENTRIES_UNSET -1

/* ----------------- FOLDERLIST (previous/next) -------------- */

typedef struct FolderList {
  struct FolderList *next, *prev;
  char *foldername;
} FolderList;

void folderlist_popdir(struct ListBase *folderlist, char *dir)
{
  const char *prev_dir;
  struct FolderList *folder;
  folder = folderlist->last;

  if (folder) {
    /* remove the current directory */
    MEM_freeN(folder->foldername);
    BLI_freelinkN(folderlist, folder);

    folder = folderlist->last;
    if (folder) {
      prev_dir = folder->foldername;
      BLI_strncpy(dir, prev_dir, FILE_MAXDIR);
    }
  }
  /* delete the folder next or use setdir directly before PREVIOUS OP */
}

void folderlist_pushdir(ListBase *folderlist, const char *dir)
{
  if (!dir[0]) {
    return;
  }

  struct FolderList *folder, *previous_folder;
  previous_folder = folderlist->last;

  /* check if already exists */
  if (previous_folder && previous_folder->foldername) {
    if (BLI_path_cmp(previous_folder->foldername, dir) == 0) {
      return;
    }
  }

  /* create next folder element */
  folder = MEM_mallocN(sizeof(*folder), __func__);
  folder->foldername = BLI_strdup(dir);

  /* add it to the end of the list */
  BLI_addtail(folderlist, folder);
}

const char *folderlist_peeklastdir(ListBase *folderlist)
{
  struct FolderList *folder;

  if (!folderlist->last) {
    return NULL;
  }

  folder = folderlist->last;
  return folder->foldername;
}

int folderlist_clear_next(struct SpaceFile *sfile)
{
  const FileSelectParams *params = ED_fileselect_get_active_params(sfile);
  struct FolderList *folder;

  /* if there is no folder_next there is nothing we can clear */
  if (BLI_listbase_is_empty(sfile->folders_next)) {
    return 0;
  }

  /* if previous_folder, next_folder or refresh_folder operators are executed
   * it doesn't clear folder_next */
  folder = sfile->folders_prev->last;
  if ((!folder) || (BLI_path_cmp(folder->foldername, params->dir) == 0)) {
    return 0;
  }

  /* eventually clear flist->folders_next */
  return 1;
}

/* not listbase itself */
void folderlist_free(ListBase *folderlist)
{
  if (folderlist) {
    FolderList *folder;
    for (folder = folderlist->first; folder; folder = folder->next) {
      MEM_freeN(folder->foldername);
    }
    BLI_freelistN(folderlist);
  }
}

static ListBase folderlist_duplicate(ListBase *folderlist)
{
  ListBase folderlistn = {NULL};

  BLI_duplicatelist(&folderlistn, folderlist);

  for (FolderList *folder = folderlistn.first; folder; folder = folder->next) {
    folder->foldername = MEM_dupallocN(folder->foldername);
  }
  return folderlistn;
}

/* ----------------- Folder-History (wraps/owns file list above) -------------- */

static FileFolderHistory *folder_history_find(const SpaceFile *sfile, eFileBrowse_Mode browse_mode)
{
  LISTBASE_FOREACH (FileFolderHistory *, history, &sfile->folder_histories) {
    if (history->browse_mode == browse_mode) {
      return history;
    }
  }

  return NULL;
}

void folder_history_list_ensure_for_active_browse_mode(SpaceFile *sfile)
{
  FileFolderHistory *history = folder_history_find(sfile, sfile->browse_mode);

  if (!history) {
    history = MEM_callocN(sizeof(*history), __func__);
    history->browse_mode = sfile->browse_mode;
    BLI_addtail(&sfile->folder_histories, history);
  }

  sfile->folders_next = &history->folders_next;
  sfile->folders_prev = &history->folders_prev;
}

static void folder_history_entry_free(SpaceFile *sfile, FileFolderHistory *history)
{
  if (sfile->folders_prev == &history->folders_prev) {
    sfile->folders_prev = NULL;
  }
  if (sfile->folders_next == &history->folders_next) {
    sfile->folders_next = NULL;
  }
  folderlist_free(&history->folders_prev);
  folderlist_free(&history->folders_next);
  BLI_freelinkN(&sfile->folder_histories, history);
}

void folder_history_list_free(SpaceFile *sfile)
{
  LISTBASE_FOREACH_MUTABLE (FileFolderHistory *, history, &sfile->folder_histories) {
    folder_history_entry_free(sfile, history);
  }
}

ListBase folder_history_list_duplicate(ListBase *listbase)
{
  ListBase histories = {NULL};

  LISTBASE_FOREACH (FileFolderHistory *, history, listbase) {
    FileFolderHistory *history_new = MEM_dupallocN(history);
    history_new->folders_prev = folderlist_duplicate(&history->folders_prev);
    history_new->folders_next = folderlist_duplicate(&history->folders_next);
    BLI_addtail(&histories, history_new);
  }

  return histories;
}

/* ------------------FILELIST------------------------ */

typedef struct FileListInternEntry {
  struct FileListInternEntry *next, *prev;

  /** ASSET_UUID_LENGTH */
  char uuid[16];

  /** eFileSel_File_Types */
  int typeflag;
  /** ID type, in case typeflag has FILE_TYPE_BLENDERLIB set. */
  int blentype;

  char *relpath;
  /** Optional argument for shortcuts, aliases etc. */
  char *redirection_path;
  /** not strictly needed, but used during sorting, avoids to have to recompute it there... */
  char *name;

  /**
   * This is data from the current main, represented by this file. It's crucial that this is
   * updated correctly on undo, redo and file reading (without UI). That's job of the space to do.
   */
  struct {
    /** When showing local IDs (FILE_MAIN, FILE_MAIN_ASSET), the ID this file entry represents. */
    ID *id;

    /* For the few file types that have the preview already in memory. For others, there's delayed
     * preview reading from disk. Non-owning pointer. */
    PreviewImage *preview_image;
  } local_data;

  /** When the file represents an asset read from another file, it is stored here.
   * Owning pointer. */
  AssetMetaData *imported_asset_data;

  /** Defined in BLI_fileops.h */
  eFileAttributes attributes;
  BLI_stat_t st;
} FileListInternEntry;

typedef struct FileListIntern {
  /** FileListInternEntry items. */
  ListBase entries;
  FileListInternEntry **filtered;

  char curr_uuid[16]; /* Used to generate uuid during internal listing. */
} FileListIntern;

#define FILELIST_ENTRYCACHESIZE_DEFAULT 1024 /* Keep it a power of two! */
typedef struct FileListEntryCache {
  size_t size; /* The size of the cache... */

  int flags;

  /* This one gathers all entries from both block and misc caches. Used for easy bulk-freing. */
  ListBase cached_entries;

  /* Block cache: all entries between start and end index.
   * used for part of the list on display. */
  FileDirEntry **block_entries;
  int block_start_index, block_end_index, block_center_index, block_cursor;

  /* Misc cache: random indices, FIFO behavior.
   * Note: Not 100% sure we actually need that, time will say. */
  int misc_cursor;
  int *misc_entries_indices;
  GHash *misc_entries;

  /* Allows to quickly get a cached entry from its UUID. */
  GHash *uuids;

  /* Previews handling. */
  TaskPool *previews_pool;
  ThreadQueue *previews_done;
} FileListEntryCache;

/* FileListCache.flags */
enum {
  FLC_IS_INIT = 1 << 0,
  FLC_PREVIEWS_ACTIVE = 1 << 1,
};

typedef struct FileListEntryPreview {
  char path[FILE_MAX];
  uint flags;
  int index;
  /* Some file types load the memory from runtime data, not from disk. We just wait until it's done
   * generating (BKE_previewimg_is_finished()). */
  PreviewImage *in_memory_preview;

  int icon_id;
} FileListEntryPreview;

/* Dummy wrapper around FileListEntryPreview to ensure we do not access freed memory when freeing
 * tasks' data (see T74609). */
typedef struct FileListEntryPreviewTaskData {
  FileListEntryPreview *preview;
} FileListEntryPreviewTaskData;

typedef struct FileListFilter {
  uint64_t filter;
  uint64_t filter_id;
  char filter_glob[FILE_MAXFILE];
  char filter_search[66]; /* + 2 for heading/trailing implicit '*' wildcards. */
  short flags;
} FileListFilter;

/* FileListFilter.flags */
enum {
  FLF_DO_FILTER = 1 << 0,
  FLF_HIDE_DOT = 1 << 1,
  FLF_HIDE_PARENT = 1 << 2,
  FLF_HIDE_LIB_DIR = 1 << 3,
  FLF_ASSETS_ONLY = 1 << 4,
};

typedef struct FileList {
  FileDirEntryArr filelist;

  eFileSelectType type;
  /* The library this list was created for. Stored here so we know when to re-read. */
  FileSelectAssetLibraryUID *asset_library;

  short flags;

  short sort;

  FileListFilter filter_data;

  struct FileListIntern filelist_intern;

  struct FileListEntryCache filelist_cache;

  /* We need to keep those info outside of actual filelist items,
   * because those are no more persistent
   * (only generated on demand, and freed as soon as possible).
   * Persistent part (mere list of paths + stat info)
   * is kept as small as possible, and filebrowser-agnostic.
   */
  GHash *selection_state;

  short max_recursion;
  short recursion_level;

  struct BlendHandle *libfiledata;

  /* Set given path as root directory,
   * if last bool is true may change given string in place to a valid value.
   * Returns True if valid dir. */
  bool (*checkdirf)(struct FileList *, char *, const bool);

  /* Fill filelist (to be called by read job). */
  void (*read_jobf)(
      Main *, struct FileList *, const char *, short *, short *, float *, ThreadMutex *);

  /* Filter an entry of current filelist. */
  bool (*filterf)(struct FileListInternEntry *, const char *, FileListFilter *);

  /* Flags for the list-type, only set/changed when the type changes (#filelist_settype()). */
  short type_flags; /* FileList.type_flags */
} FileList;

/* FileList.flags */
enum {
  FL_FORCE_RESET = 1 << 0,
  FL_IS_READY = 1 << 1,
  FL_IS_PENDING = 1 << 2,
  FL_NEED_SORTING = 1 << 3,
  FL_NEED_FILTERING = 1 << 4,
  FL_SORT_INVERT = 1 << 5,
};

/* FileList.type_flags */
enum FileListTypeFlags {
<<<<<<< HEAD
  FL_USES_MAIN_DATA = (1 << 0),
=======
  /** The file list has references to main data (IDs) and needs special care. */
  FL_USES_MAIN_DATA = (1 << 0),
  /** The file list type is not thread-safe. */
  FL_NO_THREADS = (1 << 2),
>>>>>>> 658fcbc7
};

#define SPECIAL_IMG_SIZE 256
#define SPECIAL_IMG_ROWS 1
#define SPECIAL_IMG_COLS 7

enum {
  SPECIAL_IMG_DOCUMENT = 0,
  SPECIAL_IMG_DRIVE_DISC = 1,
  SPECIAL_IMG_FOLDER = 2,
  SPECIAL_IMG_PARENT = 3,
  SPECIAL_IMG_DRIVE_FIXED = 4,
  SPECIAL_IMG_DRIVE_ATTACHED = 5,
  SPECIAL_IMG_DRIVE_REMOTE = 6,
  SPECIAL_IMG_MAX,
};

static ImBuf *gSpecialFileImages[SPECIAL_IMG_MAX];

static void filelist_readjob_main(Main *current_main,
                                  FileList *filelist,
                                  const char *main_name,
                                  short *stop,
                                  short *do_update,
                                  float *progress,
                                  ThreadMutex *lock);
static void filelist_readjob_lib(Main *current_main,
                                 FileList *filelist,
                                 const char *main_name,
                                 short *stop,
                                 short *do_update,
                                 float *progress,
                                 ThreadMutex *lock);
static void filelist_readjob_dir(Main *current_main,
                                 FileList *filelist,
                                 const char *main_name,
                                 short *stop,
                                 short *do_update,
                                 float *progress,
                                 ThreadMutex *lock);
static void filelist_readjob_main_assets(Main *current_main,
                                         FileList *filelist,
                                         const char *main_name,
                                         short *stop,
                                         short *do_update,
                                         float *progress,
                                         ThreadMutex *lock);

/* helper, could probably go in BKE actually? */
static int groupname_to_code(const char *group);
static uint64_t groupname_to_filter_id(const char *group);

static void filelist_filter_clear(FileList *filelist);
static void filelist_cache_clear(FileListEntryCache *cache, size_t new_size);

/* ********** Sort helpers ********** */

struct FileSortData {
  bool inverted;
};

static int compare_apply_inverted(int val, const struct FileSortData *sort_data)
{
  return sort_data->inverted ? -val : val;
}

/**
 * Handles inverted sorting itself (currently there's nothing to invert), so if this returns non-0,
 * it should be used as-is and not inverted.
 */
static int compare_direntry_generic(const FileListInternEntry *entry1,
                                    const FileListInternEntry *entry2)
{
  /* type is equal to stat.st_mode */

  if (entry1->typeflag & FILE_TYPE_DIR) {
    if (entry2->typeflag & FILE_TYPE_DIR) {
      /* If both entries are tagged as dirs, we make a 'sub filter' that shows first the real dirs,
       * then libs (.blend files), then categories in libs. */
      if (entry1->typeflag & FILE_TYPE_BLENDERLIB) {
        if (!(entry2->typeflag & FILE_TYPE_BLENDERLIB)) {
          return 1;
        }
      }
      else if (entry2->typeflag & FILE_TYPE_BLENDERLIB) {
        return -1;
      }
      else if (entry1->typeflag & (FILE_TYPE_BLENDER | FILE_TYPE_BLENDER_BACKUP)) {
        if (!(entry2->typeflag & (FILE_TYPE_BLENDER | FILE_TYPE_BLENDER_BACKUP))) {
          return 1;
        }
      }
      else if (entry2->typeflag & (FILE_TYPE_BLENDER | FILE_TYPE_BLENDER_BACKUP)) {
        return -1;
      }
    }
    else {
      return -1;
    }
  }
  else if (entry2->typeflag & FILE_TYPE_DIR) {
    return 1;
  }

  /* make sure "." and ".." are always first */
  if (FILENAME_IS_CURRENT(entry1->relpath)) {
    return -1;
  }
  if (FILENAME_IS_CURRENT(entry2->relpath)) {
    return 1;
  }
  if (FILENAME_IS_PARENT(entry1->relpath)) {
    return -1;
  }
  if (FILENAME_IS_PARENT(entry2->relpath)) {
    return 1;
  }

  return 0;
}

static int compare_name(void *user_data, const void *a1, const void *a2)
{
  const FileListInternEntry *entry1 = a1;
  const FileListInternEntry *entry2 = a2;
  const struct FileSortData *sort_data = user_data;
  char *name1, *name2;
  int ret;

  if ((ret = compare_direntry_generic(entry1, entry2))) {
    return ret;
  }

  name1 = entry1->name;
  name2 = entry2->name;

  return compare_apply_inverted(BLI_strcasecmp_natural(name1, name2), sort_data);
}

static int compare_date(void *user_data, const void *a1, const void *a2)
{
  const FileListInternEntry *entry1 = a1;
  const FileListInternEntry *entry2 = a2;
  const struct FileSortData *sort_data = user_data;
  char *name1, *name2;
  int64_t time1, time2;
  int ret;

  if ((ret = compare_direntry_generic(entry1, entry2))) {
    return ret;
  }

  time1 = (int64_t)entry1->st.st_mtime;
  time2 = (int64_t)entry2->st.st_mtime;
  if (time1 < time2) {
    return compare_apply_inverted(1, sort_data);
  }
  if (time1 > time2) {
    return compare_apply_inverted(-1, sort_data);
  }

  name1 = entry1->name;
  name2 = entry2->name;

  return compare_apply_inverted(BLI_strcasecmp_natural(name1, name2), sort_data);
}

static int compare_size(void *user_data, const void *a1, const void *a2)
{
  const FileListInternEntry *entry1 = a1;
  const FileListInternEntry *entry2 = a2;
  const struct FileSortData *sort_data = user_data;
  char *name1, *name2;
  uint64_t size1, size2;
  int ret;

  if ((ret = compare_direntry_generic(entry1, entry2))) {
    return ret;
  }

  size1 = entry1->st.st_size;
  size2 = entry2->st.st_size;
  if (size1 < size2) {
    return compare_apply_inverted(1, sort_data);
  }
  if (size1 > size2) {
    return compare_apply_inverted(-1, sort_data);
  }

  name1 = entry1->name;
  name2 = entry2->name;

  return compare_apply_inverted(BLI_strcasecmp_natural(name1, name2), sort_data);
}

static int compare_extension(void *user_data, const void *a1, const void *a2)
{
  const FileListInternEntry *entry1 = a1;
  const FileListInternEntry *entry2 = a2;
  const struct FileSortData *sort_data = user_data;
  char *name1, *name2;
  int ret;

  if ((ret = compare_direntry_generic(entry1, entry2))) {
    return ret;
  }

  if ((entry1->typeflag & FILE_TYPE_BLENDERLIB) && !(entry2->typeflag & FILE_TYPE_BLENDERLIB)) {
    return -1;
  }
  if (!(entry1->typeflag & FILE_TYPE_BLENDERLIB) && (entry2->typeflag & FILE_TYPE_BLENDERLIB)) {
    return 1;
  }
  if ((entry1->typeflag & FILE_TYPE_BLENDERLIB) && (entry2->typeflag & FILE_TYPE_BLENDERLIB)) {
    if ((entry1->typeflag & FILE_TYPE_DIR) && !(entry2->typeflag & FILE_TYPE_DIR)) {
      return 1;
    }
    if (!(entry1->typeflag & FILE_TYPE_DIR) && (entry2->typeflag & FILE_TYPE_DIR)) {
      return -1;
    }
    if (entry1->blentype < entry2->blentype) {
      return compare_apply_inverted(-1, sort_data);
    }
    if (entry1->blentype > entry2->blentype) {
      return compare_apply_inverted(1, sort_data);
    }
  }
  else {
    const char *sufix1, *sufix2;

    if (!(sufix1 = strstr(entry1->relpath, ".blend.gz"))) {
      sufix1 = strrchr(entry1->relpath, '.');
    }
    if (!(sufix2 = strstr(entry2->relpath, ".blend.gz"))) {
      sufix2 = strrchr(entry2->relpath, '.');
    }
    if (!sufix1) {
      sufix1 = "";
    }
    if (!sufix2) {
      sufix2 = "";
    }

    if ((ret = BLI_strcasecmp(sufix1, sufix2))) {
      return compare_apply_inverted(ret, sort_data);
    }
  }

  name1 = entry1->name;
  name2 = entry2->name;

  return compare_apply_inverted(BLI_strcasecmp_natural(name1, name2), sort_data);
}

void filelist_sort(struct FileList *filelist)
{
  if (filelist->flags & FL_NEED_SORTING) {
    void *sort_cb = NULL;

    switch (filelist->sort) {
      case FILE_SORT_ALPHA:
        sort_cb = compare_name;
        break;
      case FILE_SORT_TIME:
        sort_cb = compare_date;
        break;
      case FILE_SORT_SIZE:
        sort_cb = compare_size;
        break;
      case FILE_SORT_EXTENSION:
        sort_cb = compare_extension;
        break;
      case FILE_SORT_DEFAULT:
      default:
        BLI_assert(0);
        break;
    }
    BLI_listbase_sort_r(
        &filelist->filelist_intern.entries,
        sort_cb,
        &(struct FileSortData){.inverted = (filelist->flags & FL_SORT_INVERT) != 0});

    filelist_filter_clear(filelist);
    filelist->flags &= ~FL_NEED_SORTING;
  }
}

void filelist_setsorting(struct FileList *filelist, const short sort, bool invert_sort)
{
  const bool was_invert_sort = filelist->flags & FL_SORT_INVERT;

  if ((filelist->sort != sort) || (was_invert_sort != invert_sort)) {
    filelist->sort = sort;
    filelist->flags |= FL_NEED_SORTING;
    filelist->flags = invert_sort ? (filelist->flags | FL_SORT_INVERT) :
                                    (filelist->flags & ~FL_SORT_INVERT);
  }
}

/* ********** Filter helpers ********** */

/* True if filename is meant to be hidden, eg. starting with period. */
static bool is_hidden_dot_filename(const char *filename, const FileListInternEntry *file)
{
  if (filename[0] == '.' && !ELEM(filename[1], '.', '\0')) {
    return true; /* ignore .file */
  }

  int len = strlen(filename);
  if ((len > 0) && (filename[len - 1] == '~')) {
    return true; /* ignore file~ */
  }

  /* filename might actually be a piece of path, in which case we have to check all its parts. */

  bool hidden = false;
  char *sep = (char *)BLI_path_slash_rfind(filename);

  if (!hidden && sep) {
    char tmp_filename[FILE_MAX_LIBEXTRA];

    BLI_strncpy(tmp_filename, filename, sizeof(tmp_filename));
    sep = tmp_filename + (sep - filename);
    while (sep) {
      /* This happens when a path contains 'ALTSEP', '\' on Unix for e.g.
       * Supporting alternate slashes in paths is a bigger task involving changes
       * in many parts of the code, for now just prevent an assert, see T74579. */
#if 0
      BLI_assert(sep[1] != '\0');
#endif
      if (is_hidden_dot_filename(sep + 1, file)) {
        hidden = true;
        break;
      }
      *sep = '\0';
      sep = (char *)BLI_path_slash_rfind(tmp_filename);
    }
  }
  return hidden;
}

/* True if should be hidden, based on current filtering. */
static bool is_filtered_hidden(const char *filename,
                               const FileListFilter *filter,
                               const FileListInternEntry *file)
{
  if ((filename[0] == '.') && (filename[1] == '\0')) {
    return true; /* Ignore . */
  }

  if (filter->flags & FLF_HIDE_PARENT) {
    if (filename[0] == '.' && filename[1] == '.' && filename[2] == '\0') {
      return true; /* Ignore .. */
    }
  }

  if ((filter->flags & FLF_HIDE_DOT) && (file->attributes & FILE_ATTR_HIDDEN)) {
    return true; /* Ignore files with Hidden attribute. */
  }

#ifndef WIN32
  /* Check for unix-style names starting with period. */
  if ((filter->flags & FLF_HIDE_DOT) && is_hidden_dot_filename(filename, file)) {
    return true;
  }
#endif
  /* For data-blocks (but not the group directories), check the asset-only filter. */
  if (!(file->typeflag & FILE_TYPE_DIR) && (file->typeflag & FILE_TYPE_BLENDERLIB) &&
      (filter->flags & FLF_ASSETS_ONLY) && !(file->typeflag & FILE_TYPE_ASSET)) {
    return true;
  }

  return false;
}

static bool is_filtered_file(FileListInternEntry *file,
                             const char *UNUSED(root),
                             FileListFilter *filter)
{
  bool is_filtered = !is_filtered_hidden(file->relpath, filter, file);

  if (is_filtered && !FILENAME_IS_CURRPAR(file->relpath)) {
    /* We only check for types if some type are enabled in filtering. */
    if (filter->filter && (filter->flags & FLF_DO_FILTER)) {
      if (file->typeflag & FILE_TYPE_DIR) {
        if (file->typeflag &
            (FILE_TYPE_BLENDERLIB | FILE_TYPE_BLENDER | FILE_TYPE_BLENDER_BACKUP)) {
          if (!(filter->filter & (FILE_TYPE_BLENDER | FILE_TYPE_BLENDER_BACKUP))) {
            is_filtered = false;
          }
        }
        else {
          if (!(filter->filter & FILE_TYPE_FOLDER)) {
            is_filtered = false;
          }
        }
      }
      else {
        if (!(file->typeflag & filter->filter)) {
          is_filtered = false;
        }
      }
    }
    /* If there's a filter string, apply it as filter even if FLF_DO_FILTER is not set. */
    if (is_filtered && (filter->filter_search[0] != '\0')) {
      if (fnmatch(filter->filter_search, file->relpath, FNM_CASEFOLD) != 0) {
        is_filtered = false;
      }
    }
  }

  return is_filtered;
}

static bool is_filtered_id_file(const FileListInternEntry *file,
                                const char *id_group,
                                const char *name,
                                const FileListFilter *filter)
{
  bool is_filtered = !is_filtered_hidden(file->relpath, filter, file);
  if (is_filtered && !FILENAME_IS_CURRPAR(file->relpath)) {
    /* We only check for types if some type are enabled in filtering. */
    if ((filter->filter || filter->filter_id) && (filter->flags & FLF_DO_FILTER)) {
      if (file->typeflag & FILE_TYPE_DIR) {
        if (file->typeflag &
            (FILE_TYPE_BLENDERLIB | FILE_TYPE_BLENDER | FILE_TYPE_BLENDER_BACKUP)) {
          if (!(filter->filter & (FILE_TYPE_BLENDER | FILE_TYPE_BLENDER_BACKUP))) {
            is_filtered = false;
          }
        }
        else {
          if (!(filter->filter & FILE_TYPE_FOLDER)) {
            is_filtered = false;
          }
        }
      }
      if (is_filtered && id_group) {
        if (!name && (filter->flags & FLF_HIDE_LIB_DIR)) {
          is_filtered = false;
        }
        else {
          uint64_t filter_id = groupname_to_filter_id(id_group);
          if (!(filter_id & filter->filter_id)) {
            is_filtered = false;
          }
        }
      }
    }
    /* If there's a filter string, apply it as filter even if FLF_DO_FILTER is not set. */
    if (is_filtered && (filter->filter_search[0] != '\0')) {
      if (fnmatch(filter->filter_search, file->relpath, FNM_CASEFOLD) != 0) {
        is_filtered = false;
      }
    }
  }

  return is_filtered;
}

static bool is_filtered_lib(FileListInternEntry *file, const char *root, FileListFilter *filter)
{
  bool is_filtered;
  char path[FILE_MAX_LIBEXTRA], dir[FILE_MAX_LIBEXTRA], *group, *name;

  BLI_join_dirfile(path, sizeof(path), root, file->relpath);

  if (BLO_library_path_explode(path, dir, &group, &name)) {
    is_filtered = is_filtered_id_file(file, group, name, filter);
  }
  else {
    is_filtered = is_filtered_file(file, root, filter);
  }

  return is_filtered;
}

static bool is_filtered_main(FileListInternEntry *file,
                             const char *UNUSED(dir),
                             FileListFilter *filter)
{
  return !is_filtered_hidden(file->relpath, filter, file);
}

static bool is_filtered_main_assets(FileListInternEntry *file,
                                    const char *UNUSED(dir),
                                    FileListFilter *filter)
{
  /* "Filtered" means *not* being filtered out... So return true if the file should be visible. */
  return is_filtered_id_file(file, file->relpath, file->name, filter);
}

static void filelist_filter_clear(FileList *filelist)
{
  filelist->flags |= FL_NEED_FILTERING;
}

void filelist_filter(FileList *filelist)
{
  int num_filtered = 0;
  const int num_files = filelist->filelist.nbr_entries;
  FileListInternEntry **filtered_tmp, *file;

  if (ELEM(filelist->filelist.nbr_entries, FILEDIR_NBR_ENTRIES_UNSET, 0)) {
    return;
  }

  if (!(filelist->flags & FL_NEED_FILTERING)) {
    /* Assume it has already been filtered, nothing else to do! */
    return;
  }

  filelist->filter_data.flags &= ~FLF_HIDE_LIB_DIR;
  if (filelist->max_recursion) {
    /* Never show lib ID 'categories' directories when we are in 'flat' mode, unless
     * root path is a blend file. */
    char dir[FILE_MAX_LIBEXTRA];
    if (!filelist_islibrary(filelist, dir, NULL)) {
      filelist->filter_data.flags |= FLF_HIDE_LIB_DIR;
    }
  }

  filtered_tmp = MEM_mallocN(sizeof(*filtered_tmp) * (size_t)num_files, __func__);

  /* Filter remap & count how many files are left after filter in a single loop. */
  for (file = filelist->filelist_intern.entries.first; file; file = file->next) {
    if (filelist->filterf(file, filelist->filelist.root, &filelist->filter_data)) {
      filtered_tmp[num_filtered++] = file;
    }
  }

  if (filelist->filelist_intern.filtered) {
    MEM_freeN(filelist->filelist_intern.filtered);
  }
  filelist->filelist_intern.filtered = MEM_mallocN(
      sizeof(*filelist->filelist_intern.filtered) * (size_t)num_filtered, __func__);
  memcpy(filelist->filelist_intern.filtered,
         filtered_tmp,
         sizeof(*filelist->filelist_intern.filtered) * (size_t)num_filtered);
  filelist->filelist.nbr_entries_filtered = num_filtered;
  //  printf("Filetered: %d over %d entries\n", num_filtered, filelist->filelist.nbr_entries);

  filelist_cache_clear(&filelist->filelist_cache, filelist->filelist_cache.size);
  filelist->flags &= ~FL_NEED_FILTERING;

  MEM_freeN(filtered_tmp);
}

void filelist_setfilter_options(FileList *filelist,
                                const bool do_filter,
                                const bool hide_dot,
                                const bool hide_parent,
                                const uint64_t filter,
                                const uint64_t filter_id,
                                const bool filter_assets_only,
                                const char *filter_glob,
                                const char *filter_search)
{
  bool update = false;

  if (((filelist->filter_data.flags & FLF_DO_FILTER) != 0) != (do_filter != 0)) {
    filelist->filter_data.flags ^= FLF_DO_FILTER;
    update = true;
  }
  if (((filelist->filter_data.flags & FLF_HIDE_DOT) != 0) != (hide_dot != 0)) {
    filelist->filter_data.flags ^= FLF_HIDE_DOT;
    update = true;
  }
  if (((filelist->filter_data.flags & FLF_HIDE_PARENT) != 0) != (hide_parent != 0)) {
    filelist->filter_data.flags ^= FLF_HIDE_PARENT;
    update = true;
  }
  if (((filelist->filter_data.flags & FLF_ASSETS_ONLY) != 0) != (filter_assets_only != 0)) {
    filelist->filter_data.flags ^= FLF_ASSETS_ONLY;
    update = true;
  }
  if (filelist->filter_data.filter != filter) {
    filelist->filter_data.filter = filter;
    update = true;
  }
  const uint64_t new_filter_id = (filter & FILE_TYPE_BLENDERLIB) ? filter_id : FILTER_ID_ALL;
  if (filelist->filter_data.filter_id != new_filter_id) {
    filelist->filter_data.filter_id = new_filter_id;
    update = true;
  }
  if (!STREQ(filelist->filter_data.filter_glob, filter_glob)) {
    BLI_strncpy(
        filelist->filter_data.filter_glob, filter_glob, sizeof(filelist->filter_data.filter_glob));
    update = true;
  }
  if ((BLI_strcmp_ignore_pad(filelist->filter_data.filter_search, filter_search, '*') != 0)) {
    BLI_strncpy_ensure_pad(filelist->filter_data.filter_search,
                           filter_search,
                           '*',
                           sizeof(filelist->filter_data.filter_search));
    update = true;
  }

  if (update) {
    /* And now, free filtered data so that we know we have to filter again. */
    filelist_filter_clear(filelist);
  }
}

/**
 * Checks two libraries for equality.
 * \return True if the libraries match.
 */
static bool filelist_compare_asset_libraries(const FileSelectAssetLibraryUID *library_a,
                                             const FileSelectAssetLibraryUID *library_b)
{
  if (library_a->type != library_b->type) {
    return false;
  }
  if (library_a->type == FILE_ASSET_LIBRARY_CUSTOM) {
    return STREQ(library_a->custom_library_identifier, library_b->custom_library_identifier);
  }

  return true;
}

/**
 * \param asset_library: May be NULL to unset the library.
 */
void filelist_setlibrary(FileList *filelist, const FileSelectAssetLibraryUID *asset_library)
{
  /* Unset if needed. */
  if (!asset_library) {
    if (filelist->asset_library) {
      MEM_SAFE_FREE(filelist->asset_library);
      filelist->flags |= FL_FORCE_RESET;
    }
    return;
  }

  if (!filelist->asset_library) {
    filelist->asset_library = MEM_mallocN(sizeof(*filelist->asset_library),
                                          "filelist asset library");
    *filelist->asset_library = *asset_library;

    filelist->flags |= FL_FORCE_RESET;
  }
  else if (!filelist_compare_asset_libraries(filelist->asset_library, asset_library)) {
    *filelist->asset_library = *asset_library;
    filelist->flags |= FL_FORCE_RESET;
  }
}

/* ********** Icon/image helpers ********** */

void filelist_init_icons(void)
{
  short x, y, k;
  ImBuf *bbuf;
  ImBuf *ibuf;

  BLI_assert(G.background == false);

#ifdef WITH_HEADLESS
  bbuf = NULL;
#else
  bbuf = IMB_ibImageFromMemory(
      (const uchar *)datatoc_prvicons_png, datatoc_prvicons_png_size, IB_rect, NULL, "<splash>");
#endif
  if (bbuf) {
    for (y = 0; y < SPECIAL_IMG_ROWS; y++) {
      for (x = 0; x < SPECIAL_IMG_COLS; x++) {
        int tile = SPECIAL_IMG_COLS * y + x;
        if (tile < SPECIAL_IMG_MAX) {
          ibuf = IMB_allocImBuf(SPECIAL_IMG_SIZE, SPECIAL_IMG_SIZE, 32, IB_rect);
          for (k = 0; k < SPECIAL_IMG_SIZE; k++) {
            memcpy(&ibuf->rect[k * SPECIAL_IMG_SIZE],
                   &bbuf->rect[(k + y * SPECIAL_IMG_SIZE) * SPECIAL_IMG_SIZE * SPECIAL_IMG_COLS +
                               x * SPECIAL_IMG_SIZE],
                   SPECIAL_IMG_SIZE * sizeof(int));
          }
          gSpecialFileImages[tile] = ibuf;
        }
      }
    }
    IMB_freeImBuf(bbuf);
  }
}

void filelist_free_icons(void)
{
  BLI_assert(G.background == false);

  for (int i = 0; i < SPECIAL_IMG_MAX; i++) {
    IMB_freeImBuf(gSpecialFileImages[i]);
    gSpecialFileImages[i] = NULL;
  }
}

static FileDirEntry *filelist_geticon_get_file(struct FileList *filelist, const int index)
{
  BLI_assert(G.background == false);

  return filelist_file(filelist, index);
}

ImBuf *filelist_getimage(struct FileList *filelist, const int index)
{
  FileDirEntry *file = filelist_geticon_get_file(filelist, index);

  return file->preview_icon_id ? BKE_icon_imbuf_get_buffer(file->preview_icon_id) : NULL;
}

ImBuf *filelist_file_getimage(const FileDirEntry *file)
{
  return file->preview_icon_id ? BKE_icon_imbuf_get_buffer(file->preview_icon_id) : NULL;
}

static ImBuf *filelist_geticon_image_ex(FileDirEntry *file)
{
  ImBuf *ibuf = NULL;

  if (file->typeflag & FILE_TYPE_DIR) {
    if (FILENAME_IS_PARENT(file->relpath)) {
      ibuf = gSpecialFileImages[SPECIAL_IMG_PARENT];
    }
    else {
      ibuf = gSpecialFileImages[SPECIAL_IMG_FOLDER];
    }
  }
  else {
    ibuf = gSpecialFileImages[SPECIAL_IMG_DOCUMENT];
  }

  return ibuf;
}

ImBuf *filelist_geticon_image(struct FileList *filelist, const int index)
{
  FileDirEntry *file = filelist_geticon_get_file(filelist, index);
  return filelist_geticon_image_ex(file);
}

static int filelist_geticon_ex(FileDirEntry *file,
                               const char *root,
                               const bool is_main,
                               const bool ignore_libdir)
{
  const eFileSel_File_Types typeflag = file->typeflag;

  if ((typeflag & FILE_TYPE_DIR) &&
      !(ignore_libdir && (typeflag & (FILE_TYPE_BLENDERLIB | FILE_TYPE_BLENDER)))) {
    if (FILENAME_IS_PARENT(file->relpath)) {
      return is_main ? ICON_FILE_PARENT : ICON_NONE;
    }
    if (typeflag & FILE_TYPE_APPLICATIONBUNDLE) {
      return ICON_UGLYPACKAGE;
    }
    if (typeflag & FILE_TYPE_BLENDER) {
      return ICON_FILE_BLEND;
    }
    if (is_main) {
      /* Do not return icon for folders if icons are not 'main' draw type
       * (e.g. when used over previews). */
      return (file->attributes & FILE_ATTR_ANY_LINK) ? ICON_FOLDER_REDIRECT : ICON_FILE_FOLDER;
    }

    /* If this path is in System list or path cache then use that icon. */
    struct FSMenu *fsmenu = ED_fsmenu_get();
    FSMenuCategory categories[] = {
        FS_CATEGORY_SYSTEM,
        FS_CATEGORY_SYSTEM_BOOKMARKS,
        FS_CATEGORY_OTHER,
    };

    for (int i = 0; i < ARRAY_SIZE(categories); i++) {
      FSMenuEntry *tfsm = ED_fsmenu_get_category(fsmenu, categories[i]);
      char fullpath[FILE_MAX_LIBEXTRA];
      char *target = fullpath;
      if (file->redirection_path) {
        target = file->redirection_path;
      }
      else {
        BLI_join_dirfile(fullpath, sizeof(fullpath), root, file->relpath);
        BLI_path_slash_ensure(fullpath);
      }
      for (; tfsm; tfsm = tfsm->next) {
        if (STREQ(tfsm->path, target)) {
          /* Never want a little folder inside a large one. */
          return (tfsm->icon == ICON_FILE_FOLDER) ? ICON_NONE : tfsm->icon;
        }
      }
    }

    if (file->attributes & FILE_ATTR_OFFLINE) {
      return ICON_ERROR;
    }
    if (file->attributes & FILE_ATTR_TEMPORARY) {
      return ICON_FILE_CACHE;
    }
    if (file->attributes & FILE_ATTR_SYSTEM) {
      return ICON_SYSTEM;
    }
  }

  if (typeflag & FILE_TYPE_BLENDER) {
    return ICON_FILE_BLEND;
  }
  if (typeflag & FILE_TYPE_BLENDER_BACKUP) {
    return ICON_FILE_BACKUP;
  }
  if (typeflag & FILE_TYPE_IMAGE) {
    return ICON_FILE_IMAGE;
  }
  if (typeflag & FILE_TYPE_MOVIE) {
    return ICON_FILE_MOVIE;
  }
  if (typeflag & FILE_TYPE_PYSCRIPT) {
    return ICON_FILE_SCRIPT;
  }
  if (typeflag & FILE_TYPE_SOUND) {
    return ICON_FILE_SOUND;
  }
  if (typeflag & FILE_TYPE_FTFONT) {
    return ICON_FILE_FONT;
  }
  if (typeflag & FILE_TYPE_BTX) {
    return ICON_FILE_BLANK;
  }
  if (typeflag & FILE_TYPE_COLLADA) {
    return ICON_FILE_3D;
  }
  if (typeflag & FILE_TYPE_ALEMBIC) {
    return ICON_FILE_3D;
  }
  if (typeflag & FILE_TYPE_USD) {
    return ICON_FILE_3D;
  }
  if (typeflag & FILE_TYPE_VOLUME) {
    return ICON_FILE_VOLUME;
  }
  if (typeflag & FILE_TYPE_OBJECT_IO) {
    return ICON_FILE_3D;
  }
  if (typeflag & FILE_TYPE_TEXT) {
    return ICON_FILE_TEXT;
  }
  if (typeflag & FILE_TYPE_ARCHIVE) {
    return ICON_FILE_ARCHIVE;
  }
  if (typeflag & FILE_TYPE_BLENDERLIB) {
    const int ret = UI_icon_from_idcode(file->blentype);
    if (ret != ICON_NONE) {
      return ret;
    }
  }
  return is_main ? ICON_FILE_BLANK : ICON_NONE;
}

int filelist_geticon(struct FileList *filelist, const int index, const bool is_main)
{
  FileDirEntry *file = filelist_geticon_get_file(filelist, index);

  return filelist_geticon_ex(file, filelist->filelist.root, is_main, false);
}

/* ********** Main ********** */

static void parent_dir_until_exists_or_default_root(char *dir)
{
  if (!BLI_path_parent_dir_until_exists(dir)) {
#ifdef WIN32
    BLI_windows_get_default_root_dir(dir);
#else
    strcpy(dir, "/");
#endif
  }
}

static bool filelist_checkdir_dir(struct FileList *UNUSED(filelist),
                                  char *r_dir,
                                  const bool do_change)
{
  if (do_change) {
    parent_dir_until_exists_or_default_root(r_dir);
    return true;
  }
  return BLI_is_dir(r_dir);
}

static bool filelist_checkdir_lib(struct FileList *UNUSED(filelist),
                                  char *r_dir,
                                  const bool do_change)
{
  char tdir[FILE_MAX_LIBEXTRA];
  char *name;

  const bool is_valid = (BLI_is_dir(r_dir) ||
                         (BLO_library_path_explode(r_dir, tdir, NULL, &name) &&
                          BLI_is_file(tdir) && !name));

  if (do_change && !is_valid) {
    /* if not a valid library, we need it to be a valid directory! */
    parent_dir_until_exists_or_default_root(r_dir);
    return true;
  }
  return is_valid;
}

static bool filelist_checkdir_main(struct FileList *filelist, char *r_dir, const bool do_change)
{
  /* TODO */
  return filelist_checkdir_lib(filelist, r_dir, do_change);
}

static bool filelist_checkdir_main_assets(struct FileList *UNUSED(filelist),
                                          char *UNUSED(r_dir),
                                          const bool UNUSED(do_change))
{
  /* Main is always valid. */
  return true;
}

static void filelist_entry_clear(FileDirEntry *entry)
{
  if (entry->name) {
    MEM_freeN(entry->name);
  }
  if (entry->description) {
    MEM_freeN(entry->description);
  }
  if (entry->relpath) {
    MEM_freeN(entry->relpath);
  }
  if (entry->redirection_path) {
    MEM_freeN(entry->redirection_path);
  }
  if (entry->preview_icon_id) {
    BKE_icon_delete(entry->preview_icon_id);
    entry->preview_icon_id = 0;
  }
  /* For now, consider FileDirEntryRevision::poin as not owned here,
   * so no need to do anything about it */

  if (!BLI_listbase_is_empty(&entry->variants)) {
    FileDirEntryVariant *var;

    for (var = entry->variants.first; var; var = var->next) {
      if (var->name) {
        MEM_freeN(var->name);
      }
      if (var->description) {
        MEM_freeN(var->description);
      }

      if (!BLI_listbase_is_empty(&var->revisions)) {
        FileDirEntryRevision *rev;

        for (rev = var->revisions.first; rev; rev = rev->next) {
          if (rev->comment) {
            MEM_freeN(rev->comment);
          }
        }

        BLI_freelistN(&var->revisions);
      }
    }

    /* TODO: tags! */

    BLI_freelistN(&entry->variants);
  }
  else if (entry->entry) {
    MEM_freeN(entry->entry);
  }
}

static void filelist_entry_free(FileDirEntry *entry)
{
  filelist_entry_clear(entry);
  MEM_freeN(entry);
}

static void filelist_direntryarr_free(FileDirEntryArr *array)
{
#if 0
  FileDirEntry *entry, *entry_next;

  for (entry = array->entries.first; entry; entry = entry_next) {
    entry_next = entry->next;
    filelist_entry_free(entry);
  }
  BLI_listbase_clear(&array->entries);
#else
  BLI_assert(BLI_listbase_is_empty(&array->entries));
#endif
  array->nbr_entries = FILEDIR_NBR_ENTRIES_UNSET;
  array->nbr_entries_filtered = FILEDIR_NBR_ENTRIES_UNSET;
  array->entry_idx_start = -1;
  array->entry_idx_end = -1;
}

static void filelist_intern_entry_free(FileListInternEntry *entry)
{
  if (entry->relpath) {
    MEM_freeN(entry->relpath);
  }
  if (entry->redirection_path) {
    MEM_freeN(entry->redirection_path);
  }
  if (entry->name) {
    MEM_freeN(entry->name);
  }
  /* If we own the asset-data (it was generated from external file data), free it. */
  if (entry->imported_asset_data) {
    BKE_asset_metadata_free(&entry->imported_asset_data);
  }
  MEM_freeN(entry);
}

static void filelist_intern_free(FileListIntern *filelist_intern)
{
  FileListInternEntry *entry, *entry_next;

  for (entry = filelist_intern->entries.first; entry; entry = entry_next) {
    entry_next = entry->next;
    filelist_intern_entry_free(entry);
  }
  BLI_listbase_clear(&filelist_intern->entries);

  MEM_SAFE_FREE(filelist_intern->filtered);
}

static void filelist_cache_preview_runf(TaskPool *__restrict pool, void *taskdata)
{
  FileListEntryCache *cache = BLI_task_pool_user_data(pool);
  FileListEntryPreviewTaskData *preview_taskdata = taskdata;
  FileListEntryPreview *preview = preview_taskdata->preview;

  ThumbSource source = 0;
  bool done = false;

  //  printf("%s: Start (%d)...\n", __func__, threadid);

  if (preview->in_memory_preview) {
    if (BKE_previewimg_is_finished(preview->in_memory_preview, ICON_SIZE_PREVIEW)) {
      ImBuf *imbuf = BKE_previewimg_to_imbuf(preview->in_memory_preview, ICON_SIZE_PREVIEW);
      preview->icon_id = BKE_icon_imbuf_create(imbuf);
      done = true;
    }
  }
  else {
    //  printf("%s: %d - %s - %p\n", __func__, preview->index, preview->path, preview->img);
    BLI_assert(preview->flags &
               (FILE_TYPE_IMAGE | FILE_TYPE_MOVIE | FILE_TYPE_FTFONT | FILE_TYPE_BLENDER |
                FILE_TYPE_BLENDER_BACKUP | FILE_TYPE_BLENDERLIB));

    if (preview->flags & FILE_TYPE_IMAGE) {
      source = THB_SOURCE_IMAGE;
    }
    else if (preview->flags &
             (FILE_TYPE_BLENDER | FILE_TYPE_BLENDER_BACKUP | FILE_TYPE_BLENDERLIB)) {
      source = THB_SOURCE_BLEND;
    }
    else if (preview->flags & FILE_TYPE_MOVIE) {
      source = THB_SOURCE_MOVIE;
    }
    else if (preview->flags & FILE_TYPE_FTFONT) {
      source = THB_SOURCE_FONT;
    }

    IMB_thumb_path_lock(preview->path);
    /* Always generate biggest preview size for now, it's simpler and avoids having to re-generate
     * in case user switch to a bigger preview size. */
    ImBuf *imbuf = IMB_thumb_manage(preview->path, THB_LARGE, source);
    IMB_thumb_path_unlock(preview->path);
    preview->icon_id = BKE_icon_imbuf_create(imbuf);

    done = true;
  }

  if (done) {
    /* That way task freeing function won't free th preview, since it does not own it anymore. */
    atomic_cas_ptr((void **)&preview_taskdata->preview, preview, NULL);
    BLI_thread_queue_push(cache->previews_done, preview);
  }

  //  printf("%s: End (%d)...\n", __func__, threadid);
}

static void filelist_cache_preview_freef(TaskPool *__restrict UNUSED(pool), void *taskdata)
{
  FileListEntryPreviewTaskData *preview_taskdata = taskdata;
  FileListEntryPreview *preview = preview_taskdata->preview;

  /* preview_taskdata->preview is atomically set to NULL once preview has been processed and sent
   * to previews_done queue. */
  if (preview != NULL) {
    if (preview->icon_id) {
      BKE_icon_delete(preview->icon_id);
    }
    MEM_freeN(preview);
  }
  MEM_freeN(preview_taskdata);
}

static void filelist_cache_preview_ensure_running(FileListEntryCache *cache)
{
  if (!cache->previews_pool) {
    cache->previews_pool = BLI_task_pool_create_background(cache, TASK_PRIORITY_LOW);
    cache->previews_done = BLI_thread_queue_init();

    IMB_thumb_locks_acquire();
  }
}

static void filelist_cache_previews_clear(FileListEntryCache *cache)
{
  if (cache->previews_pool) {
    BLI_task_pool_cancel(cache->previews_pool);

    FileListEntryPreview *preview;
    while ((preview = BLI_thread_queue_pop_timeout(cache->previews_done, 0))) {
      // printf("%s: DONE %d - %s - %p\n", __func__, preview->index, preview->path,
      // preview->img);
      if (preview->icon_id) {
        BKE_icon_delete(preview->icon_id);
      }
      MEM_freeN(preview);
    }
  }
}

static void filelist_cache_previews_free(FileListEntryCache *cache)
{
  if (cache->previews_pool) {
    BLI_thread_queue_nowait(cache->previews_done);

    filelist_cache_previews_clear(cache);

    BLI_thread_queue_free(cache->previews_done);
    BLI_task_pool_free(cache->previews_pool);
    cache->previews_pool = NULL;
    cache->previews_done = NULL;

    IMB_thumb_locks_release();
  }

  cache->flags &= ~FLC_PREVIEWS_ACTIVE;
}

static void filelist_cache_previews_push(FileList *filelist, FileDirEntry *entry, const int index)
{
  FileListEntryCache *cache = &filelist->filelist_cache;

  BLI_assert(cache->flags & FLC_PREVIEWS_ACTIVE);

  if (!entry->preview_icon_id && !(entry->flags & FILE_ENTRY_INVALID_PREVIEW) &&
      (entry->typeflag & (FILE_TYPE_IMAGE | FILE_TYPE_MOVIE | FILE_TYPE_FTFONT |
                          FILE_TYPE_BLENDER | FILE_TYPE_BLENDER_BACKUP | FILE_TYPE_BLENDERLIB))) {
    FileListEntryPreview *preview = MEM_mallocN(sizeof(*preview), __func__);
    FileListInternEntry *intern_entry = filelist->filelist_intern.filtered[index];

    if (entry->redirection_path) {
      BLI_strncpy(preview->path, entry->redirection_path, FILE_MAXDIR);
    }
    else {
      BLI_join_dirfile(
          preview->path, sizeof(preview->path), filelist->filelist.root, entry->relpath);
    }

    preview->index = index;
    preview->flags = entry->typeflag;
    preview->in_memory_preview = intern_entry->local_data.preview_image;
    preview->icon_id = 0;
    //      printf("%s: %d - %s - %p\n", __func__, preview->index, preview->path, preview->img);

    filelist_cache_preview_ensure_running(cache);

    FileListEntryPreviewTaskData *preview_taskdata = MEM_mallocN(sizeof(*preview_taskdata),
                                                                 __func__);
    preview_taskdata->preview = preview;
    BLI_task_pool_push(cache->previews_pool,
                       filelist_cache_preview_runf,
                       preview_taskdata,
                       true,
                       filelist_cache_preview_freef);
  }
}

static void filelist_cache_init(FileListEntryCache *cache, size_t cache_size)
{
  BLI_listbase_clear(&cache->cached_entries);

  cache->block_cursor = cache->block_start_index = cache->block_center_index =
      cache->block_end_index = 0;
  cache->block_entries = MEM_mallocN(sizeof(*cache->block_entries) * cache_size, __func__);

  cache->misc_entries = BLI_ghash_ptr_new_ex(__func__, cache_size);
  cache->misc_entries_indices = MEM_mallocN(sizeof(*cache->misc_entries_indices) * cache_size,
                                            __func__);
  copy_vn_i(cache->misc_entries_indices, cache_size, -1);
  cache->misc_cursor = 0;

  /* XXX This assumes uint is 32 bits and uuid is 128 bits (char[16]), be careful! */
  cache->uuids = BLI_ghash_new_ex(
      BLI_ghashutil_uinthash_v4_p, BLI_ghashutil_uinthash_v4_cmp, __func__, cache_size * 2);

  cache->size = cache_size;
  cache->flags = FLC_IS_INIT;

  /* We cannot translate from non-main thread, so init translated strings once from here. */
  IMB_thumb_ensure_translations();
}

static void filelist_cache_free(FileListEntryCache *cache)
{
  FileDirEntry *entry, *entry_next;

  if (!(cache->flags & FLC_IS_INIT)) {
    return;
  }

  filelist_cache_previews_free(cache);

  MEM_freeN(cache->block_entries);

  BLI_ghash_free(cache->misc_entries, NULL, NULL);
  MEM_freeN(cache->misc_entries_indices);

  BLI_ghash_free(cache->uuids, NULL, NULL);

  for (entry = cache->cached_entries.first; entry; entry = entry_next) {
    entry_next = entry->next;
    filelist_entry_free(entry);
  }
  BLI_listbase_clear(&cache->cached_entries);
}

static void filelist_cache_clear(FileListEntryCache *cache, size_t new_size)
{
  FileDirEntry *entry, *entry_next;

  if (!(cache->flags & FLC_IS_INIT)) {
    return;
  }

  filelist_cache_previews_clear(cache);

  cache->block_cursor = cache->block_start_index = cache->block_center_index =
      cache->block_end_index = 0;
  if (new_size != cache->size) {
    cache->block_entries = MEM_reallocN(cache->block_entries,
                                        sizeof(*cache->block_entries) * new_size);
  }

  BLI_ghash_clear_ex(cache->misc_entries, NULL, NULL, new_size);
  if (new_size != cache->size) {
    cache->misc_entries_indices = MEM_reallocN(cache->misc_entries_indices,
                                               sizeof(*cache->misc_entries_indices) * new_size);
  }
  copy_vn_i(cache->misc_entries_indices, new_size, -1);

  BLI_ghash_clear_ex(cache->uuids, NULL, NULL, new_size * 2);

  cache->size = new_size;

  for (entry = cache->cached_entries.first; entry; entry = entry_next) {
    entry_next = entry->next;
    filelist_entry_free(entry);
  }
  BLI_listbase_clear(&cache->cached_entries);
}

FileList *filelist_new(short type)
{
  FileList *p = MEM_callocN(sizeof(*p), __func__);

  filelist_cache_init(&p->filelist_cache, FILELIST_ENTRYCACHESIZE_DEFAULT);

  p->selection_state = BLI_ghash_new(
      BLI_ghashutil_uinthash_v4_p, BLI_ghashutil_uinthash_v4_cmp, __func__);
  p->filelist.nbr_entries = FILEDIR_NBR_ENTRIES_UNSET;
  filelist_settype(p, type);

  return p;
}

void filelist_settype(FileList *filelist, short type)
{
  if (filelist->type == type) {
    return;
  }

  filelist->type = type;
  filelist->type_flags = 0;
  switch (filelist->type) {
    case FILE_MAIN:
      filelist->checkdirf = filelist_checkdir_main;
      filelist->read_jobf = filelist_readjob_main;
      filelist->filterf = is_filtered_main;
      break;
    case FILE_LOADLIB:
      filelist->checkdirf = filelist_checkdir_lib;
      filelist->read_jobf = filelist_readjob_lib;
      filelist->filterf = is_filtered_lib;
      break;
    case FILE_MAIN_ASSET:
      filelist->checkdirf = filelist_checkdir_main_assets;
      filelist->read_jobf = filelist_readjob_main_assets;
      filelist->filterf = is_filtered_main_assets;
<<<<<<< HEAD
      filelist->type_flags |= FL_USES_MAIN_DATA;
=======
      filelist->type_flags |= FL_USES_MAIN_DATA | FL_NO_THREADS;
>>>>>>> 658fcbc7
      break;
    default:
      filelist->checkdirf = filelist_checkdir_dir;
      filelist->read_jobf = filelist_readjob_dir;
      filelist->filterf = is_filtered_file;
      break;
  }

  filelist->flags |= FL_FORCE_RESET;
}

void filelist_clear_ex(struct FileList *filelist, const bool do_cache, const bool do_selection)
{
  if (!filelist) {
    return;
  }

  filelist_filter_clear(filelist);

  if (do_cache) {
    filelist_cache_clear(&filelist->filelist_cache, filelist->filelist_cache.size);
  }

  filelist_intern_free(&filelist->filelist_intern);

  filelist_direntryarr_free(&filelist->filelist);

  if (do_selection && filelist->selection_state) {
    BLI_ghash_clear(filelist->selection_state, MEM_freeN, NULL);
  }
}

void filelist_clear(struct FileList *filelist)
{
  filelist_clear_ex(filelist, true, true);
}

void filelist_free(struct FileList *filelist)
{
  if (!filelist) {
    printf("Attempting to delete empty filelist.\n");
    return;
  }

  /* No need to clear cache & selection_state, we free them anyway. */
  filelist_clear_ex(filelist, false, false);
  filelist_cache_free(&filelist->filelist_cache);

  if (filelist->selection_state) {
    BLI_ghash_free(filelist->selection_state, MEM_freeN, NULL);
    filelist->selection_state = NULL;
  }

  MEM_SAFE_FREE(filelist->asset_library);

  memset(&filelist->filter_data, 0, sizeof(filelist->filter_data));

  filelist->flags &= ~(FL_NEED_SORTING | FL_NEED_FILTERING);
}

void filelist_freelib(struct FileList *filelist)
{
  if (filelist->libfiledata) {
    BLO_blendhandle_close(filelist->libfiledata);
  }
  filelist->libfiledata = NULL;
}

BlendHandle *filelist_lib(struct FileList *filelist)
{
  return filelist->libfiledata;
}

static const char *fileentry_uiname(const char *root,
                                    const char *relpath,
                                    const eFileSel_File_Types typeflag,
                                    char *buff)
{
  char *name = NULL;

  if (typeflag & FILE_TYPE_BLENDERLIB) {
    char abspath[FILE_MAX_LIBEXTRA];
    char *group;

    BLI_join_dirfile(abspath, sizeof(abspath), root, relpath);
    BLO_library_path_explode(abspath, buff, &group, &name);
    if (!name) {
      name = group;
    }
  }
  /* Depending on platforms, 'my_file.blend/..' might be viewed as dir or not... */
  if (!name) {
    if (typeflag & FILE_TYPE_DIR) {
      name = (char *)relpath;
    }
    else {
      name = (char *)BLI_path_basename(relpath);
    }
  }
  BLI_assert(name);

  return name;
}

const char *filelist_dir(struct FileList *filelist)
{
  return filelist->filelist.root;
}

bool filelist_is_dir(struct FileList *filelist, const char *path)
{
  return filelist->checkdirf(filelist, (char *)path, false);
}

/**
 * May modify in place given r_dir, which is expected to be FILE_MAX_LIBEXTRA length.
 */
void filelist_setdir(struct FileList *filelist, char *r_dir)
{
  const bool allow_invalid = filelist->asset_library != NULL;
  BLI_assert(strlen(r_dir) < FILE_MAX_LIBEXTRA);

  BLI_path_normalize_dir(BKE_main_blendfile_path_from_global(), r_dir);
  const bool is_valid_path = filelist->checkdirf(filelist, r_dir, !allow_invalid);
  BLI_assert(is_valid_path || allow_invalid);
  UNUSED_VARS_NDEBUG(is_valid_path);

  if (!STREQ(filelist->filelist.root, r_dir)) {
    BLI_strncpy(filelist->filelist.root, r_dir, sizeof(filelist->filelist.root));
    filelist->flags |= FL_FORCE_RESET;
  }
}

void filelist_setrecursion(struct FileList *filelist, const int recursion_level)
{
  if (filelist->max_recursion != recursion_level) {
    filelist->max_recursion = recursion_level;
    filelist->flags |= FL_FORCE_RESET;
  }
}

bool filelist_needs_force_reset(FileList *filelist)
{
  return (filelist->flags & FL_FORCE_RESET) != 0;
}

void filelist_tag_force_reset(FileList *filelist)
{
  filelist->flags |= FL_FORCE_RESET;
}

bool filelist_is_ready(struct FileList *filelist)
{
  return (filelist->flags & FL_IS_READY) != 0;
}

bool filelist_pending(struct FileList *filelist)
{
  return (filelist->flags & FL_IS_PENDING) != 0;
}

bool filelist_needs_reset_on_main_changes(const FileList *filelist)
{
  return (filelist->type_flags & FL_USES_MAIN_DATA) != 0;
}

/**
 * Limited version of full update done by space_file's file_refresh(),
 * to be used by operators and such.
 * Ensures given filelist is ready to be used (i.e. it is filtered and sorted),
 * unless it is tagged for a full refresh.
 */
int filelist_files_ensure(FileList *filelist)
{
  if (!filelist_needs_force_reset(filelist) || !filelist_needs_reading(filelist)) {
    filelist_sort(filelist);
    filelist_filter(filelist);
  }

  return filelist->filelist.nbr_entries_filtered;
}

static FileDirEntry *filelist_file_create_entry(FileList *filelist, const int index)
{
  FileListInternEntry *entry = filelist->filelist_intern.filtered[index];
  FileListEntryCache *cache = &filelist->filelist_cache;
  FileDirEntry *ret;
  FileDirEntryRevision *rev;

  ret = MEM_callocN(sizeof(*ret), __func__);
  rev = MEM_callocN(sizeof(*rev), __func__);

  rev->size = (uint64_t)entry->st.st_size;

  rev->time = (int64_t)entry->st.st_mtime;

  ret->entry = rev;
  ret->relpath = BLI_strdup(entry->relpath);
  ret->name = BLI_strdup(entry->name);
  ret->description = BLI_strdupcat(filelist->filelist.root, entry->relpath);
  memcpy(ret->uuid, entry->uuid, sizeof(ret->uuid));
  ret->blentype = entry->blentype;
  ret->typeflag = entry->typeflag;
  ret->attributes = entry->attributes;
  if (entry->redirection_path) {
    ret->redirection_path = BLI_strdup(entry->redirection_path);
  }
  ret->id = entry->local_data.id;
  ret->asset_data = entry->imported_asset_data ? entry->imported_asset_data : NULL;
  if (ret->id && (ret->asset_data == NULL)) {
    ret->asset_data = ret->id->asset_data;
  }
  /* For some file types the preview is already available. */
  if (entry->local_data.preview_image &&
      BKE_previewimg_is_finished(entry->local_data.preview_image, ICON_SIZE_PREVIEW)) {
    ImBuf *ibuf = BKE_previewimg_to_imbuf(entry->local_data.preview_image, ICON_SIZE_PREVIEW);
    ret->preview_icon_id = BKE_icon_imbuf_create(ibuf);
  }
  BLI_addtail(&cache->cached_entries, ret);
  return ret;
}

static void filelist_file_release_entry(FileList *filelist, FileDirEntry *entry)
{
  BLI_remlink(&filelist->filelist_cache.cached_entries, entry);
  filelist_entry_free(entry);
}

static FileDirEntry *filelist_file_ex(struct FileList *filelist,
                                      const int index,
                                      const bool use_request)
{
  FileDirEntry *ret = NULL, *old;
  FileListEntryCache *cache = &filelist->filelist_cache;
  const size_t cache_size = cache->size;
  int old_index;

  if ((index < 0) || (index >= filelist->filelist.nbr_entries_filtered)) {
    return ret;
  }

  if (index >= cache->block_start_index && index < cache->block_end_index) {
    const int idx = (index - cache->block_start_index + cache->block_cursor) % cache_size;
    return cache->block_entries[idx];
  }

  if ((ret = BLI_ghash_lookup(cache->misc_entries, POINTER_FROM_INT(index)))) {
    return ret;
  }

  if (!use_request) {
    return NULL;
  }

  //  printf("requesting file %d (not yet cached)\n", index);

  /* Else, we have to add new entry to 'misc' cache - and possibly make room for it first! */
  ret = filelist_file_create_entry(filelist, index);
  old_index = cache->misc_entries_indices[cache->misc_cursor];
  if ((old = BLI_ghash_popkey(cache->misc_entries, POINTER_FROM_INT(old_index), NULL))) {
    BLI_ghash_remove(cache->uuids, old->uuid, NULL, NULL);
    filelist_file_release_entry(filelist, old);
  }
  BLI_ghash_insert(cache->misc_entries, POINTER_FROM_INT(index), ret);
  BLI_ghash_insert(cache->uuids, ret->uuid, ret);

  cache->misc_entries_indices[cache->misc_cursor] = index;
  cache->misc_cursor = (cache->misc_cursor + 1) % cache_size;

#if 0 /* Actually no, only block cached entries should have preview imho. */
  if (cache->previews_pool) {
    filelist_cache_previews_push(filelist, ret, index);
  }
#endif

  return ret;
}

FileDirEntry *filelist_file(struct FileList *filelist, int index)
{
  return filelist_file_ex(filelist, index, true);
}

int filelist_file_findpath(struct FileList *filelist, const char *filename)
{
  int fidx = -1;

  if (filelist->filelist.nbr_entries_filtered == FILEDIR_NBR_ENTRIES_UNSET) {
    return fidx;
  }

  /* XXX TODO Cache could probably use a ghash on paths too? Not really urgent though.
   *          This is only used to find again renamed entry,
   *          annoying but looks hairy to get rid of it currently. */

  for (fidx = 0; fidx < filelist->filelist.nbr_entries_filtered; fidx++) {
    FileListInternEntry *entry = filelist->filelist_intern.filtered[fidx];
    if (STREQ(entry->relpath, filename)) {
      return fidx;
    }
  }

  return -1;
}

/**
 * Get the ID a file represents (if any). For #FILE_MAIN, #FILE_MAIN_ASSET.
 */
ID *filelist_file_get_id(const FileDirEntry *file)
{
  return file->id;
}

FileDirEntry *filelist_entry_find_uuid(struct FileList *filelist, const int uuid[4])
{
  if (filelist->filelist.nbr_entries_filtered == FILEDIR_NBR_ENTRIES_UNSET) {
    return NULL;
  }

  if (filelist->filelist_cache.uuids) {
    FileDirEntry *entry = BLI_ghash_lookup(filelist->filelist_cache.uuids, uuid);
    if (entry) {
      return entry;
    }
  }

  {
    int fidx;

    for (fidx = 0; fidx < filelist->filelist.nbr_entries_filtered; fidx++) {
      FileListInternEntry *entry = filelist->filelist_intern.filtered[fidx];
      if (memcmp(entry->uuid, uuid, sizeof(entry->uuid)) == 0) {
        return filelist_file(filelist, fidx);
      }
    }
  }

  return NULL;
}

void filelist_file_cache_slidingwindow_set(FileList *filelist, size_t window_size)
{
  /* Always keep it power of 2, in [256, 8192] range for now,
   * cache being app. twice bigger than requested window. */
  size_t size = 256;
  window_size *= 2;

  while (size < window_size && size < 8192) {
    size *= 2;
  }

  if (size != filelist->filelist_cache.size) {
    filelist_cache_clear(&filelist->filelist_cache, size);
  }
}

/* Helpers, low-level, they assume cursor + size <= cache_size */
static bool filelist_file_cache_block_create(FileList *filelist,
                                             const int start_index,
                                             const int size,
                                             int cursor)
{
  FileListEntryCache *cache = &filelist->filelist_cache;

  {
    int i, idx;

    for (i = 0, idx = start_index; i < size; i++, idx++, cursor++) {
      FileDirEntry *entry;

      /* That entry might have already been requested and stored in misc cache... */
      if ((entry = BLI_ghash_popkey(cache->misc_entries, POINTER_FROM_INT(idx), NULL)) == NULL) {
        entry = filelist_file_create_entry(filelist, idx);
        BLI_ghash_insert(cache->uuids, entry->uuid, entry);
      }
      cache->block_entries[cursor] = entry;
    }
    return true;
  }

  return false;
}

static void filelist_file_cache_block_release(struct FileList *filelist,
                                              const int size,
                                              int cursor)
{
  FileListEntryCache *cache = &filelist->filelist_cache;

  {
    int i;

    for (i = 0; i < size; i++, cursor++) {
      FileDirEntry *entry = cache->block_entries[cursor];
#if 0
      printf("%s: release cacheidx %d (%%p %%s)\n",
             __func__,
             cursor /*, cache->block_entries[cursor], cache->block_entries[cursor]->relpath*/);
#endif
      BLI_ghash_remove(cache->uuids, entry->uuid, NULL, NULL);
      filelist_file_release_entry(filelist, entry);
#ifndef NDEBUG
      cache->block_entries[cursor] = NULL;
#endif
    }
  }
}

/* Load in cache all entries "around" given index (as much as block cache may hold). */
bool filelist_file_cache_block(struct FileList *filelist, const int index)
{
  FileListEntryCache *cache = &filelist->filelist_cache;
  const size_t cache_size = cache->size;

  const int nbr_entries = filelist->filelist.nbr_entries_filtered;
  int start_index = max_ii(0, index - (cache_size / 2));
  int end_index = min_ii(nbr_entries, index + (cache_size / 2));
  int i;
  const bool full_refresh = (filelist->flags & FL_IS_READY) == 0;

  if ((index < 0) || (index >= nbr_entries)) {
    //      printf("Wrong index %d ([%d:%d])", index, 0, nbr_entries);
    return false;
  }

  /* Maximize cached range! */
  if ((end_index - start_index) < cache_size) {
    if (start_index == 0) {
      end_index = min_ii(nbr_entries, start_index + cache_size);
    }
    else if (end_index == nbr_entries) {
      start_index = max_ii(0, end_index - cache_size);
    }
  }

  BLI_assert((end_index - start_index) <= cache_size);

  //  printf("%s: [%d:%d] around index %d (current cache: [%d:%d])\n", __func__,
  //         start_index, end_index, index, cache->block_start_index, cache->block_end_index);

  /* If we have something to (re)cache... */
  if (full_refresh || (start_index != cache->block_start_index) ||
      (end_index != cache->block_end_index)) {
    if (full_refresh || (start_index >= cache->block_end_index) ||
        (end_index <= cache->block_start_index)) {
      int size1 = cache->block_end_index - cache->block_start_index;
      int size2 = 0;
      int idx1 = cache->block_cursor, idx2 = 0;

      //          printf("Full Recaching!\n");

      if (cache->flags & FLC_PREVIEWS_ACTIVE) {
        filelist_cache_previews_clear(cache);
      }

      if (idx1 + size1 > cache_size) {
        size2 = idx1 + size1 - cache_size;
        size1 -= size2;
        filelist_file_cache_block_release(filelist, size2, idx2);
      }
      filelist_file_cache_block_release(filelist, size1, idx1);

      cache->block_start_index = cache->block_end_index = cache->block_cursor = 0;

      /* New cached block does not overlap existing one, simple. */
      if (!filelist_file_cache_block_create(filelist, start_index, end_index - start_index, 0)) {
        return false;
      }

      cache->block_start_index = start_index;
      cache->block_end_index = end_index;
    }
    else {
      //          printf("Partial Recaching!\n");

      /* At this point, we know we keep part of currently cached entries, so update previews
       * if needed, and remove everything from working queue - we'll add all newly needed
       * entries at the end. */
      if (cache->flags & FLC_PREVIEWS_ACTIVE) {
        filelist_cache_previews_update(filelist);
        filelist_cache_previews_clear(cache);
      }

      //          printf("\tpreview cleaned up...\n");

      if (start_index > cache->block_start_index) {
        int size1 = start_index - cache->block_start_index;
        int size2 = 0;
        int idx1 = cache->block_cursor, idx2 = 0;

        //              printf("\tcache releasing: [%d:%d] (%d, %d)\n",
        //                     cache->block_start_index, cache->block_start_index + size1,
        //                     cache->block_cursor, size1);

        if (idx1 + size1 > cache_size) {
          size2 = idx1 + size1 - cache_size;
          size1 -= size2;
          filelist_file_cache_block_release(filelist, size2, idx2);
        }
        filelist_file_cache_block_release(filelist, size1, idx1);

        cache->block_cursor = (idx1 + size1 + size2) % cache_size;
        cache->block_start_index = start_index;
      }
      if (end_index < cache->block_end_index) {
        int size1 = cache->block_end_index - end_index;
        int size2 = 0;
        int idx1, idx2 = 0;

#if 0
        printf("\tcache releasing: [%d:%d] (%d)\n",
               cache->block_end_index - size1,
               cache->block_end_index,
               cache->block_cursor);
#endif

        idx1 = (cache->block_cursor + end_index - cache->block_start_index) % cache_size;
        if (idx1 + size1 > cache_size) {
          size2 = idx1 + size1 - cache_size;
          size1 -= size2;
          filelist_file_cache_block_release(filelist, size2, idx2);
        }
        filelist_file_cache_block_release(filelist, size1, idx1);

        cache->block_end_index = end_index;
      }

      //          printf("\tcache cleaned up...\n");

      if (start_index < cache->block_start_index) {
        /* Add (request) needed entries before already cached ones. */
        /* Note: We need some index black magic to wrap around (cycle)
         * inside our cache_size array... */
        int size1 = cache->block_start_index - start_index;
        int size2 = 0;
        int idx1, idx2;

        if (size1 > cache->block_cursor) {
          size2 = size1;
          size1 -= cache->block_cursor;
          size2 -= size1;
          idx2 = 0;
          idx1 = cache_size - size1;
        }
        else {
          idx1 = cache->block_cursor - size1;
        }

        if (size2) {
          if (!filelist_file_cache_block_create(filelist, start_index + size1, size2, idx2)) {
            return false;
          }
        }
        if (!filelist_file_cache_block_create(filelist, start_index, size1, idx1)) {
          return false;
        }

        cache->block_cursor = idx1;
        cache->block_start_index = start_index;
      }
      //          printf("\tstart-extended...\n");
      if (end_index > cache->block_end_index) {
        /* Add (request) needed entries after already cached ones. */
        /* Note: We need some index black magic to wrap around (cycle)
         * inside our cache_size array... */
        int size1 = end_index - cache->block_end_index;
        int size2 = 0;
        int idx1, idx2;

        idx1 = (cache->block_cursor + end_index - cache->block_start_index - size1) % cache_size;
        if ((idx1 + size1) > cache_size) {
          size2 = size1;
          size1 = cache_size - idx1;
          size2 -= size1;
          idx2 = 0;
        }

        if (size2) {
          if (!filelist_file_cache_block_create(filelist, end_index - size2, size2, idx2)) {
            return false;
          }
        }
        if (!filelist_file_cache_block_create(filelist, end_index - size1 - size2, size1, idx1)) {
          return false;
        }

        cache->block_end_index = end_index;
      }

      //          printf("\tend-extended...\n");
    }
  }
  else if ((cache->block_center_index != index) && (cache->flags & FLC_PREVIEWS_ACTIVE)) {
    /* We try to always preview visible entries first, so 'restart' preview background task. */
    filelist_cache_previews_update(filelist);
    filelist_cache_previews_clear(cache);
  }

  //  printf("Re-queueing previews...\n");

  /* Note we try to preview first images around given index - i.e. assumed visible ones. */
  if (cache->flags & FLC_PREVIEWS_ACTIVE) {
    for (i = 0; ((index + i) < end_index) || ((index - i) >= start_index); i++) {
      if ((index - i) >= start_index) {
        const int idx = (cache->block_cursor + (index - start_index) - i) % cache_size;
        filelist_cache_previews_push(filelist, cache->block_entries[idx], index - i);
      }
      if ((index + i) < end_index) {
        const int idx = (cache->block_cursor + (index - start_index) + i) % cache_size;
        filelist_cache_previews_push(filelist, cache->block_entries[idx], index + i);
      }
    }
  }

  cache->block_center_index = index;

  //  printf("%s Finished!\n", __func__);

  return true;
}

void filelist_cache_previews_set(FileList *filelist, const bool use_previews)
{
  FileListEntryCache *cache = &filelist->filelist_cache;

  if (use_previews == ((cache->flags & FLC_PREVIEWS_ACTIVE) != 0)) {
    return;
  }
  /* Do not start preview work while listing, gives nasty flickering! */
  if (use_previews && (filelist->flags & FL_IS_READY)) {
    cache->flags |= FLC_PREVIEWS_ACTIVE;

    BLI_assert((cache->previews_pool == NULL) && (cache->previews_done == NULL));

    //      printf("%s: Init Previews...\n", __func__);

    /* No need to populate preview queue here, filelist_file_cache_block() handles this. */
  }
  else {
    //      printf("%s: Clear Previews...\n", __func__);

    filelist_cache_previews_free(cache);
  }
}

bool filelist_cache_previews_update(FileList *filelist)
{
  FileListEntryCache *cache = &filelist->filelist_cache;
  TaskPool *pool = cache->previews_pool;
  bool changed = false;

  if (!pool) {
    return changed;
  }

  //  printf("%s: Update Previews...\n", __func__);

  while (!BLI_thread_queue_is_empty(cache->previews_done)) {
    FileListEntryPreview *preview = BLI_thread_queue_pop(cache->previews_done);
    FileDirEntry *entry;

    /* Paranoid (should never happen currently
     * since we consume this queue from a single thread), but... */
    if (!preview) {
      continue;
    }
    /* entry might have been removed from cache in the mean time,
     * we do not want to cache it again here. */
    entry = filelist_file_ex(filelist, preview->index, false);

    //      printf("%s: %d - %s - %p\n", __func__, preview->index, preview->path, preview->img);

    if (preview->icon_id) {
      /* Due to asynchronous process, a preview for a given image may be generated several times,
       * i.e. entry->image may already be set at this point. */
      if (entry && !entry->preview_icon_id) {
        /* Move ownership over icon. */
        entry->preview_icon_id = preview->icon_id;
        preview->icon_id = 0;
        changed = true;
      }
      else {
        BKE_icon_delete(preview->icon_id);
      }
    }
    else if (entry) {
      /* We want to avoid re-processing this entry continuously!
       * Note that, since entries only live in cache,
       * preview will be retried quite often anyway. */
      entry->flags |= FILE_ENTRY_INVALID_PREVIEW;
    }

    MEM_freeN(preview);
  }

  return changed;
}

bool filelist_cache_previews_running(FileList *filelist)
{
  FileListEntryCache *cache = &filelist->filelist_cache;

  return (cache->previews_pool != NULL);
}

/* would recognize .blend as well */
static bool file_is_blend_backup(const char *str)
{
  const size_t a = strlen(str);
  size_t b = 7;
  bool retval = 0;

  if (a == 0 || b >= a) {
    /* pass */
  }
  else {
    const char *loc;

    if (a > b + 1) {
      b++;
    }

    /* allow .blend1 .blend2 .blend32 */
    loc = BLI_strcasestr(str + a - b, ".blend");

    if (loc) {
      retval = 1;
    }
  }

  return retval;
}

/* TODO: Maybe we should move this to BLI?
 * On the other hand, it's using defines from space-file area, so not sure... */
int ED_path_extension_type(const char *path)
{
  if (BLO_has_bfile_extension(path)) {
    return FILE_TYPE_BLENDER;
  }
  if (file_is_blend_backup(path)) {
    return FILE_TYPE_BLENDER_BACKUP;
  }
  if (BLI_path_extension_check(path, ".app")) {
    return FILE_TYPE_APPLICATIONBUNDLE;
  }
  if (BLI_path_extension_check(path, ".py")) {
    return FILE_TYPE_PYSCRIPT;
  }
  if (BLI_path_extension_check_n(path,
                                 ".txt",
                                 ".glsl",
                                 ".osl",
                                 ".data",
                                 ".pov",
                                 ".ini",
                                 ".mcr",
                                 ".inc",
                                 ".fountain",
                                 NULL)) {
    return FILE_TYPE_TEXT;
  }
  if (BLI_path_extension_check_n(path, ".ttf", ".ttc", ".pfb", ".otf", ".otc", NULL)) {
    return FILE_TYPE_FTFONT;
  }
  if (BLI_path_extension_check(path, ".btx")) {
    return FILE_TYPE_BTX;
  }
  if (BLI_path_extension_check(path, ".dae")) {
    return FILE_TYPE_COLLADA;
  }
  if (BLI_path_extension_check(path, ".abc")) {
    return FILE_TYPE_ALEMBIC;
  }
  if (BLI_path_extension_check_n(path, ".usd", ".usda", ".usdc", NULL)) {
    return FILE_TYPE_USD;
  }
  if (BLI_path_extension_check(path, ".vdb")) {
    return FILE_TYPE_VOLUME;
  }
  if (BLI_path_extension_check(path, ".zip")) {
    return FILE_TYPE_ARCHIVE;
  }
  if (BLI_path_extension_check_n(path, ".obj", ".3ds", ".fbx", ".glb", ".gltf", NULL)) {
    return FILE_TYPE_OBJECT_IO;
  }
  if (BLI_path_extension_check_array(path, imb_ext_image)) {
    return FILE_TYPE_IMAGE;
  }
  if (BLI_path_extension_check(path, ".ogg")) {
    if (IMB_isanim(path)) {
      return FILE_TYPE_MOVIE;
    }
    return FILE_TYPE_SOUND;
  }
  if (BLI_path_extension_check_array(path, imb_ext_movie)) {
    return FILE_TYPE_MOVIE;
  }
  if (BLI_path_extension_check_array(path, imb_ext_audio)) {
    return FILE_TYPE_SOUND;
  }
  return 0;
}

int ED_file_extension_icon(const char *path)
{
  const int type = ED_path_extension_type(path);

  switch (type) {
    case FILE_TYPE_BLENDER:
      return ICON_FILE_BLEND;
    case FILE_TYPE_BLENDER_BACKUP:
      return ICON_FILE_BACKUP;
    case FILE_TYPE_IMAGE:
      return ICON_FILE_IMAGE;
    case FILE_TYPE_MOVIE:
      return ICON_FILE_MOVIE;
    case FILE_TYPE_PYSCRIPT:
      return ICON_FILE_SCRIPT;
    case FILE_TYPE_SOUND:
      return ICON_FILE_SOUND;
    case FILE_TYPE_FTFONT:
      return ICON_FILE_FONT;
    case FILE_TYPE_BTX:
      return ICON_FILE_BLANK;
    case FILE_TYPE_COLLADA:
    case FILE_TYPE_ALEMBIC:
    case FILE_TYPE_OBJECT_IO:
      return ICON_FILE_3D;
    case FILE_TYPE_TEXT:
      return ICON_FILE_TEXT;
    case FILE_TYPE_ARCHIVE:
      return ICON_FILE_ARCHIVE;
    case FILE_TYPE_VOLUME:
      return ICON_FILE_VOLUME;
    default:
      return ICON_FILE_BLANK;
  }
}

int filelist_needs_reading(struct FileList *filelist)
{
  return (filelist->filelist.nbr_entries == FILEDIR_NBR_ENTRIES_UNSET);
}

uint filelist_entry_select_set(const FileList *filelist,
                               const FileDirEntry *entry,
                               FileSelType select,
                               uint flag,
                               FileCheckType check)
{
  /* Default NULL pointer if not found is fine here! */
  void **es_p = BLI_ghash_lookup_p(filelist->selection_state, entry->uuid);
  uint entry_flag = es_p ? POINTER_AS_UINT(*es_p) : 0;
  const uint org_entry_flag = entry_flag;

  BLI_assert(entry);
  BLI_assert(ELEM(check, CHECK_DIRS, CHECK_FILES, CHECK_ALL));

  if (((check == CHECK_ALL)) || ((check == CHECK_DIRS) && (entry->typeflag & FILE_TYPE_DIR)) ||
      ((check == CHECK_FILES) && !(entry->typeflag & FILE_TYPE_DIR))) {
    switch (select) {
      case FILE_SEL_REMOVE:
        entry_flag &= ~flag;
        break;
      case FILE_SEL_ADD:
        entry_flag |= flag;
        break;
      case FILE_SEL_TOGGLE:
        entry_flag ^= flag;
        break;
    }
  }

  if (entry_flag != org_entry_flag) {
    if (es_p) {
      if (entry_flag) {
        *es_p = POINTER_FROM_UINT(entry_flag);
      }
      else {
        BLI_ghash_remove(filelist->selection_state, entry->uuid, MEM_freeN, NULL);
      }
    }
    else if (entry_flag) {
      void *key = MEM_mallocN(sizeof(entry->uuid), __func__);
      memcpy(key, entry->uuid, sizeof(entry->uuid));
      BLI_ghash_insert(filelist->selection_state, key, POINTER_FROM_UINT(entry_flag));
    }
  }

  return entry_flag;
}

void filelist_entry_select_index_set(
    FileList *filelist, const int index, FileSelType select, uint flag, FileCheckType check)
{
  FileDirEntry *entry = filelist_file(filelist, index);

  if (entry) {
    filelist_entry_select_set(filelist, entry, select, flag, check);
  }
}

void filelist_entries_select_index_range_set(
    FileList *filelist, FileSelection *sel, FileSelType select, uint flag, FileCheckType check)
{
  /* select all valid files between first and last indicated */
  if ((sel->first >= 0) && (sel->first < filelist->filelist.nbr_entries_filtered) &&
      (sel->last >= 0) && (sel->last < filelist->filelist.nbr_entries_filtered)) {
    int current_file;
    for (current_file = sel->first; current_file <= sel->last; current_file++) {
      filelist_entry_select_index_set(filelist, current_file, select, flag, check);
    }
  }
}

uint filelist_entry_select_get(FileList *filelist, FileDirEntry *entry, FileCheckType check)
{
  BLI_assert(entry);
  BLI_assert(ELEM(check, CHECK_DIRS, CHECK_FILES, CHECK_ALL));

  if (((check == CHECK_ALL)) || ((check == CHECK_DIRS) && (entry->typeflag & FILE_TYPE_DIR)) ||
      ((check == CHECK_FILES) && !(entry->typeflag & FILE_TYPE_DIR))) {
    /* Default NULL pointer if not found is fine here! */
    return POINTER_AS_UINT(BLI_ghash_lookup(filelist->selection_state, entry->uuid));
  }

  return 0;
}

uint filelist_entry_select_index_get(FileList *filelist, const int index, FileCheckType check)
{
  FileDirEntry *entry = filelist_file(filelist, index);

  if (entry) {
    return filelist_entry_select_get(filelist, entry, check);
  }

  return 0;
}

/**
 * Set selection of the '..' parent entry, but only if it's actually visible.
 */
void filelist_entry_parent_select_set(FileList *filelist,
                                      FileSelType select,
                                      uint flag,
                                      FileCheckType check)
{
  if ((filelist->filter_data.flags & FLF_HIDE_PARENT) == 0) {
    filelist_entry_select_index_set(filelist, 0, select, flag, check);
  }
}

/* WARNING! dir must be FILE_MAX_LIBEXTRA long! */
bool filelist_islibrary(struct FileList *filelist, char *dir, char **r_group)
{
  return BLO_library_path_explode(filelist->filelist.root, dir, r_group, NULL);
}

static int groupname_to_code(const char *group)
{
  char buf[BLO_GROUP_MAX];
  char *lslash;

  BLI_assert(group);

  BLI_strncpy(buf, group, sizeof(buf));
  lslash = (char *)BLI_path_slash_rfind(buf);
  if (lslash) {
    lslash[0] = '\0';
  }

  return buf[0] ? BKE_idtype_idcode_from_name(buf) : 0;
}

static uint64_t groupname_to_filter_id(const char *group)
{
  int id_code = groupname_to_code(group);

  return BKE_idtype_idcode_to_idfilter(id_code);
}

/**
 * From here, we are in 'Job Context',
 * i.e. have to be careful about sharing stuff between background working thread.
 * and main one (used by UI among other things).
 */
typedef struct TodoDir {
  int level;
  char *dir;
} TodoDir;

static int filelist_readjob_list_dir(const char *root,
                                     ListBase *entries,
                                     const char *filter_glob,
                                     const bool do_lib,
                                     const char *main_name,
                                     const bool skip_currpar)
{
  struct direntry *files;
  int nbr_files, nbr_entries = 0;
  /* Full path of the item. */
  char full_path[FILE_MAX];

  nbr_files = BLI_filelist_dir_contents(root, &files);
  if (files) {
    int i = nbr_files;
    while (i--) {
      FileListInternEntry *entry;

      if (skip_currpar && FILENAME_IS_CURRPAR(files[i].relname)) {
        continue;
      }

      entry = MEM_callocN(sizeof(*entry), __func__);
      entry->relpath = MEM_dupallocN(files[i].relname);
      entry->st = files[i].s;

      BLI_join_dirfile(full_path, FILE_MAX, root, entry->relpath);
      char *target = full_path;

      /* Set initial file type and attributes. */
      entry->attributes = BLI_file_attributes(full_path);
      if (S_ISDIR(files[i].s.st_mode)
#ifdef __APPLE__
          && !(ED_path_extension_type(full_path) & FILE_TYPE_APPLICATIONBUNDLE)
#endif
      ) {
        entry->typeflag = FILE_TYPE_DIR;
      }

      /* Is this a file that points to another file? */
      if (entry->attributes & FILE_ATTR_ALIAS) {
        entry->redirection_path = MEM_callocN(FILE_MAXDIR, __func__);
        if (BLI_file_alias_target(full_path, entry->redirection_path)) {
          if (BLI_is_dir(entry->redirection_path)) {
            entry->typeflag = FILE_TYPE_DIR;
            BLI_path_slash_ensure(entry->redirection_path);
          }
          else {
            entry->typeflag = ED_path_extension_type(entry->redirection_path);
          }
          target = entry->redirection_path;
#ifdef WIN32
          /* On Windows don't show ".lnk" extension for valid shortcuts. */
          BLI_path_extension_replace(entry->relpath, FILE_MAXDIR, "");
#endif
        }
        else {
          MEM_freeN(entry->redirection_path);
          entry->redirection_path = NULL;
          entry->attributes |= FILE_ATTR_HIDDEN;
        }
      }

      if (!(entry->typeflag & FILE_TYPE_DIR)) {
        if (do_lib && BLO_has_bfile_extension(target)) {
          /* If we are considering .blend files as libs, promote them to directory status. */
          entry->typeflag = FILE_TYPE_BLENDER;
          /* prevent current file being used as acceptable dir */
          if (BLI_path_cmp(main_name, target) != 0) {
            entry->typeflag |= FILE_TYPE_DIR;
          }
        }
        else {
          entry->typeflag = ED_path_extension_type(target);
          if (filter_glob[0] && BLI_path_extension_check_glob(target, filter_glob)) {
            entry->typeflag |= FILE_TYPE_OPERATOR;
          }
        }
      }

#ifndef WIN32
      /* Set linux-style dot files hidden too. */
      if (is_hidden_dot_filename(entry->relpath, entry)) {
        entry->attributes |= FILE_ATTR_HIDDEN;
      }
#endif

      BLI_addtail(entries, entry);
      nbr_entries++;
    }
    BLI_filelist_free(files, nbr_files);
  }
  return nbr_entries;
}

static int filelist_readjob_list_lib(const char *root, ListBase *entries, const bool skip_currpar)
{
  FileListInternEntry *entry;
  LinkNode *ln, *names = NULL, *datablock_infos = NULL;
  int i, nitems, idcode = 0, nbr_entries = 0;
  char dir[FILE_MAX_LIBEXTRA], *group;
  bool ok;

  struct BlendHandle *libfiledata = NULL;

  /* name test */
  ok = BLO_library_path_explode(root, dir, &group, NULL);
  if (!ok) {
    return nbr_entries;
  }

  /* there we go */
  libfiledata = BLO_blendhandle_from_file(dir, NULL);
  if (libfiledata == NULL) {
    return nbr_entries;
  }

  /* memory for strings is passed into filelist[i].entry->relpath
   * and freed in filelist_entry_free. */
  if (group) {
    idcode = groupname_to_code(group);
    datablock_infos = BLO_blendhandle_get_datablock_info(libfiledata, idcode, &nitems);
  }
  else {
    names = BLO_blendhandle_get_linkable_groups(libfiledata);
    nitems = BLI_linklist_count(names);
  }

  BLO_blendhandle_close(libfiledata);

  if (!skip_currpar) {
    entry = MEM_callocN(sizeof(*entry), __func__);
    entry->relpath = BLI_strdup(FILENAME_PARENT);
    entry->typeflag |= (FILE_TYPE_BLENDERLIB | FILE_TYPE_DIR);
    BLI_addtail(entries, entry);
    nbr_entries++;
  }

  for (i = 0, ln = (datablock_infos ? datablock_infos : names); i < nitems; i++, ln = ln->next) {
    struct BLODataBlockInfo *info = datablock_infos ? ln->link : NULL;
    const char *blockname = info ? info->name : ln->link;

    entry = MEM_callocN(sizeof(*entry), __func__);
    entry->relpath = BLI_strdup(blockname);
    entry->typeflag |= FILE_TYPE_BLENDERLIB;
    if (info && info->asset_data) {
<<<<<<< HEAD
      entry->typeflag |= FILE_TYPE_ASSET | FILE_TYPE_ASSET_EXTERNAL;
      /* Moves ownership! */
      entry->asset_data = info->asset_data;
=======
      entry->typeflag |= FILE_TYPE_ASSET;
      /* Moves ownership! */
      entry->imported_asset_data = info->asset_data;
>>>>>>> 658fcbc7
    }
    if (!(group && idcode)) {
      entry->typeflag |= FILE_TYPE_DIR;
      entry->blentype = groupname_to_code(blockname);
    }
    else {
      entry->blentype = idcode;
    }
    BLI_addtail(entries, entry);
    nbr_entries++;
  }

  BLI_linklist_freeN(datablock_infos ? datablock_infos : names);

  return nbr_entries;
}

#if 0
/* Kept for reference here, in case we want to add back that feature later.
 * We do not need it currently. */
/* Code ***NOT*** updated for job stuff! */
static void filelist_readjob_main_recursive(Main *bmain, FileList *filelist)
{
  ID *id;
  FileDirEntry *files, *firstlib = NULL;
  ListBase *lb;
  int a, fake, idcode, ok, totlib, totbl;

  // filelist->type = FILE_MAIN; /* XXX TODO: add modes to filebrowser */

  BLI_assert(filelist->filelist.entries == NULL);

  if (filelist->filelist.root[0] == '/') {
    filelist->filelist.root[0] = '\0';
  }

  if (filelist->filelist.root[0]) {
    idcode = groupname_to_code(filelist->filelist.root);
    if (idcode == 0) {
      filelist->filelist.root[0] = '\0';
    }
  }

  if (filelist->dir[0] == 0) {
    /* make directories */
#  ifdef WITH_FREESTYLE
    filelist->filelist.nbr_entries = 27;
#  else
    filelist->filelist.nbr_entries = 26;
#  endif
    filelist_resize(filelist, filelist->filelist.nbr_entries);

    for (a = 0; a < filelist->filelist.nbr_entries; a++) {
      filelist->filelist.entries[a].typeflag |= FILE_TYPE_DIR;
    }

    filelist->filelist.entries[0].entry->relpath = BLI_strdup(FILENAME_PARENT);
    filelist->filelist.entries[1].entry->relpath = BLI_strdup("Scene");
    filelist->filelist.entries[2].entry->relpath = BLI_strdup("Object");
    filelist->filelist.entries[3].entry->relpath = BLI_strdup("Mesh");
    filelist->filelist.entries[4].entry->relpath = BLI_strdup("Curve");
    filelist->filelist.entries[5].entry->relpath = BLI_strdup("Metaball");
    filelist->filelist.entries[6].entry->relpath = BLI_strdup("Material");
    filelist->filelist.entries[7].entry->relpath = BLI_strdup("Texture");
    filelist->filelist.entries[8].entry->relpath = BLI_strdup("Image");
    filelist->filelist.entries[9].entry->relpath = BLI_strdup("Ika");
    filelist->filelist.entries[10].entry->relpath = BLI_strdup("Wave");
    filelist->filelist.entries[11].entry->relpath = BLI_strdup("Lattice");
    filelist->filelist.entries[12].entry->relpath = BLI_strdup("Light");
    filelist->filelist.entries[13].entry->relpath = BLI_strdup("Camera");
    filelist->filelist.entries[14].entry->relpath = BLI_strdup("Ipo");
    filelist->filelist.entries[15].entry->relpath = BLI_strdup("World");
    filelist->filelist.entries[16].entry->relpath = BLI_strdup("Screen");
    filelist->filelist.entries[17].entry->relpath = BLI_strdup("VFont");
    filelist->filelist.entries[18].entry->relpath = BLI_strdup("Text");
    filelist->filelist.entries[19].entry->relpath = BLI_strdup("Armature");
    filelist->filelist.entries[20].entry->relpath = BLI_strdup("Action");
    filelist->filelist.entries[21].entry->relpath = BLI_strdup("NodeTree");
    filelist->filelist.entries[22].entry->relpath = BLI_strdup("Speaker");
    filelist->filelist.entries[23].entry->relpath = BLI_strdup("Hair");
    filelist->filelist.entries[24].entry->relpath = BLI_strdup("Point Cloud");
    filelist->filelist.entries[25].entry->relpath = BLI_strdup("Volume");
#  ifdef WITH_FREESTYLE
    filelist->filelist.entries[26].entry->relpath = BLI_strdup("FreestyleLineStyle");
#  endif
  }
  else {
    /* make files */
    idcode = groupname_to_code(filelist->filelist.root);

    lb = which_libbase(bmain, idcode);
    if (lb == NULL) {
      return;
    }

    filelist->filelist.nbr_entries = 0;
    for (id = lb->first; id; id = id->next) {
      if (!(filelist->filter_data.flags & FLF_HIDE_DOT) || id->name[2] != '.') {
        filelist->filelist.nbr_entries++;
      }
    }

    /* XXX TODO: if databrowse F4 or append/link
     * filelist->flags & FLF_HIDE_PARENT has to be set */
    if (!(filelist->filter_data.flags & FLF_HIDE_PARENT)) {
      filelist->filelist.nbr_entries++;
    }

    if (filelist->filelist.nbr_entries > 0) {
      filelist_resize(filelist, filelist->filelist.nbr_entries);
    }

    files = filelist->filelist.entries;

    if (!(filelist->filter_data.flags & FLF_HIDE_PARENT)) {
      files->entry->relpath = BLI_strdup(FILENAME_PARENT);
      files->typeflag |= FILE_TYPE_DIR;

      files++;
    }

    totlib = totbl = 0;
    for (id = lb->first; id; id = id->next) {
      ok = 1;
      if (ok) {
        if (!(filelist->filter_data.flags & FLF_HIDE_DOT) || id->name[2] != '.') {
          if (id->lib == NULL) {
            files->entry->relpath = BLI_strdup(id->name + 2);
          }
          else {
            char relname[FILE_MAX + (MAX_ID_NAME - 2) + 3];
            BLI_snprintf(relname, sizeof(relname), "%s | %s", id->lib->filepath, id->name + 2);
            files->entry->relpath = BLI_strdup(relname);
          }
//                  files->type |= S_IFREG;
#  if 0 /* XXX TODO show the selection status of the objects */
          if (!filelist->has_func) { /* F4 DATA BROWSE */
            if (idcode == ID_OB) {
              if ( ((Object *)id)->flag & SELECT) {
                files->entry->selflag |= FILE_SEL_SELECTED;
              }
            }
            else if (idcode == ID_SCE) {
              if ( ((Scene *)id)->r.scemode & R_BG_RENDER) {
                files->entry->selflag |= FILE_SEL_SELECTED;
              }
            }
          }
#  endif
          //                  files->entry->nr = totbl + 1;
          files->entry->poin = id;
          fake = id->flag & LIB_FAKEUSER;
          if (idcode == ID_MA || idcode == ID_TE || idcode == ID_LA || idcode == ID_WO ||
              idcode == ID_IM) {
            files->typeflag |= FILE_TYPE_IMAGE;
          }
#  if 0
          if (id->lib && fake) {
            BLI_snprintf(files->extra, sizeof(files->entry->extra), "LF %d", id->us);
          }
          else if (id->lib) {
            BLI_snprintf(files->extra, sizeof(files->entry->extra), "L    %d", id->us);
          }
          else if (fake) {
            BLI_snprintf(files->extra, sizeof(files->entry->extra), "F    %d", id->us);
          }
          else {
            BLI_snprintf(files->extra, sizeof(files->entry->extra), "      %d", id->us);
          }
#  endif

          if (id->lib) {
            if (totlib == 0) {
              firstlib = files;
            }
            totlib++;
          }

          files++;
        }
        totbl++;
      }
    }

    /* only qsort of library blocks */
    if (totlib > 1) {
      qsort(firstlib, totlib, sizeof(*files), compare_name);
    }
  }
}
#endif

static void filelist_readjob_do(const bool do_lib,
                                FileList *filelist,
                                const char *main_name,
                                const short *stop,
                                short *do_update,
                                float *progress,
                                ThreadMutex *lock)
{
  ListBase entries = {0};
  BLI_Stack *todo_dirs;
  TodoDir *td_dir;
  char dir[FILE_MAX_LIBEXTRA];
  char filter_glob[FILE_MAXFILE];
  const char *root = filelist->filelist.root;
  const int max_recursion = filelist->max_recursion;
  int nbr_done_dirs = 0, nbr_todo_dirs = 1;

  //  BLI_assert(filelist->filtered == NULL);
  BLI_assert(BLI_listbase_is_empty(&filelist->filelist.entries) &&
             (filelist->filelist.nbr_entries == FILEDIR_NBR_ENTRIES_UNSET));

  /* A valid, but empty directory from now. */
  filelist->filelist.nbr_entries = 0;

  todo_dirs = BLI_stack_new(sizeof(*td_dir), __func__);
  td_dir = BLI_stack_push_r(todo_dirs);
  td_dir->level = 1;

  BLI_strncpy(dir, filelist->filelist.root, sizeof(dir));
  BLI_strncpy(filter_glob, filelist->filter_data.filter_glob, sizeof(filter_glob));

  BLI_path_normalize_dir(main_name, dir);
  td_dir->dir = BLI_strdup(dir);

  while (!BLI_stack_is_empty(todo_dirs) && !(*stop)) {
    FileListInternEntry *entry;
    int nbr_entries = 0;
    bool is_lib = do_lib;

    char *subdir;
    char rel_subdir[FILE_MAX_LIBEXTRA];
    int recursion_level;
    bool skip_currpar;

    td_dir = BLI_stack_peek(todo_dirs);
    subdir = td_dir->dir;
    recursion_level = td_dir->level;
    skip_currpar = (recursion_level > 1);

    BLI_stack_discard(todo_dirs);

    /* ARRRG! We have to be very careful *not to use* common BLI_path_util helpers over
     * entry->relpath itself (nor any path containing it), since it may actually be a datablock
     * name inside .blend file, which can have slashes and backslashes! See T46827.
     * Note that in the end, this means we 'cache' valid relative subdir once here,
     * this is actually better. */
    BLI_strncpy(rel_subdir, subdir, sizeof(rel_subdir));
    BLI_path_normalize_dir(root, rel_subdir);
    BLI_path_rel(rel_subdir, root);

    if (do_lib) {
      nbr_entries = filelist_readjob_list_lib(subdir, &entries, skip_currpar);
    }
    if (!nbr_entries) {
      is_lib = false;
      nbr_entries = filelist_readjob_list_dir(
          subdir, &entries, filter_glob, do_lib, main_name, skip_currpar);
    }

    for (entry = entries.first; entry; entry = entry->next) {
      BLI_join_dirfile(dir, sizeof(dir), rel_subdir, entry->relpath);

      /* Generate our entry uuid. Abusing uuid as an uint32, shall be more than enough here,
       * things would crash way before we overflow that counter!
       * Using an atomic operation to avoid having to lock thread...
       * Note that we do not really need this here currently,
       * since there is a single listing thread, but better
       * remain consistent about threading! */
      *((uint32_t *)entry->uuid) = atomic_add_and_fetch_uint32(
          (uint32_t *)filelist->filelist_intern.curr_uuid, 1);

      /* Only thing we change in direntry here, so we need to free it first. */
      MEM_freeN(entry->relpath);
      entry->relpath = BLI_strdup(dir + 2); /* + 2 to remove '//'
                                             * added by BLI_path_rel to rel_subdir. */
      entry->name = BLI_strdup(fileentry_uiname(root, entry->relpath, entry->typeflag, dir));

      /* Here we decide whether current filedirentry is to be listed too, or not. */
      if (max_recursion && (is_lib || (recursion_level <= max_recursion))) {
        if (((entry->typeflag & FILE_TYPE_DIR) == 0) || FILENAME_IS_CURRPAR(entry->relpath)) {
          /* Skip... */
        }
        else if (!is_lib && (recursion_level >= max_recursion) &&
                 ((entry->typeflag & (FILE_TYPE_BLENDER | FILE_TYPE_BLENDER_BACKUP)) == 0)) {
          /* Do not recurse in real directories in this case, only in .blend libs. */
        }
        else {
          /* We have a directory we want to list, add it to todo list! */
          BLI_join_dirfile(dir, sizeof(dir), root, entry->relpath);
          BLI_path_normalize_dir(main_name, dir);
          td_dir = BLI_stack_push_r(todo_dirs);
          td_dir->level = recursion_level + 1;
          td_dir->dir = BLI_strdup(dir);
          nbr_todo_dirs++;
        }
      }
    }

    if (nbr_entries) {
      BLI_mutex_lock(lock);

      *do_update = true;

      BLI_movelisttolist(&filelist->filelist.entries, &entries);
      filelist->filelist.nbr_entries += nbr_entries;

      BLI_mutex_unlock(lock);
    }

    nbr_done_dirs++;
    *progress = (float)nbr_done_dirs / (float)nbr_todo_dirs;
    MEM_freeN(subdir);
  }

  /* If we were interrupted by stop, stack may not be empty and we need to free
   * pending dir paths. */
  while (!BLI_stack_is_empty(todo_dirs)) {
    td_dir = BLI_stack_peek(todo_dirs);
    MEM_freeN(td_dir->dir);
    BLI_stack_discard(todo_dirs);
  }
  BLI_stack_free(todo_dirs);
}

static void filelist_readjob_dir(Main *UNUSED(current_main),
                                 FileList *filelist,
                                 const char *main_name,
                                 short *stop,
                                 short *do_update,
                                 float *progress,
                                 ThreadMutex *lock)
{
  filelist_readjob_do(false, filelist, main_name, stop, do_update, progress, lock);
}

static void filelist_readjob_lib(Main *UNUSED(current_main),
                                 FileList *filelist,
                                 const char *main_name,
                                 short *stop,
                                 short *do_update,
                                 float *progress,
                                 ThreadMutex *lock)
{
  filelist_readjob_do(true, filelist, main_name, stop, do_update, progress, lock);
}

static void filelist_readjob_main(Main *current_main,
                                  FileList *filelist,
                                  const char *main_name,
                                  short *stop,
                                  short *do_update,
                                  float *progress,
                                  ThreadMutex *lock)
{
  /* TODO! */
  filelist_readjob_dir(current_main, filelist, main_name, stop, do_update, progress, lock);
}

/**
 * \warning Acts on main, so NOT thread-safe!
 */
static void filelist_readjob_main_assets(Main *current_main,
                                         FileList *filelist,
                                         const char *UNUSED(main_name),
                                         short *UNUSED(stop),
                                         short *do_update,
                                         float *UNUSED(progress),
                                         ThreadMutex *UNUSED(lock))
{
  BLI_assert(BLI_listbase_is_empty(&filelist->filelist.entries) &&
             (filelist->filelist.nbr_entries == FILEDIR_NBR_ENTRIES_UNSET));

  /* A valid, but empty directory from now. */
  filelist->filelist.nbr_entries = 0;

  FileListInternEntry *entry;
  ListBase tmp_entries = {0};
  ID *id_iter;
  int nbr_entries = 0;

  FOREACH_MAIN_ID_BEGIN (current_main, id_iter) {
    if (!id_iter->asset_data) {
      continue;
    }

    const char *id_code_name = BKE_idtype_idcode_to_name(GS(id_iter->name));

    entry = MEM_callocN(sizeof(*entry), __func__);
    entry->relpath = BLI_strdup(id_code_name);
    entry->name = BLI_strdup(id_iter->name + 2);
    entry->typeflag |= FILE_TYPE_BLENDERLIB | FILE_TYPE_ASSET;
    entry->blentype = GS(id_iter->name);
    *((uint32_t *)entry->uuid) = atomic_add_and_fetch_uint32(
        (uint32_t *)filelist->filelist_intern.curr_uuid, 1);
    entry->local_data.preview_image = BKE_asset_metadata_preview_get_from_id(id_iter->asset_data,
                                                                             id_iter);
    entry->local_data.id = id_iter;
    nbr_entries++;
    BLI_addtail(&tmp_entries, entry);
  }
  FOREACH_MAIN_ID_END;

  if (nbr_entries) {
    *do_update = true;

    BLI_movelisttolist(&filelist->filelist.entries, &tmp_entries);
    filelist->filelist.nbr_entries += nbr_entries;
    filelist->filelist.nbr_entries_filtered = filelist->filelist.entry_idx_start =
        filelist->filelist.entry_idx_end = -1;
  }
}

typedef struct FileListReadJob {
  ThreadMutex lock;
  char main_name[FILE_MAX];
  Main *current_main;
  struct FileList *filelist;
  /** XXX We may use a simpler struct here... just a linked list and root path? */
  struct FileList *tmp_filelist;
} FileListReadJob;

static void filelist_readjob_startjob(void *flrjv, short *stop, short *do_update, float *progress)
{
  FileListReadJob *flrj = flrjv;

  //  printf("START filelist reading (%d files, main thread: %d)\n",
  //         flrj->filelist->filelist.nbr_entries, BLI_thread_is_main());

  BLI_mutex_lock(&flrj->lock);

  BLI_assert((flrj->tmp_filelist == NULL) && flrj->filelist);

  flrj->tmp_filelist = MEM_dupallocN(flrj->filelist);

  BLI_listbase_clear(&flrj->tmp_filelist->filelist.entries);
  flrj->tmp_filelist->filelist.nbr_entries = FILEDIR_NBR_ENTRIES_UNSET;

  flrj->tmp_filelist->filelist_intern.filtered = NULL;
  BLI_listbase_clear(&flrj->tmp_filelist->filelist_intern.entries);
  memset(flrj->tmp_filelist->filelist_intern.curr_uuid,
         0,
         sizeof(flrj->tmp_filelist->filelist_intern.curr_uuid));

  flrj->tmp_filelist->libfiledata = NULL;
  memset(&flrj->tmp_filelist->filelist_cache, 0, sizeof(flrj->tmp_filelist->filelist_cache));
  flrj->tmp_filelist->selection_state = NULL;
  flrj->tmp_filelist->asset_library = NULL;

  BLI_mutex_unlock(&flrj->lock);

  flrj->tmp_filelist->read_jobf(flrj->current_main,
                                flrj->tmp_filelist,
                                flrj->main_name,
                                stop,
                                do_update,
                                progress,
                                &flrj->lock);
}

static void filelist_readjob_update(void *flrjv)
{
  FileListReadJob *flrj = flrjv;
  FileListIntern *fl_intern = &flrj->filelist->filelist_intern;
  ListBase new_entries = {NULL};
  int nbr_entries, new_nbr_entries = 0;

  BLI_movelisttolist(&new_entries, &fl_intern->entries);
  nbr_entries = flrj->filelist->filelist.nbr_entries;

  BLI_mutex_lock(&flrj->lock);

  if (flrj->tmp_filelist->filelist.nbr_entries > 0) {
    /* We just move everything out of 'thread context' into final list. */
    new_nbr_entries = flrj->tmp_filelist->filelist.nbr_entries;
    BLI_movelisttolist(&new_entries, &flrj->tmp_filelist->filelist.entries);
    flrj->tmp_filelist->filelist.nbr_entries = 0;
  }

  BLI_mutex_unlock(&flrj->lock);

  if (new_nbr_entries) {
    /* Do not clear selection cache, we can assume already 'selected' uuids are still valid! */
    filelist_clear_ex(flrj->filelist, true, false);

    flrj->filelist->flags |= (FL_NEED_SORTING | FL_NEED_FILTERING);
  }

  /* if no new_nbr_entries, this is NOP */
  BLI_movelisttolist(&fl_intern->entries, &new_entries);
  flrj->filelist->filelist.nbr_entries = MAX2(nbr_entries, 0) + new_nbr_entries;
}

static void filelist_readjob_endjob(void *flrjv)
{
  FileListReadJob *flrj = flrjv;

  /* In case there would be some dangling update... */
  filelist_readjob_update(flrjv);

  flrj->filelist->flags &= ~FL_IS_PENDING;
  flrj->filelist->flags |= FL_IS_READY;
}

static void filelist_readjob_free(void *flrjv)
{
  FileListReadJob *flrj = flrjv;

  //  printf("END filelist reading (%d files)\n", flrj->filelist->filelist.nbr_entries);

  if (flrj->tmp_filelist) {
    /* tmp_filelist shall never ever be filtered! */
    BLI_assert(flrj->tmp_filelist->filelist.nbr_entries == 0);
    BLI_assert(BLI_listbase_is_empty(&flrj->tmp_filelist->filelist.entries));

    filelist_freelib(flrj->tmp_filelist);
    filelist_free(flrj->tmp_filelist);
    MEM_freeN(flrj->tmp_filelist);
  }

  BLI_mutex_end(&flrj->lock);

  MEM_freeN(flrj);
}

void filelist_readjob_start(FileList *filelist, const bContext *C)
{
  Main *bmain = CTX_data_main(C);
  wmJob *wm_job;
  FileListReadJob *flrj;

  if (!filelist_is_dir(filelist, filelist->filelist.root)) {
    return;
  }

  /* prepare job data */
  flrj = MEM_callocN(sizeof(*flrj), __func__);
  flrj->filelist = filelist;
  flrj->current_main = bmain;
  BLI_strncpy(flrj->main_name, BKE_main_blendfile_path(bmain), sizeof(flrj->main_name));

  filelist->flags &= ~(FL_FORCE_RESET | FL_IS_READY);
  filelist->flags |= FL_IS_PENDING;

  /* Init even for single threaded execution. Called functions use it. */
  BLI_mutex_init(&flrj->lock);

  if (filelist->type_flags & FL_NO_THREADS) {
    short dummy_stop = false;
    short dummy_do_update = false;
    float dummy_progress = 0.0f;

    /* Single threaded execution. Just directly call the callbacks. */
    filelist_readjob_startjob(flrj, &dummy_stop, &dummy_do_update, &dummy_progress);
    filelist_readjob_endjob(flrj);
    filelist_readjob_free(flrj);

    WM_event_add_notifier(C, NC_SPACE | ND_SPACE_FILE_LIST, NULL);
    return;
  }
  else {
    /* setup job */
    wm_job = WM_jobs_get(CTX_wm_manager(C),
                         CTX_wm_window(C),
                         CTX_data_scene(C),
                         "Listing Dirs...",
                         WM_JOB_PROGRESS,
                         WM_JOB_TYPE_FILESEL_READDIR);
    WM_jobs_customdata_set(wm_job, flrj, filelist_readjob_free);
    WM_jobs_timer(wm_job, 0.01, NC_SPACE | ND_SPACE_FILE_LIST, NC_SPACE | ND_SPACE_FILE_LIST);
    WM_jobs_callbacks(
        wm_job, filelist_readjob_startjob, NULL, filelist_readjob_update, filelist_readjob_endjob);

    /* start the job */
    WM_jobs_start(CTX_wm_manager(C), wm_job);
  }
}

void filelist_readjob_stop(wmWindowManager *wm, Scene *owner_scene)
{
  WM_jobs_kill_type(wm, owner_scene, WM_JOB_TYPE_FILESEL_READDIR);
}

int filelist_readjob_running(wmWindowManager *wm, Scene *owner_scene)
{
  return WM_jobs_test(wm, owner_scene, WM_JOB_TYPE_FILESEL_READDIR);
}<|MERGE_RESOLUTION|>--- conflicted
+++ resolved
@@ -432,14 +432,10 @@
 
 /* FileList.type_flags */
 enum FileListTypeFlags {
-<<<<<<< HEAD
-  FL_USES_MAIN_DATA = (1 << 0),
-=======
   /** The file list has references to main data (IDs) and needs special care. */
   FL_USES_MAIN_DATA = (1 << 0),
   /** The file list type is not thread-safe. */
   FL_NO_THREADS = (1 << 2),
->>>>>>> 658fcbc7
 };
 
 #define SPECIAL_IMG_SIZE 256
@@ -1745,11 +1741,7 @@
       filelist->checkdirf = filelist_checkdir_main_assets;
       filelist->read_jobf = filelist_readjob_main_assets;
       filelist->filterf = is_filtered_main_assets;
-<<<<<<< HEAD
-      filelist->type_flags |= FL_USES_MAIN_DATA;
-=======
       filelist->type_flags |= FL_USES_MAIN_DATA | FL_NO_THREADS;
->>>>>>> 658fcbc7
       break;
     default:
       filelist->checkdirf = filelist_checkdir_dir;
@@ -2889,15 +2881,9 @@
     entry->relpath = BLI_strdup(blockname);
     entry->typeflag |= FILE_TYPE_BLENDERLIB;
     if (info && info->asset_data) {
-<<<<<<< HEAD
-      entry->typeflag |= FILE_TYPE_ASSET | FILE_TYPE_ASSET_EXTERNAL;
-      /* Moves ownership! */
-      entry->asset_data = info->asset_data;
-=======
       entry->typeflag |= FILE_TYPE_ASSET;
       /* Moves ownership! */
       entry->imported_asset_data = info->asset_data;
->>>>>>> 658fcbc7
     }
     if (!(group && idcode)) {
       entry->typeflag |= FILE_TYPE_DIR;
