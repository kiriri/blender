/*
 * This program is free software; you can redistribute it and/or
 * modify it under the terms of the GNU General Public License
 * as published by the Free Software Foundation; either version 2
 * of the License, or (at your option) any later version.
 *
 * This program is distributed in the hope that it will be useful,
 * but WITHOUT ANY WARRANTY; without even the implied warranty of
 * MERCHANTABILITY or FITNESS FOR A PARTICULAR PURPOSE.  See the
 * GNU General Public License for more details.
 *
 * You should have received a copy of the GNU General Public License
 * along with this program; if not, write to the Free Software Foundation,
 * Inc., 51 Franklin Street, Fifth Floor, Boston, MA 02110-1301, USA.
 *
 * The Original Code is Copyright (C) 2008 Blender Foundation.
 * All rights reserved.
 */

/** \file
 * \ingroup spfile
 */

#include <string.h>
#include <stdio.h>
#include <math.h>

#include <sys/stat.h>
#include <sys/types.h>

/* path/file handeling stuff */
#ifdef WIN32
#  include <io.h>
#  include <direct.h>
#  include "BLI_winstuff.h"
#else
#  include <unistd.h>
#  include <sys/times.h>
#  include <dirent.h>
#endif

#include "DNA_space_types.h"
#include "DNA_screen_types.h"
#include "DNA_userdef_types.h"

#include "MEM_guardedalloc.h"

#include "BLI_blenlib.h"
#include "BLI_utildefines.h"
#include "BLI_fnmatch.h"

#include "BKE_appdir.h"
#include "BKE_context.h"
#include "BKE_main.h"

#include "BLF_api.h"

#include "ED_fileselect.h"

#include "WM_api.h"
#include "WM_types.h"

#include "RNA_access.h"

#include "UI_interface.h"
#include "UI_interface_icons.h"
#include "UI_view2d.h"

#include "file_intern.h"
#include "filelist.h"

FileSelectParams *ED_fileselect_get_params(struct SpaceFile *sfile)
{
  if (!sfile->params) {
    ED_fileselect_set_params(sfile);
  }
  return sfile->params;
}

/**
 * \note RNA_struct_property_is_set_ex is used here because we want
 *       the previously used settings to be used here rather then overriding them */
short ED_fileselect_set_params(SpaceFile *sfile)
{
<<<<<<< HEAD
	FileSelectParams *params;
	wmOperator *op = sfile->op;

	const char *blendfile_path = BKE_main_blendfile_path_from_global();

	/* create new parameters if necessary */
	if (!sfile->params) {
		sfile->params = MEM_callocN(sizeof(FileSelectParams), "fileselparams");
		/* set path to most recently opened .blend */
		BLI_split_dirfile(blendfile_path, sfile->params->dir, sfile->params->file, sizeof(sfile->params->dir), sizeof(sfile->params->file));
		sfile->params->filter_glob[0] = '\0';
		/* set the default thumbnails size */
		sfile->params->thumbnail_size = 128;
	}

	params = sfile->params;

	/* For now, always init filterid to 'all true' */
	params->filter_id = FILTER_ID_AC | FILTER_ID_AR | FILTER_ID_BR | FILTER_ID_CA | FILTER_ID_CU | FILTER_ID_GD |
	                    FILTER_ID_GR | FILTER_ID_IM | FILTER_ID_LA | FILTER_ID_LS | FILTER_ID_LT | FILTER_ID_MA |
	                    FILTER_ID_MB | FILTER_ID_MC | FILTER_ID_ME | FILTER_ID_MSK | FILTER_ID_NT | FILTER_ID_OB |
	                    FILTER_ID_PA | FILTER_ID_PAL | FILTER_ID_PC | FILTER_ID_SCE | FILTER_ID_SPK | FILTER_ID_SO |
	                    FILTER_ID_TE | FILTER_ID_TXT | FILTER_ID_VF | FILTER_ID_WO | FILTER_ID_CF | FILTER_ID_WS |
	                    FILTER_ID_LP;

	/* set the parameters from the operator, if it exists */
	if (op) {
		PropertyRNA *prop;
		const bool is_files = (RNA_struct_find_property(op->ptr, "files") != NULL);
		const bool is_filepath = (RNA_struct_find_property(op->ptr, "filepath") != NULL);
		const bool is_filename = (RNA_struct_find_property(op->ptr, "filename") != NULL);
		const bool is_directory = (RNA_struct_find_property(op->ptr, "directory") != NULL);
		const bool is_relative_path = (RNA_struct_find_property(op->ptr, "relative_path") != NULL);

		BLI_strncpy_utf8(params->title, RNA_struct_ui_name(op->type->srna), sizeof(params->title));

		if ((prop = RNA_struct_find_property(op->ptr, "filemode"))) {
			params->type = RNA_property_int_get(op->ptr, prop);
		}
		else {
			params->type = FILE_SPECIAL;
		}

		if (is_filepath && RNA_struct_property_is_set_ex(op->ptr, "filepath", false)) {
			char name[FILE_MAX];
			RNA_string_get(op->ptr, "filepath", name);
			if (params->type == FILE_LOADLIB) {
				BLI_strncpy(params->dir, name, sizeof(params->dir));
				sfile->params->file[0] = '\0';
			}
			else {
				BLI_split_dirfile(name, sfile->params->dir, sfile->params->file, sizeof(sfile->params->dir), sizeof(sfile->params->file));
			}
		}
		else {
			if (is_directory && RNA_struct_property_is_set_ex(op->ptr, "directory", false)) {
				RNA_string_get(op->ptr, "directory", params->dir);
				sfile->params->file[0] = '\0';
			}

			if (is_filename && RNA_struct_property_is_set_ex(op->ptr, "filename", false)) {
				RNA_string_get(op->ptr, "filename", params->file);
			}
		}

		if (params->dir[0]) {
			BLI_cleanup_dir(blendfile_path, params->dir);
			BLI_path_abs(params->dir, blendfile_path);
		}

		if (is_directory == true && is_filename == false && is_filepath == false && is_files == false) {
			params->flag |= FILE_DIRSEL_ONLY;
		}
		else {
			params->flag &= ~FILE_DIRSEL_ONLY;
		}

		params->filter = 0;
		if ((prop = RNA_struct_find_property(op->ptr, "filter_blender")))
			params->filter |= RNA_property_boolean_get(op->ptr, prop) ? FILE_TYPE_BLENDER : 0;
		if ((prop = RNA_struct_find_property(op->ptr, "filter_blenlib")))
			params->filter |= RNA_property_boolean_get(op->ptr, prop) ? FILE_TYPE_BLENDERLIB : 0;
		if ((prop = RNA_struct_find_property(op->ptr, "filter_backup")))
			params->filter |= RNA_property_boolean_get(op->ptr, prop) ? FILE_TYPE_BLENDER_BACKUP : 0;
		if ((prop = RNA_struct_find_property(op->ptr, "filter_image")))
			params->filter |= RNA_property_boolean_get(op->ptr, prop) ? FILE_TYPE_IMAGE : 0;
		if ((prop = RNA_struct_find_property(op->ptr, "filter_movie")))
			params->filter |= RNA_property_boolean_get(op->ptr, prop) ? FILE_TYPE_MOVIE : 0;
		if ((prop = RNA_struct_find_property(op->ptr, "filter_python")))
			params->filter |= RNA_property_boolean_get(op->ptr, prop) ? FILE_TYPE_PYSCRIPT : 0;
		if ((prop = RNA_struct_find_property(op->ptr, "filter_font")))
			params->filter |= RNA_property_boolean_get(op->ptr, prop) ? FILE_TYPE_FTFONT : 0;
		if ((prop = RNA_struct_find_property(op->ptr, "filter_sound")))
			params->filter |= RNA_property_boolean_get(op->ptr, prop) ? FILE_TYPE_SOUND : 0;
		if ((prop = RNA_struct_find_property(op->ptr, "filter_text")))
			params->filter |= RNA_property_boolean_get(op->ptr, prop) ? FILE_TYPE_TEXT : 0;
		if ((prop = RNA_struct_find_property(op->ptr, "filter_folder")))
			params->filter |= RNA_property_boolean_get(op->ptr, prop) ? FILE_TYPE_FOLDER : 0;
		if ((prop = RNA_struct_find_property(op->ptr, "filter_btx")))
			params->filter |= RNA_property_boolean_get(op->ptr, prop) ? FILE_TYPE_BTX : 0;
		if ((prop = RNA_struct_find_property(op->ptr, "filter_collada")))
			params->filter |= RNA_property_boolean_get(op->ptr, prop) ? FILE_TYPE_COLLADA : 0;
		if ((prop = RNA_struct_find_property(op->ptr, "filter_alembic")))
			params->filter |= RNA_property_boolean_get(op->ptr, prop) ? FILE_TYPE_ALEMBIC : 0;
		if ((prop = RNA_struct_find_property(op->ptr, "filter_glob"))) {
			/* Protection against pyscripts not setting proper size limit... */
			char *tmp = RNA_property_string_get_alloc(
			                op->ptr, prop, params->filter_glob, sizeof(params->filter_glob), NULL);
			if (tmp != params->filter_glob) {
				BLI_strncpy(params->filter_glob, tmp, sizeof(params->filter_glob));
				MEM_freeN(tmp);

				/* Fix stupid things that truncating might have generated,
				 * like last group being a 'match everything' wildcard-only one... */
				BLI_path_extension_glob_validate(params->filter_glob);
			}
			params->filter |= (FILE_TYPE_OPERATOR | FILE_TYPE_FOLDER);
		}
		else {
			params->filter_glob[0] = '\0';
		}

		if (params->filter != 0) {
			if (U.uiflag & USER_FILTERFILEEXTS) {
				params->flag |= FILE_FILTER;
			}
			else {
				params->flag &= ~FILE_FILTER;
			}
		}

		if (U.uiflag & USER_HIDE_DOT) {
			params->flag |= FILE_HIDE_DOT;
		}
		else {
			params->flag &= ~FILE_HIDE_DOT;
		}


		if (params->type == FILE_LOADLIB) {
			params->flag |= RNA_boolean_get(op->ptr, "link") ? FILE_LINK : 0;
			params->flag |= RNA_boolean_get(op->ptr, "autoselect") ? FILE_AUTOSELECT : 0;
			params->flag |= RNA_boolean_get(op->ptr, "active_collection") ? FILE_ACTIVE_COLLECTION : 0;
		}

		if ((prop = RNA_struct_find_property(op->ptr, "display_type"))) {
			params->display = RNA_property_enum_get(op->ptr, prop);
		}

		if ((prop = RNA_struct_find_property(op->ptr, "sort_method"))) {
			params->sort = RNA_property_enum_get(op->ptr, prop);
		}
		else {
			params->sort = FILE_SORT_ALPHA;
		}

		if (params->display == FILE_DEFAULTDISPLAY) {
			if(params->display_previous == FILE_DEFAULTDISPLAY){
				if (U.uiflag & USER_SHOW_THUMBNAILS) {
					if (params->filter & (FILE_TYPE_IMAGE | FILE_TYPE_MOVIE | FILE_TYPE_FTFONT)) {
						params->display = FILE_IMGDISPLAY;
					}
					else {
						params->display = FILE_SHORTDISPLAY;
					}
				}
				else {
					params->display = FILE_SHORTDISPLAY;
				}
			}
			else {
				params->display = params->display_previous;
			}
		}

		if (is_relative_path) {
			if ((prop = RNA_struct_find_property(op->ptr, "relative_path"))) {
				if (!RNA_property_is_set_ex(op->ptr, prop, false)) {
					RNA_property_boolean_set(op->ptr, prop, (U.flag & USER_RELPATHS) != 0);
				}
			}
		}
	}
	else {
		/* default values, if no operator */
		params->type = FILE_LOADLIB;
		params->flag |= FILE_HIDE_DOT;
		params->flag &= ~FILE_DIRSEL_ONLY;
		params->display = FILE_SHORTDISPLAY;
		params->display_previous = FILE_DEFAULTDISPLAY;
		params->sort = FILE_SORT_ALPHA;
		params->filter = FILE_TYPE_FOLDER | FILE_TYPE_BLENDERLIB;
		params->filter_glob[0] = '\0';
	}

	/* operator has no setting for this */
	params->active_file = -1;


	/* initialize the list with previous folders */
	if (!sfile->folders_prev)
		sfile->folders_prev = folderlist_new();

	if (!sfile->params->dir[0]) {
		if (blendfile_path[0] != '\0') {
			BLI_split_dir_part(blendfile_path, sfile->params->dir, sizeof(sfile->params->dir));
		}
		else {
			const char *doc_path = BKE_appdir_folder_default();
			if (doc_path) {
				BLI_strncpy(sfile->params->dir, doc_path, sizeof(sfile->params->dir));
			}
		}
	}

	folderlist_pushdir(sfile->folders_prev, sfile->params->dir);

	/* switching thumbnails needs to recalc layout [#28809] */
	if (sfile->layout) {
		sfile->layout->dirty = true;
	}

	return 1;
=======
  FileSelectParams *params;
  wmOperator *op = sfile->op;

  const char *blendfile_path = BKE_main_blendfile_path_from_global();

  /* create new parameters if necessary */
  if (!sfile->params) {
    sfile->params = MEM_callocN(sizeof(FileSelectParams), "fileselparams");
    /* set path to most recently opened .blend */
    BLI_split_dirfile(blendfile_path,
                      sfile->params->dir,
                      sfile->params->file,
                      sizeof(sfile->params->dir),
                      sizeof(sfile->params->file));
    sfile->params->filter_glob[0] = '\0';
    /* set the default thumbnails size */
    sfile->params->thumbnail_size = 128;
  }

  params = sfile->params;

  /* set the parameters from the operator, if it exists */
  if (op) {
    PropertyRNA *prop;
    const bool is_files = (RNA_struct_find_property(op->ptr, "files") != NULL);
    const bool is_filepath = (RNA_struct_find_property(op->ptr, "filepath") != NULL);
    const bool is_filename = (RNA_struct_find_property(op->ptr, "filename") != NULL);
    const bool is_directory = (RNA_struct_find_property(op->ptr, "directory") != NULL);
    const bool is_relative_path = (RNA_struct_find_property(op->ptr, "relative_path") != NULL);

    BLI_strncpy_utf8(params->title, RNA_struct_ui_name(op->type->srna), sizeof(params->title));

    if ((prop = RNA_struct_find_property(op->ptr, "filemode"))) {
      params->type = RNA_property_int_get(op->ptr, prop);
    }
    else {
      params->type = FILE_SPECIAL;
    }

    if (is_filepath && RNA_struct_property_is_set_ex(op->ptr, "filepath", false)) {
      char name[FILE_MAX];
      RNA_string_get(op->ptr, "filepath", name);
      if (params->type == FILE_LOADLIB) {
        BLI_strncpy(params->dir, name, sizeof(params->dir));
        sfile->params->file[0] = '\0';
      }
      else {
        BLI_split_dirfile(name,
                          sfile->params->dir,
                          sfile->params->file,
                          sizeof(sfile->params->dir),
                          sizeof(sfile->params->file));
      }
    }
    else {
      if (is_directory && RNA_struct_property_is_set_ex(op->ptr, "directory", false)) {
        RNA_string_get(op->ptr, "directory", params->dir);
        sfile->params->file[0] = '\0';
      }

      if (is_filename && RNA_struct_property_is_set_ex(op->ptr, "filename", false)) {
        RNA_string_get(op->ptr, "filename", params->file);
      }
    }

    if (params->dir[0]) {
      BLI_cleanup_dir(blendfile_path, params->dir);
      BLI_path_abs(params->dir, blendfile_path);
    }

    if (is_directory == true && is_filename == false && is_filepath == false &&
        is_files == false) {
      params->flag |= FILE_DIRSEL_ONLY;
    }
    else {
      params->flag &= ~FILE_DIRSEL_ONLY;
    }

    params->filter = 0;
    if ((prop = RNA_struct_find_property(op->ptr, "filter_blender")))
      params->filter |= RNA_property_boolean_get(op->ptr, prop) ? FILE_TYPE_BLENDER : 0;
    if ((prop = RNA_struct_find_property(op->ptr, "filter_blenlib")))
      params->filter |= RNA_property_boolean_get(op->ptr, prop) ? FILE_TYPE_BLENDERLIB : 0;
    if ((prop = RNA_struct_find_property(op->ptr, "filter_backup")))
      params->filter |= RNA_property_boolean_get(op->ptr, prop) ? FILE_TYPE_BLENDER_BACKUP : 0;
    if ((prop = RNA_struct_find_property(op->ptr, "filter_image")))
      params->filter |= RNA_property_boolean_get(op->ptr, prop) ? FILE_TYPE_IMAGE : 0;
    if ((prop = RNA_struct_find_property(op->ptr, "filter_movie")))
      params->filter |= RNA_property_boolean_get(op->ptr, prop) ? FILE_TYPE_MOVIE : 0;
    if ((prop = RNA_struct_find_property(op->ptr, "filter_python")))
      params->filter |= RNA_property_boolean_get(op->ptr, prop) ? FILE_TYPE_PYSCRIPT : 0;
    if ((prop = RNA_struct_find_property(op->ptr, "filter_font")))
      params->filter |= RNA_property_boolean_get(op->ptr, prop) ? FILE_TYPE_FTFONT : 0;
    if ((prop = RNA_struct_find_property(op->ptr, "filter_sound")))
      params->filter |= RNA_property_boolean_get(op->ptr, prop) ? FILE_TYPE_SOUND : 0;
    if ((prop = RNA_struct_find_property(op->ptr, "filter_text")))
      params->filter |= RNA_property_boolean_get(op->ptr, prop) ? FILE_TYPE_TEXT : 0;
    if ((prop = RNA_struct_find_property(op->ptr, "filter_folder")))
      params->filter |= RNA_property_boolean_get(op->ptr, prop) ? FILE_TYPE_FOLDER : 0;
    if ((prop = RNA_struct_find_property(op->ptr, "filter_btx")))
      params->filter |= RNA_property_boolean_get(op->ptr, prop) ? FILE_TYPE_BTX : 0;
    if ((prop = RNA_struct_find_property(op->ptr, "filter_collada")))
      params->filter |= RNA_property_boolean_get(op->ptr, prop) ? FILE_TYPE_COLLADA : 0;
    if ((prop = RNA_struct_find_property(op->ptr, "filter_alembic")))
      params->filter |= RNA_property_boolean_get(op->ptr, prop) ? FILE_TYPE_ALEMBIC : 0;
    if ((prop = RNA_struct_find_property(op->ptr, "filter_glob"))) {
      /* Protection against pyscripts not setting proper size limit... */
      char *tmp = RNA_property_string_get_alloc(
          op->ptr, prop, params->filter_glob, sizeof(params->filter_glob), NULL);
      if (tmp != params->filter_glob) {
        BLI_strncpy(params->filter_glob, tmp, sizeof(params->filter_glob));
        MEM_freeN(tmp);

        /* Fix stupid things that truncating might have generated,
         * like last group being a 'match everything' wildcard-only one... */
        BLI_path_extension_glob_validate(params->filter_glob);
      }
      params->filter |= (FILE_TYPE_OPERATOR | FILE_TYPE_FOLDER);
    }
    else {
      params->filter_glob[0] = '\0';
    }

    if (params->filter != 0) {
      if (U.uiflag & USER_FILTERFILEEXTS) {
        params->flag |= FILE_FILTER;
      }
      else {
        params->flag &= ~FILE_FILTER;
      }
    }

    /* For now, always init filterid to 'all true' */
    params->filter_id = FILTER_ID_AC | FILTER_ID_AR | FILTER_ID_BR | FILTER_ID_CA | FILTER_ID_CU |
                        FILTER_ID_GD | FILTER_ID_GR | FILTER_ID_IM | FILTER_ID_LA | FILTER_ID_LS |
                        FILTER_ID_LT | FILTER_ID_MA | FILTER_ID_MB | FILTER_ID_MC | FILTER_ID_ME |
                        FILTER_ID_MSK | FILTER_ID_NT | FILTER_ID_OB | FILTER_ID_PA |
                        FILTER_ID_PAL | FILTER_ID_PC | FILTER_ID_SCE | FILTER_ID_SPK |
                        FILTER_ID_SO | FILTER_ID_TE | FILTER_ID_TXT | FILTER_ID_VF | FILTER_ID_WO |
                        FILTER_ID_CF | FILTER_ID_WS | FILTER_ID_LP;

    if (U.uiflag & USER_HIDE_DOT) {
      params->flag |= FILE_HIDE_DOT;
    }
    else {
      params->flag &= ~FILE_HIDE_DOT;
    }

    if (params->type == FILE_LOADLIB) {
      params->flag |= RNA_boolean_get(op->ptr, "link") ? FILE_LINK : 0;
      params->flag |= RNA_boolean_get(op->ptr, "autoselect") ? FILE_AUTOSELECT : 0;
      params->flag |= RNA_boolean_get(op->ptr, "active_collection") ? FILE_ACTIVE_COLLECTION : 0;
    }

    if ((prop = RNA_struct_find_property(op->ptr, "display_type"))) {
      params->display = RNA_property_enum_get(op->ptr, prop);
    }

    if ((prop = RNA_struct_find_property(op->ptr, "sort_method"))) {
      params->sort = RNA_property_enum_get(op->ptr, prop);
    }
    else {
      params->sort = FILE_SORT_ALPHA;
    }

    if (params->display == FILE_DEFAULTDISPLAY) {
      if (params->display_previous == FILE_DEFAULTDISPLAY) {
        if (U.uiflag & USER_SHOW_THUMBNAILS) {
          if (params->filter & (FILE_TYPE_IMAGE | FILE_TYPE_MOVIE | FILE_TYPE_FTFONT)) {
            params->display = FILE_IMGDISPLAY;
          }
          else {
            params->display = FILE_SHORTDISPLAY;
          }
        }
        else {
          params->display = FILE_SHORTDISPLAY;
        }
      }
      else {
        params->display = params->display_previous;
      }
    }

    if (is_relative_path) {
      if ((prop = RNA_struct_find_property(op->ptr, "relative_path"))) {
        if (!RNA_property_is_set_ex(op->ptr, prop, false)) {
          RNA_property_boolean_set(op->ptr, prop, (U.flag & USER_RELPATHS) != 0);
        }
      }
    }
  }
  else {
    /* default values, if no operator */
    params->type = FILE_UNIX;
    params->flag |= FILE_HIDE_DOT;
    params->flag &= ~FILE_DIRSEL_ONLY;
    params->display = FILE_SHORTDISPLAY;
    params->display_previous = FILE_DEFAULTDISPLAY;
    params->sort = FILE_SORT_ALPHA;
    params->filter = 0;
    params->filter_glob[0] = '\0';
  }

  /* operator has no setting for this */
  params->active_file = -1;

  /* initialize the list with previous folders */
  if (!sfile->folders_prev)
    sfile->folders_prev = folderlist_new();

  if (!sfile->params->dir[0]) {
    if (blendfile_path[0] != '\0') {
      BLI_split_dir_part(blendfile_path, sfile->params->dir, sizeof(sfile->params->dir));
    }
    else {
      const char *doc_path = BKE_appdir_folder_default();
      if (doc_path) {
        BLI_strncpy(sfile->params->dir, doc_path, sizeof(sfile->params->dir));
      }
    }
  }

  folderlist_pushdir(sfile->folders_prev, sfile->params->dir);

  /* switching thumbnails needs to recalc layout [#28809] */
  if (sfile->layout) {
    sfile->layout->dirty = true;
  }

  return 1;
>>>>>>> e12c08e8
}

void ED_fileselect_reset_params(SpaceFile *sfile)
{
  sfile->params->type = FILE_UNIX;
  sfile->params->flag = 0;
  sfile->params->title[0] = '\0';
  sfile->params->active_file = -1;
}

/**
 * Sets FileSelectParams->file (name of selected file)
 */
void fileselect_file_set(SpaceFile *sfile, const int index)
{
  const struct FileDirEntry *file = filelist_file(sfile->files, index);
  if (file && file->relpath && file->relpath[0] && !(file->typeflag & FILE_TYPE_FOLDER)) {
    BLI_strncpy(sfile->params->file, file->relpath, FILE_MAXFILE);
  }
}

int ED_fileselect_layout_numfiles(FileLayout *layout, ARegion *ar)
{
  int numfiles;

  /* Values in pixels.
   *
   * - *_item: size of each (row|col), (including padding)
   * - *_view: (x|y) size of the view.
   * - *_over: extra pixels, to take into account, when the fit isnt exact
   *   (needed since you may see the end of the previous column and the beginning of the next).
   *
   * Could be more clever and take scrolling into account,
   * but for now don't bother.
   */
  if (layout->flag & FILE_LAYOUT_HOR) {
    const int x_item = layout->tile_w + (2 * layout->tile_border_x);
    const int x_view = (int)(BLI_rctf_size_x(&ar->v2d.cur));
    const int x_over = x_item - (x_view % x_item);
    numfiles = (int)((float)(x_view + x_over) / (float)(x_item));
    return numfiles * layout->rows;
  }
  else {
    const int y_item = layout->tile_h + (2 * layout->tile_border_y);
    const int y_view = (int)(BLI_rctf_size_y(&ar->v2d.cur));
    const int y_over = y_item - (y_view % y_item);
    numfiles = (int)((float)(y_view + y_over) / (float)(y_item));
    return numfiles * layout->columns;
  }
}

static bool is_inside(int x, int y, int cols, int rows)
{
  return ((x >= 0) && (x < cols) && (y >= 0) && (y < rows));
}

FileSelection ED_fileselect_layout_offset_rect(FileLayout *layout, const rcti *rect)
{
  int colmin, colmax, rowmin, rowmax;
  FileSelection sel;
  sel.first = sel.last = -1;

  if (layout == NULL)
    return sel;

  colmin = (rect->xmin) / (layout->tile_w + 2 * layout->tile_border_x);
  rowmin = (rect->ymin) / (layout->tile_h + 2 * layout->tile_border_y);
  colmax = (rect->xmax) / (layout->tile_w + 2 * layout->tile_border_x);
  rowmax = (rect->ymax) / (layout->tile_h + 2 * layout->tile_border_y);

  if (is_inside(colmin, rowmin, layout->columns, layout->rows) ||
      is_inside(colmax, rowmax, layout->columns, layout->rows)) {
    CLAMP(colmin, 0, layout->columns - 1);
    CLAMP(rowmin, 0, layout->rows - 1);
    CLAMP(colmax, 0, layout->columns - 1);
    CLAMP(rowmax, 0, layout->rows - 1);
  }

  if ((colmin > layout->columns - 1) || (rowmin > layout->rows - 1)) {
    sel.first = -1;
  }
  else {
    if (layout->flag & FILE_LAYOUT_HOR)
      sel.first = layout->rows * colmin + rowmin;
    else
      sel.first = colmin + layout->columns * rowmin;
  }
  if ((colmax > layout->columns - 1) || (rowmax > layout->rows - 1)) {
    sel.last = -1;
  }
  else {
    if (layout->flag & FILE_LAYOUT_HOR)
      sel.last = layout->rows * colmax + rowmax;
    else
      sel.last = colmax + layout->columns * rowmax;
  }

  return sel;
}

int ED_fileselect_layout_offset(FileLayout *layout, int x, int y)
{
  int offsetx, offsety;
  int active_file;

  if (layout == NULL)
    return -1;

  offsetx = (x) / (layout->tile_w + 2 * layout->tile_border_x);
  offsety = (y) / (layout->tile_h + 2 * layout->tile_border_y);

  if (offsetx > layout->columns - 1)
    return -1;
  if (offsety > layout->rows - 1)
    return -1;

  if (layout->flag & FILE_LAYOUT_HOR)
    active_file = layout->rows * offsetx + offsety;
  else
    active_file = offsetx + layout->columns * offsety;
  return active_file;
}

void ED_fileselect_layout_tilepos(FileLayout *layout, int tile, int *x, int *y)
{
  if (layout->flag == FILE_LAYOUT_HOR) {
    *x = layout->tile_border_x +
         (tile / layout->rows) * (layout->tile_w + 2 * layout->tile_border_x);
    *y = layout->tile_border_y +
         (tile % layout->rows) * (layout->tile_h + 2 * layout->tile_border_y);
  }
  else {
    *x = layout->tile_border_x +
         ((tile) % layout->columns) * (layout->tile_w + 2 * layout->tile_border_x);
    *y = layout->tile_border_y +
         ((tile) / layout->columns) * (layout->tile_h + 2 * layout->tile_border_y);
  }
}

float file_string_width(const char *str)
{
  uiStyle *style = UI_style_get();
  float width;

  UI_fontstyle_set(&style->widget);
  if (style->widget.kerning == 1) { /* for BLF_width */
    BLF_enable(style->widget.uifont_id, BLF_KERNING_DEFAULT);
  }

  width = BLF_width(style->widget.uifont_id, str, BLF_DRAW_STR_DUMMY_MAX);

  if (style->widget.kerning == 1) {
    BLF_disable(style->widget.uifont_id, BLF_KERNING_DEFAULT);
  }

  return width;
}

float file_font_pointsize(void)
{
#if 0
  float s;
  char tmp[2] = "X";
  uiStyle *style = UI_style_get();
  UI_fontstyle_set(&style->widget);
  s = BLF_height(style->widget.uifont_id, tmp);
  return style->widget.points;
#else
  uiStyle *style = UI_style_get();
  UI_fontstyle_set(&style->widget);
  return style->widget.points * UI_DPI_FAC;
#endif
}

static void column_widths(FileSelectParams *params, struct FileLayout *layout)
{
  int i;
  const bool small_size = SMALL_SIZE_CHECK(params->thumbnail_size);

  for (i = 0; i < MAX_FILE_COLUMN; ++i) {
    layout->column_widths[i] = 0;
  }

  layout->column_widths[COLUMN_NAME] = ((float)params->thumbnail_size / 8.0f) * UI_UNIT_X;
  /* Biggest possible reasonable values... */
  layout->column_widths[COLUMN_DATE] = file_string_width(small_size ? "23/08/89" : "23-Dec-89");
  layout->column_widths[COLUMN_TIME] = file_string_width("23:59");
  layout->column_widths[COLUMN_SIZE] = file_string_width(small_size ? "98.7 M" : "98.7 MiB");
}

void ED_fileselect_init_layout(struct SpaceFile *sfile, ARegion *ar)
{
<<<<<<< HEAD
	FileSelectParams *params = ED_fileselect_get_params(sfile);
	FileLayout *layout = NULL;
	View2D *v2d = &ar->v2d;
	int maxlen = 0;
	int numfiles;
	int textheight;

	if (sfile->layout == NULL) {
		sfile->layout = MEM_callocN(sizeof(struct FileLayout), "file_layout");
		sfile->layout->dirty = true;
	}
	else if (sfile->layout->dirty == false) {
		return;
	}

	numfiles = filelist_files_ensure(sfile->files, params);
	textheight = (int)file_font_pointsize();
	layout = sfile->layout;
	layout->textheight = textheight;

	if (params->display == FILE_IMGDISPLAY) {
		layout->prv_w = ((float)params->thumbnail_size / 20.0f) * UI_UNIT_X;
		layout->prv_h = ((float)params->thumbnail_size / 20.0f) * UI_UNIT_Y;
		layout->tile_border_x = 0.3f * UI_UNIT_X;
		layout->tile_border_y = 0.3f * UI_UNIT_X;
		layout->prv_border_x = 0.3f * UI_UNIT_X;
		layout->prv_border_y = 0.3f * UI_UNIT_Y;
		layout->tile_w = layout->prv_w + 2 * layout->prv_border_x;
		layout->tile_h = layout->prv_h + 2 * layout->prv_border_y + textheight;
		layout->width = (int)(BLI_rctf_size_x(&v2d->cur) - 2 * layout->tile_border_x);
		layout->columns = layout->width / (layout->tile_w + 2 * layout->tile_border_x);
		if (layout->columns > 0)
			layout->rows = numfiles / layout->columns + 1;  // XXX dirty, modulo is zero
		else {
			layout->columns = 1;
			layout->rows = numfiles + 1; // XXX dirty, modulo is zero
		}
		layout->height = sfile->layout->rows * (layout->tile_h + 2 * layout->tile_border_y) + layout->tile_border_y * 2;
		layout->flag = FILE_LAYOUT_VER;
	}
	else {
		int column_space = 0.6f * UI_UNIT_X;
		int column_icon_space = 0.2f * UI_UNIT_X;

		layout->prv_w = 0;
		layout->prv_h = 0;
		layout->tile_border_x = 0.4f * UI_UNIT_X;
		layout->tile_border_y = 0.1f * UI_UNIT_Y;
		layout->prv_border_x = 0;
		layout->prv_border_y = 0;
		layout->tile_h = textheight * 3 / 2;
		layout->height = (int)(BLI_rctf_size_y(&v2d->cur) - 2 * layout->tile_border_y);
		/* Padding by full scrollbar H is too much, can overlap tile border Y. */
		layout->rows = (layout->height - V2D_SCROLL_HEIGHT + layout->tile_border_y) /
			           (layout->tile_h + 2 * layout->tile_border_y);

		column_widths(params, layout);

		if (params->display == FILE_SHORTDISPLAY) {
			maxlen = ICON_DEFAULT_WIDTH_SCALE + column_icon_space +
			         (int)layout->column_widths[COLUMN_NAME] + column_space +
			         (int)layout->column_widths[COLUMN_SIZE] + column_space;
		}
		else {
			maxlen = ICON_DEFAULT_WIDTH_SCALE + column_icon_space +
			         (int)layout->column_widths[COLUMN_NAME] + column_space +
			         (int)layout->column_widths[COLUMN_DATE] + column_space +
			         (int)layout->column_widths[COLUMN_TIME] + column_space +
			         (int)layout->column_widths[COLUMN_SIZE] + column_space;
		}
		layout->tile_w = maxlen;
		if (layout->rows > 0)
			layout->columns = numfiles / layout->rows + 1;  // XXX dirty, modulo is zero
		else {
			layout->rows = 1;
			layout->columns = numfiles + 1; // XXX dirty, modulo is zero
		}
		layout->width = sfile->layout->columns * (layout->tile_w + 2 * layout->tile_border_x) + layout->tile_border_x * 2;
		layout->flag = FILE_LAYOUT_HOR;
	}
	params->display_previous = params->display;
	layout->dirty = false;
=======
  FileSelectParams *params = ED_fileselect_get_params(sfile);
  FileLayout *layout = NULL;
  View2D *v2d = &ar->v2d;
  int maxlen = 0;
  int numfiles;
  int textheight;

  if (sfile->layout == NULL) {
    sfile->layout = MEM_callocN(sizeof(struct FileLayout), "file_layout");
    sfile->layout->dirty = true;
  }
  else if (sfile->layout->dirty == false) {
    return;
  }

  numfiles = filelist_files_ensure(sfile->files);
  textheight = (int)file_font_pointsize();
  layout = sfile->layout;
  layout->textheight = textheight;

  if (params->display == FILE_IMGDISPLAY) {
    layout->prv_w = ((float)params->thumbnail_size / 20.0f) * UI_UNIT_X;
    layout->prv_h = ((float)params->thumbnail_size / 20.0f) * UI_UNIT_Y;
    layout->tile_border_x = 0.3f * UI_UNIT_X;
    layout->tile_border_y = 0.3f * UI_UNIT_X;
    layout->prv_border_x = 0.3f * UI_UNIT_X;
    layout->prv_border_y = 0.3f * UI_UNIT_Y;
    layout->tile_w = layout->prv_w + 2 * layout->prv_border_x;
    layout->tile_h = layout->prv_h + 2 * layout->prv_border_y + textheight;
    layout->width = (int)(BLI_rctf_size_x(&v2d->cur) - 2 * layout->tile_border_x);
    layout->columns = layout->width / (layout->tile_w + 2 * layout->tile_border_x);
    if (layout->columns > 0)
      layout->rows = numfiles / layout->columns + 1;  // XXX dirty, modulo is zero
    else {
      layout->columns = 1;
      layout->rows = numfiles + 1;  // XXX dirty, modulo is zero
    }
    layout->height = sfile->layout->rows * (layout->tile_h + 2 * layout->tile_border_y) +
                     layout->tile_border_y * 2;
    layout->flag = FILE_LAYOUT_VER;
  }
  else {
    int column_space = 0.6f * UI_UNIT_X;
    int column_icon_space = 0.2f * UI_UNIT_X;

    layout->prv_w = 0;
    layout->prv_h = 0;
    layout->tile_border_x = 0.4f * UI_UNIT_X;
    layout->tile_border_y = 0.1f * UI_UNIT_Y;
    layout->prv_border_x = 0;
    layout->prv_border_y = 0;
    layout->tile_h = textheight * 3 / 2;
    layout->height = (int)(BLI_rctf_size_y(&v2d->cur) - 2 * layout->tile_border_y);
    /* Padding by full scrollbar H is too much, can overlap tile border Y. */
    layout->rows = (layout->height - V2D_SCROLL_HEIGHT + layout->tile_border_y) /
                   (layout->tile_h + 2 * layout->tile_border_y);

    column_widths(params, layout);

    if (params->display == FILE_SHORTDISPLAY) {
      maxlen = ICON_DEFAULT_WIDTH_SCALE + column_icon_space +
               (int)layout->column_widths[COLUMN_NAME] + column_space +
               (int)layout->column_widths[COLUMN_SIZE] + column_space;
    }
    else {
      maxlen = ICON_DEFAULT_WIDTH_SCALE + column_icon_space +
               (int)layout->column_widths[COLUMN_NAME] + column_space +
               (int)layout->column_widths[COLUMN_DATE] + column_space +
               (int)layout->column_widths[COLUMN_TIME] + column_space +
               (int)layout->column_widths[COLUMN_SIZE] + column_space;
    }
    layout->tile_w = maxlen;
    if (layout->rows > 0)
      layout->columns = numfiles / layout->rows + 1;  // XXX dirty, modulo is zero
    else {
      layout->rows = 1;
      layout->columns = numfiles + 1;  // XXX dirty, modulo is zero
    }
    layout->width = sfile->layout->columns * (layout->tile_w + 2 * layout->tile_border_x) +
                    layout->tile_border_x * 2;
    layout->flag = FILE_LAYOUT_HOR;
  }
  params->display_previous = params->display;
  layout->dirty = false;
>>>>>>> e12c08e8
}

FileLayout *ED_fileselect_get_layout(struct SpaceFile *sfile, ARegion *ar)
{
  if (!sfile->layout) {
    ED_fileselect_init_layout(sfile, ar);
  }
  return sfile->layout;
}

void ED_file_change_dir(bContext *C)
{
  wmWindowManager *wm = CTX_wm_manager(C);
  SpaceFile *sfile = CTX_wm_space_file(C);
  ScrArea *sa = CTX_wm_area(C);

  if (sfile->params) {
    ED_fileselect_clear(wm, sa, sfile);

    /* Clear search string, it is very rare to want to keep that filter while changing dir,
     * and usually very annoying to keep it actually! */
    sfile->params->filter_search[0] = '\0';
    sfile->params->active_file = -1;

    if (!filelist_is_dir(sfile->files, sfile->params->dir)) {
      BLI_strncpy(sfile->params->dir, filelist_dir(sfile->files), sizeof(sfile->params->dir));
      /* could return but just refresh the current dir */
    }
    filelist_setdir(sfile->files, sfile->params->dir);

    if (folderlist_clear_next(sfile))
      folderlist_free(sfile->folders_next);

    folderlist_pushdir(sfile->folders_prev, sfile->params->dir);

    file_draw_check(C);
  }
}

int file_select_match(struct SpaceFile *sfile, const char *pattern, char *matched_file)
{
<<<<<<< HEAD
	int match = 0;

	int i;
	FileDirEntry *file;
	int n = filelist_files_ensure(sfile->files, ED_fileselect_get_params(sfile));

	/* select any file that matches the pattern, this includes exact match
	 * if the user selects a single file by entering the filename
	 */
	for (i = 0; i < n; i++) {
		file = filelist_file(sfile->files, i);
		/* Do not check whether file is a file or dir here! Causes T44243
		 * (we do accept dirs at this stage). */
		if (fnmatch(pattern, file->relpath, 0) == 0) {
			filelist_entry_select_set(sfile->files, file, FILE_SEL_ADD, FILE_SEL_SELECTED, CHECK_ALL);
			if (!match) {
				BLI_strncpy(matched_file, file->relpath, FILE_MAX);
			}
			match++;
		}
	}

	return match;
=======
  int match = 0;

  int i;
  FileDirEntry *file;
  int n = filelist_files_ensure(sfile->files);

  /* select any file that matches the pattern, this includes exact match
   * if the user selects a single file by entering the filename
   */
  for (i = 0; i < n; i++) {
    file = filelist_file(sfile->files, i);
    /* Do not check whether file is a file or dir here! Causes T44243
     * (we do accept dirs at this stage). */
    if (fnmatch(pattern, file->relpath, 0) == 0) {
      filelist_entry_select_set(sfile->files, file, FILE_SEL_ADD, FILE_SEL_SELECTED, CHECK_ALL);
      if (!match) {
        BLI_strncpy(matched_file, file->relpath, FILE_MAX);
      }
      match++;
    }
  }

  return match;
>>>>>>> e12c08e8
}

int autocomplete_directory(struct bContext *C, char *str, void *UNUSED(arg_v))
{
  SpaceFile *sfile = CTX_wm_space_file(C);
  int match = AUTOCOMPLETE_NO_MATCH;

  /* search if str matches the beginning of name */
  if (str[0] && sfile->files) {
    char dirname[FILE_MAX];

    DIR *dir;
    struct dirent *de;

    BLI_split_dir_part(str, dirname, sizeof(dirname));

    dir = opendir(dirname);

    if (dir) {
      AutoComplete *autocpl = UI_autocomplete_begin(str, FILE_MAX);

      while ((de = readdir(dir)) != NULL) {
        if (FILENAME_IS_CURRPAR(de->d_name)) {
          /* pass */
        }
        else {
          char path[FILE_MAX];
          BLI_stat_t status;

          BLI_join_dirfile(path, sizeof(path), dirname, de->d_name);

          if (BLI_stat(path, &status) == 0) {
            if (S_ISDIR(status.st_mode)) { /* is subdir */
              UI_autocomplete_update_name(autocpl, path);
            }
          }
        }
      }
      closedir(dir);

      match = UI_autocomplete_end(autocpl, str);
      if (match == AUTOCOMPLETE_FULL_MATCH) {
        BLI_add_slash(str);
      }
    }
  }

  return match;
}

int autocomplete_file(struct bContext *C, char *str, void *UNUSED(arg_v))
{
<<<<<<< HEAD
	SpaceFile *sfile = CTX_wm_space_file(C);
	int match = AUTOCOMPLETE_NO_MATCH;

	/* search if str matches the beginning of name */
	if (str[0] && sfile->files) {
		AutoComplete *autocpl = UI_autocomplete_begin(str, FILE_MAX);
		int nentries = filelist_files_ensure(sfile->files, ED_fileselect_get_params(sfile));
		int i;

		for (i = 0; i < nentries; ++i) {
			FileDirEntry *file = filelist_file(sfile->files, i);
			UI_autocomplete_update_name(autocpl, file->relpath);
		}
		match = UI_autocomplete_end(autocpl, str);
	}

	return match;
=======
  SpaceFile *sfile = CTX_wm_space_file(C);
  int match = AUTOCOMPLETE_NO_MATCH;

  /* search if str matches the beginning of name */
  if (str[0] && sfile->files) {
    AutoComplete *autocpl = UI_autocomplete_begin(str, FILE_MAX);
    int nentries = filelist_files_ensure(sfile->files);
    int i;

    for (i = 0; i < nentries; ++i) {
      FileDirEntry *file = filelist_file(sfile->files, i);
      UI_autocomplete_update_name(autocpl, file->relpath);
    }
    match = UI_autocomplete_end(autocpl, str);
  }

  return match;
>>>>>>> e12c08e8
}

void ED_fileselect_clear(wmWindowManager *wm, ScrArea *sa, SpaceFile *sfile)
{
  /* only NULL in rare cases - [#29734] */
  if (sfile->files) {
    filelist_readjob_stop(wm, sa);
    filelist_freelib(sfile->files);
    filelist_clear(sfile->files);
  }

  sfile->params->highlight_file = -1;
  WM_main_add_notifier(NC_SPACE | ND_SPACE_FILE_LIST, NULL);
}

void ED_fileselect_exit(wmWindowManager *wm, ScrArea *sa, SpaceFile *sfile)
{
  if (!sfile)
    return;
  if (sfile->op) {
    WM_event_fileselect_event(wm, sfile->op, EVT_FILESELECT_EXTERNAL_CANCEL);
    sfile->op = NULL;
  }

  folderlist_free(sfile->folders_prev);
  folderlist_free(sfile->folders_next);

  if (sfile->files) {
    ED_fileselect_clear(wm, sa, sfile);
    filelist_free(sfile->files);
    MEM_freeN(sfile->files);
    sfile->files = NULL;
  }
}

/** Helper used by both main update code, and smoothscroll timer, to try to enable rename editing from
 * params->renamefile name. */
void file_params_renamefile_activate(SpaceFile *sfile, FileSelectParams *params)
{
  BLI_assert(params->rename_flag != 0);

  if ((params->rename_flag & (FILE_PARAMS_RENAME_ACTIVE | FILE_PARAMS_RENAME_POSTSCROLL_ACTIVE)) !=
      0) {
    return;
  }

  BLI_assert(params->renamefile[0] != '\0');

  const int idx = filelist_file_findpath(sfile->files, params->renamefile);
  if (idx >= 0) {
    FileDirEntry *file = filelist_file(sfile->files, idx);
    BLI_assert(file != NULL);

    if ((params->rename_flag & FILE_PARAMS_RENAME_PENDING) != 0) {
      filelist_entry_select_set(sfile->files, file, FILE_SEL_ADD, FILE_SEL_EDITING, CHECK_ALL);
      params->rename_flag = FILE_PARAMS_RENAME_ACTIVE;
    }
    else if ((params->rename_flag & FILE_PARAMS_RENAME_POSTSCROLL_PENDING) != 0) {
      filelist_entry_select_set(sfile->files, file, FILE_SEL_ADD, FILE_SEL_HIGHLIGHTED, CHECK_ALL);
      params->renamefile[0] = '\0';
      params->rename_flag = FILE_PARAMS_RENAME_POSTSCROLL_ACTIVE;
    }
  }
  /* File listing is now async, only reset renaming if matching entry is not found
   * when file listing is not done. */
  else if (filelist_is_ready(sfile->files)) {
    params->renamefile[0] = '\0';
    params->rename_flag = 0;
  }
}<|MERGE_RESOLUTION|>--- conflicted
+++ resolved
@@ -71,10 +71,10 @@
 
 FileSelectParams *ED_fileselect_get_params(struct SpaceFile *sfile)
 {
-  if (!sfile->params) {
-    ED_fileselect_set_params(sfile);
-  }
-  return sfile->params;
+	if (!sfile->params) {
+		ED_fileselect_set_params(sfile);
+	}
+	return sfile->params;
 }
 
 /**
@@ -82,7 +82,6 @@
  *       the previously used settings to be used here rather then overriding them */
 short ED_fileselect_set_params(SpaceFile *sfile)
 {
-<<<<<<< HEAD
 	FileSelectParams *params;
 	wmOperator *op = sfile->op;
 
@@ -92,7 +91,11 @@
 	if (!sfile->params) {
 		sfile->params = MEM_callocN(sizeof(FileSelectParams), "fileselparams");
 		/* set path to most recently opened .blend */
-		BLI_split_dirfile(blendfile_path, sfile->params->dir, sfile->params->file, sizeof(sfile->params->dir), sizeof(sfile->params->file));
+    BLI_split_dirfile(blendfile_path,
+                      sfile->params->dir,
+                      sfile->params->file,
+                      sizeof(sfile->params->dir),
+                      sizeof(sfile->params->file));
 		sfile->params->filter_glob[0] = '\0';
 		/* set the default thumbnails size */
 		sfile->params->thumbnail_size = 128;
@@ -134,7 +137,11 @@
 				sfile->params->file[0] = '\0';
 			}
 			else {
-				BLI_split_dirfile(name, sfile->params->dir, sfile->params->file, sizeof(sfile->params->dir), sizeof(sfile->params->file));
+        BLI_split_dirfile(name,
+                          sfile->params->dir,
+                          sfile->params->file,
+                          sizeof(sfile->params->dir),
+                          sizeof(sfile->params->file));
 			}
 		}
 		else {
@@ -153,7 +160,8 @@
 			BLI_path_abs(params->dir, blendfile_path);
 		}
 
-		if (is_directory == true && is_filename == false && is_filepath == false && is_files == false) {
+    if (is_directory == true && is_filename == false && is_filepath == false &&
+        is_files == false) {
 			params->flag |= FILE_DIRSEL_ONLY;
 		}
 		else {
@@ -221,7 +229,6 @@
 			params->flag &= ~FILE_HIDE_DOT;
 		}
 
-
 		if (params->type == FILE_LOADLIB) {
 			params->flag |= RNA_boolean_get(op->ptr, "link") ? FILE_LINK : 0;
 			params->flag |= RNA_boolean_get(op->ptr, "autoselect") ? FILE_AUTOSELECT : 0;
@@ -281,7 +288,6 @@
 	/* operator has no setting for this */
 	params->active_file = -1;
 
-
 	/* initialize the list with previous folders */
 	if (!sfile->folders_prev)
 		sfile->folders_prev = folderlist_new();
@@ -306,247 +312,14 @@
 	}
 
 	return 1;
-=======
-  FileSelectParams *params;
-  wmOperator *op = sfile->op;
-
-  const char *blendfile_path = BKE_main_blendfile_path_from_global();
-
-  /* create new parameters if necessary */
-  if (!sfile->params) {
-    sfile->params = MEM_callocN(sizeof(FileSelectParams), "fileselparams");
-    /* set path to most recently opened .blend */
-    BLI_split_dirfile(blendfile_path,
-                      sfile->params->dir,
-                      sfile->params->file,
-                      sizeof(sfile->params->dir),
-                      sizeof(sfile->params->file));
-    sfile->params->filter_glob[0] = '\0';
-    /* set the default thumbnails size */
-    sfile->params->thumbnail_size = 128;
-  }
-
-  params = sfile->params;
-
-  /* set the parameters from the operator, if it exists */
-  if (op) {
-    PropertyRNA *prop;
-    const bool is_files = (RNA_struct_find_property(op->ptr, "files") != NULL);
-    const bool is_filepath = (RNA_struct_find_property(op->ptr, "filepath") != NULL);
-    const bool is_filename = (RNA_struct_find_property(op->ptr, "filename") != NULL);
-    const bool is_directory = (RNA_struct_find_property(op->ptr, "directory") != NULL);
-    const bool is_relative_path = (RNA_struct_find_property(op->ptr, "relative_path") != NULL);
-
-    BLI_strncpy_utf8(params->title, RNA_struct_ui_name(op->type->srna), sizeof(params->title));
-
-    if ((prop = RNA_struct_find_property(op->ptr, "filemode"))) {
-      params->type = RNA_property_int_get(op->ptr, prop);
-    }
-    else {
-      params->type = FILE_SPECIAL;
-    }
-
-    if (is_filepath && RNA_struct_property_is_set_ex(op->ptr, "filepath", false)) {
-      char name[FILE_MAX];
-      RNA_string_get(op->ptr, "filepath", name);
-      if (params->type == FILE_LOADLIB) {
-        BLI_strncpy(params->dir, name, sizeof(params->dir));
-        sfile->params->file[0] = '\0';
-      }
-      else {
-        BLI_split_dirfile(name,
-                          sfile->params->dir,
-                          sfile->params->file,
-                          sizeof(sfile->params->dir),
-                          sizeof(sfile->params->file));
-      }
-    }
-    else {
-      if (is_directory && RNA_struct_property_is_set_ex(op->ptr, "directory", false)) {
-        RNA_string_get(op->ptr, "directory", params->dir);
-        sfile->params->file[0] = '\0';
-      }
-
-      if (is_filename && RNA_struct_property_is_set_ex(op->ptr, "filename", false)) {
-        RNA_string_get(op->ptr, "filename", params->file);
-      }
-    }
-
-    if (params->dir[0]) {
-      BLI_cleanup_dir(blendfile_path, params->dir);
-      BLI_path_abs(params->dir, blendfile_path);
-    }
-
-    if (is_directory == true && is_filename == false && is_filepath == false &&
-        is_files == false) {
-      params->flag |= FILE_DIRSEL_ONLY;
-    }
-    else {
-      params->flag &= ~FILE_DIRSEL_ONLY;
-    }
-
-    params->filter = 0;
-    if ((prop = RNA_struct_find_property(op->ptr, "filter_blender")))
-      params->filter |= RNA_property_boolean_get(op->ptr, prop) ? FILE_TYPE_BLENDER : 0;
-    if ((prop = RNA_struct_find_property(op->ptr, "filter_blenlib")))
-      params->filter |= RNA_property_boolean_get(op->ptr, prop) ? FILE_TYPE_BLENDERLIB : 0;
-    if ((prop = RNA_struct_find_property(op->ptr, "filter_backup")))
-      params->filter |= RNA_property_boolean_get(op->ptr, prop) ? FILE_TYPE_BLENDER_BACKUP : 0;
-    if ((prop = RNA_struct_find_property(op->ptr, "filter_image")))
-      params->filter |= RNA_property_boolean_get(op->ptr, prop) ? FILE_TYPE_IMAGE : 0;
-    if ((prop = RNA_struct_find_property(op->ptr, "filter_movie")))
-      params->filter |= RNA_property_boolean_get(op->ptr, prop) ? FILE_TYPE_MOVIE : 0;
-    if ((prop = RNA_struct_find_property(op->ptr, "filter_python")))
-      params->filter |= RNA_property_boolean_get(op->ptr, prop) ? FILE_TYPE_PYSCRIPT : 0;
-    if ((prop = RNA_struct_find_property(op->ptr, "filter_font")))
-      params->filter |= RNA_property_boolean_get(op->ptr, prop) ? FILE_TYPE_FTFONT : 0;
-    if ((prop = RNA_struct_find_property(op->ptr, "filter_sound")))
-      params->filter |= RNA_property_boolean_get(op->ptr, prop) ? FILE_TYPE_SOUND : 0;
-    if ((prop = RNA_struct_find_property(op->ptr, "filter_text")))
-      params->filter |= RNA_property_boolean_get(op->ptr, prop) ? FILE_TYPE_TEXT : 0;
-    if ((prop = RNA_struct_find_property(op->ptr, "filter_folder")))
-      params->filter |= RNA_property_boolean_get(op->ptr, prop) ? FILE_TYPE_FOLDER : 0;
-    if ((prop = RNA_struct_find_property(op->ptr, "filter_btx")))
-      params->filter |= RNA_property_boolean_get(op->ptr, prop) ? FILE_TYPE_BTX : 0;
-    if ((prop = RNA_struct_find_property(op->ptr, "filter_collada")))
-      params->filter |= RNA_property_boolean_get(op->ptr, prop) ? FILE_TYPE_COLLADA : 0;
-    if ((prop = RNA_struct_find_property(op->ptr, "filter_alembic")))
-      params->filter |= RNA_property_boolean_get(op->ptr, prop) ? FILE_TYPE_ALEMBIC : 0;
-    if ((prop = RNA_struct_find_property(op->ptr, "filter_glob"))) {
-      /* Protection against pyscripts not setting proper size limit... */
-      char *tmp = RNA_property_string_get_alloc(
-          op->ptr, prop, params->filter_glob, sizeof(params->filter_glob), NULL);
-      if (tmp != params->filter_glob) {
-        BLI_strncpy(params->filter_glob, tmp, sizeof(params->filter_glob));
-        MEM_freeN(tmp);
-
-        /* Fix stupid things that truncating might have generated,
-         * like last group being a 'match everything' wildcard-only one... */
-        BLI_path_extension_glob_validate(params->filter_glob);
-      }
-      params->filter |= (FILE_TYPE_OPERATOR | FILE_TYPE_FOLDER);
-    }
-    else {
-      params->filter_glob[0] = '\0';
-    }
-
-    if (params->filter != 0) {
-      if (U.uiflag & USER_FILTERFILEEXTS) {
-        params->flag |= FILE_FILTER;
-      }
-      else {
-        params->flag &= ~FILE_FILTER;
-      }
-    }
-
-    /* For now, always init filterid to 'all true' */
-    params->filter_id = FILTER_ID_AC | FILTER_ID_AR | FILTER_ID_BR | FILTER_ID_CA | FILTER_ID_CU |
-                        FILTER_ID_GD | FILTER_ID_GR | FILTER_ID_IM | FILTER_ID_LA | FILTER_ID_LS |
-                        FILTER_ID_LT | FILTER_ID_MA | FILTER_ID_MB | FILTER_ID_MC | FILTER_ID_ME |
-                        FILTER_ID_MSK | FILTER_ID_NT | FILTER_ID_OB | FILTER_ID_PA |
-                        FILTER_ID_PAL | FILTER_ID_PC | FILTER_ID_SCE | FILTER_ID_SPK |
-                        FILTER_ID_SO | FILTER_ID_TE | FILTER_ID_TXT | FILTER_ID_VF | FILTER_ID_WO |
-                        FILTER_ID_CF | FILTER_ID_WS | FILTER_ID_LP;
-
-    if (U.uiflag & USER_HIDE_DOT) {
-      params->flag |= FILE_HIDE_DOT;
-    }
-    else {
-      params->flag &= ~FILE_HIDE_DOT;
-    }
-
-    if (params->type == FILE_LOADLIB) {
-      params->flag |= RNA_boolean_get(op->ptr, "link") ? FILE_LINK : 0;
-      params->flag |= RNA_boolean_get(op->ptr, "autoselect") ? FILE_AUTOSELECT : 0;
-      params->flag |= RNA_boolean_get(op->ptr, "active_collection") ? FILE_ACTIVE_COLLECTION : 0;
-    }
-
-    if ((prop = RNA_struct_find_property(op->ptr, "display_type"))) {
-      params->display = RNA_property_enum_get(op->ptr, prop);
-    }
-
-    if ((prop = RNA_struct_find_property(op->ptr, "sort_method"))) {
-      params->sort = RNA_property_enum_get(op->ptr, prop);
-    }
-    else {
-      params->sort = FILE_SORT_ALPHA;
-    }
-
-    if (params->display == FILE_DEFAULTDISPLAY) {
-      if (params->display_previous == FILE_DEFAULTDISPLAY) {
-        if (U.uiflag & USER_SHOW_THUMBNAILS) {
-          if (params->filter & (FILE_TYPE_IMAGE | FILE_TYPE_MOVIE | FILE_TYPE_FTFONT)) {
-            params->display = FILE_IMGDISPLAY;
-          }
-          else {
-            params->display = FILE_SHORTDISPLAY;
-          }
-        }
-        else {
-          params->display = FILE_SHORTDISPLAY;
-        }
-      }
-      else {
-        params->display = params->display_previous;
-      }
-    }
-
-    if (is_relative_path) {
-      if ((prop = RNA_struct_find_property(op->ptr, "relative_path"))) {
-        if (!RNA_property_is_set_ex(op->ptr, prop, false)) {
-          RNA_property_boolean_set(op->ptr, prop, (U.flag & USER_RELPATHS) != 0);
-        }
-      }
-    }
-  }
-  else {
-    /* default values, if no operator */
-    params->type = FILE_UNIX;
-    params->flag |= FILE_HIDE_DOT;
-    params->flag &= ~FILE_DIRSEL_ONLY;
-    params->display = FILE_SHORTDISPLAY;
-    params->display_previous = FILE_DEFAULTDISPLAY;
-    params->sort = FILE_SORT_ALPHA;
-    params->filter = 0;
-    params->filter_glob[0] = '\0';
-  }
-
-  /* operator has no setting for this */
-  params->active_file = -1;
-
-  /* initialize the list with previous folders */
-  if (!sfile->folders_prev)
-    sfile->folders_prev = folderlist_new();
-
-  if (!sfile->params->dir[0]) {
-    if (blendfile_path[0] != '\0') {
-      BLI_split_dir_part(blendfile_path, sfile->params->dir, sizeof(sfile->params->dir));
-    }
-    else {
-      const char *doc_path = BKE_appdir_folder_default();
-      if (doc_path) {
-        BLI_strncpy(sfile->params->dir, doc_path, sizeof(sfile->params->dir));
-      }
-    }
-  }
-
-  folderlist_pushdir(sfile->folders_prev, sfile->params->dir);
-
-  /* switching thumbnails needs to recalc layout [#28809] */
-  if (sfile->layout) {
-    sfile->layout->dirty = true;
-  }
-
-  return 1;
->>>>>>> e12c08e8
 }
 
 void ED_fileselect_reset_params(SpaceFile *sfile)
 {
-  sfile->params->type = FILE_UNIX;
-  sfile->params->flag = 0;
-  sfile->params->title[0] = '\0';
-  sfile->params->active_file = -1;
+	sfile->params->type = FILE_UNIX;
+	sfile->params->flag = 0;
+	sfile->params->title[0] = '\0';
+	sfile->params->active_file = -1;
 }
 
 /**
@@ -554,184 +327,183 @@
  */
 void fileselect_file_set(SpaceFile *sfile, const int index)
 {
-  const struct FileDirEntry *file = filelist_file(sfile->files, index);
-  if (file && file->relpath && file->relpath[0] && !(file->typeflag & FILE_TYPE_FOLDER)) {
-    BLI_strncpy(sfile->params->file, file->relpath, FILE_MAXFILE);
-  }
+	const struct FileDirEntry *file = filelist_file(sfile->files, index);
+	if (file && file->relpath && file->relpath[0] && !(file->typeflag & FILE_TYPE_FOLDER)) {
+		BLI_strncpy(sfile->params->file, file->relpath, FILE_MAXFILE);
+	}
 }
 
 int ED_fileselect_layout_numfiles(FileLayout *layout, ARegion *ar)
 {
-  int numfiles;
-
-  /* Values in pixels.
-   *
-   * - *_item: size of each (row|col), (including padding)
-   * - *_view: (x|y) size of the view.
-   * - *_over: extra pixels, to take into account, when the fit isnt exact
-   *   (needed since you may see the end of the previous column and the beginning of the next).
-   *
-   * Could be more clever and take scrolling into account,
-   * but for now don't bother.
-   */
-  if (layout->flag & FILE_LAYOUT_HOR) {
-    const int x_item = layout->tile_w + (2 * layout->tile_border_x);
-    const int x_view = (int)(BLI_rctf_size_x(&ar->v2d.cur));
-    const int x_over = x_item - (x_view % x_item);
-    numfiles = (int)((float)(x_view + x_over) / (float)(x_item));
-    return numfiles * layout->rows;
-  }
-  else {
-    const int y_item = layout->tile_h + (2 * layout->tile_border_y);
-    const int y_view = (int)(BLI_rctf_size_y(&ar->v2d.cur));
-    const int y_over = y_item - (y_view % y_item);
-    numfiles = (int)((float)(y_view + y_over) / (float)(y_item));
-    return numfiles * layout->columns;
-  }
+	int numfiles;
+
+	/* Values in pixels.
+	 *
+	 * - *_item: size of each (row|col), (including padding)
+	 * - *_view: (x|y) size of the view.
+	 * - *_over: extra pixels, to take into account, when the fit isnt exact
+	 *   (needed since you may see the end of the previous column and the beginning of the next).
+	 *
+	 * Could be more clever and take scrolling into account,
+	 * but for now don't bother.
+	 */
+	if (layout->flag & FILE_LAYOUT_HOR) {
+		const int x_item = layout->tile_w + (2 * layout->tile_border_x);
+		const int x_view = (int)(BLI_rctf_size_x(&ar->v2d.cur));
+		const int x_over = x_item - (x_view % x_item);
+		numfiles = (int)((float)(x_view + x_over) / (float)(x_item));
+		return numfiles * layout->rows;
+	}
+	else {
+		const int y_item = layout->tile_h + (2 * layout->tile_border_y);
+		const int y_view = (int)(BLI_rctf_size_y(&ar->v2d.cur));
+		const int y_over = y_item - (y_view % y_item);
+		numfiles = (int)((float)(y_view + y_over) / (float)(y_item));
+		return numfiles * layout->columns;
+	}
 }
 
 static bool is_inside(int x, int y, int cols, int rows)
 {
-  return ((x >= 0) && (x < cols) && (y >= 0) && (y < rows));
+	return ((x >= 0) && (x < cols) && (y >= 0) && (y < rows));
 }
 
 FileSelection ED_fileselect_layout_offset_rect(FileLayout *layout, const rcti *rect)
 {
-  int colmin, colmax, rowmin, rowmax;
-  FileSelection sel;
-  sel.first = sel.last = -1;
-
-  if (layout == NULL)
-    return sel;
-
-  colmin = (rect->xmin) / (layout->tile_w + 2 * layout->tile_border_x);
-  rowmin = (rect->ymin) / (layout->tile_h + 2 * layout->tile_border_y);
-  colmax = (rect->xmax) / (layout->tile_w + 2 * layout->tile_border_x);
-  rowmax = (rect->ymax) / (layout->tile_h + 2 * layout->tile_border_y);
-
-  if (is_inside(colmin, rowmin, layout->columns, layout->rows) ||
+	int colmin, colmax, rowmin, rowmax;
+	FileSelection sel;
+	sel.first = sel.last = -1;
+
+	if (layout == NULL)
+		return sel;
+
+	colmin = (rect->xmin) / (layout->tile_w + 2 * layout->tile_border_x);
+	rowmin = (rect->ymin) / (layout->tile_h + 2 * layout->tile_border_y);
+	colmax = (rect->xmax) / (layout->tile_w + 2 * layout->tile_border_x);
+	rowmax = (rect->ymax) / (layout->tile_h + 2 * layout->tile_border_y);
+
+	if (is_inside(colmin, rowmin, layout->columns, layout->rows) ||
       is_inside(colmax, rowmax, layout->columns, layout->rows)) {
-    CLAMP(colmin, 0, layout->columns - 1);
-    CLAMP(rowmin, 0, layout->rows - 1);
-    CLAMP(colmax, 0, layout->columns - 1);
-    CLAMP(rowmax, 0, layout->rows - 1);
-  }
-
-  if ((colmin > layout->columns - 1) || (rowmin > layout->rows - 1)) {
-    sel.first = -1;
-  }
-  else {
-    if (layout->flag & FILE_LAYOUT_HOR)
-      sel.first = layout->rows * colmin + rowmin;
-    else
-      sel.first = colmin + layout->columns * rowmin;
-  }
-  if ((colmax > layout->columns - 1) || (rowmax > layout->rows - 1)) {
-    sel.last = -1;
-  }
-  else {
-    if (layout->flag & FILE_LAYOUT_HOR)
-      sel.last = layout->rows * colmax + rowmax;
-    else
-      sel.last = colmax + layout->columns * rowmax;
-  }
-
-  return sel;
+		CLAMP(colmin, 0, layout->columns - 1);
+		CLAMP(rowmin, 0, layout->rows - 1);
+		CLAMP(colmax, 0, layout->columns - 1);
+		CLAMP(rowmax, 0, layout->rows - 1);
+	}
+
+	if ((colmin > layout->columns - 1) || (rowmin > layout->rows - 1)) {
+		sel.first = -1;
+	}
+	else {
+		if (layout->flag & FILE_LAYOUT_HOR)
+			sel.first = layout->rows * colmin + rowmin;
+		else
+			sel.first = colmin + layout->columns * rowmin;
+	}
+	if ((colmax > layout->columns - 1) || (rowmax > layout->rows - 1)) {
+		sel.last = -1;
+	}
+	else {
+		if (layout->flag & FILE_LAYOUT_HOR)
+			sel.last = layout->rows * colmax + rowmax;
+		else
+			sel.last = colmax + layout->columns * rowmax;
+	}
+
+	return sel;
 }
 
 int ED_fileselect_layout_offset(FileLayout *layout, int x, int y)
 {
-  int offsetx, offsety;
-  int active_file;
-
-  if (layout == NULL)
-    return -1;
-
-  offsetx = (x) / (layout->tile_w + 2 * layout->tile_border_x);
-  offsety = (y) / (layout->tile_h + 2 * layout->tile_border_y);
+	int offsetx, offsety;
+	int active_file;
+
+	if (layout == NULL)
+		return -1;
+
+	offsetx = (x) / (layout->tile_w + 2 * layout->tile_border_x);
+	offsety = (y) / (layout->tile_h + 2 * layout->tile_border_y);
 
   if (offsetx > layout->columns - 1)
     return -1;
   if (offsety > layout->rows - 1)
     return -1;
 
-  if (layout->flag & FILE_LAYOUT_HOR)
-    active_file = layout->rows * offsetx + offsety;
-  else
-    active_file = offsetx + layout->columns * offsety;
-  return active_file;
+	if (layout->flag & FILE_LAYOUT_HOR)
+		active_file = layout->rows * offsetx + offsety;
+	else
+		active_file = offsetx + layout->columns * offsety;
+	return active_file;
 }
 
 void ED_fileselect_layout_tilepos(FileLayout *layout, int tile, int *x, int *y)
 {
-  if (layout->flag == FILE_LAYOUT_HOR) {
+	if (layout->flag == FILE_LAYOUT_HOR) {
     *x = layout->tile_border_x +
          (tile / layout->rows) * (layout->tile_w + 2 * layout->tile_border_x);
     *y = layout->tile_border_y +
          (tile % layout->rows) * (layout->tile_h + 2 * layout->tile_border_y);
-  }
-  else {
+	}
+	else {
     *x = layout->tile_border_x +
          ((tile) % layout->columns) * (layout->tile_w + 2 * layout->tile_border_x);
     *y = layout->tile_border_y +
          ((tile) / layout->columns) * (layout->tile_h + 2 * layout->tile_border_y);
-  }
+	}
 }
 
 float file_string_width(const char *str)
 {
-  uiStyle *style = UI_style_get();
-  float width;
-
-  UI_fontstyle_set(&style->widget);
-  if (style->widget.kerning == 1) { /* for BLF_width */
-    BLF_enable(style->widget.uifont_id, BLF_KERNING_DEFAULT);
-  }
-
-  width = BLF_width(style->widget.uifont_id, str, BLF_DRAW_STR_DUMMY_MAX);
-
-  if (style->widget.kerning == 1) {
-    BLF_disable(style->widget.uifont_id, BLF_KERNING_DEFAULT);
-  }
-
-  return width;
+	uiStyle *style = UI_style_get();
+	float width;
+
+	UI_fontstyle_set(&style->widget);
+	if (style->widget.kerning == 1) {  /* for BLF_width */
+		BLF_enable(style->widget.uifont_id, BLF_KERNING_DEFAULT);
+	}
+
+	width = BLF_width(style->widget.uifont_id, str, BLF_DRAW_STR_DUMMY_MAX);
+
+	if (style->widget.kerning == 1) {
+		BLF_disable(style->widget.uifont_id, BLF_KERNING_DEFAULT);
+	}
+
+	return width;
 }
 
 float file_font_pointsize(void)
 {
 #if 0
-  float s;
-  char tmp[2] = "X";
-  uiStyle *style = UI_style_get();
-  UI_fontstyle_set(&style->widget);
-  s = BLF_height(style->widget.uifont_id, tmp);
-  return style->widget.points;
+	float s;
+	char tmp[2] = "X";
+	uiStyle *style = UI_style_get();
+	UI_fontstyle_set(&style->widget);
+	s = BLF_height(style->widget.uifont_id, tmp);
+	return style->widget.points;
 #else
-  uiStyle *style = UI_style_get();
-  UI_fontstyle_set(&style->widget);
-  return style->widget.points * UI_DPI_FAC;
+	uiStyle *style = UI_style_get();
+	UI_fontstyle_set(&style->widget);
+	return style->widget.points * UI_DPI_FAC;
 #endif
 }
 
 static void column_widths(FileSelectParams *params, struct FileLayout *layout)
 {
-  int i;
-  const bool small_size = SMALL_SIZE_CHECK(params->thumbnail_size);
-
-  for (i = 0; i < MAX_FILE_COLUMN; ++i) {
-    layout->column_widths[i] = 0;
-  }
-
-  layout->column_widths[COLUMN_NAME] = ((float)params->thumbnail_size / 8.0f) * UI_UNIT_X;
-  /* Biggest possible reasonable values... */
-  layout->column_widths[COLUMN_DATE] = file_string_width(small_size ? "23/08/89" : "23-Dec-89");
-  layout->column_widths[COLUMN_TIME] = file_string_width("23:59");
-  layout->column_widths[COLUMN_SIZE] = file_string_width(small_size ? "98.7 M" : "98.7 MiB");
+	int i;
+	const bool small_size = SMALL_SIZE_CHECK(params->thumbnail_size);
+
+	for (i = 0; i < MAX_FILE_COLUMN; ++i) {
+		layout->column_widths[i] = 0;
+	}
+
+	layout->column_widths[COLUMN_NAME] = ((float)params->thumbnail_size / 8.0f) * UI_UNIT_X;
+	/* Biggest possible reasonable values... */
+	layout->column_widths[COLUMN_DATE] = file_string_width(small_size ? "23/08/89" : "23-Dec-89");
+	layout->column_widths[COLUMN_TIME] = file_string_width("23:59");
+	layout->column_widths[COLUMN_SIZE] = file_string_width(small_size ? "98.7 M" : "98.7 MiB");
 }
 
 void ED_fileselect_init_layout(struct SpaceFile *sfile, ARegion *ar)
 {
-<<<<<<< HEAD
 	FileSelectParams *params = ED_fileselect_get_params(sfile);
 	FileLayout *layout = NULL;
 	View2D *v2d = &ar->v2d;
@@ -769,7 +541,8 @@
 			layout->columns = 1;
 			layout->rows = numfiles + 1; // XXX dirty, modulo is zero
 		}
-		layout->height = sfile->layout->rows * (layout->tile_h + 2 * layout->tile_border_y) + layout->tile_border_y * 2;
+    layout->height = sfile->layout->rows * (layout->tile_h + 2 * layout->tile_border_y) +
+                     layout->tile_border_y * 2;
 		layout->flag = FILE_LAYOUT_VER;
 	}
 	else {
@@ -809,139 +582,53 @@
 			layout->rows = 1;
 			layout->columns = numfiles + 1; // XXX dirty, modulo is zero
 		}
-		layout->width = sfile->layout->columns * (layout->tile_w + 2 * layout->tile_border_x) + layout->tile_border_x * 2;
+    layout->width = sfile->layout->columns * (layout->tile_w + 2 * layout->tile_border_x) +
+                    layout->tile_border_x * 2;
 		layout->flag = FILE_LAYOUT_HOR;
 	}
 	params->display_previous = params->display;
 	layout->dirty = false;
-=======
-  FileSelectParams *params = ED_fileselect_get_params(sfile);
-  FileLayout *layout = NULL;
-  View2D *v2d = &ar->v2d;
-  int maxlen = 0;
-  int numfiles;
-  int textheight;
-
-  if (sfile->layout == NULL) {
-    sfile->layout = MEM_callocN(sizeof(struct FileLayout), "file_layout");
-    sfile->layout->dirty = true;
-  }
-  else if (sfile->layout->dirty == false) {
-    return;
-  }
-
-  numfiles = filelist_files_ensure(sfile->files);
-  textheight = (int)file_font_pointsize();
-  layout = sfile->layout;
-  layout->textheight = textheight;
-
-  if (params->display == FILE_IMGDISPLAY) {
-    layout->prv_w = ((float)params->thumbnail_size / 20.0f) * UI_UNIT_X;
-    layout->prv_h = ((float)params->thumbnail_size / 20.0f) * UI_UNIT_Y;
-    layout->tile_border_x = 0.3f * UI_UNIT_X;
-    layout->tile_border_y = 0.3f * UI_UNIT_X;
-    layout->prv_border_x = 0.3f * UI_UNIT_X;
-    layout->prv_border_y = 0.3f * UI_UNIT_Y;
-    layout->tile_w = layout->prv_w + 2 * layout->prv_border_x;
-    layout->tile_h = layout->prv_h + 2 * layout->prv_border_y + textheight;
-    layout->width = (int)(BLI_rctf_size_x(&v2d->cur) - 2 * layout->tile_border_x);
-    layout->columns = layout->width / (layout->tile_w + 2 * layout->tile_border_x);
-    if (layout->columns > 0)
-      layout->rows = numfiles / layout->columns + 1;  // XXX dirty, modulo is zero
-    else {
-      layout->columns = 1;
-      layout->rows = numfiles + 1;  // XXX dirty, modulo is zero
-    }
-    layout->height = sfile->layout->rows * (layout->tile_h + 2 * layout->tile_border_y) +
-                     layout->tile_border_y * 2;
-    layout->flag = FILE_LAYOUT_VER;
-  }
-  else {
-    int column_space = 0.6f * UI_UNIT_X;
-    int column_icon_space = 0.2f * UI_UNIT_X;
-
-    layout->prv_w = 0;
-    layout->prv_h = 0;
-    layout->tile_border_x = 0.4f * UI_UNIT_X;
-    layout->tile_border_y = 0.1f * UI_UNIT_Y;
-    layout->prv_border_x = 0;
-    layout->prv_border_y = 0;
-    layout->tile_h = textheight * 3 / 2;
-    layout->height = (int)(BLI_rctf_size_y(&v2d->cur) - 2 * layout->tile_border_y);
-    /* Padding by full scrollbar H is too much, can overlap tile border Y. */
-    layout->rows = (layout->height - V2D_SCROLL_HEIGHT + layout->tile_border_y) /
-                   (layout->tile_h + 2 * layout->tile_border_y);
-
-    column_widths(params, layout);
-
-    if (params->display == FILE_SHORTDISPLAY) {
-      maxlen = ICON_DEFAULT_WIDTH_SCALE + column_icon_space +
-               (int)layout->column_widths[COLUMN_NAME] + column_space +
-               (int)layout->column_widths[COLUMN_SIZE] + column_space;
-    }
-    else {
-      maxlen = ICON_DEFAULT_WIDTH_SCALE + column_icon_space +
-               (int)layout->column_widths[COLUMN_NAME] + column_space +
-               (int)layout->column_widths[COLUMN_DATE] + column_space +
-               (int)layout->column_widths[COLUMN_TIME] + column_space +
-               (int)layout->column_widths[COLUMN_SIZE] + column_space;
-    }
-    layout->tile_w = maxlen;
-    if (layout->rows > 0)
-      layout->columns = numfiles / layout->rows + 1;  // XXX dirty, modulo is zero
-    else {
-      layout->rows = 1;
-      layout->columns = numfiles + 1;  // XXX dirty, modulo is zero
-    }
-    layout->width = sfile->layout->columns * (layout->tile_w + 2 * layout->tile_border_x) +
-                    layout->tile_border_x * 2;
-    layout->flag = FILE_LAYOUT_HOR;
-  }
-  params->display_previous = params->display;
-  layout->dirty = false;
->>>>>>> e12c08e8
 }
 
 FileLayout *ED_fileselect_get_layout(struct SpaceFile *sfile, ARegion *ar)
 {
-  if (!sfile->layout) {
-    ED_fileselect_init_layout(sfile, ar);
-  }
-  return sfile->layout;
+	if (!sfile->layout) {
+		ED_fileselect_init_layout(sfile, ar);
+	}
+	return sfile->layout;
 }
 
 void ED_file_change_dir(bContext *C)
 {
-  wmWindowManager *wm = CTX_wm_manager(C);
-  SpaceFile *sfile = CTX_wm_space_file(C);
-  ScrArea *sa = CTX_wm_area(C);
-
-  if (sfile->params) {
-    ED_fileselect_clear(wm, sa, sfile);
-
-    /* Clear search string, it is very rare to want to keep that filter while changing dir,
-     * and usually very annoying to keep it actually! */
-    sfile->params->filter_search[0] = '\0';
-    sfile->params->active_file = -1;
-
-    if (!filelist_is_dir(sfile->files, sfile->params->dir)) {
-      BLI_strncpy(sfile->params->dir, filelist_dir(sfile->files), sizeof(sfile->params->dir));
-      /* could return but just refresh the current dir */
-    }
-    filelist_setdir(sfile->files, sfile->params->dir);
-
-    if (folderlist_clear_next(sfile))
-      folderlist_free(sfile->folders_next);
-
-    folderlist_pushdir(sfile->folders_prev, sfile->params->dir);
-
-    file_draw_check(C);
-  }
+	wmWindowManager *wm = CTX_wm_manager(C);
+	SpaceFile *sfile = CTX_wm_space_file(C);
+	ScrArea *sa = CTX_wm_area(C);
+
+	if (sfile->params) {
+		ED_fileselect_clear(wm, sa, sfile);
+
+		/* Clear search string, it is very rare to want to keep that filter while changing dir,
+		 * and usually very annoying to keep it actually! */
+		sfile->params->filter_search[0] = '\0';
+		sfile->params->active_file = -1;
+
+		if (!filelist_is_dir(sfile->files, sfile->params->dir)) {
+			BLI_strncpy(sfile->params->dir, filelist_dir(sfile->files), sizeof(sfile->params->dir));
+			/* could return but just refresh the current dir */
+		}
+		filelist_setdir(sfile->files, sfile->params->dir);
+
+		if (folderlist_clear_next(sfile))
+			folderlist_free(sfile->folders_next);
+
+		folderlist_pushdir(sfile->folders_prev, sfile->params->dir);
+
+		file_draw_check(C);
+	}
 }
 
 int file_select_match(struct SpaceFile *sfile, const char *pattern, char *matched_file)
 {
-<<<<<<< HEAD
 	int match = 0;
 
 	int i;
@@ -965,84 +652,58 @@
 	}
 
 	return match;
-=======
-  int match = 0;
-
-  int i;
-  FileDirEntry *file;
-  int n = filelist_files_ensure(sfile->files);
-
-  /* select any file that matches the pattern, this includes exact match
-   * if the user selects a single file by entering the filename
-   */
-  for (i = 0; i < n; i++) {
-    file = filelist_file(sfile->files, i);
-    /* Do not check whether file is a file or dir here! Causes T44243
-     * (we do accept dirs at this stage). */
-    if (fnmatch(pattern, file->relpath, 0) == 0) {
-      filelist_entry_select_set(sfile->files, file, FILE_SEL_ADD, FILE_SEL_SELECTED, CHECK_ALL);
-      if (!match) {
-        BLI_strncpy(matched_file, file->relpath, FILE_MAX);
-      }
-      match++;
-    }
-  }
-
-  return match;
->>>>>>> e12c08e8
 }
 
 int autocomplete_directory(struct bContext *C, char *str, void *UNUSED(arg_v))
 {
-  SpaceFile *sfile = CTX_wm_space_file(C);
-  int match = AUTOCOMPLETE_NO_MATCH;
-
-  /* search if str matches the beginning of name */
-  if (str[0] && sfile->files) {
-    char dirname[FILE_MAX];
-
-    DIR *dir;
-    struct dirent *de;
-
-    BLI_split_dir_part(str, dirname, sizeof(dirname));
-
-    dir = opendir(dirname);
-
-    if (dir) {
-      AutoComplete *autocpl = UI_autocomplete_begin(str, FILE_MAX);
-
-      while ((de = readdir(dir)) != NULL) {
-        if (FILENAME_IS_CURRPAR(de->d_name)) {
-          /* pass */
-        }
-        else {
-          char path[FILE_MAX];
-          BLI_stat_t status;
-
-          BLI_join_dirfile(path, sizeof(path), dirname, de->d_name);
-
-          if (BLI_stat(path, &status) == 0) {
-            if (S_ISDIR(status.st_mode)) { /* is subdir */
-              UI_autocomplete_update_name(autocpl, path);
-            }
-          }
-        }
-      }
-      closedir(dir);
-
-      match = UI_autocomplete_end(autocpl, str);
-      if (match == AUTOCOMPLETE_FULL_MATCH) {
-        BLI_add_slash(str);
-      }
-    }
-  }
-
-  return match;
+	SpaceFile *sfile = CTX_wm_space_file(C);
+	int match = AUTOCOMPLETE_NO_MATCH;
+
+	/* search if str matches the beginning of name */
+	if (str[0] && sfile->files) {
+		char dirname[FILE_MAX];
+
+		DIR *dir;
+		struct dirent *de;
+
+		BLI_split_dir_part(str, dirname, sizeof(dirname));
+
+		dir = opendir(dirname);
+
+		if (dir) {
+			AutoComplete *autocpl = UI_autocomplete_begin(str, FILE_MAX);
+
+			while ((de = readdir(dir)) != NULL) {
+				if (FILENAME_IS_CURRPAR(de->d_name)) {
+					/* pass */
+				}
+				else {
+					char path[FILE_MAX];
+					BLI_stat_t status;
+
+					BLI_join_dirfile(path, sizeof(path), dirname, de->d_name);
+
+					if (BLI_stat(path, &status) == 0) {
+						if (S_ISDIR(status.st_mode)) { /* is subdir */
+							UI_autocomplete_update_name(autocpl, path);
+						}
+					}
+				}
+			}
+			closedir(dir);
+
+			match = UI_autocomplete_end(autocpl, str);
+			if (match == AUTOCOMPLETE_FULL_MATCH) {
+				BLI_add_slash(str);
+			}
+		}
+	}
+
+	return match;
 }
 
 int autocomplete_file(struct bContext *C, char *str, void *UNUSED(arg_v))
 {
-<<<<<<< HEAD
 	SpaceFile *sfile = CTX_wm_space_file(C);
 	int match = AUTOCOMPLETE_NO_MATCH;
 
@@ -1060,92 +721,73 @@
 	}
 
 	return match;
-=======
-  SpaceFile *sfile = CTX_wm_space_file(C);
-  int match = AUTOCOMPLETE_NO_MATCH;
-
-  /* search if str matches the beginning of name */
-  if (str[0] && sfile->files) {
-    AutoComplete *autocpl = UI_autocomplete_begin(str, FILE_MAX);
-    int nentries = filelist_files_ensure(sfile->files);
-    int i;
-
-    for (i = 0; i < nentries; ++i) {
-      FileDirEntry *file = filelist_file(sfile->files, i);
-      UI_autocomplete_update_name(autocpl, file->relpath);
-    }
-    match = UI_autocomplete_end(autocpl, str);
-  }
-
-  return match;
->>>>>>> e12c08e8
 }
 
 void ED_fileselect_clear(wmWindowManager *wm, ScrArea *sa, SpaceFile *sfile)
 {
-  /* only NULL in rare cases - [#29734] */
-  if (sfile->files) {
-    filelist_readjob_stop(wm, sa);
-    filelist_freelib(sfile->files);
-    filelist_clear(sfile->files);
-  }
-
-  sfile->params->highlight_file = -1;
-  WM_main_add_notifier(NC_SPACE | ND_SPACE_FILE_LIST, NULL);
+	/* only NULL in rare cases - [#29734] */
+	if (sfile->files) {
+		filelist_readjob_stop(wm, sa);
+		filelist_freelib(sfile->files);
+		filelist_clear(sfile->files);
+	}
+
+	sfile->params->highlight_file = -1;
+	WM_main_add_notifier(NC_SPACE | ND_SPACE_FILE_LIST, NULL);
 }
 
 void ED_fileselect_exit(wmWindowManager *wm, ScrArea *sa, SpaceFile *sfile)
 {
   if (!sfile)
     return;
-  if (sfile->op) {
-    WM_event_fileselect_event(wm, sfile->op, EVT_FILESELECT_EXTERNAL_CANCEL);
-    sfile->op = NULL;
-  }
-
-  folderlist_free(sfile->folders_prev);
-  folderlist_free(sfile->folders_next);
-
-  if (sfile->files) {
-    ED_fileselect_clear(wm, sa, sfile);
-    filelist_free(sfile->files);
-    MEM_freeN(sfile->files);
-    sfile->files = NULL;
-  }
+	if (sfile->op) {
+		WM_event_fileselect_event(wm, sfile->op, EVT_FILESELECT_EXTERNAL_CANCEL);
+		sfile->op = NULL;
+	}
+
+	folderlist_free(sfile->folders_prev);
+	folderlist_free(sfile->folders_next);
+
+	if (sfile->files) {
+		ED_fileselect_clear(wm, sa, sfile);
+		filelist_free(sfile->files);
+		MEM_freeN(sfile->files);
+		sfile->files = NULL;
+	}
 }
 
 /** Helper used by both main update code, and smoothscroll timer, to try to enable rename editing from
  * params->renamefile name. */
 void file_params_renamefile_activate(SpaceFile *sfile, FileSelectParams *params)
 {
-  BLI_assert(params->rename_flag != 0);
+	BLI_assert(params->rename_flag != 0);
 
   if ((params->rename_flag & (FILE_PARAMS_RENAME_ACTIVE | FILE_PARAMS_RENAME_POSTSCROLL_ACTIVE)) !=
       0) {
-    return;
-  }
-
-  BLI_assert(params->renamefile[0] != '\0');
-
-  const int idx = filelist_file_findpath(sfile->files, params->renamefile);
-  if (idx >= 0) {
-    FileDirEntry *file = filelist_file(sfile->files, idx);
-    BLI_assert(file != NULL);
-
-    if ((params->rename_flag & FILE_PARAMS_RENAME_PENDING) != 0) {
-      filelist_entry_select_set(sfile->files, file, FILE_SEL_ADD, FILE_SEL_EDITING, CHECK_ALL);
-      params->rename_flag = FILE_PARAMS_RENAME_ACTIVE;
-    }
-    else if ((params->rename_flag & FILE_PARAMS_RENAME_POSTSCROLL_PENDING) != 0) {
-      filelist_entry_select_set(sfile->files, file, FILE_SEL_ADD, FILE_SEL_HIGHLIGHTED, CHECK_ALL);
-      params->renamefile[0] = '\0';
-      params->rename_flag = FILE_PARAMS_RENAME_POSTSCROLL_ACTIVE;
-    }
-  }
-  /* File listing is now async, only reset renaming if matching entry is not found
-   * when file listing is not done. */
-  else if (filelist_is_ready(sfile->files)) {
-    params->renamefile[0] = '\0';
-    params->rename_flag = 0;
-  }
+		return;
+	}
+
+	BLI_assert(params->renamefile[0] != '\0');
+
+	const int idx = filelist_file_findpath(sfile->files, params->renamefile);
+	if (idx >= 0) {
+		FileDirEntry *file = filelist_file(sfile->files, idx);
+		BLI_assert(file != NULL);
+
+		if ((params->rename_flag & FILE_PARAMS_RENAME_PENDING) != 0) {
+			filelist_entry_select_set(sfile->files, file, FILE_SEL_ADD, FILE_SEL_EDITING, CHECK_ALL);
+			params->rename_flag = FILE_PARAMS_RENAME_ACTIVE;
+		}
+		else if ((params->rename_flag & FILE_PARAMS_RENAME_POSTSCROLL_PENDING) != 0) {
+			filelist_entry_select_set(sfile->files, file, FILE_SEL_ADD, FILE_SEL_HIGHLIGHTED, CHECK_ALL);
+			params->renamefile[0] = '\0';
+			params->rename_flag = FILE_PARAMS_RENAME_POSTSCROLL_ACTIVE;
+		}
+	}
+	/* File listing is now async, only reset renaming if matching entry is not found
+	 * when file listing is not done. */
+	else if (filelist_is_ready(sfile->files)) {
+		params->renamefile[0] = '\0';
+		params->rename_flag = 0;
+	}
 }