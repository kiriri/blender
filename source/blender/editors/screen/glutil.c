--- conflicted
+++ resolved
@@ -599,12 +599,12 @@
 
 /* uses either DrawPixelsSafe or DrawPixelsTex, based on user defined maximum */
 void glaDrawPixelsAuto_clipping(float x, float y, int img_w, int img_h,
-                                int format, int type, int zoomfilter, float alpha, void *rect,
+                                int format, int type, int zoomfilter, void *rect,
                                 float clip_min_x, float clip_min_y,
                                 float clip_max_x, float clip_max_y)
 {
 	if (U.image_draw_method != IMAGE_DRAW_METHOD_DRAWPIXELS) {
-		glColor4f(1.0, 1.0, 1.0, alpha);
+		glColor4f(1.0, 1.0, 1.0, 1.0);
 		glaDrawPixelsTex_clipping(x, y, img_w, img_h, format, type, zoomfilter, rect,
 		                          clip_min_x, clip_min_y, clip_max_x, clip_max_y);
 	}
@@ -613,9 +613,9 @@
 	}
 }
 
-void glaDrawPixelsAuto(float x, float y, int img_w, int img_h, int format, int type, int zoomfilter, float alpha, void *rect)
-{
-	glaDrawPixelsAuto_clipping(x, y, img_w, img_h, format, type, zoomfilter, alpha, rect,
+void glaDrawPixelsAuto(float x, float y, int img_w, int img_h, int format, int type, int zoomfilter, void *rect)
+{
+	glaDrawPixelsAuto_clipping(x, y, img_w, img_h, format, type, zoomfilter, rect,
 	                           0.0f, 0.0f, 0.0f, 0.0f);
 }
 #endif
@@ -1060,7 +1060,7 @@
 /* **** Color management helper functions for GLSL display/transform ***** */
 
 /* Draw given image buffer on a screen using GLSL for display transform */
-void glaDrawImBuf_glsl_clipping(ImBuf *ibuf, float x, float y, int zoomfilter, float alpha,
+void glaDrawImBuf_glsl_clipping(ImBuf *ibuf, float x, float y, int zoomfilter,
                                 ColorManagedViewSettings *view_settings,
                                 ColorManagedDisplaySettings *display_settings,
                                 float clip_min_x, float clip_min_y,
@@ -1102,11 +1102,6 @@
 		}
 
 		if (ok) {
-<<<<<<< HEAD
-			glColor4f(1.0, 1.0, 1.0, alpha);
-
-=======
->>>>>>> bda04569
 			if (ibuf->rect_float) {
 				int format = 0;
 
@@ -1146,41 +1141,30 @@
 		display_buffer = IMB_display_buffer_acquire(ibuf, view_settings, display_settings, &cache_handle);
 
 		if (display_buffer) {
-<<<<<<< HEAD
-			glaDrawPixelsAuto_clipping(x, y, ibuf->x, ibuf->y, GL_RGBA, GL_UNSIGNED_BYTE,
-			                           zoomfilter, alpha, display_buffer,
-			                           clip_min_x, clip_min_y, clip_max_x, clip_max_y);
-=======
 			immDrawPixelsTexSetup(GPU_SHADER_2D_IMAGE_COLOR);
 			immDrawPixelsTex_clipping(x, y, ibuf->x, ibuf->y, GL_RGBA, GL_UNSIGNED_BYTE,
 			                          zoomfilter, display_buffer,
 			                          clip_min_x, clip_min_y, clip_max_x, clip_max_y,
 			                          zoom_x, zoom_y, NULL);
->>>>>>> bda04569
 		}
 
 		IMB_display_buffer_release(cache_handle);
 	}
 }
 
-void glaDrawImBuf_glsl(ImBuf *ibuf, float x, float y, int zoomfilter, float alpha,
+void glaDrawImBuf_glsl(ImBuf *ibuf, float x, float y, int zoomfilter,
                        ColorManagedViewSettings *view_settings,
                        ColorManagedDisplaySettings *display_settings,
                        float zoom_x, float zoom_y)
 {
-<<<<<<< HEAD
-	glaDrawImBuf_glsl_clipping(ibuf, x, y, zoomfilter, alpha, view_settings, display_settings,
-	                           0.0f, 0.0f, 0.0f, 0.0f);
-=======
 	glaDrawImBuf_glsl_clipping(ibuf, x, y, zoomfilter, view_settings, display_settings,
 	                           0.0f, 0.0f, 0.0f, 0.0f, zoom_x, zoom_y);
->>>>>>> bda04569
 }
 
 void glaDrawImBuf_glsl_ctx_clipping(const bContext *C,
                                     ImBuf *ibuf,
                                     float x, float y,
-                                    int zoomfilter, float alpha,
+                                    int zoomfilter,
                                     float clip_min_x, float clip_min_y,
                                     float clip_max_x, float clip_max_y,
                                     float zoom_x, float zoom_y)
@@ -1190,15 +1174,6 @@
 
 	IMB_colormanagement_display_settings_from_ctx(C, &view_settings, &display_settings);
 
-<<<<<<< HEAD
-	glaDrawImBuf_glsl_clipping(ibuf, x, y, zoomfilter, alpha, view_settings, display_settings,
-	                           clip_min_x, clip_min_y, clip_max_x, clip_max_y);
-}
-
-void glaDrawImBuf_glsl_ctx(const bContext *C, ImBuf *ibuf, float x, float y, int zoomfilter, float alpha)
-{
-	glaDrawImBuf_glsl_ctx_clipping(C, ibuf, x, y, zoomfilter, alpha, 0.0f, 0.0f, 0.0f, 0.0f);
-=======
 	glaDrawImBuf_glsl_clipping(ibuf, x, y, zoomfilter, view_settings, display_settings,
 	                           clip_min_x, clip_min_y, clip_max_x, clip_max_y,
 	                           zoom_x, zoom_y);
@@ -1208,7 +1183,6 @@
                            float zoom_x, float zoom_y)
 {
 	glaDrawImBuf_glsl_ctx_clipping(C, ibuf, x, y, zoomfilter, 0.0f, 0.0f, 0.0f, 0.0f, zoom_x, zoom_y);
->>>>>>> bda04569
 }
 
 void cpack(unsigned int x)
