/*
 * This program is free software; you can redistribute it and/or
 * modify it under the terms of the GNU General Public License
 * as published by the Free Software Foundation; either version 2
 * of the License, or (at your option) any later version.
 *
 * This program is distributed in the hope that it will be useful,
 * but WITHOUT ANY WARRANTY; without even the implied warranty of
 * MERCHANTABILITY or FITNESS FOR A PARTICULAR PURPOSE.  See the
 * GNU General Public License for more details.
 *
 * You should have received a copy of the GNU General Public License
 * along with this program; if not, write to the Free Software Foundation,
 * Inc., 51 Franklin Street, Fifth Floor, Boston, MA 02110-1301, USA.
 *
 * The Original Code is Copyright (C) 2008 Blender Foundation.
 * All rights reserved.
 */

/** \file
 * \ingroup edscr
 */

#include <stdio.h>
#include <string.h>

#include "MEM_guardedalloc.h"

#include "DNA_userdef_types.h"

#include "BLI_blenlib.h"
#include "BLI_linklist_stack.h"
#include "BLI_math.h"
#include "BLI_rand.h"
#include "BLI_utildefines.h"

#include "BKE_context.h"
#include "BKE_global.h"
#include "BKE_image.h"
#include "BKE_screen.h"
#include "BKE_workspace.h"

#include "RNA_access.h"
#include "RNA_types.h"

#include "WM_api.h"
#include "WM_message.h"
#include "WM_toolsystem.h"
#include "WM_types.h"

#include "ED_screen.h"
#include "ED_screen_types.h"
#include "ED_space_api.h"
#include "ED_time_scrub_ui.h"

#include "GPU_framebuffer.h"
#include "GPU_immediate.h"
#include "GPU_immediate_util.h"
#include "GPU_matrix.h"
#include "GPU_state.h"

#include "BLF_api.h"

#include "IMB_imbuf_types.h"
#include "IMB_metadata.h"

#include "UI_interface.h"
#include "UI_interface_icons.h"
#include "UI_resources.h"
#include "UI_view2d.h"

#include "screen_intern.h"

enum RegionEmbossSide {
  REGION_EMBOSS_LEFT = (1 << 0),
  REGION_EMBOSS_TOP = (1 << 1),
  REGION_EMBOSS_BOTTOM = (1 << 2),
  REGION_EMBOSS_RIGHT = (1 << 3),
  REGION_EMBOSS_ALL = REGION_EMBOSS_LEFT | REGION_EMBOSS_TOP | REGION_EMBOSS_RIGHT |
                      REGION_EMBOSS_BOTTOM,
};

/* general area and region code */

static void region_draw_emboss(const ARegion *region, const rcti *scirct, int sides)
{
  rcti rect;

  /* translate scissor rect to region space */
  rect.xmin = scirct->xmin - region->winrct.xmin;
  rect.ymin = scirct->ymin - region->winrct.ymin;
  rect.xmax = scirct->xmax - region->winrct.xmin;
  rect.ymax = scirct->ymax - region->winrct.ymin;

  /* set transp line */
  GPU_blend(true);
  GPU_blend_set_func_separate(
      GPU_SRC_ALPHA, GPU_ONE_MINUS_SRC_ALPHA, GPU_ONE, GPU_ONE_MINUS_SRC_ALPHA);

  float color[4] = {0.0f, 0.0f, 0.0f, 0.25f};
  UI_GetThemeColor3fv(TH_EDITOR_OUTLINE, color);

  GPUVertFormat *format = immVertexFormat();
  uint pos = GPU_vertformat_attr_add(format, "pos", GPU_COMP_F32, 2, GPU_FETCH_FLOAT);
  immBindBuiltinProgram(GPU_SHADER_2D_UNIFORM_COLOR);
  immUniformColor4fv(color);

  immBeginAtMost(GPU_PRIM_LINES, 8);

  /* right */
  if (sides & REGION_EMBOSS_RIGHT) {
    immVertex2f(pos, rect.xmax, rect.ymax);
    immVertex2f(pos, rect.xmax, rect.ymin);
  }

  /* bottom */
  if (sides & REGION_EMBOSS_BOTTOM) {
    immVertex2f(pos, rect.xmax, rect.ymin);
    immVertex2f(pos, rect.xmin, rect.ymin);
  }

  /* left */
  if (sides & REGION_EMBOSS_LEFT) {
    immVertex2f(pos, rect.xmin, rect.ymin);
    immVertex2f(pos, rect.xmin, rect.ymax);
  }

  /* top */
  if (sides & REGION_EMBOSS_TOP) {
    immVertex2f(pos, rect.xmin, rect.ymax);
    immVertex2f(pos, rect.xmax, rect.ymax);
  }

  immEnd();
  immUnbindProgram();

  GPU_blend(false);
  glBlendFunc(GL_SRC_ALPHA, GL_ONE_MINUS_SRC_ALPHA);
}

void ED_region_pixelspace(ARegion *region)
{
  wmOrtho2_region_pixelspace(region);
  GPU_matrix_identity_set();
}

/* only exported for WM */
void ED_region_do_listen(
    wmWindow *win, ScrArea *area, ARegion *region, wmNotifier *note, const Scene *scene)
{
  /* generic notes first */
  switch (note->category) {
    case NC_WM:
      if (note->data == ND_FILEREAD) {
        ED_region_tag_redraw(region);
      }
      break;
    case NC_WINDOW:
      ED_region_tag_redraw(region);
      break;
  }

  if (region->type && region->type->listener) {
    region->type->listener(win, area, region, note, scene);
  }
}

/* only exported for WM */
void ED_area_do_listen(wmWindow *win, ScrArea *area, wmNotifier *note, Scene *scene)
{
  /* no generic notes? */
  if (area->type && area->type->listener) {
    area->type->listener(win, area, note, scene);
  }
}

/* only exported for WM */
void ED_area_do_refresh(bContext *C, ScrArea *area)
{
  /* no generic notes? */
  if (area->type && area->type->refresh) {
    area->type->refresh(C, area);
  }
  area->do_refresh = false;
}

/**
 * \brief Corner widget use for quitting fullscreen.
 */
static void area_draw_azone_fullscreen(
    short UNUSED(x1), short UNUSED(y1), short x2, short y2, float alpha)
{
  UI_icon_draw_ex(x2 - U.widget_unit,
                  y2 - U.widget_unit,
                  ICON_FULLSCREEN_EXIT,
                  U.inv_dpi_fac,
                  min_ff(alpha, 0.75f),
                  0.0f,
                  NULL,
                  false);
}

/**
 * \brief Corner widgets use for dragging and splitting the view.
 */
static void area_draw_azone(short UNUSED(x1), short UNUSED(y1), short UNUSED(x2), short UNUSED(y2))
{
  /* No drawing needed since all corners are action zone, and visually distinguishable. */
}

/**
 * \brief Edge widgets to show hidden panels such as the toolbar and headers.
 */
static void draw_azone_arrow(float x1, float y1, float x2, float y2, AZEdge edge)
{
  const float size = 0.2f * U.widget_unit;
  const float l = 1.0f;  /* arrow length */
  const float s = 0.25f; /* arrow thickness */
  const float hl = l / 2.0f;
  const float points[6][2] = {
      {0, -hl}, {l, hl}, {l - s, hl + s}, {0, s + s - hl}, {s - l, hl + s}, {-l, hl}};
  const float center[2] = {(x1 + x2) / 2, (y1 + y2) / 2};

  int axis;
  int sign;
  switch (edge) {
    case AE_BOTTOM_TO_TOPLEFT:
      axis = 0;
      sign = 1;
      break;
    case AE_TOP_TO_BOTTOMRIGHT:
      axis = 0;
      sign = -1;
      break;
    case AE_LEFT_TO_TOPRIGHT:
      axis = 1;
      sign = 1;
      break;
    case AE_RIGHT_TO_TOPLEFT:
      axis = 1;
      sign = -1;
      break;
    default:
      BLI_assert(0);
      return;
  }

  GPUVertFormat *format = immVertexFormat();
  uint pos = GPU_vertformat_attr_add(format, "pos", GPU_COMP_F32, 2, GPU_FETCH_FLOAT);

  GPU_blend(true);
  immBindBuiltinProgram(GPU_SHADER_2D_UNIFORM_COLOR);
  immUniformColor4f(0.8f, 0.8f, 0.8f, 0.4f);

  immBegin(GPU_PRIM_TRI_FAN, 6);
  for (int i = 0; i < 6; i++) {
    if (axis == 0) {
      immVertex2f(pos, center[0] + points[i][0] * size, center[1] + points[i][1] * sign * size);
    }
    else {
      immVertex2f(pos, center[0] + points[i][1] * sign * size, center[1] + points[i][0] * size);
    }
  }
  immEnd();

  immUnbindProgram();
  GPU_blend(false);
}

static void region_draw_azone_tab_arrow(AZone *az)
{
  GPU_blend(true);

  /* add code to draw region hidden as 'too small' */
  switch (az->edge) {
    case AE_TOP_TO_BOTTOMRIGHT:
      UI_draw_roundbox_corner_set(UI_CNR_TOP_LEFT | UI_CNR_TOP_RIGHT);
      break;
    case AE_BOTTOM_TO_TOPLEFT:
      UI_draw_roundbox_corner_set(UI_CNR_BOTTOM_RIGHT | UI_CNR_BOTTOM_LEFT);
      break;
    case AE_LEFT_TO_TOPRIGHT:
      UI_draw_roundbox_corner_set(UI_CNR_TOP_LEFT | UI_CNR_BOTTOM_LEFT);
      break;
    case AE_RIGHT_TO_TOPLEFT:
      UI_draw_roundbox_corner_set(UI_CNR_TOP_RIGHT | UI_CNR_BOTTOM_RIGHT);
      break;
  }

  float color[4] = {0.05f, 0.05f, 0.05f, 0.4f};
  UI_draw_roundbox_aa(
      true, (float)az->x1, (float)az->y1, (float)az->x2, (float)az->y2, 4.0f, color);

  draw_azone_arrow((float)az->x1, (float)az->y1, (float)az->x2, (float)az->y2, az->edge);
}

static void area_azone_tag_update(ScrArea *area)
{
  area->flag |= AREA_FLAG_ACTIONZONES_UPDATE;
}

static void region_draw_azones(ScrArea *area, ARegion *region)
{
  AZone *az;

  if (!area) {
    return;
  }

  GPU_line_width(1.0f);
  GPU_blend(true);
  GPU_blend_set_func_separate(
      GPU_SRC_ALPHA, GPU_ONE_MINUS_SRC_ALPHA, GPU_ONE, GPU_ONE_MINUS_SRC_ALPHA);

  GPU_matrix_push();
  GPU_matrix_translate_2f(-region->winrct.xmin, -region->winrct.ymin);

  for (az = area->actionzones.first; az; az = az->next) {
    /* test if action zone is over this region */
    rcti azrct;
    BLI_rcti_init(&azrct, az->x1, az->x2, az->y1, az->y2);

    if (BLI_rcti_isect(&region->drawrct, &azrct, NULL)) {
      if (az->type == AZONE_AREA) {
        area_draw_azone(az->x1, az->y1, az->x2, az->y2);
      }
      else if (az->type == AZONE_REGION) {
        if (az->region) {
          /* only display tab or icons when the region is hidden */
          if (az->region->flag & (RGN_FLAG_HIDDEN | RGN_FLAG_TOO_SMALL)) {
            region_draw_azone_tab_arrow(az);
          }
        }
      }
      else if (az->type == AZONE_FULLSCREEN) {
        if (az->alpha > 0.0f) {
          area_draw_azone_fullscreen(az->x1, az->y1, az->x2, az->y2, az->alpha);
        }
      }
    }
    if (!IS_EQF(az->alpha, 0.0f) && ELEM(az->type, AZONE_FULLSCREEN, AZONE_REGION_SCROLL)) {
      area_azone_tag_update(area);
    }
  }

  GPU_matrix_pop();

  GPU_blend(false);
}

static void region_draw_status_text(ScrArea *area, ARegion *region)
{
  bool overlap = ED_region_is_overlap(area->spacetype, region->regiontype);

  if (overlap) {
    GPU_clear_color(0.0, 0.0, 0.0, 0.0);
    glClear(GL_COLOR_BUFFER_BIT);
  }
  else {
    UI_ThemeClearColor(TH_HEADER);
    glClear(GL_COLOR_BUFFER_BIT);
  }

  int fontid = BLF_set_default();

  const float width = BLF_width(fontid, region->headerstr, BLF_DRAW_STR_DUMMY_MAX);
  const float x = UI_UNIT_X;
  const float y = 0.4f * UI_UNIT_Y;

  if (overlap) {
    const float pad = 2.0f * UI_DPI_FAC;
    const float x1 = x - (UI_UNIT_X - pad);
    const float x2 = x + width + (UI_UNIT_X - pad);
    const float y1 = pad;
    const float y2 = region->winy - pad;

    GPU_blend_set_func_separate(
        GPU_SRC_ALPHA, GPU_ONE_MINUS_SRC_ALPHA, GPU_ONE, GPU_ONE_MINUS_SRC_ALPHA);

    float color[4] = {0.0f, 0.0f, 0.0f, 0.5f};
    UI_GetThemeColor3fv(TH_BACK, color);
    UI_draw_roundbox_corner_set(UI_CNR_ALL);
    UI_draw_roundbox_aa(true, x1, y1, x2, y2, 4.0f, color);

    UI_FontThemeColor(fontid, TH_TEXT);
  }
  else {
    UI_FontThemeColor(fontid, TH_TEXT);
  }

  BLF_position(fontid, x, y, 0.0f);
  BLF_draw(fontid, region->headerstr, BLF_DRAW_STR_DUMMY_MAX);
}

void ED_region_do_msg_notify_tag_redraw(
    /* Follow wmMsgNotifyFn spec */
    bContext *UNUSED(C),
    wmMsgSubscribeKey *UNUSED(msg_key),
    wmMsgSubscribeValue *msg_val)
{
  ARegion *region = msg_val->owner;
  ED_region_tag_redraw(region);

  /* This avoids _many_ situations where header/properties control display settings.
   * the common case is space properties in the header */
  if (ELEM(region->regiontype, RGN_TYPE_HEADER, RGN_TYPE_TOOL_HEADER, RGN_TYPE_UI)) {
    while (region && region->prev) {
      region = region->prev;
    }
    for (; region; region = region->next) {
      if (ELEM(region->regiontype, RGN_TYPE_WINDOW, RGN_TYPE_CHANNELS)) {
        ED_region_tag_redraw(region);
      }
    }
  }
}

void ED_area_do_msg_notify_tag_refresh(
    /* Follow wmMsgNotifyFn spec */
    bContext *UNUSED(C),
    wmMsgSubscribeKey *UNUSED(msg_key),
    wmMsgSubscribeValue *msg_val)
{
  ScrArea *area = msg_val->user_data;
  ED_area_tag_refresh(area);
}

void ED_area_do_mgs_subscribe_for_tool_header(
    /* Follow ARegionType.message_subscribe */
    const struct bContext *UNUSED(C),
    struct WorkSpace *workspace,
    struct Scene *UNUSED(scene),
    struct bScreen *UNUSED(screen),
    struct ScrArea *UNUSED(area),
    struct ARegion *region,
    struct wmMsgBus *mbus)
{
  BLI_assert(region->regiontype == RGN_TYPE_TOOL_HEADER);
  wmMsgSubscribeValue msg_sub_value_region_tag_redraw = {
      .owner = region,
      .user_data = region,
      .notify = ED_region_do_msg_notify_tag_redraw,
  };
  WM_msg_subscribe_rna_prop(
      mbus, &workspace->id, workspace, WorkSpace, tools, &msg_sub_value_region_tag_redraw);
}

void ED_area_do_mgs_subscribe_for_tool_ui(
    /* Follow ARegionType.message_subscribe */
    const struct bContext *UNUSED(C),
    struct WorkSpace *workspace,
    struct Scene *UNUSED(scene),
    struct bScreen *UNUSED(screen),
    struct ScrArea *UNUSED(area),
    struct ARegion *region,
    struct wmMsgBus *mbus)
{
  BLI_assert(region->regiontype == RGN_TYPE_UI);
  const char *category = UI_panel_category_active_get(region, false);
  if (category && STREQ(category, "Tool")) {
    wmMsgSubscribeValue msg_sub_value_region_tag_redraw = {
        .owner = region,
        .user_data = region,
        .notify = ED_region_do_msg_notify_tag_redraw,
    };
    WM_msg_subscribe_rna_prop(
        mbus, &workspace->id, workspace, WorkSpace, tools, &msg_sub_value_region_tag_redraw);
  }
}

/**
 * Although there's no general support for minimizing areas, the status-bar can
 * be snapped to be only a few pixels high. A few pixels rather than 0 so it
 * can be un-minimized again. We consider it pseudo-minimized and don't draw
 * it then.
 */
static bool area_is_pseudo_minimized(const ScrArea *area)
{
  return (area->winx < 3) || (area->winy < 3);
}

/* only exported for WM */
void ED_region_do_layout(bContext *C, ARegion *region)
{
  /* This is optional, only needed for dynamically sized regions. */
  ScrArea *area = CTX_wm_area(C);
  ARegionType *at = region->type;

  if (!at->layout) {
    return;
  }

  if (at->do_lock || (area && area_is_pseudo_minimized(area))) {
    return;
  }

  region->do_draw |= RGN_DRAWING;

  UI_SetTheme(area ? area->spacetype : 0, at->regionid);
  at->layout(C, region);
}

/* only exported for WM */
void ED_region_do_draw(bContext *C, ARegion *region)
{
  wmWindow *win = CTX_wm_window(C);
  ScrArea *area = CTX_wm_area(C);
  ARegionType *at = region->type;

  /* see BKE_spacedata_draw_locks() */
  if (at->do_lock) {
    return;
  }

  region->do_draw |= RGN_DRAWING;

  /* Set viewport, scissor, ortho and region->drawrct. */
  wmPartialViewport(&region->drawrct, &region->winrct, &region->drawrct);

  wmOrtho2_region_pixelspace(region);

  UI_SetTheme(area ? area->spacetype : 0, at->regionid);

  if (area && area_is_pseudo_minimized(area)) {
    UI_ThemeClearColor(TH_EDITOR_OUTLINE);
    glClear(GL_COLOR_BUFFER_BIT);
    return;
  }
  /* optional header info instead? */
  else if (region->headerstr) {
    region_draw_status_text(area, region);
  }
  else if (at->draw) {
    at->draw(C, region);
  }

  /* XXX test: add convention to end regions always in pixel space,
   * for drawing of borders/gestures etc */
  ED_region_pixelspace(region);

  ED_region_draw_cb_draw(C, region, REGION_DRAW_POST_PIXEL);

  region_draw_azones(area, region);

  /* for debugging unneeded area redraws and partial redraw */
  if (G.debug_value == 888) {
    GPU_blend(true);
    GPUVertFormat *format = immVertexFormat();
    uint pos = GPU_vertformat_attr_add(format, "pos", GPU_COMP_F32, 2, GPU_FETCH_FLOAT);
    immBindBuiltinProgram(GPU_SHADER_2D_UNIFORM_COLOR);
    immUniformColor4f(BLI_thread_frand(0), BLI_thread_frand(0), BLI_thread_frand(0), 0.1f);
    immRectf(pos,
             region->drawrct.xmin - region->winrct.xmin,
             region->drawrct.ymin - region->winrct.ymin,
             region->drawrct.xmax - region->winrct.xmin,
             region->drawrct.ymax - region->winrct.ymin);
    immUnbindProgram();
    GPU_blend(false);
  }

  memset(&region->drawrct, 0, sizeof(region->drawrct));

  UI_blocklist_free_inactive(C, &region->uiblocks);

  if (area) {
    const bScreen *screen = WM_window_get_active_screen(win);

    /* Only region emboss for top-bar */
    if ((screen->state != SCREENFULL) && ED_area_is_global(area)) {
      region_draw_emboss(region, &region->winrct, (REGION_EMBOSS_LEFT | REGION_EMBOSS_RIGHT));
    }
    else if ((region->regiontype == RGN_TYPE_WINDOW) && (region->alignment == RGN_ALIGN_QSPLIT)) {

      /* draw separating lines between the quad views */

      float color[4] = {0.0f, 0.0f, 0.0f, 0.8f};
      UI_GetThemeColor3fv(TH_EDITOR_OUTLINE, color);
      GPUVertFormat *format = immVertexFormat();
      uint pos = GPU_vertformat_attr_add(format, "pos", GPU_COMP_F32, 2, GPU_FETCH_FLOAT);
      immBindBuiltinProgram(GPU_SHADER_2D_UNIFORM_COLOR);
      immUniformColor4fv(color);
      GPU_line_width(1.0f);
      imm_draw_box_wire_2d(pos,
                           0,
                           0,
                           region->winrct.xmax - region->winrct.xmin + 1,
                           region->winrct.ymax - region->winrct.ymin + 1);
      immUnbindProgram();
    }
  }

  /* We may want to detach message-subscriptions from drawing. */
  {
    WorkSpace *workspace = CTX_wm_workspace(C);
    wmWindowManager *wm = CTX_wm_manager(C);
    bScreen *screen = WM_window_get_active_screen(win);
    Scene *scene = CTX_data_scene(C);
    struct wmMsgBus *mbus = wm->message_bus;
    WM_msgbus_clear_by_owner(mbus, region);

    /* Cheat, always subscribe to this space type properties.
     *
     * This covers most cases and avoids copy-paste similar code for each space type.
     */
    if (ELEM(
            region->regiontype, RGN_TYPE_WINDOW, RGN_TYPE_CHANNELS, RGN_TYPE_UI, RGN_TYPE_TOOLS)) {
      SpaceLink *sl = area->spacedata.first;

      PointerRNA ptr;
      RNA_pointer_create(&screen->id, &RNA_Space, sl, &ptr);

      wmMsgSubscribeValue msg_sub_value_region_tag_redraw = {
          .owner = region,
          .user_data = region,
          .notify = ED_region_do_msg_notify_tag_redraw,
      };
      /* All properties for this space type. */
      WM_msg_subscribe_rna(mbus, &ptr, NULL, &msg_sub_value_region_tag_redraw, __func__);
    }

    ED_region_message_subscribe(C, workspace, scene, screen, area, region, mbus);
  }
}

/* **********************************
 * maybe silly, but let's try for now
 * to keep these tags protected
 * ********************************** */

void ED_region_tag_redraw(ARegion *region)
{
  /* don't tag redraw while drawing, it shouldn't happen normally
   * but python scripts can cause this to happen indirectly */
  if (region && !(region->do_draw & RGN_DRAWING)) {
    /* zero region means full region redraw */
    region->do_draw &= ~(RGN_DRAW_PARTIAL | RGN_DRAW_NO_REBUILD | RGN_DRAW_EDITOR_OVERLAYS);
    region->do_draw |= RGN_DRAW;
    memset(&region->drawrct, 0, sizeof(region->drawrct));
  }
}

void ED_region_tag_redraw_cursor(ARegion *region)
{
  if (region) {
    region->do_draw_overlay = RGN_DRAW;
  }
}

void ED_region_tag_redraw_no_rebuild(ARegion *region)
{
  if (region && !(region->do_draw & (RGN_DRAWING | RGN_DRAW))) {
    region->do_draw &= ~(RGN_DRAW_PARTIAL | RGN_DRAW_EDITOR_OVERLAYS);
    region->do_draw |= RGN_DRAW_NO_REBUILD;
    memset(&region->drawrct, 0, sizeof(region->drawrct));
  }
}

void ED_region_tag_refresh_ui(ARegion *region)
{
  if (region) {
    region->do_draw |= RGN_REFRESH_UI;
  }
}

/**
 * Tag editor overlays to be redrawn. If in doubt about which parts need to be redrawn (partial
 * clipping rectangle set), redraw everything.
 */
void ED_region_tag_redraw_editor_overlays(struct ARegion *region)
{
  if (region && !(region->do_draw & (RGN_DRAWING | RGN_DRAW))) {
    if (region->do_draw & RGN_DRAW_PARTIAL) {
      ED_region_tag_redraw(region);
    }
    else {
      region->do_draw |= RGN_DRAW_EDITOR_OVERLAYS;
    }
  }
}

void ED_region_tag_redraw_partial(ARegion *region, const rcti *rct, bool rebuild)
{
  if (region && !(region->do_draw & RGN_DRAWING)) {
    if (region->do_draw & RGN_DRAW_PARTIAL) {
      /* Partial redraw already set, expand region. */
      BLI_rcti_union(&region->drawrct, rct);
      if (rebuild) {
        region->do_draw &= ~RGN_DRAW_NO_REBUILD;
      }
    }
    else if (region->do_draw & (RGN_DRAW | RGN_DRAW_NO_REBUILD)) {
      /* Full redraw already requested. */
      if (rebuild) {
        region->do_draw &= ~RGN_DRAW_NO_REBUILD;
      }
    }
    else {
      /* No redraw set yet, set partial region. */
      region->drawrct = *rct;
      region->do_draw |= RGN_DRAW_PARTIAL;
      if (!rebuild) {
        region->do_draw |= RGN_DRAW_NO_REBUILD;
      }
    }
  }
}

void ED_area_tag_redraw(ScrArea *area)
{
  ARegion *region;

  if (area) {
    for (region = area->regionbase.first; region; region = region->next) {
      ED_region_tag_redraw(region);
    }
  }
}

void ED_area_tag_redraw_no_rebuild(ScrArea *area)
{
  ARegion *region;

  if (area) {
    for (region = area->regionbase.first; region; region = region->next) {
      ED_region_tag_redraw_no_rebuild(region);
    }
  }
}

void ED_area_tag_redraw_regiontype(ScrArea *area, int regiontype)
{
  ARegion *region;

  if (area) {
    for (region = area->regionbase.first; region; region = region->next) {
      if (region->regiontype == regiontype) {
        ED_region_tag_redraw(region);
      }
    }
  }
}

void ED_area_tag_refresh(ScrArea *area)
{
  if (area) {
    area->do_refresh = true;
  }
}

/* *************************************************************** */

/* use NULL to disable it */
void ED_area_status_text(ScrArea *area, const char *str)
{
  ARegion *region;

  /* happens when running transform operators in background mode */
  if (area == NULL) {
    return;
  }

  for (region = area->regionbase.first; region; region = region->next) {
    if (region->regiontype == RGN_TYPE_HEADER) {
      if (str) {
        if (region->headerstr == NULL) {
          region->headerstr = MEM_mallocN(UI_MAX_DRAW_STR, "headerprint");
        }
        BLI_strncpy(region->headerstr, str, UI_MAX_DRAW_STR);
        BLI_str_rstrip(region->headerstr);
      }
      else if (region->headerstr) {
        MEM_freeN(region->headerstr);
        region->headerstr = NULL;
      }
      ED_region_tag_redraw(region);
    }
  }
}

void ED_workspace_status_text(bContext *C, const char *str)
{
  wmWindow *win = CTX_wm_window(C);
  WorkSpace *workspace = CTX_wm_workspace(C);

  /* Can be NULL when running operators in background mode. */
  if (workspace == NULL) {
    return;
  }

  if (str) {
    if (workspace->status_text == NULL) {
      workspace->status_text = MEM_mallocN(UI_MAX_DRAW_STR, "headerprint");
    }
    BLI_strncpy(workspace->status_text, str, UI_MAX_DRAW_STR);
  }
  else if (workspace->status_text) {
    MEM_freeN(workspace->status_text);
    workspace->status_text = NULL;
  }

  /* Redraw status bar. */
  LISTBASE_FOREACH (ScrArea *, area, &win->global_areas.areabase) {
    if (area->spacetype == SPACE_STATUSBAR) {
      ED_area_tag_redraw(area);
      break;
    }
  }
}

/* ************************************************************ */

static void area_azone_initialize(wmWindow *win, const bScreen *screen, ScrArea *area)
{
  AZone *az;

  /* reinitialize entirely, regions and fullscreen add azones too */
  BLI_freelistN(&area->actionzones);

  if (screen->state != SCREENNORMAL) {
    return;
  }

  if (U.app_flag & USER_APP_LOCK_UI_LAYOUT) {
    return;
  }

  if (ED_area_is_global(area)) {
    return;
  }

  if (screen->temp) {
    return;
  }

  const float coords[4][4] = {
      /* Bottom-left. */
      {area->totrct.xmin - U.pixelsize,
       area->totrct.ymin - U.pixelsize,
       area->totrct.xmin + AZONESPOTW,
       area->totrct.ymin + AZONESPOTH},
      /* Bottom-right. */
      {area->totrct.xmax - AZONESPOTW,
       area->totrct.ymin - U.pixelsize,
       area->totrct.xmax + U.pixelsize,
       area->totrct.ymin + AZONESPOTH},
      /* Top-left. */
      {area->totrct.xmin - U.pixelsize,
       area->totrct.ymax - AZONESPOTH,
       area->totrct.xmin + AZONESPOTW,
       area->totrct.ymax + U.pixelsize},
      /* Top-right. */
      {area->totrct.xmax - AZONESPOTW,
       area->totrct.ymax - AZONESPOTH,
       area->totrct.xmax + U.pixelsize,
       area->totrct.ymax + U.pixelsize},
  };

  for (int i = 0; i < 4; i++) {
    /* can't click on bottom corners on OS X, already used for resizing */
#ifdef __APPLE__
    if (!WM_window_is_fullscreen(win) &&
        ((coords[i][0] == 0 && coords[i][1] == 0) ||
         (coords[i][0] == WM_window_pixels_x(win) && coords[i][1] == 0))) {
      continue;
    }
#else
    (void)win;
#endif

    /* set area action zones */
    az = (AZone *)MEM_callocN(sizeof(AZone), "actionzone");
    BLI_addtail(&(area->actionzones), az);
    az->type = AZONE_AREA;
    az->x1 = coords[i][0];
    az->y1 = coords[i][1];
    az->x2 = coords[i][2];
    az->y2 = coords[i][3];
    BLI_rcti_init(&az->rect, az->x1, az->x2, az->y1, az->y2);
  }
}

static void fullscreen_azone_initialize(ScrArea *area, ARegion *region)
{
  AZone *az;

  if (ED_area_is_global(area) || (region->regiontype != RGN_TYPE_WINDOW)) {
    return;
  }

  az = (AZone *)MEM_callocN(sizeof(AZone), "fullscreen action zone");
  BLI_addtail(&(area->actionzones), az);
  az->type = AZONE_FULLSCREEN;
  az->region = region;
  az->alpha = 0.0f;

  if (U.uiflag2 & USER_REGION_OVERLAP) {
    const rcti *rect_visible = ED_region_visible_rect(region);
    az->x2 = region->winrct.xmin + rect_visible->xmax;
    az->y2 = region->winrct.ymin + rect_visible->ymax;
  }
  else {
    az->x2 = region->winrct.xmax;
    az->y2 = region->winrct.ymax;
  }
  az->x1 = az->x2 - AZONEFADEOUT;
  az->y1 = az->y2 - AZONEFADEOUT;

  BLI_rcti_init(&az->rect, az->x1, az->x2, az->y1, az->y2);
}

#define AZONEPAD_EDGE (0.1f * U.widget_unit)
#define AZONEPAD_ICON (0.45f * U.widget_unit)
static void region_azone_edge(AZone *az, ARegion *region)
{
  switch (az->edge) {
    case AE_TOP_TO_BOTTOMRIGHT:
      az->x1 = region->winrct.xmin;
      az->y1 = region->winrct.ymax - AZONEPAD_EDGE;
      az->x2 = region->winrct.xmax;
      az->y2 = region->winrct.ymax + AZONEPAD_EDGE;
      break;
    case AE_BOTTOM_TO_TOPLEFT:
      az->x1 = region->winrct.xmin;
      az->y1 = region->winrct.ymin + AZONEPAD_EDGE;
      az->x2 = region->winrct.xmax;
      az->y2 = region->winrct.ymin - AZONEPAD_EDGE;
      break;
    case AE_LEFT_TO_TOPRIGHT:
      az->x1 = region->winrct.xmin - AZONEPAD_EDGE;
      az->y1 = region->winrct.ymin;
      az->x2 = region->winrct.xmin + AZONEPAD_EDGE;
      az->y2 = region->winrct.ymax;
      break;
    case AE_RIGHT_TO_TOPLEFT:
      az->x1 = region->winrct.xmax + AZONEPAD_EDGE;
      az->y1 = region->winrct.ymin;
      az->x2 = region->winrct.xmax - AZONEPAD_EDGE;
      az->y2 = region->winrct.ymax;
      break;
  }
  BLI_rcti_init(&az->rect, az->x1, az->x2, az->y1, az->y2);
}

/* region already made zero sized, in shape of edge */
static void region_azone_tab_plus(ScrArea *area, AZone *az, ARegion *region)
{
  AZone *azt;
  int tot = 0, add;
  /* Edge offset multiplied by the  */

  float edge_offset = 1.0f;
  const float tab_size_x = 0.7f * U.widget_unit;
  const float tab_size_y = 0.4f * U.widget_unit;

  for (azt = area->actionzones.first; azt; azt = azt->next) {
    if (azt->edge == az->edge) {
      tot++;
    }
  }

  switch (az->edge) {
    case AE_TOP_TO_BOTTOMRIGHT:
      add = (region->winrct.ymax == area->totrct.ymin) ? 1 : 0;
      az->x1 = region->winrct.xmax - ((edge_offset + 1.0f) * tab_size_x);
      az->y1 = region->winrct.ymax - add;
      az->x2 = region->winrct.xmax - (edge_offset * tab_size_x);
      az->y2 = region->winrct.ymax - add + tab_size_y;
      break;
    case AE_BOTTOM_TO_TOPLEFT:
      az->x1 = region->winrct.xmax - ((edge_offset + 1.0f) * tab_size_x);
      az->y1 = region->winrct.ymin - tab_size_y;
      az->x2 = region->winrct.xmax - (edge_offset * tab_size_x);
      az->y2 = region->winrct.ymin;
      break;
    case AE_LEFT_TO_TOPRIGHT:
      az->x1 = region->winrct.xmin - tab_size_y;
      az->y1 = region->winrct.ymax - ((edge_offset + 1.0f) * tab_size_x);
      az->x2 = region->winrct.xmin;
      az->y2 = region->winrct.ymax - (edge_offset * tab_size_x);
      break;
    case AE_RIGHT_TO_TOPLEFT:
      az->x1 = region->winrct.xmax;
      az->y1 = region->winrct.ymax - ((edge_offset + 1.0f) * tab_size_x);
      az->x2 = region->winrct.xmax + tab_size_y;
      az->y2 = region->winrct.ymax - (edge_offset * tab_size_x);
      break;
  }
  /* rect needed for mouse pointer test */
  BLI_rcti_init(&az->rect, az->x1, az->x2, az->y1, az->y2);
}

static bool region_azone_edge_poll(const ARegion *region, const bool is_fullscreen)
{
  const bool is_hidden = (region->flag & (RGN_FLAG_HIDDEN | RGN_FLAG_TOO_SMALL));

  if (is_hidden && is_fullscreen) {
    return false;
  }
  if (!is_hidden && ELEM(region->regiontype, RGN_TYPE_HEADER, RGN_TYPE_TOOL_HEADER)) {
    return false;
  }

  return true;
}

static void region_azone_edge_initialize(ScrArea *area,
                                         ARegion *region,
                                         AZEdge edge,
                                         const bool is_fullscreen)
{
  AZone *az = NULL;
  const bool is_hidden = (region->flag & (RGN_FLAG_HIDDEN | RGN_FLAG_TOO_SMALL));

  if (!region_azone_edge_poll(region, is_fullscreen)) {
    return;
  }

  az = (AZone *)MEM_callocN(sizeof(AZone), "actionzone");
  BLI_addtail(&(area->actionzones), az);
  az->type = AZONE_REGION;
  az->region = region;
  az->edge = edge;

  if (is_hidden) {
    region_azone_tab_plus(area, az, region);
  }
  else {
    region_azone_edge(az, region);
  }
}

static void region_azone_scrollbar_initialize(ScrArea *area,
                                              ARegion *region,
                                              AZScrollDirection direction)
{
  rcti scroller_vert = (direction == AZ_SCROLL_VERT) ? region->v2d.vert : region->v2d.hor;
  AZone *az = MEM_callocN(sizeof(*az), __func__);

  BLI_addtail(&area->actionzones, az);
  az->type = AZONE_REGION_SCROLL;
  az->region = region;
  az->direction = direction;

  if (direction == AZ_SCROLL_VERT) {
    az->region->v2d.alpha_vert = 0;
  }
  else if (direction == AZ_SCROLL_HOR) {
    az->region->v2d.alpha_hor = 0;
  }

  BLI_rcti_translate(&scroller_vert, region->winrct.xmin, region->winrct.ymin);
  az->x1 = scroller_vert.xmin - AZONEFADEIN;
  az->y1 = scroller_vert.ymin - AZONEFADEIN;
  az->x2 = scroller_vert.xmax + AZONEFADEIN;
  az->y2 = scroller_vert.ymax + AZONEFADEIN;

  BLI_rcti_init(&az->rect, az->x1, az->x2, az->y1, az->y2);
}

static void region_azones_scrollbars_initialize(ScrArea *area, ARegion *region)
{
  const View2D *v2d = &region->v2d;

  if ((v2d->scroll & V2D_SCROLL_VERTICAL) && ((v2d->scroll & V2D_SCROLL_VERTICAL_HANDLES) == 0)) {
    region_azone_scrollbar_initialize(area, region, AZ_SCROLL_VERT);
  }
  if ((v2d->scroll & V2D_SCROLL_HORIZONTAL) &&
      ((v2d->scroll & V2D_SCROLL_HORIZONTAL_HANDLES) == 0)) {
    region_azone_scrollbar_initialize(area, region, AZ_SCROLL_HOR);
  }
}

/* *************************************************************** */
static void region_azones_add_edge(ScrArea *area,
                                   ARegion *region,
                                   const int alignment,
                                   const bool is_fullscreen)
{

  /* edge code (t b l r) is along which area edge azone will be drawn */
  if (alignment == RGN_ALIGN_TOP) {
    region_azone_edge_initialize(area, region, AE_BOTTOM_TO_TOPLEFT, is_fullscreen);
  }
  else if (alignment == RGN_ALIGN_BOTTOM) {
    region_azone_edge_initialize(area, region, AE_TOP_TO_BOTTOMRIGHT, is_fullscreen);
  }
  else if (alignment == RGN_ALIGN_RIGHT) {
    region_azone_edge_initialize(area, region, AE_LEFT_TO_TOPRIGHT, is_fullscreen);
  }
  else if (alignment == RGN_ALIGN_LEFT) {
    region_azone_edge_initialize(area, region, AE_RIGHT_TO_TOPLEFT, is_fullscreen);
  }
}

static void region_azones_add(const bScreen *screen, ScrArea *area, ARegion *region)
{
  const bool is_fullscreen = screen->state == SCREENFULL;

  /* Only display tab or icons when the header region is hidden
   * (not the tool header - they overlap). */
  if (region->regiontype == RGN_TYPE_TOOL_HEADER) {
    return;
  }

  region_azones_add_edge(area, region, RGN_ALIGN_ENUM_FROM_MASK(region->alignment), is_fullscreen);

  /* For a split region also continue the azone edge from the next region if this region is aligned
   * with the next */
  if ((region->alignment & RGN_SPLIT_PREV) && region->prev) {
    region_azones_add_edge(
        area, region, RGN_ALIGN_ENUM_FROM_MASK(region->prev->alignment), is_fullscreen);
  }

  if (is_fullscreen) {
    fullscreen_azone_initialize(area, region);
  }

  region_azones_scrollbars_initialize(area, region);
}

/* dir is direction to check, not the splitting edge direction! */
static int rct_fits(const rcti *rect, char dir, int size)
{
  if (dir == 'h') {
    return BLI_rcti_size_x(rect) + 1 - size;
  }
  else { /* 'v' */
    return BLI_rcti_size_y(rect) + 1 - size;
  }
}

/* *************************************************************** */

/* region should be overlapping */
/* function checks if some overlapping region was defined before - on same place */
static void region_overlap_fix(ScrArea *area, ARegion *region)
{
  ARegion *ar1;
  const int align = RGN_ALIGN_ENUM_FROM_MASK(region->alignment);
  int align1 = 0;

  /* find overlapping previous region on same place */
  for (ar1 = region->prev; ar1; ar1 = ar1->prev) {
    if (ar1->flag & (RGN_FLAG_HIDDEN)) {
      continue;
    }

    if (ar1->overlap && ((ar1->alignment & RGN_SPLIT_PREV) == 0)) {
      if (ELEM(ar1->alignment, RGN_ALIGN_FLOAT)) {
        continue;
      }
      align1 = ar1->alignment;
      if (BLI_rcti_isect(&ar1->winrct, &region->winrct, NULL)) {
        if (align1 != align) {
          /* Left overlapping right or vice-versa, forbid this! */
          region->flag |= RGN_FLAG_TOO_SMALL;
          return;
        }
        /* Else, we have our previous region on same side. */
        break;
      }
    }
  }

  /* Guard against flags slipping through that would have to be masked out in usages below. */
  BLI_assert(align1 == RGN_ALIGN_ENUM_FROM_MASK(align1));

  /* translate or close */
  if (ar1) {
    if (align1 == RGN_ALIGN_LEFT) {
      if (region->winrct.xmax + ar1->winx > area->winx - U.widget_unit) {
        region->flag |= RGN_FLAG_TOO_SMALL;
        return;
      }
      else {
        BLI_rcti_translate(&region->winrct, ar1->winx, 0);
      }
    }
    else if (align1 == RGN_ALIGN_RIGHT) {
      if (region->winrct.xmin - ar1->winx < U.widget_unit) {
        region->flag |= RGN_FLAG_TOO_SMALL;
        return;
      }
      else {
        BLI_rcti_translate(&region->winrct, -ar1->winx, 0);
      }
    }
  }

  /* At this point, 'region' is in its final position and still open.
   * Make a final check it does not overlap any previous 'other side' region. */
  for (ar1 = region->prev; ar1; ar1 = ar1->prev) {
    if (ar1->flag & (RGN_FLAG_HIDDEN)) {
      continue;
    }
    if (ELEM(ar1->alignment, RGN_ALIGN_FLOAT)) {
      continue;
    }

    if (ar1->overlap && (ar1->alignment & RGN_SPLIT_PREV) == 0) {
      if ((ar1->alignment != align) && BLI_rcti_isect(&ar1->winrct, &region->winrct, NULL)) {
        /* Left overlapping right or vice-versa, forbid this! */
        region->flag |= RGN_FLAG_TOO_SMALL;
        return;
      }
    }
  }
}

/* overlapping regions only in the following restricted cases */
bool ED_region_is_overlap(int spacetype, int regiontype)
{
  if (regiontype == RGN_TYPE_HUD) {
    return true;
  }
  if (U.uiflag2 & USER_REGION_OVERLAP) {
    if (spacetype == SPACE_NODE) {
      if (regiontype == RGN_TYPE_TOOLS) {
        return true;
      }
    }
    else if (ELEM(spacetype, SPACE_VIEW3D, SPACE_IMAGE)) {
      if (ELEM(regiontype,
               RGN_TYPE_TOOLS,
               RGN_TYPE_UI,
               RGN_TYPE_TOOL_PROPS,
               RGN_TYPE_HEADER,
               RGN_TYPE_FOOTER)) {
        return true;
      }
    }
  }

  return false;
}

static void region_rect_recursive(
    ScrArea *area, ARegion *region, rcti *remainder, rcti *overlap_remainder, int quad)
{
  rcti *remainder_prev = remainder;

  if (region == NULL) {
    return;
  }

  int prev_winx = region->winx;
  int prev_winy = region->winy;

  /* no returns in function, winrct gets set in the end again */
  BLI_rcti_init(&region->winrct, 0, 0, 0, 0);

  /* for test; allow split of previously defined region */
  if (region->alignment & RGN_SPLIT_PREV) {
    if (region->prev) {
      remainder = &region->prev->winrct;
    }
  }

  int alignment = RGN_ALIGN_ENUM_FROM_MASK(region->alignment);

  /* set here, assuming userpref switching forces to call this again */
  region->overlap = ED_region_is_overlap(area->spacetype, region->regiontype);

  /* clear state flags first */
  region->flag &= ~(RGN_FLAG_TOO_SMALL | RGN_FLAG_SIZE_CLAMP_X | RGN_FLAG_SIZE_CLAMP_Y);
  /* user errors */
  if ((region->next == NULL) && !ELEM(alignment, RGN_ALIGN_QSPLIT, RGN_ALIGN_FLOAT)) {
    alignment = RGN_ALIGN_NONE;
  }

  /* If both the ARegion.sizex/y and the prefsize are 0, the region is tagged as too small, even
   * before the layout for dynamic regions is created. #wm_draw_window_offscreen() allows the
   * layout to be created despite the RGN_FLAG_TOO_SMALL flag being set. But there may still be
   * regions that don't have a separate ARegionType.layout callback. For those, set a default
   * prefsize so they can become visible. */
  if ((region->flag & RGN_FLAG_DYNAMIC_SIZE) && !(region->type->layout)) {
    if ((region->sizex == 0) && (region->type->prefsizex == 0)) {
      region->type->prefsizex = AREAMINX;
    }
    if ((region->sizey == 0) && (region->type->prefsizey == 0)) {
      region->type->prefsizey = HEADERY;
    }
  }

  /* prefsize, taking into account DPI */
  int prefsizex = UI_DPI_FAC *
                  ((region->sizex > 1) ? region->sizex + 0.5f : region->type->prefsizex);
  int prefsizey;

  if (region->flag & RGN_FLAG_PREFSIZE_OR_HIDDEN) {
    prefsizex = UI_DPI_FAC * region->type->prefsizex;
    prefsizey = UI_DPI_FAC * region->type->prefsizey;
  }
  else if (region->regiontype == RGN_TYPE_HEADER) {
    prefsizey = ED_area_headersize();
  }
  else if (region->regiontype == RGN_TYPE_TOOL_HEADER) {
    prefsizey = ED_area_headersize();
  }
  else if (region->regiontype == RGN_TYPE_FOOTER) {
    prefsizey = ED_area_footersize();
  }
  else if (ED_area_is_global(area)) {
    prefsizey = ED_region_global_size_y();
  }
  else {
    prefsizey = UI_DPI_FAC * (region->sizey > 1 ? region->sizey + 0.5f : region->type->prefsizey);
  }

  if (region->flag & RGN_FLAG_HIDDEN) {
    /* hidden is user flag */
  }
  else if (alignment == RGN_ALIGN_FLOAT) {
    /**
     * \note Currently this window type is only used for #RGN_TYPE_HUD,
     * We expect the panel to resize it's self to be larger.
     *
     * This aligns to the lower left of the area.
     */
    const int size_min[2] = {UI_UNIT_X, UI_UNIT_Y};
    rcti overlap_remainder_margin = *overlap_remainder;

    BLI_rcti_resize(&overlap_remainder_margin,
                    max_ii(0, BLI_rcti_size_x(overlap_remainder) - UI_UNIT_X / 2),
                    max_ii(0, BLI_rcti_size_y(overlap_remainder) - UI_UNIT_Y / 2));
    region->winrct.xmin = overlap_remainder_margin.xmin + region->runtime.offset_x;
    region->winrct.ymin = overlap_remainder_margin.ymin + region->runtime.offset_y;
    region->winrct.xmax = region->winrct.xmin + prefsizex - 1;
    region->winrct.ymax = region->winrct.ymin + prefsizey - 1;

    BLI_rcti_isect(&region->winrct, &overlap_remainder_margin, &region->winrct);

    if (BLI_rcti_size_x(&region->winrct) != prefsizex - 1) {
      region->flag |= RGN_FLAG_SIZE_CLAMP_X;
    }
    if (BLI_rcti_size_y(&region->winrct) != prefsizey - 1) {
      region->flag |= RGN_FLAG_SIZE_CLAMP_Y;
    }

    /* We need to use a test that wont have been previously clamped. */
    rcti winrct_test = {
        .xmin = region->winrct.xmin,
        .ymin = region->winrct.ymin,
        .xmax = region->winrct.xmin + size_min[0],
        .ymax = region->winrct.ymin + size_min[1],
    };
    BLI_rcti_isect(&winrct_test, &overlap_remainder_margin, &winrct_test);
    if (BLI_rcti_size_x(&winrct_test) < size_min[0] ||
        BLI_rcti_size_y(&winrct_test) < size_min[1]) {
      region->flag |= RGN_FLAG_TOO_SMALL;
    }
  }
  else if (rct_fits(remainder, 'v', 1) < 0 || rct_fits(remainder, 'h', 1) < 0) {
    /* remainder is too small for any usage */
    region->flag |= RGN_FLAG_TOO_SMALL;
  }
  else if (alignment == RGN_ALIGN_NONE) {
    /* typically last region */
    region->winrct = *remainder;
    BLI_rcti_init(remainder, 0, 0, 0, 0);
  }
  else if (alignment == RGN_ALIGN_TOP || alignment == RGN_ALIGN_BOTTOM) {
    rcti *winrct = (region->overlap) ? overlap_remainder : remainder;

    if ((prefsizey == 0) || (rct_fits(winrct, 'v', prefsizey) < 0)) {
      region->flag |= RGN_FLAG_TOO_SMALL;
    }
    else {
      int fac = rct_fits(winrct, 'v', prefsizey);

      if (fac < 0) {
        prefsizey += fac;
      }

      region->winrct = *winrct;

      if (alignment == RGN_ALIGN_TOP) {
        region->winrct.ymin = region->winrct.ymax - prefsizey + 1;
        winrct->ymax = region->winrct.ymin - 1;
      }
      else {
        region->winrct.ymax = region->winrct.ymin + prefsizey - 1;
        winrct->ymin = region->winrct.ymax + 1;
      }
      BLI_rcti_sanitize(winrct);
    }
  }
  else if (ELEM(alignment, RGN_ALIGN_LEFT, RGN_ALIGN_RIGHT)) {
    rcti *winrct = (region->overlap) ? overlap_remainder : remainder;

    if ((prefsizex == 0) || (rct_fits(winrct, 'h', prefsizex) < 0)) {
      region->flag |= RGN_FLAG_TOO_SMALL;
    }
    else {
      int fac = rct_fits(winrct, 'h', prefsizex);

      if (fac < 0) {
        prefsizex += fac;
      }

      region->winrct = *winrct;

      if (alignment == RGN_ALIGN_RIGHT) {
        region->winrct.xmin = region->winrct.xmax - prefsizex + 1;
        winrct->xmax = region->winrct.xmin - 1;
      }
      else {
        region->winrct.xmax = region->winrct.xmin + prefsizex - 1;
        winrct->xmin = region->winrct.xmax + 1;
      }
      BLI_rcti_sanitize(winrct);
    }
  }
  else if (alignment == RGN_ALIGN_VSPLIT || alignment == RGN_ALIGN_HSPLIT) {
    /* percentage subdiv*/
    region->winrct = *remainder;

    if (alignment == RGN_ALIGN_HSPLIT) {
      if (rct_fits(remainder, 'h', prefsizex) > 4) {
        region->winrct.xmax = BLI_rcti_cent_x(remainder);
        remainder->xmin = region->winrct.xmax + 1;
      }
      else {
        BLI_rcti_init(remainder, 0, 0, 0, 0);
      }
    }
    else {
      if (rct_fits(remainder, 'v', prefsizey) > 4) {
        region->winrct.ymax = BLI_rcti_cent_y(remainder);
        remainder->ymin = region->winrct.ymax + 1;
      }
      else {
        BLI_rcti_init(remainder, 0, 0, 0, 0);
      }
    }
  }
  else if (alignment == RGN_ALIGN_QSPLIT) {
    region->winrct = *remainder;

    /* test if there's still 4 regions left */
    if (quad == 0) {
      ARegion *artest = region->next;
      int count = 1;

      while (artest) {
        artest->alignment = RGN_ALIGN_QSPLIT;
        artest = artest->next;
        count++;
      }

      if (count != 4) {
        /* let's stop adding regions */
        BLI_rcti_init(remainder, 0, 0, 0, 0);
        if (G.debug & G_DEBUG) {
          printf("region quadsplit failed\n");
        }
      }
      else {
        quad = 1;
      }
    }
    if (quad) {
      if (quad == 1) { /* left bottom */
        region->winrct.xmax = BLI_rcti_cent_x(remainder);
        region->winrct.ymax = BLI_rcti_cent_y(remainder);
      }
      else if (quad == 2) { /* left top */
        region->winrct.xmax = BLI_rcti_cent_x(remainder);
        region->winrct.ymin = BLI_rcti_cent_y(remainder) + 1;
      }
      else if (quad == 3) { /* right bottom */
        region->winrct.xmin = BLI_rcti_cent_x(remainder) + 1;
        region->winrct.ymax = BLI_rcti_cent_y(remainder);
      }
      else { /* right top */
        region->winrct.xmin = BLI_rcti_cent_x(remainder) + 1;
        region->winrct.ymin = BLI_rcti_cent_y(remainder) + 1;
        BLI_rcti_init(remainder, 0, 0, 0, 0);
      }

      /* Fix any negative dimensions. This can happen when a quad split 3d view gets to small. (see
       * T72200). */
      BLI_rcti_sanitize(&region->winrct);

      quad++;
    }
  }

  /* for speedup */
  region->winx = BLI_rcti_size_x(&region->winrct) + 1;
  region->winy = BLI_rcti_size_y(&region->winrct) + 1;

  /* if region opened normally, we store this for hide/reveal usage */
  /* prevent rounding errors for UI_DPI_FAC mult and divide */
  if (region->winx > 1) {
    region->sizex = (region->winx + 0.5f) / UI_DPI_FAC;
  }
  if (region->winy > 1) {
    region->sizey = (region->winy + 0.5f) / UI_DPI_FAC;
  }

  /* exception for multiple overlapping regions on same spot */
  if (region->overlap && (alignment != RGN_ALIGN_FLOAT)) {
    region_overlap_fix(area, region);
  }

  /* set winrect for azones */
  if (region->flag & (RGN_FLAG_HIDDEN | RGN_FLAG_TOO_SMALL)) {
    region->winrct = (region->overlap) ? *overlap_remainder : *remainder;

    switch (alignment) {
      case RGN_ALIGN_TOP:
        region->winrct.ymin = region->winrct.ymax;
        break;
      case RGN_ALIGN_BOTTOM:
        region->winrct.ymax = region->winrct.ymin;
        break;
      case RGN_ALIGN_RIGHT:
        region->winrct.xmin = region->winrct.xmax;
        break;
      case RGN_ALIGN_LEFT:
        region->winrct.xmax = region->winrct.xmin;
        break;
      default:
        /* prevent winrct to be valid */
        region->winrct.xmax = region->winrct.xmin;
        break;
    }

    /* Size on one axis is now 0, the other axis may still be invalid (negative) though. */
    BLI_rcti_sanitize(&region->winrct);
  }

  /* restore prev-split exception */
  if (region->alignment & RGN_SPLIT_PREV) {
    if (region->prev) {
      remainder = remainder_prev;
      region->prev->winx = BLI_rcti_size_x(&region->prev->winrct) + 1;
      region->prev->winy = BLI_rcti_size_y(&region->prev->winrct) + 1;
    }
  }

  /* After non-overlapping region, all following overlapping regions
   * fit within the remaining space again. */
  if (!region->overlap) {
    *overlap_remainder = *remainder;
  }

  BLI_assert(BLI_rcti_is_valid(&region->winrct));

  region_rect_recursive(area, region->next, remainder, overlap_remainder, quad);

  /* Tag for redraw if size changes. */
  if (region->winx != prev_winx || region->winy != prev_winy) {
    ED_region_tag_redraw(region);
  }

  /* Clear, initialize on demand. */
  memset(&region->runtime.visible_rect, 0, sizeof(region->runtime.visible_rect));
}

static void area_calc_totrct(ScrArea *area, const rcti *window_rect)
{
  short px = (short)U.pixelsize;

  area->totrct.xmin = area->v1->vec.x;
  area->totrct.xmax = area->v4->vec.x;
  area->totrct.ymin = area->v1->vec.y;
  area->totrct.ymax = area->v2->vec.y;

  /* scale down totrct by 1 pixel on all sides not matching window borders */
  if (area->totrct.xmin > window_rect->xmin) {
    area->totrct.xmin += px;
  }
  if (area->totrct.xmax < (window_rect->xmax - 1)) {
    area->totrct.xmax -= px;
  }
  if (area->totrct.ymin > window_rect->ymin) {
    area->totrct.ymin += px;
  }
  if (area->totrct.ymax < (window_rect->ymax - 1)) {
    area->totrct.ymax -= px;
  }
  /* Although the following asserts are correct they lead to a very unstable Blender.
   * And the asserts would fail even in 2.7x
   * (they were added in 2.8x as part of the top-bar commit).
   * For more details see T54864. */
#if 0
  BLI_assert(area->totrct.xmin >= 0);
  BLI_assert(area->totrct.xmax >= 0);
  BLI_assert(area->totrct.ymin >= 0);
  BLI_assert(area->totrct.ymax >= 0);
#endif

  /* for speedup */
  area->winx = BLI_rcti_size_x(&area->totrct) + 1;
  area->winy = BLI_rcti_size_y(&area->totrct) + 1;
}

/* used for area initialize below */
static void region_subwindow(ARegion *region)
{
  bool hidden = (region->flag & (RGN_FLAG_HIDDEN | RGN_FLAG_TOO_SMALL)) != 0;

  if ((region->alignment & RGN_SPLIT_PREV) && region->prev) {
    hidden = hidden || (region->prev->flag & (RGN_FLAG_HIDDEN | RGN_FLAG_TOO_SMALL));
  }

  region->visible = !hidden;
}

static bool event_in_markers_region(const ARegion *region, const wmEvent *event)
{
  rcti rect = region->winrct;
  rect.ymax = rect.ymin + UI_MARKER_MARGIN_Y;
  return BLI_rcti_isect_pt(&rect, event->x, event->y);
}

/**
 * \param region: Region, may be NULL when adding handlers for \a area.
 */
static void ed_default_handlers(
    wmWindowManager *wm, ScrArea *area, ARegion *region, ListBase *handlers, int flag)
{
  BLI_assert(region ? (&region->handlers == handlers) : (&area->handlers == handlers));

  /* note, add-handler checks if it already exists */

  /* XXX it would be good to have boundbox checks for some of these... */
  if (flag & ED_KEYMAP_UI) {
    wmKeyMap *keymap = WM_keymap_ensure(wm->defaultconf, "User Interface", 0, 0);
    WM_event_add_keymap_handler(handlers, keymap);

    /* user interface widgets */
    UI_region_handlers_add(handlers);
  }
  if (flag & ED_KEYMAP_GIZMO) {
    BLI_assert(region && ELEM(region->type->regionid, RGN_TYPE_WINDOW, RGN_TYPE_PREVIEW));
    if (region) {
      /* Anything else is confusing, only allow this. */
      BLI_assert(&region->handlers == handlers);
      if (region->gizmo_map == NULL) {
        region->gizmo_map = WM_gizmomap_new_from_type(
            &(const struct wmGizmoMapType_Params){area->spacetype, region->type->regionid});
      }
      WM_gizmomap_add_handlers(region, region->gizmo_map);
    }
  }
  if (flag & ED_KEYMAP_VIEW2D) {
    /* 2d-viewport handling+manipulation */
    wmKeyMap *keymap = WM_keymap_ensure(wm->defaultconf, "View2D", 0, 0);
    WM_event_add_keymap_handler(handlers, keymap);
  }
  if (flag & ED_KEYMAP_ANIMATION) {
    wmKeyMap *keymap;

    /* time-markers */
    keymap = WM_keymap_ensure(wm->defaultconf, "Markers", 0, 0);
    WM_event_add_keymap_handler_poll(handlers, keymap, event_in_markers_region);

    /* time-scrub */
    keymap = WM_keymap_ensure(wm->defaultconf, "Time Scrub", 0, 0);
    WM_event_add_keymap_handler_poll(handlers, keymap, ED_time_scrub_event_in_region);

    /* frame changing and timeline operators (for time spaces) */
    keymap = WM_keymap_ensure(wm->defaultconf, "Animation", 0, 0);
    WM_event_add_keymap_handler(handlers, keymap);
  }
  if (flag & ED_KEYMAP_TOOL) {
    WM_event_add_keymap_handler_dynamic(
        &region->handlers, WM_event_get_keymap_from_toolsystem_fallback, area);
    WM_event_add_keymap_handler_dynamic(
        &region->handlers, WM_event_get_keymap_from_toolsystem, area);
  }
  if (flag & ED_KEYMAP_FRAMES) {
    /* frame changing/jumping (for all spaces) */
    wmKeyMap *keymap = WM_keymap_ensure(wm->defaultconf, "Frames", 0, 0);
    WM_event_add_keymap_handler(handlers, keymap);
  }
  if (flag & ED_KEYMAP_HEADER) {
    /* standard keymap for headers regions */
    wmKeyMap *keymap = WM_keymap_ensure(wm->defaultconf, "Region Context Menu", 0, 0);
    WM_event_add_keymap_handler(handlers, keymap);
  }
  if (flag & ED_KEYMAP_FOOTER) {
    /* standard keymap for footer regions */
    wmKeyMap *keymap = WM_keymap_ensure(wm->defaultconf, "Region Context Menu", 0, 0);
    WM_event_add_keymap_handler(handlers, keymap);
  }
  if (flag & ED_KEYMAP_NAVBAR) {
    /* standard keymap for Navigation bar regions */
    wmKeyMap *keymap = WM_keymap_ensure(wm->defaultconf, "Region Context Menu", 0, 0);
    WM_event_add_keymap_handler(&region->handlers, keymap);
  }

  /* Keep last because of LMB/RMB handling, see: T57527. */
  if (flag & ED_KEYMAP_GPENCIL) {
    /* grease pencil */
    /* NOTE: This is now 4 keymaps - One for basic functionality,
     *       and others for special stroke modes (edit, paint and sculpt).
     *
     *       For now, it's easier to just include all,
     *       since you hardly want one without the others.
     */
    wmKeyMap *keymap_general = WM_keymap_ensure(wm->defaultconf, "Grease Pencil", 0, 0);
    WM_event_add_keymap_handler(handlers, keymap_general);

    wmKeyMap *keymap_edit = WM_keymap_ensure(
        wm->defaultconf, "Grease Pencil Stroke Edit Mode", 0, 0);
    WM_event_add_keymap_handler(handlers, keymap_edit);

    wmKeyMap *keymap_paint = WM_keymap_ensure(
        wm->defaultconf, "Grease Pencil Stroke Paint Mode", 0, 0);
    WM_event_add_keymap_handler(handlers, keymap_paint);

    wmKeyMap *keymap_paint_draw = WM_keymap_ensure(
        wm->defaultconf, "Grease Pencil Stroke Paint (Draw brush)", 0, 0);
    WM_event_add_keymap_handler(handlers, keymap_paint_draw);

    wmKeyMap *keymap_paint_erase = WM_keymap_ensure(
        wm->defaultconf, "Grease Pencil Stroke Paint (Erase)", 0, 0);
    WM_event_add_keymap_handler(handlers, keymap_paint_erase);

    wmKeyMap *keymap_paint_fill = WM_keymap_ensure(
        wm->defaultconf, "Grease Pencil Stroke Paint (Fill)", 0, 0);
    WM_event_add_keymap_handler(handlers, keymap_paint_fill);

    wmKeyMap *keymap_paint_tint = WM_keymap_ensure(
        wm->defaultconf, "Grease Pencil Stroke Paint (Tint)", 0, 0);
    WM_event_add_keymap_handler(handlers, keymap_paint_tint);

    wmKeyMap *keymap_sculpt = WM_keymap_ensure(
        wm->defaultconf, "Grease Pencil Stroke Sculpt Mode", 0, 0);
    WM_event_add_keymap_handler(handlers, keymap_sculpt);

    wmKeyMap *keymap_vertex = WM_keymap_ensure(
        wm->defaultconf, "Grease Pencil Stroke Vertex Mode", 0, 0);
    WM_event_add_keymap_handler(handlers, keymap_vertex);

    wmKeyMap *keymap_vertex_draw = WM_keymap_ensure(
        wm->defaultconf, "Grease Pencil Stroke Vertex (Draw)", 0, 0);
    WM_event_add_keymap_handler(handlers, keymap_vertex_draw);

    wmKeyMap *keymap_vertex_blur = WM_keymap_ensure(
        wm->defaultconf, "Grease Pencil Stroke Vertex (Blur)", 0, 0);
    WM_event_add_keymap_handler(handlers, keymap_vertex_blur);

    wmKeyMap *keymap_vertex_average = WM_keymap_ensure(
        wm->defaultconf, "Grease Pencil Stroke Vertex (Average)", 0, 0);
    WM_event_add_keymap_handler(handlers, keymap_vertex_average);

    wmKeyMap *keymap_vertex_smear = WM_keymap_ensure(
        wm->defaultconf, "Grease Pencil Stroke Vertex (Smear)", 0, 0);
    WM_event_add_keymap_handler(handlers, keymap_vertex_smear);

    wmKeyMap *keymap_vertex_replace = WM_keymap_ensure(
        wm->defaultconf, "Grease Pencil Stroke Vertex (Replace)", 0, 0);
    WM_event_add_keymap_handler(handlers, keymap_vertex_replace);

    wmKeyMap *keymap_sculpt_smooth = WM_keymap_ensure(
        wm->defaultconf, "Grease Pencil Stroke Sculpt (Smooth)", 0, 0);
    WM_event_add_keymap_handler(handlers, keymap_sculpt_smooth);

    wmKeyMap *keymap_sculpt_thickness = WM_keymap_ensure(
        wm->defaultconf, "Grease Pencil Stroke Sculpt (Thickness)", 0, 0);
    WM_event_add_keymap_handler(handlers, keymap_sculpt_thickness);

    wmKeyMap *keymap_sculpt_strength = WM_keymap_ensure(
        wm->defaultconf, "Grease Pencil Stroke Sculpt (Strength)", 0, 0);
    WM_event_add_keymap_handler(handlers, keymap_sculpt_strength);

    wmKeyMap *keymap_sculpt_grab = WM_keymap_ensure(
        wm->defaultconf, "Grease Pencil Stroke Sculpt (Grab)", 0, 0);
    WM_event_add_keymap_handler(handlers, keymap_sculpt_grab);

    wmKeyMap *keymap_sculpt_push = WM_keymap_ensure(
        wm->defaultconf, "Grease Pencil Stroke Sculpt (Push)", 0, 0);
    WM_event_add_keymap_handler(handlers, keymap_sculpt_push);

    wmKeyMap *keymap_sculpt_twist = WM_keymap_ensure(
        wm->defaultconf, "Grease Pencil Stroke Sculpt (Twist)", 0, 0);
    WM_event_add_keymap_handler(handlers, keymap_sculpt_twist);

    wmKeyMap *keymap_sculpt_pinch = WM_keymap_ensure(
        wm->defaultconf, "Grease Pencil Stroke Sculpt (Pinch)", 0, 0);
    WM_event_add_keymap_handler(handlers, keymap_sculpt_pinch);

    wmKeyMap *keymap_sculpt_randomize = WM_keymap_ensure(
        wm->defaultconf, "Grease Pencil Stroke Sculpt (Randomize)", 0, 0);
    WM_event_add_keymap_handler(handlers, keymap_sculpt_randomize);

    wmKeyMap *keymap_sculpt_clone = WM_keymap_ensure(
        wm->defaultconf, "Grease Pencil Stroke Sculpt (Clone)", 0, 0);
    WM_event_add_keymap_handler(handlers, keymap_sculpt_clone);

    wmKeyMap *keymap_weight = WM_keymap_ensure(
        wm->defaultconf, "Grease Pencil Stroke Weight Mode", 0, 0);
    WM_event_add_keymap_handler(handlers, keymap_weight);

    wmKeyMap *keymap_weight_draw = WM_keymap_ensure(
        wm->defaultconf, "Grease Pencil Stroke Weight (Draw)", 0, 0);
    WM_event_add_keymap_handler(handlers, keymap_weight_draw);
  }
}

void ED_area_update_region_sizes(wmWindowManager *wm, wmWindow *win, ScrArea *area)
{
  rcti rect, overlap_rect;
  rcti window_rect;

  if (!(area->flag & AREA_FLAG_REGION_SIZE_UPDATE)) {
    return;
  }
  const bScreen *screen = WM_window_get_active_screen(win);

  WM_window_rect_calc(win, &window_rect);
  area_calc_totrct(area, &window_rect);

  /* region rect sizes */
  rect = area->totrct;
  overlap_rect = rect;
  region_rect_recursive(area, area->regionbase.first, &rect, &overlap_rect, 0);

  /* Dynamically sized regions may have changed region sizes, so we have to force azone update. */
  area_azone_initialize(win, screen, area);

  LISTBASE_FOREACH (ARegion *, region, &area->regionbase) {
    region_subwindow(region);

    /* region size may have changed, init does necessary adjustments */
    if (region->type->init) {
      region->type->init(wm, region);
    }

    /* Some AZones use View2D data which is only updated in region init, so call that first! */
    region_azones_add(screen, area, region);
  }
  ED_area_azones_update(area, &win->eventstate->x);

  area->flag &= ~AREA_FLAG_REGION_SIZE_UPDATE;
}

/* called in screen_refresh, or screens_init, also area size changes */
void ED_area_initialize(wmWindowManager *wm, wmWindow *win, ScrArea *area)
{
  WorkSpace *workspace = WM_window_get_active_workspace(win);
  const bScreen *screen = BKE_workspace_active_screen_get(win->workspace_hook);
  ViewLayer *view_layer = WM_window_get_active_view_layer(win);
  ARegion *region;
  rcti rect, overlap_rect;
  rcti window_rect;

  if (ED_area_is_global(area) && (area->global->flag & GLOBAL_AREA_IS_HIDDEN)) {
    return;
  }
  WM_window_rect_calc(win, &window_rect);

  /* set typedefinitions */
  area->type = BKE_spacetype_from_id(area->spacetype);

  if (area->type == NULL) {
    area->spacetype = SPACE_VIEW3D;
    area->type = BKE_spacetype_from_id(area->spacetype);
  }

  for (region = area->regionbase.first; region; region = region->next) {
    region->type = BKE_regiontype_from_id_or_first(area->type, region->regiontype);
  }

  /* area sizes */
  area_calc_totrct(area, &window_rect);

  /* region rect sizes */
  rect = area->totrct;
  overlap_rect = rect;
  region_rect_recursive(area, area->regionbase.first, &rect, &overlap_rect, 0);
  area->flag &= ~AREA_FLAG_REGION_SIZE_UPDATE;

  /* default area handlers */
  ed_default_handlers(wm, area, NULL, &area->handlers, area->type->keymapflag);
  /* checks spacedata, adds own handlers */
  if (area->type->init) {
    area->type->init(wm, area);
  }

  /* clear all azones, add the area triangle widgets */
  area_azone_initialize(win, screen, area);

  /* region windows, default and own handlers */
  for (region = area->regionbase.first; region; region = region->next) {
    region_subwindow(region);

    if (region->visible) {
      /* default region handlers */
      ed_default_handlers(wm, area, region, &region->handlers, region->type->keymapflag);
      /* own handlers */
      if (region->type->init) {
        region->type->init(wm, region);
      }
    }
    else {
      /* prevent uiblocks to run */
      UI_blocklist_free(NULL, &region->uiblocks);
    }

    /* Some AZones use View2D data which is only updated in region init, so call that first! */
    region_azones_add(screen, area, region);
  }

  /* Avoid re-initializing tools while resizing the window. */
  if ((G.moving & G_TRANSFORM_WM) == 0) {
    if ((1 << area->spacetype) & WM_TOOLSYSTEM_SPACE_MASK) {
      WM_toolsystem_refresh_screen_area(workspace, view_layer, area);
      area->flag |= AREA_FLAG_ACTIVE_TOOL_UPDATE;
    }
    else {
      area->runtime.tool = NULL;
      area->runtime.is_tool_set = true;
    }
  }
}

static void region_update_rect(ARegion *region)
{
  region->winx = BLI_rcti_size_x(&region->winrct) + 1;
  region->winy = BLI_rcti_size_y(&region->winrct) + 1;

  /* v2d mask is used to subtract scrollbars from a 2d view. Needs initialize here. */
  BLI_rcti_init(&region->v2d.mask, 0, region->winx - 1, 0, region->winy - 1);
}

/**
 * Call to move a popup window (keep OpenGL context free!)
 */
void ED_region_update_rect(ARegion *region)
{
  region_update_rect(region);
}

/* externally called for floating regions like menus */
void ED_region_floating_initialize(ARegion *region)
{
  BLI_assert(region->alignment == RGN_ALIGN_FLOAT);

  /* refresh can be called before window opened */
  region_subwindow(region);

  region_update_rect(region);
}

void ED_region_cursor_set(wmWindow *win, ScrArea *area, ARegion *region)
{
  if (region != NULL) {
    if ((region->gizmo_map != NULL) && WM_gizmomap_cursor_set(region->gizmo_map, win)) {
      return;
    }
    if (area && region->type && region->type->cursor) {
      region->type->cursor(win, area, region);
      return;
    }
  }

  if (WM_cursor_set_from_tool(win, area, region)) {
    return;
  }

  WM_cursor_set(win, WM_CURSOR_DEFAULT);
}

/* for use after changing visibility of regions */
void ED_region_visibility_change_update(bContext *C, ScrArea *area, ARegion *region)
{
  if (region->flag & RGN_FLAG_HIDDEN) {
    WM_event_remove_handlers(C, &region->handlers);
  }

  ED_area_initialize(CTX_wm_manager(C), CTX_wm_window(C), area);
  ED_area_tag_redraw(area);
}

/* for quick toggle, can skip fades */
void region_toggle_hidden(bContext *C, ARegion *region, const bool do_fade)
{
  ScrArea *area = CTX_wm_area(C);

  region->flag ^= RGN_FLAG_HIDDEN;

  if (do_fade && region->overlap) {
    /* starts a timer, and in end calls the stuff below itself (region_sblend_invoke()) */
    ED_region_visibility_change_update_animated(C, area, region);
  }
  else {
    ED_region_visibility_change_update(C, area, region);
  }
}

/* exported to all editors, uses fading default */
void ED_region_toggle_hidden(bContext *C, ARegion *region)
{
  region_toggle_hidden(C, region, true);
}

/**
 * we swap spaces for fullscreen to keep all allocated data area vertices were set
 */
void ED_area_data_copy(ScrArea *area_dst, ScrArea *area_src, const bool do_free)
{
  SpaceType *st;
  ARegion *region;
  const char spacetype = area_dst->spacetype;
  const short flag_copy = HEADER_NO_PULLDOWN;

  area_dst->spacetype = area_src->spacetype;
  area_dst->type = area_src->type;

  area_dst->flag = (area_dst->flag & ~flag_copy) | (area_src->flag & flag_copy);

  /* area */
  if (do_free) {
    BKE_spacedata_freelist(&area_dst->spacedata);
  }
  BKE_spacedata_copylist(&area_dst->spacedata, &area_src->spacedata);

  /* Note; SPACE_EMPTY is possible on new screens */

  /* regions */
  if (do_free) {
    st = BKE_spacetype_from_id(spacetype);
    for (region = area_dst->regionbase.first; region; region = region->next) {
      BKE_area_region_free(st, region);
    }
    BLI_freelistN(&area_dst->regionbase);
  }
  st = BKE_spacetype_from_id(area_src->spacetype);
  for (region = area_src->regionbase.first; region; region = region->next) {
    ARegion *newar = BKE_area_region_copy(st, region);
    BLI_addtail(&area_dst->regionbase, newar);
  }
}

void ED_area_data_swap(ScrArea *area_dst, ScrArea *area_src)
{
  SWAP(char, area_dst->spacetype, area_src->spacetype);
  SWAP(SpaceType *, area_dst->type, area_src->type);

  SWAP(ListBase, area_dst->spacedata, area_src->spacedata);
  SWAP(ListBase, area_dst->regionbase, area_src->regionbase);
}

/* *********** Space switching code *********** */

void ED_area_swapspace(bContext *C, ScrArea *sa1, ScrArea *sa2)
{
  ScrArea *tmp = MEM_callocN(sizeof(ScrArea), "addscrarea");
  wmWindow *win = CTX_wm_window(C);

  ED_area_exit(C, sa1);
  ED_area_exit(C, sa2);

  ED_area_data_copy(tmp, sa1, false);
  ED_area_data_copy(sa1, sa2, true);
  ED_area_data_copy(sa2, tmp, true);
  ED_area_initialize(CTX_wm_manager(C), win, sa1);
  ED_area_initialize(CTX_wm_manager(C), win, sa2);

  BKE_screen_area_free(tmp);
  MEM_freeN(tmp);

  /* tell WM to refresh, cursor types etc */
  WM_event_add_mousemove(win);

  ED_area_tag_redraw(sa1);
  ED_area_tag_refresh(sa1);
  ED_area_tag_redraw(sa2);
  ED_area_tag_refresh(sa2);
}

/**
 * \param skip_region_exit: Skip calling area exit callback. Set for opening temp spaces.
 */
void ED_area_newspace(bContext *C, ScrArea *area, int type, const bool skip_region_exit)
{
  wmWindow *win = CTX_wm_window(C);

  if (area->spacetype != type) {
    SpaceType *st;
    SpaceLink *slold = area->spacedata.first;
    SpaceLink *sl;
    /* store area->type->exit callback */
    void *area_exit = area->type ? area->type->exit : NULL;
    /* When the user switches between space-types from the type-selector,
     * changing the header-type is jarring (especially when using Ctrl-MouseWheel).
     *
     * However, add-on install for example, forces the header to the top which shouldn't
     * be applied back to the previous space type when closing - see: T57724
     *
     * Newly created windows wont have any space data, use the alignment
     * the space type defaults to in this case instead
     * (needed for preferences to have space-type on bottom).
     */
    int header_alignment = ED_area_header_alignment_or_fallback(area, -1);
    const bool sync_header_alignment = ((header_alignment != -1) &&
                                        ((slold->link_flag & SPACE_FLAG_TYPE_TEMPORARY) == 0));

    /* in some cases (opening temp space) we don't want to
     * call area exit callback, so we temporarily unset it */
    if (skip_region_exit && area->type) {
      area->type->exit = NULL;
    }

    ED_area_exit(C, area);

    /* restore old area exit callback */
    if (skip_region_exit && area->type) {
      area->type->exit = area_exit;
    }

    st = BKE_spacetype_from_id(type);

    area->spacetype = type;
    area->type = st;

    /* If st->new may be called, don't use context until then. The
     * area->type->context() callback has changed but data may be invalid
     * (e.g. with properties editor) until space-data is properly created */

    /* check previously stored space */
    for (sl = area->spacedata.first; sl; sl = sl->next) {
      if (sl->spacetype == type) {
        break;
      }
    }

    /* old spacedata... happened during work on 2.50, remove */
    if (sl && BLI_listbase_is_empty(&sl->regionbase)) {
      st->free(sl);
      BLI_freelinkN(&area->spacedata, sl);
      if (slold == sl) {
        slold = NULL;
      }
      sl = NULL;
    }

    if (sl) {
      /* swap regions */
      slold->regionbase = area->regionbase;
      area->regionbase = sl->regionbase;
      BLI_listbase_clear(&sl->regionbase);
      /* SPACE_FLAG_TYPE_WAS_ACTIVE is only used to go back to a previously active space that is
       * overlapped by temporary ones. It's now properly activated, so the flag should be cleared
       * at this point. */
      sl->link_flag &= ~SPACE_FLAG_TYPE_WAS_ACTIVE;

      /* put in front of list */
      BLI_remlink(&area->spacedata, sl);
      BLI_addhead(&area->spacedata, sl);
    }
    else {
      /* new space */
      if (st) {
        /* Don't get scene from context here which may depend on space-data. */
        Scene *scene = WM_window_get_active_scene(win);
        sl = st->new (area, scene);
        BLI_addhead(&area->spacedata, sl);

        /* swap regions */
        if (slold) {
          slold->regionbase = area->regionbase;
        }
        area->regionbase = sl->regionbase;
        BLI_listbase_clear(&sl->regionbase);
      }
    }

    /* Sync header alignment. */
    if (sync_header_alignment) {
      /* Spaces with footer. */
      if (st->spaceid == SPACE_TEXT) {
        LISTBASE_FOREACH (ARegion *, region, &area->regionbase) {
          if (ELEM(region->regiontype, RGN_TYPE_HEADER, RGN_TYPE_TOOL_HEADER)) {
            region->alignment = header_alignment;
          }
          if (region->regiontype == RGN_TYPE_FOOTER) {
            int footer_alignment = (header_alignment == RGN_ALIGN_BOTTOM) ? RGN_ALIGN_TOP :
                                                                            RGN_ALIGN_BOTTOM;
            region->alignment = footer_alignment;
            break;
          }
        }
      }
      else {
        LISTBASE_FOREACH (ARegion *, region, &area->regionbase) {
          if (ELEM(region->regiontype, RGN_TYPE_HEADER, RGN_TYPE_TOOL_HEADER)) {
            region->alignment = header_alignment;
            break;
          }
        }
      }
    }

    ED_area_initialize(CTX_wm_manager(C), win, area);

    /* tell WM to refresh, cursor types etc */
    WM_event_add_mousemove(win);

    /* send space change notifier */
    WM_event_add_notifier(C, NC_SPACE | ND_SPACE_CHANGED, area);

    ED_area_tag_refresh(area);
  }

  /* also redraw when re-used */
  ED_area_tag_redraw(area);
}

static SpaceLink *area_get_prevspace(ScrArea *area)
{
  SpaceLink *sl = area->spacedata.first;

  /* First toggle to the next temporary space in the list. */
  for (SpaceLink *sl_iter = sl->next; sl_iter; sl_iter = sl_iter->next) {
    if (sl_iter->link_flag & SPACE_FLAG_TYPE_TEMPORARY) {
      return sl_iter;
    }
  }

  /* No temporary space, find the item marked as last active. */
  for (SpaceLink *sl_iter = sl->next; sl_iter; sl_iter = sl_iter->next) {
    if (sl_iter->link_flag & SPACE_FLAG_TYPE_WAS_ACTIVE) {
      return sl_iter;
    }
  }

  /* If neither is found, we can just return to the regular previous one. */
  return sl->next;
}

void ED_area_prevspace(bContext *C, ScrArea *area)
{
  SpaceLink *sl = area->spacedata.first;
  SpaceLink *prevspace = sl ? area_get_prevspace(area) : NULL;

  if (prevspace) {
    ED_area_newspace(C, area, prevspace->spacetype, false);
    /* We've exited the space, so it can't be considered temporary anymore. */
    sl->link_flag &= ~SPACE_FLAG_TYPE_TEMPORARY;
  }
  else {
    /* no change */
    return;
  }
  /* If this is a stacked fullscreen, changing to previous area exits it (meaning we're still in a
   * fullscreen, but not in a stacked one). */
  area->flag &= ~AREA_FLAG_STACKED_FULLSCREEN;

  ED_area_tag_redraw(area);

  /* send space change notifier */
  WM_event_add_notifier(C, NC_SPACE | ND_SPACE_CHANGED, area);
}

/* returns offset for next button in header */
int ED_area_header_switchbutton(const bContext *C, uiBlock *block, int yco)
{
  ScrArea *area = CTX_wm_area(C);
  bScreen *screen = CTX_wm_screen(C);
  PointerRNA areaptr;
  int xco = 0.4 * U.widget_unit;

  RNA_pointer_create(&(screen->id), &RNA_Area, area, &areaptr);

  uiDefButR(block,
            UI_BTYPE_MENU,
            0,
            "",
            xco,
            yco,
            1.6 * U.widget_unit,
            U.widget_unit,
            &areaptr,
            "ui_type",
            0,
            0.0f,
            0.0f,
            0.0f,
            0.0f,
            "");

  return xco + 1.7 * U.widget_unit;
}

/************************ standard UI regions ************************/

static ThemeColorID region_background_color_id(const bContext *C, const ARegion *region)
{
  ScrArea *area = CTX_wm_area(C);

  switch (region->regiontype) {
    case RGN_TYPE_HEADER:
    case RGN_TYPE_TOOL_HEADER:
      if (ED_screen_area_active(C) || ED_area_is_global(area)) {
        return TH_HEADER;
      }
      else {
        return TH_HEADERDESEL;
      }
    case RGN_TYPE_PREVIEW:
      return TH_PREVIEW_BACK;
    default:
      return TH_BACK;
  }
}

static void region_clear_color(const bContext *C, const ARegion *region, ThemeColorID colorid)
{
  if (region->alignment == RGN_ALIGN_FLOAT) {
    /* handle our own drawing. */
  }
  else if (region->overlap) {
    /* view should be in pixelspace */
    UI_view2d_view_restore(C);

    float back[4];
    UI_GetThemeColor4fv(colorid, back);
    GPU_clear_color(back[3] * back[0], back[3] * back[1], back[3] * back[2], back[3]);
    GPU_clear(GPU_COLOR_BIT);
  }
  else {
    UI_ThemeClearColor(colorid);
    GPU_clear(GPU_COLOR_BIT);
  }
}

BLI_INLINE bool streq_array_any(const char *s, const char *arr[])
{
  for (uint i = 0; arr[i]; i++) {
    if (STREQ(arr[i], s)) {
      return true;
    }
  }
  return false;
}

/**
 * Builds the panel layout for the input \a panel or type \a pt.
 *
 * \param panel The panel to draw. Can be null, in which case a panel with the type of \a pt will
 * be found.
 * \param unique_panel_str A unique identifier for the name of the \a uiBlock associated with the
 * panel. Used when the panel is a list panel so a unique identifier is needed to find the
 * correct old \a uiBlock, and NULL otherwise.
 */
static void ed_panel_draw(const bContext *C,
                          ScrArea *area,
                          ARegion *region,
                          ListBase *lb,
                          PanelType *pt,
                          Panel *panel,
                          int w,
                          int em,
                          bool vertical,
                          char *unique_panel_str)
{
  const uiStyle *style = UI_style_get_dpi();

  /* Draw panel. */

  char block_name[BKE_ST_MAXNAME + LIST_PANEL_UNIQUE_STR_LEN];
  strncpy(block_name, pt->idname, BKE_ST_MAXNAME);
  if (unique_panel_str != NULL) {
    /* Instanced panels should have already been added at this point. */
    strncat(block_name, unique_panel_str, LIST_PANEL_UNIQUE_STR_LEN);
  }
  uiBlock *block = UI_block_begin(C, region, block_name, UI_EMBOSS);

  bool open;
  panel = UI_panel_begin(area, region, lb, block, pt, panel, &open);

  /* bad fixed values */
  int xco, yco, h = 0;
  int headerend = w - UI_UNIT_X;

  if (pt->draw_header_preset && !(pt->flag & PNL_NO_HEADER) && (open || vertical)) {
    /* for preset menu */
    panel->layout = UI_block_layout(block,
                                    UI_LAYOUT_HORIZONTAL,
                                    UI_LAYOUT_HEADER,
                                    0,
                                    (UI_UNIT_Y * 1.1f) + style->panelspace,
                                    UI_UNIT_Y,
                                    1,
                                    0,
                                    style);

    pt->draw_header_preset(C, panel);

    UI_block_layout_resolve(block, &xco, &yco);
    UI_block_translate(block, headerend - xco, 0);
    panel->layout = NULL;
  }

  if (pt->draw_header && !(pt->flag & PNL_NO_HEADER) && (open || vertical)) {
    int labelx, labely;
    UI_panel_label_offset(block, &labelx, &labely);

    /* Unusual case: Use expanding layout (buttons stretch to available width). */
    if (pt->flag & PNL_LAYOUT_HEADER_EXPAND) {
      uiLayout *layout = UI_block_layout(block,
                                         UI_LAYOUT_VERTICAL,
                                         UI_LAYOUT_PANEL,
                                         labelx,
                                         labely,
                                         headerend - 2 * style->panelspace,
                                         1,
                                         0,
                                         style);
      panel->layout = uiLayoutRow(layout, false);
    }
    /* Regular case: Normal panel with fixed size buttons. */
    else {
      panel->layout = UI_block_layout(
          block, UI_LAYOUT_HORIZONTAL, UI_LAYOUT_HEADER, labelx, labely, UI_UNIT_Y, 1, 0, style);
    }

    pt->draw_header(C, panel);

    UI_block_layout_resolve(block, &xco, &yco);
    panel->labelofs = xco - labelx;
    panel->layout = NULL;
  }
  else {
    panel->labelofs = 0;
  }

  if (open) {
    short panelContext;

    /* panel context can either be toolbar region or normal panels region */
    if (pt->flag & PNL_LAYOUT_VERT_BAR) {
      panelContext = UI_LAYOUT_VERT_BAR;
    }
    else if (region->regiontype == RGN_TYPE_TOOLS) {
      panelContext = UI_LAYOUT_TOOLBAR;
    }
    else {
      panelContext = UI_LAYOUT_PANEL;
    }

    panel->layout = UI_block_layout(block,
                                    UI_LAYOUT_VERTICAL,
                                    panelContext,
                                    (pt->flag & PNL_LAYOUT_VERT_BAR) ? 0 : style->panelspace,
                                    0,
                                    (pt->flag & PNL_LAYOUT_VERT_BAR) ? 0 :
                                                                       w - 2 * style->panelspace,
                                    em,
                                    0,
                                    style);

    pt->draw(C, panel);

    UI_block_layout_resolve(block, &xco, &yco);
    panel->layout = NULL;

    if (yco != 0) {
      h = -yco + 2 * style->panelspace;
    }
  }

  UI_block_end(C, block);

  /* Draw child panels. */
  if (open) {
    LISTBASE_FOREACH (LinkData *, link, &pt->children) {
      PanelType *child_pt = link->data;
      Panel *child_panel = UI_panel_find_by_type(&panel->children, child_pt);

      if (child_pt->draw && (!child_pt->poll || child_pt->poll(C, child_pt))) {
        ed_panel_draw(C,
                      area,
                      region,
                      &panel->children,
                      child_pt,
                      child_panel,
                      w,
                      em,
                      vertical,
                      unique_panel_str);
      }
    }
  }

  UI_panel_end(area, region, block, w, h, open);
}

/**
 * \param contexts: A NULL terminated array of context strings to match against.
 * Matching against any of these strings will draw the panel.
 * Can be NULL to skip context checks.
 */
void ED_region_panels_layout_ex(const bContext *C,
                                ARegion *region,
                                ListBase *paneltypes,
                                const char *contexts[],
                                int contextnr,
                                const bool vertical,
                                const char *category_override)
{
  /* collect panels to draw */
  WorkSpace *workspace = CTX_wm_workspace(C);
  LinkNode *panel_types_stack = NULL;
  for (PanelType *pt = paneltypes->last; pt; pt = pt->prev) {
    /* Only draw top level panels. */
    if (pt->parent) {
      continue;
    }

    if (category_override) {
      if (!STREQ(pt->category, category_override)) {
        continue;
      }
    }

    /* verify context */
    if (contexts && pt->context[0] && !streq_array_any(pt->context, contexts)) {
      continue;
    }

    /* If we're tagged, only use compatible. */
    if (pt->owner_id[0] && BKE_workspace_owner_id_check(workspace, pt->owner_id) == false) {
      continue;
    }

    /* draw panel */
    if (pt->draw && (!pt->poll || pt->poll(C, pt))) {
      BLI_linklist_prepend_alloca(&panel_types_stack, pt);
    }
  }

  region->runtime.category = NULL;

  ScrArea *area = CTX_wm_area(C);
  View2D *v2d = &region->v2d;
  int x, y, w, em;

  /* XXX, should use some better check? */
  /* For now also has hardcoded check for clip editor until it supports actual toolbar. */
  bool use_category_tabs = (category_override == NULL) &&
                           ((((1 << region->regiontype) & RGN_TYPE_HAS_CATEGORY_MASK) ||
                             (region->regiontype == RGN_TYPE_TOOLS &&
                              area->spacetype == SPACE_CLIP)));
  /* offset panels for small vertical tab area */
  const char *category = NULL;
  const int category_tabs_width = UI_PANEL_CATEGORY_MARGIN_WIDTH;
  int margin_x = 0;
  const bool region_layout_based = region->flag & RGN_FLAG_DYNAMIC_SIZE;
  const bool is_context_new = (contextnr != -1) ? UI_view2d_tab_set(v2d, contextnr) : false;
  bool update_tot_size = true;

  /* before setting the view */
  if (vertical) {
    /* only allow scrolling in vertical direction */
    v2d->keepofs |= V2D_LOCKOFS_X | V2D_KEEPOFS_Y;
    v2d->keepofs &= ~(V2D_LOCKOFS_Y | V2D_KEEPOFS_X);
    v2d->scroll &= ~(V2D_SCROLL_BOTTOM);
    v2d->scroll |= (V2D_SCROLL_RIGHT);
  }
  else {
    /* for now, allow scrolling in both directions (since layouts are optimized for vertical,
     * they often don't fit in horizontal layout)
     */
    v2d->keepofs &= ~(V2D_LOCKOFS_X | V2D_LOCKOFS_Y | V2D_KEEPOFS_X | V2D_KEEPOFS_Y);
    v2d->scroll |= (V2D_SCROLL_BOTTOM);
    v2d->scroll &= ~(V2D_SCROLL_RIGHT);
  }

  /* collect categories */
  if (use_category_tabs) {
    UI_panel_category_clear_all(region);

    /* gather unique categories */
    for (LinkNode *pt_link = panel_types_stack; pt_link; pt_link = pt_link->next) {
      PanelType *pt = pt_link->link;
      if (pt->category[0]) {
        if (!UI_panel_category_find(region, pt->category)) {
          UI_panel_category_add(region, pt->category);
        }
      }
    }

    if (!UI_panel_category_is_visible(region)) {
      use_category_tabs = false;
    }
    else {
      category = UI_panel_category_active_get(region, true);
      margin_x = category_tabs_width;
    }
  }

  if (vertical) {
    w = BLI_rctf_size_x(&v2d->cur);
    em = (region->type->prefsizex) ? 10 : 20; /* works out to 10*UI_UNIT_X or 20*UI_UNIT_X */
  }
  else {
    w = UI_PANEL_WIDTH;
    em = (region->type->prefsizex) ? 10 : 20;
  }

  w -= margin_x;
  int w_box_panel = w - UI_PANEL_BOX_STYLE_MARGIN * 2.0f;

  /* create panels */
  UI_panels_begin(C, region);

  /* set view2d view matrix  - UI_block_begin() stores it */
  UI_view2d_view_ortho(v2d);

  bool has_instanced_panel = false;
  for (LinkNode *pt_link = panel_types_stack; pt_link; pt_link = pt_link->next) {
    PanelType *pt = pt_link->link;

    if (pt->flag & PNL_INSTANCED) {
      has_instanced_panel = true;
      continue;
    }
    Panel *panel = UI_panel_find_by_type(&region->panels, pt);

    if (use_category_tabs && pt->category[0] && !STREQ(category, pt->category)) {
      if ((panel == NULL) || ((panel->flag & PNL_PIN) == 0)) {
        continue;
      }
    }

<<<<<<< HEAD
    ed_panel_draw(C,
                  area,
                  region,
                  &region->panels,
                  pt,
                  panel,
                  (pt->flag & PNL_DRAW_BOX) ? w_box_panel : w,
                  em,
                  vertical,
                  NULL);
  }

  /* Draw "polyinstanced" panels that don't have a 1 to 1 correspondence with their types. */
  if (has_instanced_panel) {
    for (Panel *panel = region->panels.first; panel; panel = panel->next) {
      if (panel->type != NULL) { /* Some panels don't have a type.. */
        if (panel->type->flag & PNL_INSTANCED) {
          /* Use a unique identifier for list panels, otherwise an old block for a different
           * panel of the same type might be found. */
          char unique_panel_str[8];
          UI_list_panel_unique_str(panel, unique_panel_str);

          ed_panel_draw(C,
                        area,
                        region,
                        &region->panels,
                        panel->type,
                        panel,
                        (panel->type->flag & PNL_DRAW_BOX) ? w_box_panel : w,
                        em,
                        vertical,
                        unique_panel_str);
        }
      }
    }
=======
    if (panel && UI_panel_is_dragging(panel)) {
      /* Prevent View2d.tot rectangle size changes while dragging panels. */
      update_tot_size = false;
    }

    ed_panel_draw(C, area, region, &region->panels, pt, panel, w, em, vertical);
>>>>>>> 1960b8a3
  }

  /* align panels and return size */
  UI_panels_end(C, region, &x, &y);

  /* before setting the view */
  if (region_layout_based) {
    /* XXX, only single panel support atm.
     * Can't use x/y values calculated above because they're not using the real height of panels,
     * instead they calculate offsets for the next panel to start drawing. */
    Panel *panel = region->panels.last;
    if (panel != NULL) {
      const int size_dyn[2] = {
          UI_UNIT_X * ((panel->flag & PNL_CLOSED) ? 8 : 14) / UI_DPI_FAC,
          UI_panel_size_y(panel) / UI_DPI_FAC,
      };
      /* region size is layout based and needs to be updated */
      if ((region->sizex != size_dyn[0]) || (region->sizey != size_dyn[1])) {
        region->sizex = size_dyn[0];
        region->sizey = size_dyn[1];
        area->flag |= AREA_FLAG_REGION_SIZE_UPDATE;
      }
      y = fabsf(region->sizey * UI_DPI_FAC - 1);
    }
  }
  else if (vertical) {
    /* We always keep the scroll offset -
     * so the total view gets increased with the scrolled away part. */
    if (v2d->cur.ymax < -FLT_EPSILON) {
      /* Clamp to lower view boundary */
      if (v2d->tot.ymin < -v2d->winy) {
        y = min_ii(y, 0);
      }
      else {
        y = min_ii(y, v2d->cur.ymin);
      }
    }

    y = -y;
  }
  else {
    /* don't jump back when panels close or hide */
    if (!is_context_new) {
      if (v2d->tot.xmax > v2d->winx) {
        x = max_ii(x, 0);
      }
      else {
        x = max_ii(x, v2d->cur.xmax);
      }
    }

    y = -y;
  }

  if (update_tot_size) {
    /* this also changes the 'cur' */
    UI_view2d_totRect_set(v2d, x, y);
  }

  if (use_category_tabs) {
    region->runtime.category = category;
  }
}

void ED_region_panels_layout(const bContext *C, ARegion *region)
{
  bool vertical = true;
  ED_region_panels_layout_ex(C, region, &region->type->paneltypes, NULL, -1, vertical, NULL);
}

void ED_region_panels_draw(const bContext *C, ARegion *region)
{
  View2D *v2d = &region->v2d;

  if (region->alignment != RGN_ALIGN_FLOAT) {
    region_clear_color(
        C, region, (region->type->regionid == RGN_TYPE_PREVIEW) ? TH_PREVIEW_BACK : TH_BACK);
  }

  /* reset line width for drawing tabs */
  GPU_line_width(1.0f);

  /* set the view */
  UI_view2d_view_ortho(v2d);

  /* View2D matrix might have changed due to dynamic sized regions. */
  UI_blocklist_update_window_matrix(C, &region->uiblocks);

  /* draw panels */
  UI_panels_draw(C, region);

  /* restore view matrix */
  UI_view2d_view_restore(C);

  /* Set in layout. */
  if (region->runtime.category) {
    UI_panel_category_draw_all(region, region->runtime.category);
  }

  /* scrollers */
  const rcti *mask = NULL;
  rcti mask_buf;
  if (region->runtime.category &&
      (RGN_ALIGN_ENUM_FROM_MASK(region->alignment) == RGN_ALIGN_RIGHT)) {
    UI_view2d_mask_from_win(v2d, &mask_buf);
    mask_buf.xmax -= UI_PANEL_CATEGORY_MARGIN_WIDTH;
    mask = &mask_buf;
  }
  View2DScrollers *scrollers = UI_view2d_scrollers_calc(v2d, mask);
  UI_view2d_scrollers_draw(v2d, scrollers);
  UI_view2d_scrollers_free(scrollers);
}

void ED_region_panels_ex(
    const bContext *C, ARegion *region, const char *contexts[], int contextnr, const bool vertical)
{
  /* TODO: remove? */
  ED_region_panels_layout_ex(
      C, region, &region->type->paneltypes, contexts, contextnr, vertical, NULL);
  ED_region_panels_draw(C, region);
}

void ED_region_panels(const bContext *C, ARegion *region)
{
  /* TODO: remove? */
  ED_region_panels_layout(C, region);
  ED_region_panels_draw(C, region);
}

void ED_region_panels_init(wmWindowManager *wm, ARegion *region)
{
  wmKeyMap *keymap;

  UI_view2d_region_reinit(&region->v2d, V2D_COMMONVIEW_PANELS_UI, region->winx, region->winy);

  keymap = WM_keymap_ensure(wm->defaultconf, "View2D Buttons List", 0, 0);
  WM_event_add_keymap_handler(&region->handlers, keymap);
}

void ED_region_header_layout(const bContext *C, ARegion *region)
{
  const uiStyle *style = UI_style_get_dpi();
  uiBlock *block;
  uiLayout *layout;
  HeaderType *ht;
  Header header = {NULL};
  bool region_layout_based = region->flag & RGN_FLAG_DYNAMIC_SIZE;

  /* Height of buttons and scaling needed to achieve it. */
  const int buttony = min_ii(UI_UNIT_Y, region->winy - 2 * UI_DPI_FAC);
  const float buttony_scale = buttony / (float)UI_UNIT_Y;

  /* Vertically center buttons. */
  int xco = UI_HEADER_OFFSET;
  int yco = buttony + (region->winy - buttony) / 2;
  int maxco = xco;

  /* XXX workaround for 1 px alignment issue. Not sure what causes it...
   * Would prefer a proper fix - Julian */
  if (!ELEM(CTX_wm_area(C)->spacetype, SPACE_TOPBAR, SPACE_STATUSBAR)) {
    yco -= 1;
  }

  /* set view2d view matrix for scrolling (without scrollers) */
  UI_view2d_view_ortho(&region->v2d);

  /* draw all headers types */
  for (ht = region->type->headertypes.first; ht; ht = ht->next) {
    if (ht->poll && !ht->poll(C, ht)) {
      continue;
    }

    block = UI_block_begin(C, region, ht->idname, UI_EMBOSS);
    layout = UI_block_layout(
        block, UI_LAYOUT_HORIZONTAL, UI_LAYOUT_HEADER, xco, yco, buttony, 1, 0, style);

    if (buttony_scale != 1.0f) {
      uiLayoutSetScaleY(layout, buttony_scale);
    }

    if (ht->draw) {
      header.type = ht;
      header.layout = layout;
      ht->draw(C, &header);
      if (ht->next) {
        uiItemS(layout);
      }

      /* for view2d */
      xco = uiLayoutGetWidth(layout);
      if (xco > maxco) {
        maxco = xco;
      }
    }

    UI_block_layout_resolve(block, &xco, &yco);

    /* for view2d */
    if (xco > maxco) {
      maxco = xco;
    }

    int new_sizex = (maxco + UI_HEADER_OFFSET) / UI_DPI_FAC;

    if (region_layout_based && (region->sizex != new_sizex)) {
      /* region size is layout based and needs to be updated */
      ScrArea *area = CTX_wm_area(C);

      region->sizex = new_sizex;
      area->flag |= AREA_FLAG_REGION_SIZE_UPDATE;
    }

    UI_block_end(C, block);
  }

  if (!region_layout_based) {
    maxco += UI_HEADER_OFFSET;
  }

  /* always as last  */
  UI_view2d_totRect_set(&region->v2d, maxco, region->winy);

  /* restore view matrix */
  UI_view2d_view_restore(C);
}

void ED_region_header_draw(const bContext *C, ARegion *region)
{
  /* clear */
  region_clear_color(C, region, region_background_color_id(C, region));

  UI_view2d_view_ortho(&region->v2d);

  /* View2D matrix might have changed due to dynamic sized regions. */
  UI_blocklist_update_window_matrix(C, &region->uiblocks);

  /* draw blocks */
  UI_blocklist_draw(C, &region->uiblocks);

  /* restore view matrix */
  UI_view2d_view_restore(C);
}

void ED_region_header(const bContext *C, ARegion *region)
{
  /* TODO: remove? */
  ED_region_header_layout(C, region);
  ED_region_header_draw(C, region);
}

void ED_region_header_init(ARegion *region)
{
  UI_view2d_region_reinit(&region->v2d, V2D_COMMONVIEW_HEADER, region->winx, region->winy);
}

int ED_area_headersize(void)
{
  /* Accommodate widget and padding. */
  return U.widget_unit + (int)(UI_DPI_FAC * HEADER_PADDING_Y);
}

int ED_area_header_alignment_or_fallback(const ScrArea *area, int fallback)
{
  LISTBASE_FOREACH (ARegion *, region, &area->regionbase) {
    if (region->regiontype == RGN_TYPE_HEADER) {
      return region->alignment;
    }
  }
  return fallback;
}

int ED_area_header_alignment(const ScrArea *area)
{
  return ED_area_header_alignment_or_fallback(
      area, (U.uiflag & USER_HEADER_BOTTOM) ? RGN_ALIGN_BOTTOM : RGN_ALIGN_TOP);
}

int ED_area_footersize(void)
{
  return ED_area_headersize();
}

int ED_area_footer_alignment_or_fallback(const ScrArea *area, int fallback)
{
  LISTBASE_FOREACH (ARegion *, region, &area->regionbase) {
    if (region->regiontype == RGN_TYPE_FOOTER) {
      return region->alignment;
    }
  }
  return fallback;
}

int ED_area_footer_alignment(const ScrArea *area)
{
  return ED_area_footer_alignment_or_fallback(
      area, (U.uiflag & USER_HEADER_BOTTOM) ? RGN_ALIGN_TOP : RGN_ALIGN_BOTTOM);
}

/**
 * \return the final height of a global \a area, accounting for DPI.
 */
int ED_area_global_size_y(const ScrArea *area)
{
  BLI_assert(ED_area_is_global(area));
  return round_fl_to_int(area->global->cur_fixed_height * UI_DPI_FAC);
}
int ED_area_global_min_size_y(const ScrArea *area)
{
  BLI_assert(ED_area_is_global(area));
  return round_fl_to_int(area->global->size_min * UI_DPI_FAC);
}
int ED_area_global_max_size_y(const ScrArea *area)
{
  BLI_assert(ED_area_is_global(area));
  return round_fl_to_int(area->global->size_max * UI_DPI_FAC);
}

bool ED_area_is_global(const ScrArea *area)
{
  return area->global != NULL;
}

ScrArea *ED_screen_areas_iter_first(const wmWindow *win, const bScreen *screen)
{
  ScrArea *global_area = win->global_areas.areabase.first;

  if (!global_area) {
    return screen->areabase.first;
  }
  else if ((global_area->global->flag & GLOBAL_AREA_IS_HIDDEN) == 0) {
    return global_area;
  }
  /* Find next visible area. */
  return ED_screen_areas_iter_next(screen, global_area);
}
ScrArea *ED_screen_areas_iter_next(const bScreen *screen, const ScrArea *area)
{
  if (area->global) {
    for (ScrArea *area_iter = area->next; area_iter; area_iter = area_iter->next) {
      if ((area_iter->global->flag & GLOBAL_AREA_IS_HIDDEN) == 0) {
        return area_iter;
      }
    }
    /* No visible next global area found, start iterating over layout areas. */
    return screen->areabase.first;
  }

  return area->next;
}

/**
 * For now we just assume all global areas are made up out of horizontal bars
 * with the same size. A fixed size could be stored in ARegion instead if needed.
 *
 * \return the DPI aware height of a single bar/region in global areas.
 */
int ED_region_global_size_y(void)
{
  return ED_area_headersize(); /* same size as header */
}

void ED_region_info_draw_multiline(ARegion *region,
                                   const char *text_array[],
                                   float fill_color[4],
                                   const bool full_redraw)
{
  const int header_height = UI_UNIT_Y;
  const uiStyle *style = UI_style_get_dpi();
  int fontid = style->widget.uifont_id;
  int scissor[4];
  int num_lines = 0;

  /* background box */
  rcti rect = *ED_region_visible_rect(region);

  /* Box fill entire width or just around text. */
  if (!full_redraw) {
    const char **text = &text_array[0];
    while (*text) {
      rect.xmax = min_ii(rect.xmax,
                         rect.xmin + BLF_width(fontid, *text, BLF_DRAW_STR_DUMMY_MAX) +
                             1.2f * U.widget_unit);
      text++;
      num_lines++;
    }
  }
  /* Just count the line number. */
  else {
    const char **text = &text_array[0];
    while (*text) {
      text++;
      num_lines++;
    }
  }

  rect.ymin = rect.ymax - header_height * num_lines;

  /* setup scissor */
  GPU_scissor_get_i(scissor);
  GPU_scissor(rect.xmin, rect.ymin, BLI_rcti_size_x(&rect) + 1, BLI_rcti_size_y(&rect) + 1);

  GPU_blend(true);
  GPU_blend_set_func_separate(
      GPU_SRC_ALPHA, GPU_ONE_MINUS_SRC_ALPHA, GPU_ONE, GPU_ONE_MINUS_SRC_ALPHA);
  GPUVertFormat *format = immVertexFormat();
  uint pos = GPU_vertformat_attr_add(format, "pos", GPU_COMP_I32, 2, GPU_FETCH_INT_TO_FLOAT);
  immBindBuiltinProgram(GPU_SHADER_2D_UNIFORM_COLOR);
  immUniformColor4fv(fill_color);
  immRecti(pos, rect.xmin, rect.ymin, rect.xmax + 1, rect.ymax + 1);
  immUnbindProgram();
  GPU_blend(false);

  /* text */
  UI_FontThemeColor(fontid, TH_TEXT_HI);
  BLF_clipping(fontid, rect.xmin, rect.ymin, rect.xmax, rect.ymax);
  BLF_enable(fontid, BLF_CLIPPING);
  int offset = num_lines - 1;
  {
    const char **text = &text_array[0];
    while (*text) {
      BLF_position(fontid,
                   rect.xmin + 0.6f * U.widget_unit,
                   rect.ymin + 0.3f * U.widget_unit + offset * header_height,
                   0.0f);
      BLF_draw(fontid, *text, BLF_DRAW_STR_DUMMY_MAX);
      text++;
      offset--;
    }
  }

  BLF_disable(fontid, BLF_CLIPPING);

  /* restore scissor as it was before */
  GPU_scissor(scissor[0], scissor[1], scissor[2], scissor[3]);
}

void ED_region_info_draw(ARegion *region,
                         const char *text,
                         float fill_color[4],
                         const bool full_redraw)
{
  const char *text_array[2] = {text, NULL};
  ED_region_info_draw_multiline(region, text_array, fill_color, full_redraw);
}

#define MAX_METADATA_STR 1024

static const char *meta_data_list[] = {
    "File",
    "Strip",
    "Date",
    "RenderTime",
    "Note",
    "Marker",
    "Time",
    "Frame",
    "Camera",
    "Scene",
};

BLI_INLINE bool metadata_is_valid(ImBuf *ibuf, char *r_str, short index, int offset)
{
  return (IMB_metadata_get_field(
              ibuf->metadata, meta_data_list[index], r_str + offset, MAX_METADATA_STR - offset) &&
          r_str[0]);
}

BLI_INLINE bool metadata_is_custom_drawable(const char *field)
{
  /* Metadata field stored by Blender for multilayer EXR images. Is rather
   * useless to be viewed all the time. Can still be seen in the Metadata
   * panel. */
  if (STREQ(field, "BlenderMultiChannel")) {
    return false;
  }
  /* Is almost always has value "scanlineimage", also useless to be seen
   * all the time. */
  if (STREQ(field, "type")) {
    return false;
  }
  return !BKE_stamp_is_known_field(field);
}

typedef struct MetadataCustomDrawContext {
  int fontid;
  int xmin, ymin;
  int vertical_offset;
  int current_y;
} MetadataCustomDrawContext;

static void metadata_custom_draw_fields(const char *field, const char *value, void *ctx_v)
{
  if (!metadata_is_custom_drawable(field)) {
    return;
  }
  MetadataCustomDrawContext *ctx = (MetadataCustomDrawContext *)ctx_v;
  char temp_str[MAX_METADATA_STR];
  BLI_snprintf(temp_str, MAX_METADATA_STR, "%s: %s", field, value);
  BLF_position(ctx->fontid, ctx->xmin, ctx->ymin + ctx->current_y, 0.0f);
  BLF_draw(ctx->fontid, temp_str, BLF_DRAW_STR_DUMMY_MAX);
  ctx->current_y += ctx->vertical_offset;
}

static void metadata_draw_imbuf(ImBuf *ibuf, const rctf *rect, int fontid, const bool is_top)
{
  char temp_str[MAX_METADATA_STR];
  int line_width;
  int ofs_y = 0;
  short i;
  int len;
  const float height = BLF_height_max(fontid);
  const float margin = height / 8;
  const float vertical_offset = (height + margin);

  /* values taking margins into account */
  const float descender = BLF_descender(fontid);
  const float xmin = (rect->xmin + margin);
  const float xmax = (rect->xmax - margin);
  const float ymin = (rect->ymin + margin) - descender;
  const float ymax = (rect->ymax - margin) - descender;

  if (is_top) {
    for (i = 0; i < 4; i++) {
      /* first line */
      if (i == 0) {
        bool do_newline = false;
        len = BLI_snprintf_rlen(temp_str, MAX_METADATA_STR, "%s: ", meta_data_list[0]);
        if (metadata_is_valid(ibuf, temp_str, 0, len)) {
          BLF_position(fontid, xmin, ymax - vertical_offset, 0.0f);
          BLF_draw(fontid, temp_str, BLF_DRAW_STR_DUMMY_MAX);
          do_newline = true;
        }

        len = BLI_snprintf_rlen(temp_str, MAX_METADATA_STR, "%s: ", meta_data_list[1]);
        if (metadata_is_valid(ibuf, temp_str, 1, len)) {
          line_width = BLF_width(fontid, temp_str, BLF_DRAW_STR_DUMMY_MAX);
          BLF_position(fontid, xmax - line_width, ymax - vertical_offset, 0.0f);
          BLF_draw(fontid, temp_str, BLF_DRAW_STR_DUMMY_MAX);
          do_newline = true;
        }

        if (do_newline) {
          ofs_y += vertical_offset;
        }
      } /* Strip */
      else if (i == 1 || i == 2) {
        len = BLI_snprintf_rlen(temp_str, MAX_METADATA_STR, "%s: ", meta_data_list[i + 1]);
        if (metadata_is_valid(ibuf, temp_str, i + 1, len)) {
          BLF_position(fontid, xmin, ymax - vertical_offset - ofs_y, 0.0f);
          BLF_draw(fontid, temp_str, BLF_DRAW_STR_DUMMY_MAX);
          ofs_y += vertical_offset;
        }
      } /* Note (wrapped) */
      else if (i == 3) {
        len = BLI_snprintf_rlen(temp_str, MAX_METADATA_STR, "%s: ", meta_data_list[i + 1]);
        if (metadata_is_valid(ibuf, temp_str, i + 1, len)) {
          struct ResultBLF info;
          BLF_enable(fontid, BLF_WORD_WRAP);
          BLF_wordwrap(fontid, ibuf->x - (margin * 2));
          BLF_position(fontid, xmin, ymax - vertical_offset - ofs_y, 0.0f);
          BLF_draw_ex(fontid, temp_str, BLF_DRAW_STR_DUMMY_MAX, &info);
          BLF_wordwrap(fontid, 0);
          BLF_disable(fontid, BLF_WORD_WRAP);
          ofs_y += vertical_offset * info.lines;
        }
      }
      else {
        len = BLI_snprintf_rlen(temp_str, MAX_METADATA_STR, "%s: ", meta_data_list[i + 1]);
        if (metadata_is_valid(ibuf, temp_str, i + 1, len)) {
          line_width = BLF_width(fontid, temp_str, BLF_DRAW_STR_DUMMY_MAX);
          BLF_position(fontid, xmax - line_width, ymax - vertical_offset - ofs_y, 0.0f);
          BLF_draw(fontid, temp_str, BLF_DRAW_STR_DUMMY_MAX);
          ofs_y += vertical_offset;
        }
      }
    }
  }
  else {
    MetadataCustomDrawContext ctx;
    ctx.fontid = fontid;
    ctx.xmin = xmin;
    ctx.ymin = ymin;
    ctx.current_y = ofs_y;
    ctx.vertical_offset = vertical_offset;
    IMB_metadata_foreach(ibuf, metadata_custom_draw_fields, &ctx);
    int ofs_x = 0;
    ofs_y = ctx.current_y;
    for (i = 5; i < 10; i++) {
      len = BLI_snprintf_rlen(temp_str, MAX_METADATA_STR, "%s: ", meta_data_list[i]);
      if (metadata_is_valid(ibuf, temp_str, i, len)) {
        BLF_position(fontid, xmin + ofs_x, ymin + ofs_y, 0.0f);
        BLF_draw(fontid, temp_str, BLF_DRAW_STR_DUMMY_MAX);

        ofs_x += BLF_width(fontid, temp_str, BLF_DRAW_STR_DUMMY_MAX) + UI_UNIT_X;
      }
    }
  }
}

typedef struct MetadataCustomCountContext {
  int count;
} MetadataCustomCountContext;

static void metadata_custom_count_fields(const char *field, const char *UNUSED(value), void *ctx_v)
{
  if (!metadata_is_custom_drawable(field)) {
    return;
  }
  MetadataCustomCountContext *ctx = (MetadataCustomCountContext *)ctx_v;
  ctx->count++;
}

static float metadata_box_height_get(ImBuf *ibuf, int fontid, const bool is_top)
{
  const float height = BLF_height_max(fontid);
  const float margin = (height / 8);
  char str[MAX_METADATA_STR] = "";
  short i, count = 0;

  if (is_top) {
    if (metadata_is_valid(ibuf, str, 0, 0) || metadata_is_valid(ibuf, str, 1, 0)) {
      count++;
    }
    for (i = 2; i < 5; i++) {
      if (metadata_is_valid(ibuf, str, i, 0)) {
        if (i == 4) {
          struct {
            struct ResultBLF info;
            rctf rect;
          } wrap;

          BLF_enable(fontid, BLF_WORD_WRAP);
          BLF_wordwrap(fontid, ibuf->x - (margin * 2));
          BLF_boundbox_ex(fontid, str, sizeof(str), &wrap.rect, &wrap.info);
          BLF_wordwrap(fontid, 0);
          BLF_disable(fontid, BLF_WORD_WRAP);

          count += wrap.info.lines;
        }
        else {
          count++;
        }
      }
    }
  }
  else {
    for (i = 5; i < 10; i++) {
      if (metadata_is_valid(ibuf, str, i, 0)) {
        count = 1;
        break;
      }
    }
    MetadataCustomCountContext ctx;
    ctx.count = 0;
    IMB_metadata_foreach(ibuf, metadata_custom_count_fields, &ctx);
    count += ctx.count;
  }

  if (count) {
    return (height + margin) * count;
  }

  return 0;
}

#undef MAX_METADATA_STR

void ED_region_image_metadata_draw(
    int x, int y, ImBuf *ibuf, const rctf *frame, float zoomx, float zoomy)
{
  float box_y;
  rctf rect;
  const uiStyle *style = UI_style_get_dpi();

  if (!ibuf->metadata) {
    return;
  }

  /* find window pixel coordinates of origin */
  GPU_matrix_push();

  /* offset and zoom using ogl */
  GPU_matrix_translate_2f(x, y);
  GPU_matrix_scale_2f(zoomx, zoomy);

  BLF_size(blf_mono_font, style->widgetlabel.points * 1.5f * U.pixelsize, U.dpi);

  /* *** upper box*** */

  /* get needed box height */
  box_y = metadata_box_height_get(ibuf, blf_mono_font, true);

  if (box_y) {
    /* set up rect */
    BLI_rctf_init(&rect, frame->xmin, frame->xmax, frame->ymax, frame->ymax + box_y);
    /* draw top box */
    GPUVertFormat *format = immVertexFormat();
    uint pos = GPU_vertformat_attr_add(format, "pos", GPU_COMP_F32, 2, GPU_FETCH_FLOAT);
    immBindBuiltinProgram(GPU_SHADER_2D_UNIFORM_COLOR);
    immUniformThemeColor(TH_METADATA_BG);
    immRectf(pos, rect.xmin, rect.ymin, rect.xmax, rect.ymax);
    immUnbindProgram();

    BLF_clipping(blf_mono_font, rect.xmin, rect.ymin, rect.xmax, rect.ymax);
    BLF_enable(blf_mono_font, BLF_CLIPPING);

    UI_FontThemeColor(blf_mono_font, TH_METADATA_TEXT);
    metadata_draw_imbuf(ibuf, &rect, blf_mono_font, true);

    BLF_disable(blf_mono_font, BLF_CLIPPING);
  }

  /* *** lower box*** */

  box_y = metadata_box_height_get(ibuf, blf_mono_font, false);

  if (box_y) {
    /* set up box rect */
    BLI_rctf_init(&rect, frame->xmin, frame->xmax, frame->ymin - box_y, frame->ymin);
    /* draw top box */
    GPUVertFormat *format = immVertexFormat();
    uint pos = GPU_vertformat_attr_add(format, "pos", GPU_COMP_F32, 2, GPU_FETCH_FLOAT);
    immBindBuiltinProgram(GPU_SHADER_2D_UNIFORM_COLOR);
    immUniformThemeColor(TH_METADATA_BG);
    immRectf(pos, rect.xmin, rect.ymin, rect.xmax, rect.ymax);
    immUnbindProgram();

    BLF_clipping(blf_mono_font, rect.xmin, rect.ymin, rect.xmax, rect.ymax);
    BLF_enable(blf_mono_font, BLF_CLIPPING);

    UI_FontThemeColor(blf_mono_font, TH_METADATA_TEXT);
    metadata_draw_imbuf(ibuf, &rect, blf_mono_font, false);

    BLF_disable(blf_mono_font, BLF_CLIPPING);
  }

  GPU_matrix_pop();
}

typedef struct MetadataPanelDrawContext {
  uiLayout *layout;
} MetadataPanelDrawContext;

static void metadata_panel_draw_field(const char *field, const char *value, void *ctx_v)
{
  MetadataPanelDrawContext *ctx = (MetadataPanelDrawContext *)ctx_v;
  uiLayout *row = uiLayoutRow(ctx->layout, false);
  uiItemL(row, field, ICON_NONE);
  uiItemL(row, value, ICON_NONE);
}

void ED_region_image_metadata_panel_draw(ImBuf *ibuf, uiLayout *layout)
{
  MetadataPanelDrawContext ctx;
  ctx.layout = layout;
  IMB_metadata_foreach(ibuf, metadata_panel_draw_field, &ctx);
}

void ED_region_grid_draw(ARegion *region, float zoomx, float zoomy, float x0, float y0)
{
  float gridsize, gridstep = 1.0f / 32.0f;
  float fac, blendfac;
  int x1, y1, x2, y2;

  /* the image is located inside (x0, y0), (x0+1, y0+1) as set by view2d */
  UI_view2d_view_to_region(&region->v2d, x0, y0, &x1, &y1);
  UI_view2d_view_to_region(&region->v2d, x0 + 1.0f, y0 + 1.0f, &x2, &y2);

  GPUVertFormat *format = immVertexFormat();
  uint pos = GPU_vertformat_attr_add(format, "pos", GPU_COMP_F32, 2, GPU_FETCH_FLOAT);

  immBindBuiltinProgram(GPU_SHADER_2D_UNIFORM_COLOR);
  immUniformThemeColorShade(TH_BACK, 20);
  immRectf(pos, x1, y1, x2, y2);
  immUnbindProgram();

  /* gridsize adapted to zoom level */
  gridsize = 0.5f * (zoomx + zoomy);
  if (gridsize <= 0.0f) {
    return;
  }

  if (gridsize < 1.0f) {
    while (gridsize < 1.0f) {
      gridsize *= 4.0f;
      gridstep *= 4.0f;
    }
  }
  else {
    while (gridsize >= 4.0f) {
      gridsize /= 4.0f;
      gridstep /= 4.0f;
    }
  }

  blendfac = 0.25f * gridsize - floorf(0.25f * gridsize);
  CLAMP(blendfac, 0.0f, 1.0f);

  int count_fine = 1.0f / gridstep;
  int count_large = 1.0f / (4.0f * gridstep);

  if (count_fine > 0) {
    GPU_vertformat_clear(format);
    pos = GPU_vertformat_attr_add(format, "pos", GPU_COMP_F32, 2, GPU_FETCH_FLOAT);
    uint color = GPU_vertformat_attr_add(format, "color", GPU_COMP_F32, 3, GPU_FETCH_FLOAT);

    immBindBuiltinProgram(GPU_SHADER_2D_FLAT_COLOR);
    immBegin(GPU_PRIM_LINES, 4 * count_fine + 4 * count_large);

    float theme_color[3];
    UI_GetThemeColorShade3fv(TH_BACK, (int)(20.0f * (1.0f - blendfac)), theme_color);
    fac = 0.0f;

    /* the fine resolution level */
    for (int i = 0; i < count_fine; i++) {
      immAttr3fv(color, theme_color);
      immVertex2f(pos, x1, y1 * (1.0f - fac) + y2 * fac);
      immAttr3fv(color, theme_color);
      immVertex2f(pos, x2, y1 * (1.0f - fac) + y2 * fac);
      immAttr3fv(color, theme_color);
      immVertex2f(pos, x1 * (1.0f - fac) + x2 * fac, y1);
      immAttr3fv(color, theme_color);
      immVertex2f(pos, x1 * (1.0f - fac) + x2 * fac, y2);
      fac += gridstep;
    }

    if (count_large > 0) {
      UI_GetThemeColor3fv(TH_BACK, theme_color);
      fac = 0.0f;

      /* the large resolution level */
      for (int i = 0; i < count_large; i++) {
        immAttr3fv(color, theme_color);
        immVertex2f(pos, x1, y1 * (1.0f - fac) + y2 * fac);
        immAttr3fv(color, theme_color);
        immVertex2f(pos, x2, y1 * (1.0f - fac) + y2 * fac);
        immAttr3fv(color, theme_color);
        immVertex2f(pos, x1 * (1.0f - fac) + x2 * fac, y1);
        immAttr3fv(color, theme_color);
        immVertex2f(pos, x1 * (1.0f - fac) + x2 * fac, y2);
        fac += 4.0f * gridstep;
      }
    }

    immEnd();
    immUnbindProgram();
  }
}

/* If the area has overlapping regions, it returns visible rect for Region *region */
/* rect gets returned in local region coordinates */
static void region_visible_rect_calc(ARegion *region, rcti *rect)
{
  ARegion *arn = region;

  /* allow function to be called without area */
  while (arn->prev) {
    arn = arn->prev;
  }

  *rect = region->winrct;

  /* check if a region overlaps with the current one */
  for (; arn; arn = arn->next) {
    if (region != arn && arn->overlap) {
      if (BLI_rcti_isect(rect, &arn->winrct, NULL)) {
        int alignment = RGN_ALIGN_ENUM_FROM_MASK(arn->alignment);

        if (ELEM(alignment, RGN_ALIGN_LEFT, RGN_ALIGN_RIGHT)) {
          /* Overlap left, also check 1 pixel offset (2 regions on one side). */
          if (abs(rect->xmin - arn->winrct.xmin) < 2) {
            rect->xmin = arn->winrct.xmax;
          }

          /* Overlap right. */
          if (abs(rect->xmax - arn->winrct.xmax) < 2) {
            rect->xmax = arn->winrct.xmin;
          }
        }
        else if (ELEM(alignment, RGN_ALIGN_TOP, RGN_ALIGN_BOTTOM)) {
          /* Same logic as above for vertical regions. */
          if (abs(rect->ymin - arn->winrct.ymin) < 2) {
            rect->ymin = arn->winrct.ymax;
          }
          if (abs(rect->ymax - arn->winrct.ymax) < 2) {
            rect->ymax = arn->winrct.ymin;
          }
        }
        else if (alignment == RGN_ALIGN_FLOAT) {
          /* Skip floating. */
        }
        else {
          BLI_assert(!"Region overlap with unknown alignment");
        }
      }
    }
  }
  BLI_rcti_translate(rect, -region->winrct.xmin, -region->winrct.ymin);
}

const rcti *ED_region_visible_rect(ARegion *region)
{
  rcti *rect = &region->runtime.visible_rect;
  if (rect->xmin == 0 && rect->ymin == 0 && rect->xmax == 0 && rect->ymax == 0) {
    region_visible_rect_calc(region, rect);
  }
  return rect;
}

/* Cache display helpers */

void ED_region_cache_draw_background(ARegion *region)
{
  /* Local coordinate visible rect inside region, to accommodate overlapping ui. */
  const rcti *rect_visible = ED_region_visible_rect(region);
  const int region_bottom = rect_visible->ymin;

  uint pos = GPU_vertformat_attr_add(
      immVertexFormat(), "pos", GPU_COMP_I32, 2, GPU_FETCH_INT_TO_FLOAT);
  immBindBuiltinProgram(GPU_SHADER_2D_UNIFORM_COLOR);
  immUniformColor4ub(128, 128, 255, 64);
  immRecti(pos, 0, region_bottom, region->winx, region_bottom + 8 * UI_DPI_FAC);
  immUnbindProgram();
}

void ED_region_cache_draw_curfra_label(const int framenr, const float x, const float y)
{
  const uiStyle *style = UI_style_get();
  int fontid = style->widget.uifont_id;
  char numstr[32];
  float font_dims[2] = {0.0f, 0.0f};

  /* frame number */
  BLF_size(fontid, 11.0f * U.pixelsize, U.dpi);
  BLI_snprintf(numstr, sizeof(numstr), "%d", framenr);

  BLF_width_and_height(fontid, numstr, sizeof(numstr), &font_dims[0], &font_dims[1]);

  uint pos = GPU_vertformat_attr_add(
      immVertexFormat(), "pos", GPU_COMP_I32, 2, GPU_FETCH_INT_TO_FLOAT);
  immBindBuiltinProgram(GPU_SHADER_2D_UNIFORM_COLOR);
  immUniformThemeColor(TH_CFRAME);
  immRecti(pos, x, y, x + font_dims[0] + 6.0f, y + font_dims[1] + 4.0f);
  immUnbindProgram();

  UI_FontThemeColor(fontid, TH_TEXT);
  BLF_position(fontid, x + 2.0f, y + 2.0f, 0.0f);
  BLF_draw(fontid, numstr, sizeof(numstr));
}

void ED_region_cache_draw_cached_segments(
    ARegion *region, const int num_segments, const int *points, const int sfra, const int efra)
{
  if (num_segments) {
    /* Local coordinate visible rect inside region, to accommodate overlapping ui. */
    const rcti *rect_visible = ED_region_visible_rect(region);
    const int region_bottom = rect_visible->ymin;

    uint pos = GPU_vertformat_attr_add(
        immVertexFormat(), "pos", GPU_COMP_I32, 2, GPU_FETCH_INT_TO_FLOAT);
    immBindBuiltinProgram(GPU_SHADER_2D_UNIFORM_COLOR);
    immUniformColor4ub(128, 128, 255, 128);

    for (int a = 0; a < num_segments; a++) {
      float x1 = (float)(points[a * 2] - sfra) / (efra - sfra + 1) * region->winx;
      float x2 = (float)(points[a * 2 + 1] - sfra + 1) / (efra - sfra + 1) * region->winx;

      immRecti(pos, x1, region_bottom, x2, region_bottom + 8 * UI_DPI_FAC);
      /* TODO(merwin): use primitive restart to draw multiple rects more efficiently */
    }

    immUnbindProgram();
  }
}

/**
 * Generate subscriptions for this region.
 */
void ED_region_message_subscribe(bContext *C,
                                 struct WorkSpace *workspace,
                                 struct Scene *scene,
                                 struct bScreen *screen,
                                 struct ScrArea *area,
                                 struct ARegion *region,
                                 struct wmMsgBus *mbus)
{
  if (region->gizmo_map != NULL) {
    WM_gizmomap_message_subscribe(C, region->gizmo_map, region, mbus);
  }

  if (!BLI_listbase_is_empty(&region->uiblocks)) {
    UI_region_message_subscribe(region, mbus);
  }

  if (region->type->message_subscribe != NULL) {
    region->type->message_subscribe(C, workspace, scene, screen, area, region, mbus);
  }
}

int ED_region_snap_size_test(const ARegion *region)
{
  /* Use a larger value because toggling scrollbars can jump in size. */
  const int snap_match_threshold = 16;
  if (region->type->snap_size != NULL) {
    return ((((region->sizex - region->type->snap_size(region, region->sizex, 0)) <=
              snap_match_threshold)
             << 0) |
            (((region->sizey - region->type->snap_size(region, region->sizey, 1)) <=
              snap_match_threshold)
             << 1));
  }
  return 0;
}

bool ED_region_snap_size_apply(ARegion *region, int snap_flag)
{
  bool changed = false;
  if (region->type->snap_size != NULL) {
    if (snap_flag & (1 << 0)) {
      short snap_size = region->type->snap_size(region, region->sizex, 0);
      if (snap_size != region->sizex) {
        region->sizex = snap_size;
        changed = true;
      }
    }
    if (snap_flag & (1 << 1)) {
      short snap_size = region->type->snap_size(region, region->sizey, 1);
      if (snap_size != region->sizey) {
        region->sizey = snap_size;
        changed = true;
      }
    }
  }
  return changed;
}<|MERGE_RESOLUTION|>--- conflicted
+++ resolved
@@ -2631,7 +2631,11 @@
       }
     }
 
-<<<<<<< HEAD
+    if (panel && UI_panel_is_dragging(panel)) {
+      /* Prevent View2d.tot rectangle size changes while dragging panels. */
+      update_tot_size = false;
+    }
+
     ed_panel_draw(C,
                   area,
                   region,
@@ -2649,11 +2653,15 @@
     for (Panel *panel = region->panels.first; panel; panel = panel->next) {
       if (panel->type != NULL) { /* Some panels don't have a type.. */
         if (panel->type->flag & PNL_INSTANCED) {
+          if (panel && UI_panel_is_dragging(panel)) {
+            /* Prevent View2d.tot rectangle size changes while dragging panels. */
+            update_tot_size = false;
+          }
+
           /* Use a unique identifier for list panels, otherwise an old block for a different
            * panel of the same type might be found. */
           char unique_panel_str[8];
           UI_list_panel_unique_str(panel, unique_panel_str);
-
           ed_panel_draw(C,
                         area,
                         region,
@@ -2667,14 +2675,6 @@
         }
       }
     }
-=======
-    if (panel && UI_panel_is_dragging(panel)) {
-      /* Prevent View2d.tot rectangle size changes while dragging panels. */
-      update_tot_size = false;
-    }
-
-    ed_panel_draw(C, area, region, &region->panels, pt, panel, w, em, vertical);
->>>>>>> 1960b8a3
   }
 
   /* align panels and return size */
