--- conflicted
+++ resolved
@@ -2595,13 +2595,8 @@
                           Panel *panel,
                           int w,
                           int em,
-<<<<<<< HEAD
-                          bool vertical,
                           char *unique_panel_str,
                           bool search_only)
-=======
-                          char *unique_panel_str)
->>>>>>> 12dd08ef
 {
   const uiStyle *style = UI_style_get_dpi();
 
@@ -2722,21 +2717,8 @@
       Panel *child_panel = UI_panel_find_by_type(&panel->children, child_pt);
 
       if (child_pt->draw && (!child_pt->poll || child_pt->poll(C, child_pt))) {
-<<<<<<< HEAD
-        ed_panel_draw(C,
-                      area,
-                      region,
-                      &panel->children,
-                      child_pt,
-                      child_panel,
-                      w,
-                      em,
-                      vertical,
-                      unique_panel_str,
-                      !open);
-=======
-        ed_panel_draw(C, region, &panel->children, child_pt, child_panel, w, em, unique_panel_str);
->>>>>>> 12dd08ef
+        ed_panel_draw(
+            C, region, &panel->children, child_pt, child_panel, w, em, unique_panel_str, !open);
       }
     }
   }
@@ -2874,13 +2856,8 @@
                   panel,
                   (pt->flag & PNL_DRAW_BOX) ? w_box_panel : w,
                   em,
-<<<<<<< HEAD
-                  vertical,
                   NULL,
                   false);
-=======
-                  NULL);
->>>>>>> 12dd08ef
   }
 
   /* Draw "polyinstantaited" panels that don't have a 1 to 1 correspondence with their types. */
@@ -2913,13 +2890,8 @@
                     panel,
                     (panel->type->flag & PNL_DRAW_BOX) ? w_box_panel : w,
                     em,
-<<<<<<< HEAD
-                    vertical,
                     unique_panel_str,
                     false);
-=======
-                    unique_panel_str);
->>>>>>> 12dd08ef
     }
   }
 
