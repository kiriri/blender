--- conflicted
+++ resolved
@@ -658,10 +658,6 @@
 		else if (t->spacetype == SPACE_IMAGE) {
 			float aspx, aspy;
 
-<<<<<<< HEAD
-			ED_space_image_uv_aspect(t->sa->spacedata.first, &aspx, &aspy);
-			gpuScale(1.0f / aspx, 1.0f / aspy, 1.0);
-=======
 			if (t->options & CTX_MASK) {
 				/* untested - mask aspect is TODO */
 				ED_space_image_get_aspect(t->sa->spacedata.first, &aspx, &aspy);
@@ -669,8 +665,7 @@
 			else {
 				ED_space_image_get_uv_aspect(t->sa->spacedata.first, &aspx, &aspy);
 			}
-			glScalef(1.0f / aspx, 1.0f / aspy, 1.0);
->>>>>>> 77f47799
+			gpuScale(1.0f / aspx, 1.0f / aspy, 1.0);
 		}
 
 		set_inverted_drawing(1);
