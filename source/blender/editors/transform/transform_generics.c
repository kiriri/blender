/**
 * $Id$
 *
 * ***** BEGIN GPL LICENSE BLOCK *****
 *
 * This program is free software; you can redistribute it and/or
 * modify it under the terms of the GNU General Public License
 * as published by the Free Software Foundation; either version 2
 * of the License, or (at your option) any later version.
 *
 * This program is distributed in the hope that it will be useful,
 * but WITHOUT ANY WARRANTY; without even the implied warranty of
 * MERCHANTABILITY or FITNESS FOR A PARTICULAR PURPOSE.  See the
 * GNU General Public License for more details.
 *
 * You should have received a copy of the GNU General Public License
 * along with this program; if not, write to the Free Software Foundation,
 * Inc., 51 Franklin Street, Fifth Floor, Boston, MA 02110-1301, USA.
 *
 * The Original Code is Copyright (C) 2001-2002 by NaN Holding BV.
 * All rights reserved.
 *
 * The Original Code is: all of this file.
 *
 * Contributor(s): none yet.
 *
 * ***** END GPL LICENSE BLOCK *****
 */

#include <string.h>
#include <math.h>

#include "MEM_guardedalloc.h"

#include "BLO_sys_types.h" // for intptr_t support

#include "DNA_anim_types.h"
#include "DNA_armature_types.h"
#include "DNA_lattice_types.h"
#include "DNA_screen_types.h"
#include "DNA_space_types.h"
#include "DNA_scene_types.h"
#include "DNA_object_types.h"
#include "DNA_meshdata_types.h"
#include "DNA_view3d_types.h"
#include "DNA_modifier_types.h"

#include "RNA_access.h"

//#include "BIF_screen.h"
//#include "BIF_mywindow.h"
#include "BIF_gl.h"
#include "BIF_glutil.h"
//#include "BIF_editmesh.h"
//#include "BIF_editsima.h"
//#include "BIF_editparticle.h"
//#include "BIF_meshtools.h"

#include "BKE_animsys.h"
#include "BKE_action.h"
#include "BKE_armature.h"
#include "BKE_curve.h"
#include "BKE_depsgraph.h"
#include "BKE_displist.h"
#include "BKE_fcurve.h"
#include "BKE_lattice.h"
#include "BKE_mesh.h"
#include "BKE_nla.h"
#include "BKE_context.h"

#include "ED_anim_api.h"
#include "ED_armature.h"
#include "ED_image.h"
#include "ED_keyframing.h"
#include "ED_markers.h"
#include "ED_mesh.h"
#include "ED_particle.h"
#include "ED_screen_types.h"
#include "ED_space_api.h"
#include "ED_uvedit.h"
#include "ED_view3d.h"
#include "ED_curve.h" /* for ED_curve_editnurbs */

//#include "BDR_unwrapper.h"

#include "BLI_math.h"
#include "BLI_blenlib.h"
#include "BLI_editVert.h"
#include "BLI_rand.h"


#include "WM_types.h"
#include "WM_api.h"

#include "UI_resources.h"

//#include "blendef.h"
//
//#include "mydevice.h"

#include "transform.h"

extern ListBase editelems;

/* ************************** Functions *************************** */

void getViewVector(TransInfo *t, float coord[3], float vec[3])
{
	if (t->persp != RV3D_ORTHO)
	{
		float p1[4], p2[4];
		
		VECCOPY(p1, coord);
		p1[3] = 1.0f;
		VECCOPY(p2, p1);
		p2[3] = 1.0f;
		mul_m4_v4(t->viewmat, p2);
		
		p2[0] = 2.0f * p2[0];
		p2[1] = 2.0f * p2[1];
		p2[2] = 2.0f * p2[2];
		
		mul_m4_v4(t->viewinv, p2);
		
		sub_v3_v3v3(vec, p1, p2);
	}
	else {
		VECCOPY(vec, t->viewinv[2]);
	}
	normalize_v3(vec);
}

/* ************************** GENERICS **************************** */

static void clipMirrorModifier(TransInfo *t, Object *ob)
{
	ModifierData *md= ob->modifiers.first;
	float tolerance[3] = {0.0f, 0.0f, 0.0f};
	int axis = 0;
	
	for (; md; md=md->next) {
		if (md->type==eModifierType_Mirror) {
			MirrorModifierData *mmd = (MirrorModifierData*) md;
			
			if(mmd->flag & MOD_MIR_CLIPPING) {
				axis = 0;
				if(mmd->flag & MOD_MIR_AXIS_X) {
					axis |= 1;
					tolerance[0] = mmd->tolerance;
				}
				if(mmd->flag & MOD_MIR_AXIS_Y) {
					axis |= 2;
					tolerance[1] = mmd->tolerance;
				}
				if(mmd->flag & MOD_MIR_AXIS_Z) {
					axis |= 4;
					tolerance[2] = mmd->tolerance;
				}
				if (axis) {
					float mtx[4][4], imtx[4][4];
					int i;
					TransData *td = t->data;
					
					if (mmd->mirror_ob) {
						float obinv[4][4];
						
						invert_m4_m4(obinv, mmd->mirror_ob->obmat);
						mul_m4_m4m4(mtx, ob->obmat, obinv);
						invert_m4_m4(imtx, mtx);
					}
					
					for(i = 0 ; i < t->total; i++, td++) {
						int clip;
						float loc[3], iloc[3];
						
						if (td->flag & TD_NOACTION)
							break;
						if (td->loc==NULL)
							break;
						
						if (td->flag & TD_SKIP)
							continue;
						
						copy_v3_v3(loc,  td->loc);
						copy_v3_v3(iloc, td->iloc);
						
						if (mmd->mirror_ob) {
							mul_m4_v3(mtx, loc);
							mul_m4_v3(mtx, iloc);
						}
						
						clip = 0;
						if(axis & 1) {
							if(fabs(iloc[0])<=tolerance[0] ||
							   loc[0]*iloc[0]<0.0f) {
								loc[0]= 0.0f;
								clip = 1;
							}
						}
						
						if(axis & 2) {
							if(fabs(iloc[1])<=tolerance[1] ||
							   loc[1]*iloc[1]<0.0f) {
								loc[1]= 0.0f;
								clip = 1;
							}
						}
						if(axis & 4) {
							if(fabs(iloc[2])<=tolerance[2] ||
							   loc[2]*iloc[2]<0.0f) {
								loc[2]= 0.0f;
								clip = 1;
							}
						}
						if (clip) {
							if (mmd->mirror_ob) {
								mul_m4_v3(imtx, loc);
							}
							copy_v3_v3(td->loc, loc);
						}
					}
				}
				
			}
		}
	}
}

/* assumes obedit set to mesh object */
static void editmesh_apply_to_mirror(TransInfo *t)
{
	TransData *td = t->data;
	EditVert *eve;
	int i;
	
	for(i = 0 ; i < t->total; i++, td++) {
		if (td->flag & TD_NOACTION)
			break;
		if (td->loc==NULL)
			break;
		if (td->flag & TD_SKIP)
			continue;
		
		eve = td->extra;
		if (eve) {
			eve->co[0]= -td->loc[0];
			eve->co[1]= td->loc[1];
			eve->co[2]= td->loc[2];
		}
		
		if (td->flag & TD_MIRROR_EDGE)
		{
			td->loc[0] = 0;
		}
	}
}

/* for the realtime animation recording feature, handle overlapping data */
static void animrecord_check_state (Scene *scene, ID *id, wmTimer *animtimer)
{
	ScreenAnimData *sad= (animtimer) ? animtimer->customdata : NULL;
	
	/* sanity checks */
	if ELEM3(NULL, scene, id, sad)
		return;
	
	/* check if we need a new strip if:
	 * 	- if animtimer is running 
	 *	- we're not only keying for available channels
	 *	- the option to add new actions for each round is not enabled
	 */
	if (IS_AUTOKEY_FLAG(INSERTAVAIL)==0 && (scene->toolsettings->autokey_flag & ANIMRECORD_FLAG_WITHNLA)) {
		/* if playback has just looped around, we need to add a new NLA track+strip to allow a clean pass to occur */
		if ((sad) && (sad->flag & ANIMPLAY_FLAG_JUMPED)) {
			AnimData *adt= BKE_animdata_from_id(id);
			
			/* perform push-down manually with some differences 
			 * NOTE: BKE_nla_action_pushdown() sync warning...
			 */
			if ((adt->action) && !(adt->flag & ADT_NLA_EDIT_ON)) {
				float astart, aend;
				
				/* only push down if action is more than 1-2 frames long */
				calc_action_range(adt->action, &astart, &aend, 1);
				if (aend > astart+2.0f) {
					NlaStrip *strip= add_nlastrip_to_stack(adt, adt->action);
					
					/* clear reference to action now that we've pushed it onto the stack */
					adt->action->id.us--;
					adt->action= NULL;
					
					/* adjust blending + extend so that they will behave correctly */
					strip->extendmode= NLASTRIP_EXTEND_NOTHING;
					strip->flag &= ~(NLASTRIP_FLAG_AUTO_BLENDS|NLASTRIP_FLAG_SELECT|NLASTRIP_FLAG_ACTIVE);
					
					/* also, adjust the AnimData's action extend mode to be on 
					 * 'nothing' so that previous result still play 
					 */
					adt->act_extendmode= NLASTRIP_EXTEND_NOTHING;
				}
			}
		}
	}
}

static int fcu_test_selected(FCurve *fcu)
{
	BezTriple *bezt= fcu->bezt;
	unsigned int i;

	if (bezt==NULL) /* ignore baked */
		return 0;

	for (i=0; i < fcu->totvert; i++, bezt++) {
		if (BEZSELECTED(bezt)) return 1;
	}

	return 0;
}

/* called for updating while transform acts, once per redraw */
void recalcData(TransInfo *t)
{
	Base *base = t->scene->basact;

	if (t->spacetype==SPACE_NODE) {
		flushTransNodes(t);
	}
	else if (t->spacetype==SPACE_SEQ) {
		flushTransSeq(t);
	}
	else if (t->spacetype == SPACE_ACTION) {
		Scene *scene= t->scene;
		SpaceAction *saction= (SpaceAction *)t->sa->spacedata.first;
		
		bAnimContext ac;
		ListBase anim_data = {NULL, NULL};
		bAnimListElem *ale;
		int filter;
		
		/* initialise relevant anim-context 'context' data from TransInfo data */
			/* NOTE: sync this with the code in ANIM_animdata_get_context() */
		memset(&ac, 0, sizeof(bAnimContext));
		
		ac.scene= t->scene;
		ac.obact= OBACT;
		ac.sa= t->sa;
		ac.ar= t->ar;
		ac.spacetype= (t->sa)? t->sa->spacetype : 0;
		ac.regiontype= (t->ar)? t->ar->regiontype : 0;
		
		ANIM_animdata_context_getdata(&ac);
		
		/* get animdata blocks visible in editor, assuming that these will be the ones where things changed */
		filter= (ANIMFILTER_VISIBLE | ANIMFILTER_ANIMDATA);
		ANIM_animdata_filter(&ac, &anim_data, filter, ac.data, ac.datatype);
		
		/* just tag these animdata-blocks to recalc, assuming that some data there changed 
		 * BUT only do this if realtime updates are enabled
		 */
		if ((saction->flag & SACTION_NOREALTIMEUPDATES) == 0) {
			for (ale= anim_data.first; ale; ale= ale->next) {
				/* set refresh tags for objects using this animation */
				ANIM_list_elem_update(t->scene, ale);
			}
		}
		
		/* now free temp channels */
		BLI_freelistN(&anim_data);
	}
	else if (t->spacetype == SPACE_IPO) {
		Scene *scene;
		SpaceIpo *sipo= (SpaceIpo *)t->sa->spacedata.first;
		
		ListBase anim_data = {NULL, NULL};
		bAnimContext ac;
		int filter;
		
		bAnimListElem *ale;
		int dosort = 0;
		
		
		/* initialise relevant anim-context 'context' data from TransInfo data */
			/* NOTE: sync this with the code in ANIM_animdata_get_context() */
		memset(&ac, 0, sizeof(bAnimContext));
		
		scene= ac.scene= t->scene;
		ac.obact= OBACT;
		ac.sa= t->sa;
		ac.ar= t->ar;
		ac.spacetype= (t->sa)? t->sa->spacetype : 0;
		ac.regiontype= (t->ar)? t->ar->regiontype : 0;
		
		ANIM_animdata_context_getdata(&ac);
		
		/* do the flush first */
		flushTransGraphData(t);
		
		/* get curves to check if a re-sort is needed */
		filter= (ANIMFILTER_VISIBLE | ANIMFILTER_FOREDIT | ANIMFILTER_CURVESONLY | ANIMFILTER_CURVEVISIBLE);
		ANIM_animdata_filter(&ac, &anim_data, filter, ac.data, ac.datatype);
		
		/* now test if there is a need to re-sort */
		for (ale= anim_data.first; ale; ale= ale->next) {
			FCurve *fcu= (FCurve *)ale->key_data;
			
			/* ignore unselected fcurves */
			if (!fcu_test_selected(fcu))
				continue;
			
			// fixme: only do this for selected verts...
			ANIM_unit_mapping_apply_fcurve(ac.scene, ale->id, ale->key_data, ANIM_UNITCONV_ONLYSEL|ANIM_UNITCONV_SELVERTS|ANIM_UNITCONV_RESTORE);
			
			
			/* watch it: if the time is wrong: do not correct handles yet */
			if (test_time_fcurve(fcu))
				dosort++;
			else
				calchandles_fcurve(fcu);
			
			/* set refresh tags for objects using this animation,
			 * BUT only if realtime updates are enabled  
			 */
			if ((sipo->flag & SIPO_NOREALTIMEUPDATES) == 0)
				ANIM_list_elem_update(t->scene, ale);
		}
		
		/* do resort and other updates? */
		if (dosort) remake_graph_transdata(t, &anim_data);
		
		/* now free temp channels */
		BLI_freelistN(&anim_data);
	}
	else if (t->spacetype == SPACE_NLA) {
		TransDataNla *tdn= (TransDataNla *)t->customData;
		SpaceNla *snla= (SpaceNla *)t->sa->spacedata.first;
		Scene *scene= t->scene;
		double secf= FPS;
		int i;
		
		/* for each strip we've got, perform some additional validation of the values that got set before
		 * using RNA to set the value (which does some special operations when setting these values to make
		 * sure that everything works ok)
		 */
		for (i = 0; i < t->total; i++, tdn++) {
			NlaStrip *strip= tdn->strip;
			PointerRNA strip_ptr;
			short pExceeded, nExceeded, iter;
			int delta_y1, delta_y2;
			
			/* if this tdn has no handles, that means it is just a dummy that should be skipped */
			if (tdn->handle == 0)
				continue;
			
			/* set refresh tags for objects using this animation,
			 * BUT only if realtime updates are enabled  
			 */
			if ((snla->flag & SNLA_NOREALTIMEUPDATES) == 0)
				ANIM_id_update(t->scene, tdn->id);
			
			/* if cancelling transform, just write the values without validating, then move on */
			if (t->state == TRANS_CANCEL) {
				/* clear the values by directly overwriting the originals, but also need to restore
				 * endpoints of neighboring transition-strips
				 */
				
				/* start */
				strip->start= tdn->h1[0];
				
				if ((strip->prev) && (strip->prev->type == NLASTRIP_TYPE_TRANSITION))
					strip->prev->end= tdn->h1[0];
				
				/* end */
				strip->end= tdn->h2[0];
				
				if ((strip->next) && (strip->next->type == NLASTRIP_TYPE_TRANSITION))
					strip->next->start= tdn->h2[0];
				
				/* flush transforms to child strips (since this should be a meta) */
				BKE_nlameta_flush_transforms(strip);
				
				/* restore to original track (if needed) */
				if (tdn->oldTrack != tdn->nlt) {
					/* just append to end of list for now, since strips get sorted in special_aftertrans_update() */
					BLI_remlink(&tdn->nlt->strips, strip);
					BLI_addtail(&tdn->oldTrack->strips, strip);
				}
				
				continue;
			}
			
			/* firstly, check if the proposed transform locations would overlap with any neighbouring strips
			 * (barring transitions) which are absolute barriers since they are not being moved
			 *
			 * this is done as a iterative procedure (done 5 times max for now)
			 */
			for (iter=0; iter < 5; iter++) {
				pExceeded= ((strip->prev) && (strip->prev->type != NLASTRIP_TYPE_TRANSITION) && (tdn->h1[0] < strip->prev->end));
				nExceeded= ((strip->next) && (strip->next->type != NLASTRIP_TYPE_TRANSITION) && (tdn->h2[0] > strip->next->start));
				
				if ((pExceeded && nExceeded) || (iter == 4) ) {
					/* both endpoints exceeded (or iteration ping-pong'd meaning that we need a compromise)
					 *	- simply crop strip to fit within the bounds of the strips bounding it
					 *	- if there were no neighbours, clear the transforms (make it default to the strip's current values)
					 */
					if (strip->prev && strip->next) {
						tdn->h1[0]= strip->prev->end;
						tdn->h2[0]= strip->next->start;
					}
					else {
						tdn->h1[0]= strip->start;
						tdn->h2[0]= strip->end;
					}
				}
				else if (nExceeded) {
					/* move backwards */
					float offset= tdn->h2[0] - strip->next->start;
					
					tdn->h1[0] -= offset;
					tdn->h2[0] -= offset;
				}
				else if (pExceeded) {
					/* more forwards */
					float offset= strip->prev->end - tdn->h1[0];
					
					tdn->h1[0] += offset;
					tdn->h2[0] += offset;
				}
				else /* all is fine and well */
					break;
			}
			
			/* handle auto-snapping */
			switch (snla->autosnap) {
				case SACTSNAP_FRAME: /* snap to nearest frame/time  */
					if (snla->flag & SNLA_DRAWTIME) {
						tdn->h1[0]= (float)( floor((tdn->h1[0]/secf) + 0.5f) * secf );
						tdn->h2[0]= (float)( floor((tdn->h2[0]/secf) + 0.5f) * secf );
					}
					else {
						tdn->h1[0]= (float)( floor(tdn->h1[0]+0.5f) );
						tdn->h2[0]= (float)( floor(tdn->h2[0]+0.5f) );
					}
					break;
				
				case SACTSNAP_MARKER: /* snap to nearest marker */
					tdn->h1[0]= (float)ED_markers_find_nearest_marker_time(&t->scene->markers, tdn->h1[0]);
					tdn->h2[0]= (float)ED_markers_find_nearest_marker_time(&t->scene->markers, tdn->h2[0]);
					break;
			}
			
			/* use RNA to write the values... */
			// TODO: do we need to write in 2 passes to make sure that no truncation goes on?
			RNA_pointer_create(NULL, &RNA_NlaStrip, strip, &strip_ptr);
			
			RNA_float_set(&strip_ptr, "frame_start", tdn->h1[0]);
			RNA_float_set(&strip_ptr, "frame_end", tdn->h2[0]);
			
			/* flush transforms to child strips (since this should be a meta) */
			BKE_nlameta_flush_transforms(strip);
			
			
			/* now, check if we need to try and move track
			 *	- we need to calculate both, as only one may have been altered by transform if only 1 handle moved
			 */
			delta_y1= ((int)tdn->h1[1] / NLACHANNEL_STEP - tdn->trackIndex);
			delta_y2= ((int)tdn->h2[1] / NLACHANNEL_STEP - tdn->trackIndex);
			
			if (delta_y1 || delta_y2) {
				NlaTrack *track;
				int delta = (delta_y2) ? delta_y2 : delta_y1;
				int n;
				
				/* move in the requested direction, checking at each layer if there's space for strip to pass through,
				 * stopping on the last track available or that we're able to fit in
				 */
				if (delta > 0) {
					for (track=tdn->nlt->next, n=0; (track) && (n < delta); track=track->next, n++) {
						/* check if space in this track for the strip */
						if (BKE_nlatrack_has_space(track, strip->start, strip->end)) {
							/* move strip to this track */
							BLI_remlink(&tdn->nlt->strips, strip);
							BKE_nlatrack_add_strip(track, strip);
							
							tdn->nlt= track;
							tdn->trackIndex += (n + 1); /* + 1, since n==0 would mean that we didn't change track */
						}
						else /* can't move any further */
							break;
					}
				}
				else {
					/* make delta 'positive' before using it, since we now know to go backwards */
					delta= -delta;
					
					for (track=tdn->nlt->prev, n=0; (track) && (n < delta); track=track->prev, n++) {
						/* check if space in this track for the strip */
						if (BKE_nlatrack_has_space(track, strip->start, strip->end)) {
							/* move strip to this track */
							BLI_remlink(&tdn->nlt->strips, strip);
							BKE_nlatrack_add_strip(track, strip);
							
							tdn->nlt= track;
							tdn->trackIndex -= (n - 1); /* - 1, since n==0 would mean that we didn't change track */
						}
						else /* can't move any further */
							break;
					}
				}
			}
		}
	}
	else if (t->spacetype == SPACE_IMAGE) {
		if (t->obedit && t->obedit->type == OB_MESH) {
			SpaceImage *sima= t->sa->spacedata.first;
			
			flushTransUVs(t);
			if(sima->flag & SI_LIVE_UNWRAP)
				ED_uvedit_live_unwrap_re_solve();
			
			DAG_id_tag_update(t->obedit->data, OB_RECALC_DATA);
		}
	}
	else if (t->spacetype == SPACE_VIEW3D) {
		
		/* project */
		if(t->state != TRANS_CANCEL) {
			applyProject(t);
		}
		
		if (t->obedit) {
			if ELEM(t->obedit->type, OB_CURVE, OB_SURF) {
				Curve *cu= t->obedit->data;
				ListBase *nurbs= ED_curve_editnurbs(cu);
				Nurb *nu= nurbs->first;

				if(t->state != TRANS_CANCEL) {
					clipMirrorModifier(t, t->obedit);
				}

				DAG_id_tag_update(t->obedit->data, OB_RECALC_DATA);  /* sets recalc flags */

				if (t->state == TRANS_CANCEL) {
					while(nu) {
						calchandlesNurb(nu); /* Cant do testhandlesNurb here, it messes up the h1 and h2 flags */
						nu= nu->next;
					}
				} else {
					/* Normal updating */
					while(nu) {
						test2DNurb(nu);
						calchandlesNurb(nu);
						nu= nu->next;
					}
				}
			}
			else if(t->obedit->type==OB_LATTICE) {
				Lattice *la= t->obedit->data;
<<<<<<< HEAD
				DAG_id_flush_update(t->obedit->data, OB_RECALC_DATA);  /* sets recalc flags */
=======

				if(t->state != TRANS_CANCEL) {
					applyProject(t);
				}

				DAG_id_tag_update(t->obedit->data, OB_RECALC_DATA);  /* sets recalc flags */
>>>>>>> 6d201907
	
				if(la->editlatt->latt->flag & LT_OUTSIDE) outside_lattice(la->editlatt->latt);
			}
			else if (t->obedit->type == OB_MESH) {
				EditMesh *em = ((Mesh*)t->obedit->data)->edit_mesh;
				/* mirror modifier clipping? */
				if(t->state != TRANS_CANCEL) {
					clipMirrorModifier(t, t->obedit);
				}
				if((t->options & CTX_NO_MIRROR) == 0 && (t->flag & T_MIRROR))
					editmesh_apply_to_mirror(t);
					
				DAG_id_tag_update(t->obedit->data, OB_RECALC_DATA);  /* sets recalc flags */
				
				recalc_editnormals(em);
			}
			else if(t->obedit->type==OB_ARMATURE) { /* no recalc flag, does pose */
				bArmature *arm= t->obedit->data;
				ListBase *edbo = arm->edbo;
				EditBone *ebo;
				TransData *td = t->data;
				int i;
				
				/* Ensure all bones are correctly adjusted */
				for (ebo = edbo->first; ebo; ebo = ebo->next){
					
					if ((ebo->flag & BONE_CONNECTED) && ebo->parent){
						/* If this bone has a parent tip that has been moved */
						if (ebo->parent->flag & BONE_TIPSEL){
							VECCOPY (ebo->head, ebo->parent->tail);
							if(t->mode==TFM_BONE_ENVELOPE) ebo->rad_head= ebo->parent->rad_tail;
						}
						/* If this bone has a parent tip that has NOT been moved */
						else{
							VECCOPY (ebo->parent->tail, ebo->head);
							if(t->mode==TFM_BONE_ENVELOPE) ebo->parent->rad_tail= ebo->rad_head;
						}
					}
					
					/* on extrude bones, oldlength==0.0f, so we scale radius of points */
					ebo->length= len_v3v3(ebo->head, ebo->tail);
					if(ebo->oldlength==0.0f) {
						ebo->rad_head= 0.25f*ebo->length;
						ebo->rad_tail= 0.10f*ebo->length;
						ebo->dist= 0.25f*ebo->length;
						if(ebo->parent) {
							if(ebo->rad_head > ebo->parent->rad_tail)
								ebo->rad_head= ebo->parent->rad_tail;
						}
					}
					else if(t->mode!=TFM_BONE_ENVELOPE) {
						/* if bones change length, lets do that for the deform distance as well */
						ebo->dist*= ebo->length/ebo->oldlength;
						ebo->rad_head*= ebo->length/ebo->oldlength;
						ebo->rad_tail*= ebo->length/ebo->oldlength;
						ebo->oldlength= ebo->length;
					}
				}
				
				
				if (t->mode != TFM_BONE_ROLL)
				{
					/* fix roll */
					for(i = 0; i < t->total; i++, td++)
					{
						if (td->extra)
						{
							float vec[3], up_axis[3];
							float qrot[4];
							
							ebo = td->extra;
							VECCOPY(up_axis, td->axismtx[2]);
							
							if (t->mode != TFM_ROTATION)
							{
								sub_v3_v3v3(vec, ebo->tail, ebo->head);
								normalize_v3(vec);
								rotation_between_vecs_to_quat(qrot, td->axismtx[1], vec);
								mul_qt_v3(qrot, up_axis);
							}
							else
							{
								mul_m3_v3(t->mat, up_axis);
							}
							
							ebo->roll = ED_rollBoneToVector(ebo, up_axis, FALSE);
						}
					}
				}
				
				if(arm->flag & ARM_MIRROR_EDIT)
					transform_armature_mirror_update(t->obedit);
				
			}
			else
<<<<<<< HEAD
				DAG_id_flush_update(t->obedit->data, OB_RECALC_DATA);  /* sets recalc flags */
=======
			{
				if(t->state != TRANS_CANCEL) {
					applyProject(t);
				}
				DAG_id_tag_update(t->obedit->data, OB_RECALC_DATA);  /* sets recalc flags */
			}
>>>>>>> 6d201907
		}
		else if( (t->flag & T_POSE) && t->poseobj) {
			Object *ob= t->poseobj;
			bArmature *arm= ob->data;
			
			/* if animtimer is running, and the object already has animation data,
			 * check if the auto-record feature means that we should record 'samples'
			 * (i.e. uneditable animation values)
			 *
			 * context is needed for keying set poll() functions.
			 */
			// TODO: autokeyframe calls need some setting to specify to add samples (FPoints) instead of keyframes?
			if ((t->animtimer) && (t->context) && IS_AUTOKEY_ON(t->scene)) {
				int targetless_ik= (t->flag & T_AUTOIK); // XXX this currently doesn't work, since flags aren't set yet!
				
				animrecord_check_state(t->scene, &ob->id, t->animtimer);
				autokeyframe_pose_cb_func(t->context, t->scene, (View3D *)t->view, ob, t->mode, targetless_ik);
			}
			
			/* old optimize trick... this enforces to bypass the depgraph */
			if (!(arm->flag & ARM_DELAYDEFORM)) {
				DAG_id_tag_update(&ob->id, OB_RECALC_DATA);  /* sets recalc flags */
			}
			else
				where_is_pose(t->scene, ob);
		}
<<<<<<< HEAD
		else if(base && (base->object->mode & OB_MODE_PARTICLE_EDIT) && PE_get_current(scene, base->object)) {
=======
		else if(base && (base->object->mode & OB_MODE_PARTICLE_EDIT) && PE_get_current(t->scene, base->object)) {
			if(t->state != TRANS_CANCEL) {
				applyProject(t);
			}
>>>>>>> 6d201907
			flushTransParticles(t);
		}
		else {
			int i;
			
			for (i = 0; i < t->total; i++) {
				TransData *td = t->data + i;
				Object *ob = td->ob;
				
				if (td->flag & TD_NOACTION)
					break;
				
				if (td->flag & TD_SKIP)
					continue;
				
				/* if animtimer is running, and the object already has animation data,
				 * check if the auto-record feature means that we should record 'samples'
				 * (i.e. uneditable animation values)
				 */
				// TODO: autokeyframe calls need some setting to specify to add samples (FPoints) instead of keyframes?
				if ((t->animtimer) && IS_AUTOKEY_ON(t->scene)) {
					animrecord_check_state(t->scene, &ob->id, t->animtimer);
					autokeyframe_ob_cb_func(t->context, t->scene, (View3D *)t->view, ob, t->mode);
				}
				
				/* sets recalc flags fully, instead of flushing existing ones 
				 * otherwise proxies don't function correctly
				 */
				DAG_id_tag_update(&ob->id, OB_RECALC_OB);
			}
		}
		
		if(((View3D*)t->view)->drawtype == OB_SHADED)
			reshadeall_displist(t->scene);
	}
}

void drawLine(TransInfo *t, float *center, float *dir, char axis, short options)
{
	float v1[3], v2[3], v3[3];
	char col[3], col2[3];

	if (t->spacetype == SPACE_VIEW3D)
	{
		View3D *v3d = t->view;
		
		glPushMatrix();
		
		//if(t->obedit) glLoadMatrixf(t->obedit->obmat);	// sets opengl viewing
		
		
		copy_v3_v3(v3, dir);
		mul_v3_fl(v3, v3d->far);
		
		sub_v3_v3v3(v2, center, v3);
		add_v3_v3v3(v1, center, v3);
		
		if (options & DRAWLIGHT) {
			col[0] = col[1] = col[2] = 220;
		}
		else {
			UI_GetThemeColor3ubv(TH_GRID, col);
		}
		UI_make_axis_color(col, col2, axis);
		glColor3ubv((GLubyte *)col2);
		
		setlinestyle(0);
		glBegin(GL_LINE_STRIP);
			glVertex3fv(v1);
			glVertex3fv(v2);
		glEnd();
		
		glPopMatrix();
	}
}

void resetTransRestrictions(TransInfo *t)
{
	t->flag &= ~T_ALL_RESTRICTIONS;
}

int initTransInfo (bContext *C, TransInfo *t, wmOperator *op, wmEvent *event)
{
	Scene *sce = CTX_data_scene(C);
	ToolSettings *ts = CTX_data_tool_settings(C);
	ARegion *ar = CTX_wm_region(C);
	ScrArea *sa = CTX_wm_area(C);
	Object *obedit = CTX_data_edit_object(C);
	
	/* moving: is shown in drawobject() (transform color) */
//  TRANSFORM_FIX_ME
//	if(obedit || (t->flag & T_POSE) ) G.moving= G_TRANSFORM_EDIT;
//	else if(G.f & G_PARTICLEEDIT) G.moving= G_TRANSFORM_PARTICLE;
//	else G.moving= G_TRANSFORM_OBJ;
	
	t->scene = sce;
	t->sa = sa;
	t->ar = ar;
	t->obedit = obedit;
	t->settings = ts;
	
	t->data = NULL;
	t->ext = NULL;
	
	t->helpline = HLP_NONE;
	
	t->flag = 0;
	
	t->redraw = 1; /* redraw first time */
	
	if (event)
	{
		t->imval[0] = event->x - t->ar->winrct.xmin;
		t->imval[1] = event->y - t->ar->winrct.ymin;
		
		t->event_type = event->type;
	}
	else
	{
		t->imval[0] = 0;
		t->imval[1] = 0;
	}
	
	t->con.imval[0] = t->imval[0];
	t->con.imval[1] = t->imval[1];
	
	t->mval[0] = t->imval[0];
	t->mval[1] = t->imval[1];
	
	t->transform		= NULL;
	t->handleEvent		= NULL;
	
	t->total			= 0;
	
	t->val = 0.0f;
	
	t->vec[0]			=
		t->vec[1]		=
		t->vec[2]		= 0.0f;
	
	t->center[0]		=
		t->center[1]	=
		t->center[2]	= 0.0f;
	
	unit_m3(t->mat);
	
	/* if there's an event, we're modal */
	if (event) {
		t->flag |= T_MODAL;
	}

	/* Crease needs edge flag */
	if (t->mode == TFM_CREASE) {
		t->options |= CTX_EDGE;
	}

	t->spacetype = sa->spacetype;
	if(t->spacetype == SPACE_VIEW3D)
	{
		View3D *v3d = sa->spacedata.first;
		
		t->view = v3d;
		t->animtimer= CTX_wm_screen(C)->animtimer;
		
		/* turn manipulator off during transform */
		// FIXME: but don't do this when USING the manipulator...
		if (t->flag & T_MODAL) {
			t->twtype = v3d->twtype;
			v3d->twtype = 0;
		}

		if(v3d->flag & V3D_ALIGN) t->flag |= T_V3D_ALIGN;
		t->around = v3d->around;
		
		if (op && RNA_struct_find_property(op->ptr, "constraint_orientation") && RNA_property_is_set(op->ptr, "constraint_orientation"))
		{
			t->current_orientation = RNA_enum_get(op->ptr, "constraint_orientation");
			
			if (t->current_orientation >= V3D_MANIP_CUSTOM + BIF_countTransformOrientation(C))
			{
				t->current_orientation = V3D_MANIP_GLOBAL;
			}
		}
		else
		{
			t->current_orientation = v3d->twmode;
		}
	}
	else if(t->spacetype==SPACE_IMAGE || t->spacetype==SPACE_NODE)
	{
		SpaceImage *sima = sa->spacedata.first;
		// XXX for now, get View2D  from the active region
		t->view = &ar->v2d;
		t->around = sima->around;
	}
	else if(t->spacetype==SPACE_IPO) 
	{
		SpaceIpo *sipo= sa->spacedata.first;
		t->view = &ar->v2d;
		t->around = sipo->around;
	}
	else
	{
		// XXX for now, get View2D  from the active region
		t->view = &ar->v2d;
		// XXX for now, the center point is the midpoint of the data
		t->around = V3D_CENTER;
	}
	
	if (op && RNA_property_is_set(op->ptr, "release_confirm"))
	{
		if (RNA_boolean_get(op->ptr, "release_confirm"))
		{
			t->flag |= T_RELEASE_CONFIRM;
		}
	}
	else
	{
		if (U.flag & USER_RELEASECONFIRM)
		{
			t->flag |= T_RELEASE_CONFIRM;
		}
	}

	if (op && RNA_struct_find_property(op->ptr, "mirror") && RNA_property_is_set(op->ptr, "mirror"))
	{
		if (RNA_boolean_get(op->ptr, "mirror"))
		{
			t->flag |= T_MIRROR;
			t->mirror = 1;
		}
	}
	// Need stuff to take it from edit mesh or whatnot here
	else
	{
		if (t->obedit && t->obedit->type == OB_MESH && (((Mesh *)t->obedit->data)->editflag & ME_EDIT_MIRROR_X))
		{
			t->flag |= T_MIRROR;
			t->mirror = 1;
		}
	}
	
	/* setting PET flag only if property exist in operator. Otherwise, assume it's not supported */
	if (op && RNA_struct_find_property(op->ptr, "proportional"))
	{
		if (RNA_property_is_set(op->ptr, "proportional"))
		{
			switch(RNA_enum_get(op->ptr, "proportional"))
			{
			case PROP_EDIT_CONNECTED:
				t->flag |= T_PROP_CONNECTED;
			case PROP_EDIT_ON:
				t->flag |= T_PROP_EDIT;
				break;
			}
		}
		else
		{
			/* use settings from scene only if modal */
			if (t->flag & T_MODAL)
			{
				if ((t->options & CTX_NO_PET) == 0)
				{
					if (t->obedit && ts->proportional != PROP_EDIT_OFF)
					{
					t->flag |= T_PROP_EDIT;

					if(ts->proportional == PROP_EDIT_CONNECTED)
						t->flag |= T_PROP_CONNECTED;
				}
					else if (t->obedit == NULL && ts->proportional_objects)
					{
						t->flag |= T_PROP_EDIT;
			}
		}
			}
		}
		
		if (op && RNA_struct_find_property(op->ptr, "proportional_size") && RNA_property_is_set(op->ptr, "proportional_size"))
		{
			t->prop_size = RNA_float_get(op->ptr, "proportional_size");
		}
		else
		{
			t->prop_size = ts->proportional_size;
		}
		
		
		/* TRANSFORM_FIX_ME rna restrictions */
		if (t->prop_size <= 0.00001f)
		{
			printf("Proportional size (%f) under 0.00001, reseting to 1!\n", t->prop_size);
			t->prop_size = 1.0f;
		}
		
		if (op && RNA_struct_find_property(op->ptr, "proportional_edit_falloff") && RNA_property_is_set(op->ptr, "proportional_edit_falloff"))
		{
			t->prop_mode = RNA_enum_get(op->ptr, "proportional_edit_falloff");
		}
		else
		{
			t->prop_mode = ts->prop_mode;
		}
	}
	else /* add not pet option to context when not available */
	{
		t->options |= CTX_NO_PET;
	}
	
	setTransformViewMatrices(t);
	initNumInput(&t->num);
	initNDofInput(&t->ndof);
	
	return 1;
}

/* Here I would suggest only TransInfo related issues, like free data & reset vars. Not redraws */
void postTrans (bContext *C, TransInfo *t)
{
	TransData *td;
	
	if (t->draw_handle_view)
		ED_region_draw_cb_exit(t->ar->type, t->draw_handle_view);
	if (t->draw_handle_apply)
		ED_region_draw_cb_exit(t->ar->type, t->draw_handle_apply);
	if (t->draw_handle_pixel)
		ED_region_draw_cb_exit(t->ar->type, t->draw_handle_pixel);
	if (t->draw_handle_cursor)
		WM_paint_cursor_end(CTX_wm_manager(C), t->draw_handle_cursor);

	if (t->customFree) {
		/* Can take over freeing t->data and data2d etc... */
		t->customFree(t);
	}
	else if (t->customData) {
		MEM_freeN(t->customData);
	}

	/* postTrans can be called when nothing is selected, so data is NULL already */
	if (t->data) {
		int a;
		
		/* free data malloced per trans-data */
		for(a=0, td= t->data; a<t->total; a++, td++) {
			if (td->flag & TD_BEZTRIPLE) 
				MEM_freeN(td->hdata);
		}
		MEM_freeN(t->data);
	}
	
	BLI_freelistN(&t->tsnap.points);

	if (t->ext) MEM_freeN(t->ext);
	if (t->data2d) {
		MEM_freeN(t->data2d);
		t->data2d= NULL;
	}
	
	if(t->spacetype==SPACE_IMAGE) {
		SpaceImage *sima= t->sa->spacedata.first;
		if(sima->flag & SI_LIVE_UNWRAP)
			ED_uvedit_live_unwrap_end(t->state == TRANS_CANCEL);
	}
	
	if (t->mouse.data)
	{
		MEM_freeN(t->mouse.data);
	}
}

void applyTransObjects(TransInfo *t)
{
	TransData *td;
	
	for (td = t->data; td < t->data + t->total; td++) {
		VECCOPY(td->iloc, td->loc);
		if (td->ext->rot) {
			VECCOPY(td->ext->irot, td->ext->rot);
		}
		if (td->ext->size) {
			VECCOPY(td->ext->isize, td->ext->size);
		}
	}
	recalcData(t);
}

static void restoreElement(TransData *td) {
	/* TransData for crease has no loc */
	if (td->loc) {
		VECCOPY(td->loc, td->iloc);
	}
	if (td->val) {
		*td->val = td->ival;
	}

	if (td->ext && (td->flag&TD_NO_EXT)==0) {
		if (td->ext->rot) {
			VECCOPY(td->ext->rot, td->ext->irot);
		}
		if (td->ext->size) {
			VECCOPY(td->ext->size, td->ext->isize);
		}
		if (td->ext->quat) {
			QUATCOPY(td->ext->quat, td->ext->iquat);
		}
	}
	
	if (td->flag & TD_BEZTRIPLE) {
		*(td->hdata->h1) = td->hdata->ih1;
		*(td->hdata->h2) = td->hdata->ih2;
	}
}

void restoreTransObjects(TransInfo *t)
{
	TransData *td;
	TransData2D *td2d;

	for (td = t->data; td < t->data + t->total; td++) {
		restoreElement(td);
	}
	
	for (td2d=t->data2d; t->data2d && td2d < t->data2d + t->total; td2d++) {
		if (td2d->h1) {
			td2d->h1[0] = td2d->ih1[0];
			td2d->h1[1] = td2d->ih1[1];
		}
		if (td2d->h2) {
			td2d->h2[0] = td2d->ih2[0];
			td2d->h2[1] = td2d->ih2[1];
		}
	}

	unit_m3(t->mat);
	
	recalcData(t);
}

void calculateCenter2D(TransInfo *t)
{
	if (t->flag & (T_EDIT|T_POSE)) {
		Object *ob= t->obedit?t->obedit:t->poseobj;
		float vec[3];
		
		VECCOPY(vec, t->center);
		mul_m4_v3(ob->obmat, vec);
		projectIntView(t, vec, t->center2d);
	}
	else {
		projectIntView(t, t->center, t->center2d);
	}
}

void calculateCenterCursor(TransInfo *t)
{
	float *cursor;
	
	cursor = give_cursor(t->scene, t->view);
	VECCOPY(t->center, cursor);
	
	/* If edit or pose mode, move cursor in local space */
	if (t->flag & (T_EDIT|T_POSE)) {
		Object *ob = t->obedit?t->obedit:t->poseobj;
		float mat[3][3], imat[3][3];
		
		sub_v3_v3v3(t->center, t->center, ob->obmat[3]);
		copy_m3_m4(mat, ob->obmat);
		invert_m3_m3(imat, mat);
		mul_m3_v3(imat, t->center);
	}
	
	calculateCenter2D(t);
}

void calculateCenterCursor2D(TransInfo *t)
{
	float aspx=1.0, aspy=1.0;
	float *cursor= NULL;
	
	if(t->spacetype==SPACE_IMAGE) {
		SpaceImage *sima= (SpaceImage *)t->sa->spacedata.first;
		/* only space supported right now but may change */
		ED_space_image_uv_aspect(sima, &aspx, &aspy);
		cursor = sima->cursor;
	}
	
	if (cursor) {
		t->center[0] = cursor[0] * aspx;
		t->center[1] = cursor[1] * aspy;
	}
	
	calculateCenter2D(t);
}

void calculateCenterCursorGraph2D(TransInfo *t)
{
	SpaceIpo *sipo= (SpaceIpo *)t->sa->spacedata.first;
	Scene *scene= t->scene;
	
	/* cursor is combination of current frame, and graph-editor cursor value */
	t->center[0]= (float)(scene->r.cfra);
	t->center[1]= sipo->cursorVal;
	
	calculateCenter2D(t);
}

void calculateCenterMedian(TransInfo *t)
{
	float partial[3] = {0.0f, 0.0f, 0.0f};
	int total = 0;
	int i;
	
	for(i = 0; i < t->total; i++) {
		if (t->data[i].flag & TD_SELECTED) {
			if (!(t->data[i].flag & TD_NOCENTER))
			{
				add_v3_v3(partial, t->data[i].center);
				total++;
			}
		}
		else {
			/*
			   All the selected elements are at the head of the array
			   which means we can stop when it finds unselected data
			*/
			break;
		}
	}
	if(i)
		mul_v3_fl(partial, 1.0f / total);
	VECCOPY(t->center, partial);
	
	calculateCenter2D(t);
}

void calculateCenterBound(TransInfo *t)
{
	float max[3];
	float min[3];
	int i;
	for(i = 0; i < t->total; i++) {
		if (i) {
			if (t->data[i].flag & TD_SELECTED) {
				if (!(t->data[i].flag & TD_NOCENTER))
					minmax_v3v3_v3(min, max, t->data[i].center);
			}
			else {
				/*
				   All the selected elements are at the head of the array
				   which means we can stop when it finds unselected data
				*/
				break;
			}
		}
		else {
			VECCOPY(max, t->data[i].center);
			VECCOPY(min, t->data[i].center);
		}
	}
	add_v3_v3v3(t->center, min, max);
	mul_v3_fl(t->center, 0.5);
	
	calculateCenter2D(t);
}

void calculateCenter(TransInfo *t)
{
	switch(t->around) {
	case V3D_CENTER:
		calculateCenterBound(t);
		break;
	case V3D_CENTROID:
		calculateCenterMedian(t);
		break;
	case V3D_CURSOR:
		if(t->spacetype==SPACE_IMAGE)
			calculateCenterCursor2D(t);
		else if(t->spacetype==SPACE_IPO)
			calculateCenterCursorGraph2D(t);
		else
			calculateCenterCursor(t);
		break;
	case V3D_LOCAL:
		/* Individual element center uses median center for helpline and such */
		calculateCenterMedian(t);
		break;
	case V3D_ACTIVE:
		{
		/* set median, and if if if... do object center */
		
		/* EDIT MODE ACTIVE EDITMODE ELEMENT */

		if (t->obedit && t->obedit->type == OB_MESH) {
			EditSelection ese;
			EditMesh *em = BKE_mesh_get_editmesh(t->obedit->data);
			
			if (EM_get_actSelection(em, &ese)) {
				EM_editselection_center(t->center, &ese);
				calculateCenter2D(t);
				break;
			}
		} /* END EDIT MODE ACTIVE ELEMENT */
		
		calculateCenterMedian(t);
		if((t->flag & (T_EDIT|T_POSE))==0)
		{
			Scene *scene = t->scene;
			Object *ob= OBACT;
			if(ob)
			{
				VECCOPY(t->center, ob->obmat[3]);
				projectIntView(t, t->center, t->center2d);
			}
		}
		
		}
	}
	
	/* setting constraint center */
	VECCOPY(t->con.center, t->center);
	if(t->flag & (T_EDIT|T_POSE))
	{
		Object *ob= t->obedit?t->obedit:t->poseobj;
		mul_m4_v3(ob->obmat, t->con.center);
	}
	
	/* for panning from cameraview */
	if(t->flag & T_OBJECT)
	{
		if(t->spacetype==SPACE_VIEW3D && t->ar && t->ar->regiontype == RGN_TYPE_WINDOW)
		{
			View3D *v3d = t->view;
			Scene *scene = t->scene;
			RegionView3D *rv3d = t->ar->regiondata;
			
			if(v3d->camera == OBACT && rv3d->persp==RV3D_CAMOB)
			{
				float axis[3];
				/* persinv is nasty, use viewinv instead, always right */
				VECCOPY(axis, t->viewinv[2]);
				normalize_v3(axis);
				
				/* 6.0 = 6 grid units */
				axis[0]= t->center[0]- 6.0f*axis[0];
				axis[1]= t->center[1]- 6.0f*axis[1];
				axis[2]= t->center[2]- 6.0f*axis[2];
				
				projectIntView(t, axis, t->center2d);
				
				/* rotate only needs correct 2d center, grab needs initgrabz() value */
				if(t->mode==TFM_TRANSLATION)
				{
					VECCOPY(t->center, axis);
					VECCOPY(t->con.center, t->center);
				}
			}
		}
	}
	
	if(t->spacetype==SPACE_VIEW3D)
	{
		/* initgrabz() defines a factor for perspective depth correction, used in window_to_3d_delta() */
		if(t->flag & (T_EDIT|T_POSE)) {
			Object *ob= t->obedit?t->obedit:t->poseobj;
			float vec[3];
			
			VECCOPY(vec, t->center);
			mul_m4_v3(ob->obmat, vec);
			initgrabz(t->ar->regiondata, vec[0], vec[1], vec[2]);
		}
		else {
			initgrabz(t->ar->regiondata, t->center[0], t->center[1], t->center[2]);
		}
	}
}

void calculatePropRatio(TransInfo *t)
{
	TransData *td = t->data;
	int i;
	float dist;
	short connected = t->flag & T_PROP_CONNECTED;

	if (t->flag & T_PROP_EDIT) {
		for(i = 0 ; i < t->total; i++, td++) {
			if (td->flag & TD_SELECTED) {
				td->factor = 1.0f;
			}
			else if (t->flag & T_MIRROR && td->loc[0] * t->mirror < -0.00001f)
			{
				td->flag |= TD_SKIP;
				td->factor = 0.0f;
				restoreElement(td);
			}
			else if	((connected &&
						(td->flag & TD_NOTCONNECTED || td->dist > t->prop_size))
				||
					(connected == 0 &&
						td->rdist > t->prop_size)) {
				/*
				   The elements are sorted according to their dist member in the array,
				   that means we can stop when it finds one element outside of the propsize.
				*/
				td->flag |= TD_NOACTION;
				td->factor = 0.0f;
				restoreElement(td);
			}
			else {
				/* Use rdist for falloff calculations, it is the real distance */
				td->flag &= ~TD_NOACTION;
				
				if (connected)
					dist= (t->prop_size-td->dist)/t->prop_size;
				else
					dist= (t->prop_size-td->rdist)/t->prop_size;

				/*
				 * Clamp to positive numbers.
				 * Certain corner cases with connectivity and individual centers
				 * can give values of rdist larger than propsize.
				 */
				if (dist < 0.0f)
					dist = 0.0f;
				
				switch(t->prop_mode) {
				case PROP_SHARP:
					td->factor= dist*dist;
					break;
				case PROP_SMOOTH:
					td->factor= 3.0f*dist*dist - 2.0f*dist*dist*dist;
					break;
				case PROP_ROOT:
					td->factor = (float)sqrt(dist);
					break;
				case PROP_LIN:
					td->factor = dist;
					break;
				case PROP_CONST:
					td->factor = 1.0f;
					break;
				case PROP_SPHERE:
					td->factor = (float)sqrt(2*dist - dist * dist);
					break;
				case PROP_RANDOM:
					BLI_srand( BLI_rand() ); /* random seed */
					td->factor = BLI_frand()*dist;
					break;
				default:
					td->factor = 1;
				}
			}
		}
		switch(t->prop_mode) {
		case PROP_SHARP:
			strcpy(t->proptext, "(Sharp)");
			break;
		case PROP_SMOOTH:
			strcpy(t->proptext, "(Smooth)");
			break;
		case PROP_ROOT:
			strcpy(t->proptext, "(Root)");
			break;
		case PROP_LIN:
			strcpy(t->proptext, "(Linear)");
			break;
		case PROP_CONST:
			strcpy(t->proptext, "(Constant)");
			break;
		case PROP_SPHERE:
			strcpy(t->proptext, "(Sphere)");
			break;
		case PROP_RANDOM:
			strcpy(t->proptext, "(Random)");
			break;
		default:
			strcpy(t->proptext, "");
		}
	}
	else {
		for(i = 0 ; i < t->total; i++, td++) {
			td->factor = 1.0;
		}
		strcpy(t->proptext, "");
	}
}

float get_drawsize(ARegion *ar, float *co)
{
	RegionView3D *rv3d= ar->regiondata;
	float vec[3]= {rv3d->persmat[0][3], rv3d->persmat[1][3], rv3d->persmat[2][3]};
	float size= rv3d->pixsize * 5;
	size *= dot_v3v3(vec, co) + rv3d->persmat[3][3];
	return size;
}<|MERGE_RESOLUTION|>--- conflicted
+++ resolved
@@ -656,16 +656,7 @@
 			}
 			else if(t->obedit->type==OB_LATTICE) {
 				Lattice *la= t->obedit->data;
-<<<<<<< HEAD
-				DAG_id_flush_update(t->obedit->data, OB_RECALC_DATA);  /* sets recalc flags */
-=======
-
-				if(t->state != TRANS_CANCEL) {
-					applyProject(t);
-				}
-
 				DAG_id_tag_update(t->obedit->data, OB_RECALC_DATA);  /* sets recalc flags */
->>>>>>> 6d201907
 	
 				if(la->editlatt->latt->flag & LT_OUTSIDE) outside_lattice(la->editlatt->latt);
 			}
@@ -761,16 +752,7 @@
 				
 			}
 			else
-<<<<<<< HEAD
-				DAG_id_flush_update(t->obedit->data, OB_RECALC_DATA);  /* sets recalc flags */
-=======
-			{
-				if(t->state != TRANS_CANCEL) {
-					applyProject(t);
-				}
 				DAG_id_tag_update(t->obedit->data, OB_RECALC_DATA);  /* sets recalc flags */
-			}
->>>>>>> 6d201907
 		}
 		else if( (t->flag & T_POSE) && t->poseobj) {
 			Object *ob= t->poseobj;
@@ -797,14 +779,7 @@
 			else
 				where_is_pose(t->scene, ob);
 		}
-<<<<<<< HEAD
-		else if(base && (base->object->mode & OB_MODE_PARTICLE_EDIT) && PE_get_current(scene, base->object)) {
-=======
 		else if(base && (base->object->mode & OB_MODE_PARTICLE_EDIT) && PE_get_current(t->scene, base->object)) {
-			if(t->state != TRANS_CANCEL) {
-				applyProject(t);
-			}
->>>>>>> 6d201907
 			flushTransParticles(t);
 		}
 		else {
