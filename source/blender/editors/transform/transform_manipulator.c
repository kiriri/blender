--- conflicted
+++ resolved
@@ -782,32 +782,16 @@
 				}
 				break;
 			case 'X':
-<<<<<<< HEAD
-			col[0] = 220;
-			col[1] =   0;
-			col[2] =   0;
-			col[3] = alpha;
-				break;
-			case 'Y':
-			col[0] =   0;
-			col[1] = 220;
-			col[2] =   0;
-			col[3] = alpha;
-				break;
-			case 'Z':
-			col[0] =  30;
-			col[1] =  30;
-			col[2] = 220;
-			col[3] = alpha;
-=======
 				UI_GetThemeColor3ubv(TH_AXIS_X, col);
+				col[3] = alpha;
 				break;
 			case 'Y':
 				UI_GetThemeColor3ubv(TH_AXIS_Y, col);
+				col[3] = alpha;
 				break;
 			case 'Z':
 				UI_GetThemeColor3ubv(TH_AXIS_Z, col);
->>>>>>> 83de5cb3
+				col[3] = alpha;
 				break;
 			default:
 				BLI_assert(!"invalid axis arg");
