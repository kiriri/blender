--- conflicted
+++ resolved
@@ -159,11 +159,7 @@
 
 	if (!graph_panel_context(C, &ale, &fcu))
 		return;
-<<<<<<< HEAD
-	
-=======
-
->>>>>>> 95011f6d
+
 	/* F-Curve pointer */
 	RNA_pointer_create(ale->id, &RNA_FCurve, fcu, &fcu_ptr);
 
@@ -191,11 +187,7 @@
 			icon = ICON_NLA;
 	}
 	uiItemL(col, name, icon);
-<<<<<<< HEAD
-	
-=======
-
->>>>>>> 95011f6d
+
 	/* RNA-Path Editing - only really should be enabled when things aren't working */
 	col = uiLayoutColumn(layout, true);
 	uiLayoutSetEnabled(col, (fcu->flag & FCURVE_DISABLED) != 0);
@@ -208,20 +200,16 @@
 
 	row = uiLayoutRow(col, true);
 	uiItemR(row, &fcu_ptr, "color_mode", 0, "", ICON_NONE);
-<<<<<<< HEAD
-	
-=======
-
->>>>>>> 95011f6d
+
 	sub = uiLayoutRow(row, true);
 	uiLayoutSetEnabled(sub, (fcu->color_mode == FCURVE_COLOR_CUSTOM));
 	uiItemR(sub, &fcu_ptr, "color", 0, "", ICON_NONE);
-	
+
 	/* smoothing setting */
 	col = uiLayoutColumn(layout, true);
 	uiItemL(col, IFACE_("Auto Handle Smoothing:"), ICON_NONE);
 	uiItemR(col, &fcu_ptr, "auto_smoothing", 0, "", ICON_NONE);
-	
+
 	MEM_freeN(ale);
 }
 
@@ -490,21 +478,13 @@
 			/* force F-Curve & Driver to get re-evaluated (same as the old Update Dependencies) */
 			FCurve *fcu = (FCurve *)fcu_v;
 			ChannelDriver *driver = (fcu) ? fcu->driver : NULL;
-<<<<<<< HEAD
-			
-=======
-
->>>>>>> 95011f6d
+
 			/* clear invalid flags */
 			if (fcu) {
 				fcu->flag &= ~FCURVE_DISABLED;
 				driver->flag &= ~DRIVER_FLAG_INVALID;
 			}
-<<<<<<< HEAD
-			
-=======
-
->>>>>>> 95011f6d
+
 			/* rebuild depsgraph for the new deps */
 			DEG_relations_tag_update(bmain);
 			break;
@@ -746,39 +726,21 @@
 	uiLayout *row;
 	char name[256];
 	int icon = 0;
-<<<<<<< HEAD
-	
+
 	/* F-Curve pointer */
 	RNA_pointer_create(id, &RNA_FCurve, fcu, &fcu_ptr);
-	
+
 	/* get user-friendly 'name' for F-Curve */
 	icon = getname_anim_fcurve(name, id, fcu);
-	
+
 	/* panel layout... */
 	row = uiLayoutRow(layout, true);
 	uiLayoutSetAlignment(row, UI_LAYOUT_ALIGN_LEFT);
-	
+
 	/* -> user friendly 'name' for datablock that owns F-Curve */
 	/* XXX: Actually, we may need the datablock icons only... (e.g. right now will show bone for bone props) */
 	uiItemL(row, id->name + 2, icon);
-	
-=======
-
-	/* F-Curve pointer */
-	RNA_pointer_create(id, &RNA_FCurve, fcu, &fcu_ptr);
-
-	/* get user-friendly 'name' for F-Curve */
-	icon = getname_anim_fcurve(name, id, fcu);
-
-	/* panel layout... */
-	row = uiLayoutRow(layout, true);
-	uiLayoutSetAlignment(row, UI_LAYOUT_ALIGN_LEFT);
-
-	/* -> user friendly 'name' for datablock that owns F-Curve */
-	/* XXX: Actually, we may need the datablock icons only... (e.g. right now will show bone for bone props) */
-	uiItemL(row, id->name + 2, icon);
-
->>>>>>> 95011f6d
+
 	/* -> user friendly 'name' for F-Curve/driver target */
 	uiItemL(row, "", VICO_SMALL_TRI_RIGHT_VEC);
 	uiItemL(row, name, ICON_RNA);
@@ -794,50 +756,28 @@
 	uiLayout *col, *row;
 	uiBlock *block;
 	uiBut *but;
-<<<<<<< HEAD
-	
+
 	/* set event handler for panel */
 	block = uiLayoutGetBlock(layout);
 	UI_block_func_handle_set(block, do_graph_region_driver_buttons, NULL);
-	
+
 	/* driver-level settings - type, expressions, and errors */
 	RNA_pointer_create(id, &RNA_Driver, driver, &driver_ptr);
-	
+
 	col = uiLayoutColumn(layout, true);
 	block = uiLayoutGetBlock(col);
 	uiItemR(col, &driver_ptr, "type", 0, NULL, ICON_NONE);
-	
+
 	{
 		char valBuf[32];
-		
-=======
-
-	/* set event handler for panel */
-	block = uiLayoutGetBlock(layout);
-	UI_block_func_handle_set(block, do_graph_region_driver_buttons, NULL);
-
-	/* driver-level settings - type, expressions, and errors */
-	RNA_pointer_create(id, &RNA_Driver, driver, &driver_ptr);
-
-	col = uiLayoutColumn(layout, true);
-	block = uiLayoutGetBlock(col);
-	uiItemR(col, &driver_ptr, "type", 0, NULL, ICON_NONE);
-
-	{
-		char valBuf[32];
-
->>>>>>> 95011f6d
+
 		/* value of driver */
 		row = uiLayoutRow(col, true);
 		uiItemL(row, IFACE_("Driver Value:"), ICON_NONE);
 		BLI_snprintf(valBuf, sizeof(valBuf), "%.3f", driver->curval);
 		uiItemL(row, valBuf, ICON_NONE);
 	}
-<<<<<<< HEAD
-	
-=======
-
->>>>>>> 95011f6d
+
 	/* show expression box if doing scripted drivers, and/or error messages when invalid drivers exist */
 	if (driver->type == DRIVER_TYPE_PYTHON) {
 		bool bpy_data_expr_error = (strstr(driver->expression, "bpy.data.") != NULL);
@@ -847,27 +787,15 @@
 		/* TODO: "Show syntax hints" button */
 		col = uiLayoutColumn(layout, true);
 		block = uiLayoutGetBlock(col);
-<<<<<<< HEAD
-		
+
 		uiItemL(col, IFACE_("Expression:"), ICON_NONE);
 		uiItemR(col, &driver_ptr, "expression", 0, "", ICON_NONE);
 		uiItemR(col, &driver_ptr, "use_self", 0, NULL, ICON_NONE);
-		
+
 		/* errors? */
 		col = uiLayoutColumn(layout, true);
 		block = uiLayoutGetBlock(col);
-		
-=======
-
-		uiItemL(col, IFACE_("Expression:"), ICON_NONE);
-		uiItemR(col, &driver_ptr, "expression", 0, "", ICON_NONE);
-		uiItemR(col, &driver_ptr, "use_self", 0, NULL, ICON_NONE);
-
-		/* errors? */
-		col = uiLayoutColumn(layout, true);
-		block = uiLayoutGetBlock(col);
-
->>>>>>> 95011f6d
+
 		if ((G.f & G_SCRIPT_AUTOEXEC) == 0) {
 			/* TODO: Add button to enable? */
 			uiItemL(col, IFACE_("ERROR: Python auto-execution disabled"), ICON_CANCEL);
@@ -893,11 +821,7 @@
 		/* errors? */
 		col = uiLayoutColumn(layout, true);
 		block = uiLayoutGetBlock(col);
-<<<<<<< HEAD
-		
-=======
-
->>>>>>> 95011f6d
+
 		if (driver->flag & DRIVER_FLAG_INVALID)
 			uiItemL(col, IFACE_("ERROR: Invalid target channel(s)"), ICON_ERROR);
 
@@ -916,11 +840,7 @@
 			}
 		}
 	}
-<<<<<<< HEAD
-	
-=======
-
->>>>>>> 95011f6d
+
 	/* add/copy/paste driver variables */
 	{
 		/* add driver variable */
@@ -948,19 +868,11 @@
 
 		/* sub-layout column for this variable's settings */
 		col = uiLayoutColumn(layout, true);
-<<<<<<< HEAD
-		
+
 		/* 1) header panel */
 		box = uiLayoutBox(col);
 		RNA_pointer_create(id, &RNA_DriverVariable, dvar, &dvar_ptr);
-		
-=======
-
-		/* 1) header panel */
-		box = uiLayoutBox(col);
-		RNA_pointer_create(id, &RNA_DriverVariable, dvar, &dvar_ptr);
-
->>>>>>> 95011f6d
+
 		row = uiLayoutRow(box, false);
 		block = uiLayoutGetBlock(row);
 
@@ -1035,11 +947,7 @@
 			uiItemL(row, valBuf, ICON_NONE);
 		}
 	}
-<<<<<<< HEAD
-	
-=======
-
->>>>>>> 95011f6d
+
 	/* XXX: This should become redundant. But sometimes the flushing fails, so keep this around for a while longer as a "last resort" */
 	row = uiLayoutRow(layout, true);
 	block = uiLayoutGetBlock(row);
@@ -1061,15 +969,9 @@
 
 	if (!graph_panel_context(C, &ale, &fcu))
 		return;
-<<<<<<< HEAD
-	
+
 	graph_draw_driven_property_panel(pa->layout, ale->id, fcu);
-	
-=======
-
-	graph_draw_driven_property_panel(pa->layout, ale->id, fcu);
-
->>>>>>> 95011f6d
+
 	MEM_freeN(ale);
 }
 
@@ -1078,23 +980,13 @@
 {
 	bAnimListElem *ale;
 	FCurve *fcu;
-<<<<<<< HEAD
-	
+
 	/* Get settings from context */
 	if (!graph_panel_context(C, &ale, &fcu))
 		return;
-	
+
 	graph_draw_driver_settings_panel(pa->layout, ale->id, fcu);
-	
-=======
-
-	/* Get settings from context */
-	if (!graph_panel_context(C, &ale, &fcu))
-		return;
-
-	graph_draw_driver_settings_panel(pa->layout, ale->id, fcu);
-
->>>>>>> 95011f6d
+
 	/* cleanup */
 	MEM_freeN(ale);
 }
@@ -1111,71 +1003,40 @@
 static void graph_panel_drivers_popover(const bContext *C, Panel *pa)
 {
 	uiLayout *layout = pa->layout;
-<<<<<<< HEAD
-	
-=======
-
->>>>>>> 95011f6d
+
 	PointerRNA ptr = {{NULL}};
 	PropertyRNA *prop = NULL;
 	int index = -1;
 	uiBut *but = NULL;
-<<<<<<< HEAD
-	
-=======
-
->>>>>>> 95011f6d
+
 	/* Get active property to show driver properties for */
 	but = UI_context_active_but_prop_get((bContext *)C, &ptr, &prop, &index);
 	if (but) {
 		FCurve *fcu;
 		bool driven, special;
-<<<<<<< HEAD
-		
+
 		fcu = rna_get_fcurve_context_ui((bContext *)C,
 		                                &ptr, prop, index,
 		                                NULL, NULL, &driven, &special);
-		
+
 		/* Populate Panel - With a combination of the contents of the Driven and Driver panels */
 		if (fcu) {
 			ID *id = ptr.id.data;
-			
-=======
-
-		fcu = rna_get_fcurve_context_ui((bContext *)C,
-		                                &ptr, prop, index,
-		                                NULL, NULL, &driven, &special);
-
-		/* Populate Panel - With a combination of the contents of the Driven and Driver panels */
-		if (fcu) {
-			ID *id = ptr.id.data;
-
->>>>>>> 95011f6d
+
 			/* Driven Property Settings */
 			uiItemL(layout, IFACE_("Driven Property:"), ICON_NONE);
 			graph_draw_driven_property_panel(pa->layout, id, fcu);
 			/* TODO: All vs Single */
-<<<<<<< HEAD
-			
+
 			uiItemS(layout);
 			uiItemS(layout);
-			
-=======
-
-			uiItemS(layout);
-			uiItemS(layout);
-
->>>>>>> 95011f6d
+
 			/* Drivers Settings */
 			uiItemL(layout, IFACE_("Driver Settings:"), ICON_NONE);
 			graph_draw_driver_settings_panel(pa->layout, id, fcu);
 		}
 	}
-<<<<<<< HEAD
-	
-=======
-
->>>>>>> 95011f6d
+
 	/* Show drivers editor is always visible */
 	uiItemO(layout, IFACE_("Show in Drivers Editor"), ICON_DRIVER, "SCREEN_OT_drivers_editor_show");
 }
@@ -1277,7 +1138,7 @@
 	pt->draw = graph_panel_drivers;
 	pt->poll = graph_panel_drivers_poll;
 	BLI_addtail(&art->paneltypes, pt);
-	
+
 	pt = MEM_callocN(sizeof(PanelType), "spacetype graph panel drivers pover");
 	strcpy(pt->idname, "GRAPH_PT_drivers_popover");
 	strcpy(pt->label, N_("Add/Edit Driver"));
@@ -1287,15 +1148,6 @@
 	pt->poll = graph_panel_drivers_popover_poll;
 	BLI_addtail(&art->paneltypes, pt);
 
-	pt = MEM_callocN(sizeof(PanelType), "spacetype graph panel drivers pover");
-	strcpy(pt->idname, "GRAPH_PT_drivers_popover");
-	strcpy(pt->label, N_("Add/Edit Driver"));
-	strcpy(pt->category, "Drivers");
-	strcpy(pt->translation_context, BLT_I18NCONTEXT_DEFAULT_BPYRNA);
-	pt->draw = graph_panel_drivers_popover;
-	pt->poll = graph_panel_drivers_popover_poll;
-	BLI_addtail(&art->paneltypes, pt);
-
 	pt = MEM_callocN(sizeof(PanelType), "spacetype graph panel modifiers");
 	strcpy(pt->idname, "GRAPH_PT_modifiers");
 	strcpy(pt->label, N_("Modifiers"));
