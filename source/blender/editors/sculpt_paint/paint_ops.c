--- conflicted
+++ resolved
@@ -66,7 +66,7 @@
 {
 	/*int type = RNA_enum_get(op->ptr, "type");*/
 	Main *bmain = CTX_data_main(C);
-<<<<<<< HEAD
+	PaintMode mode = BKE_paintmode_get_active_from_context(C);
 	Scene *scene = CTX_data_scene(C);
 	Object *ob = CTX_data_active_object(C);
 	Paint *paint = NULL;
@@ -83,10 +83,6 @@
 		br = BKE_paint_brush(paint);
 	}
 	
-=======
-	PaintMode mode = BKE_paintmode_get_active_from_context(C);
-
->>>>>>> cfc109eb
 	if (br)
 		br = BKE_brush_copy(br);
 	else
