--- conflicted
+++ resolved
@@ -87,26 +87,6 @@
 
   BKE_pbvh_vertex_iter_begin(ss->pbvh, data->nodes[n], vd, PBVH_ITER_UNIQUE)
   {
-<<<<<<< HEAD
-    if (sculpt_brush_test_sq_fn(&test, vd.co)) {
-      const float fade = bstrength * SCULPT_brush_strength_factor(ss,
-                                                                  brush,
-                                                                  vd.co,
-                                                                  sqrtf(test.dist),
-                                                                  vd.no,
-                                                                  vd.fno,
-                                                                  vd.mask ? *vd.mask : 0.0f,
-                                                                  vd.vertex,
-                                                                  thread_id);
-
-      float smooth_color[4];
-      SCULPT_neighbor_color_average(ss, smooth_color, vd.vertex);
-      blend_color_interpolate_float(vd.col, vd.col, smooth_color, fade);
-
-      if (vd.mvert) {
-        vd.mvert->flag |= ME_VERT_PBVH_UPDATE;
-      }
-=======
     if (!sculpt_brush_test_sq_fn(&test, vd.co)) {
       continue;
     }
@@ -117,16 +97,15 @@
                                                                 vd.no,
                                                                 vd.fno,
                                                                 vd.mask ? *vd.mask : 0.0f,
-                                                                vd.index,
+                                                                vd.vertex,
                                                                 thread_id);
 
     float smooth_color[4];
-    SCULPT_neighbor_color_average(ss, smooth_color, vd.index);
+    SCULPT_neighbor_color_average(ss, smooth_color, vd.vertex);
     blend_color_interpolate_float(vd.col, vd.col, smooth_color, fade);
 
     if (vd.mvert) {
       vd.mvert->flag |= ME_VERT_PBVH_UPDATE;
->>>>>>> f3d60c68
     }
   }
   BKE_pbvh_vertex_iter_end;
@@ -176,28 +155,6 @@
       distance_to_stroke_location = sqrtf(test.dist);
     }
 
-<<<<<<< HEAD
-    if (affect_vertex) {
-      float fade = bstrength * SCULPT_brush_strength_factor(ss,
-                                                            brush,
-                                                            vd.co,
-                                                            distance_to_stroke_location,
-                                                            vd.no,
-                                                            vd.fno,
-                                                            vd.mask ? *vd.mask : 0.0f,
-                                                            vd.vertex,
-                                                            thread_id);
-
-      /* Density. */
-      float noise = 1.0f;
-      const float density = ss->cache->paint_brush.density;
-      if (density < 1.0f) {
-        const float hash_noise = BLI_hash_int_01(ss->cache->density_seed * 1000 * vd.index);
-        if (hash_noise > density) {
-          noise = density * hash_noise;
-          fade = fade * noise;
-        }
-=======
     if (!affect_vertex) {
       continue;
     }
@@ -209,7 +166,7 @@
                                                           vd.no,
                                                           vd.fno,
                                                           vd.mask ? *vd.mask : 0.0f,
-                                                          vd.index,
+                                                          vd.vertex,
                                                           thread_id);
 
     /* Density. */
@@ -220,7 +177,6 @@
       if (hash_noise > density) {
         noise = density * hash_noise;
         fade = fade * noise;
->>>>>>> f3d60c68
       }
     }
 
@@ -435,53 +391,6 @@
 
   BKE_pbvh_vertex_iter_begin(ss->pbvh, data->nodes[n], vd, PBVH_ITER_UNIQUE)
   {
-<<<<<<< HEAD
-    if (sculpt_brush_test_sq_fn(&test, vd.co)) {
-      const float fade = bstrength * SCULPT_brush_strength_factor(ss,
-                                                                  brush,
-                                                                  vd.co,
-                                                                  sqrtf(test.dist),
-                                                                  vd.no,
-                                                                  vd.fno,
-                                                                  vd.mask ? *vd.mask : 0.0f,
-                                                                  vd.vertex,
-                                                                  thread_id);
-
-      float current_disp[3];
-      float current_disp_norm[3];
-      float interp_color[4];
-      copy_v4_v4(interp_color, ss->cache->prev_colors[vd.index]);
-
-      switch (brush->smear_deform_type) {
-        case BRUSH_SMEAR_DEFORM_DRAG:
-          sub_v3_v3v3(current_disp, ss->cache->location, ss->cache->last_location);
-          break;
-        case BRUSH_SMEAR_DEFORM_PINCH:
-          sub_v3_v3v3(current_disp, ss->cache->location, vd.co);
-          break;
-        case BRUSH_SMEAR_DEFORM_EXPAND:
-          sub_v3_v3v3(current_disp, vd.co, ss->cache->location);
-          break;
-      }
-      normalize_v3_v3(current_disp_norm, current_disp);
-      mul_v3_v3fl(current_disp, current_disp_norm, ss->cache->bstrength);
-
-      SculptVertexNeighborIter ni;
-      SCULPT_VERTEX_NEIGHBORS_ITER_BEGIN (ss, vd.vertex, ni) {
-        float vertex_disp[3];
-        float vertex_disp_norm[3];
-        sub_v3_v3v3(vertex_disp, SCULPT_vertex_co_get(ss, ni.vertex), vd.co);
-        const float *neighbor_color = ss->cache->prev_colors[ni.index];
-        normalize_v3_v3(vertex_disp_norm, vertex_disp);
-        if (dot_v3v3(current_disp_norm, vertex_disp_norm) < 0.0f) {
-          const float color_interp = clamp_f(
-              -dot_v3v3(current_disp_norm, vertex_disp_norm), 0.0f, 1.0f);
-          float color_mix[4];
-          copy_v4_v4(color_mix, neighbor_color);
-          mul_v4_fl(color_mix, color_interp * fade);
-          blend_color_mix_float(interp_color, interp_color, color_mix);
-        }
-=======
     if (!sculpt_brush_test_sq_fn(&test, vd.co)) {
       continue;
     }
@@ -492,7 +401,7 @@
                                                                 vd.no,
                                                                 vd.fno,
                                                                 vd.mask ? *vd.mask : 0.0f,
-                                                                vd.index,
+                                                                vd.vertex,
                                                                 thread_id);
 
     float current_disp[3];
@@ -515,15 +424,14 @@
     mul_v3_v3fl(current_disp, current_disp_norm, ss->cache->bstrength);
 
     SculptVertexNeighborIter ni;
-    SCULPT_VERTEX_NEIGHBORS_ITER_BEGIN (ss, vd.index, ni) {
+    SCULPT_VERTEX_NEIGHBORS_ITER_BEGIN (ss, vd.vertex, ni) {
       float vertex_disp[3];
       float vertex_disp_norm[3];
-      sub_v3_v3v3(vertex_disp, SCULPT_vertex_co_get(ss, ni.index), vd.co);
+      sub_v3_v3v3(vertex_disp, SCULPT_vertex_co_get(ss, ni.vertex), vd.co);
       const float *neighbor_color = ss->cache->prev_colors[ni.index];
       normalize_v3_v3(vertex_disp_norm, vertex_disp);
       if (dot_v3v3(current_disp_norm, vertex_disp_norm) >= 0.0f) {
         continue;
->>>>>>> f3d60c68
       }
       const float color_interp = clamp_f(
           -dot_v3v3(current_disp_norm, vertex_disp_norm), 0.0f, 1.0f);
