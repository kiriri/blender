/*
 * ***** BEGIN GPL LICENSE BLOCK *****
 *
 * This program is free software; you can redistribute it and/or
 * modify it under the terms of the GNU General Public License
 * as published by the Free Software Foundation; either version 2
 * of the License, or (at your option) any later version.
 *
 * This program is distributed in the hope that it will be useful,
 * but WITHOUT ANY WARRANTY; without even the implied warranty of
 * MERCHANTABILITY or FITNESS FOR A PARTICULAR PURPOSE.  See the
 * GNU General Public License for more details.
 *
 * You should have received a copy of the GNU General Public License
 * along with this program; if not, write to the Free Software Foundation,
 * Inc., 51 Franklin Street, Fifth Floor, Boston, MA 02110-1301, USA.
 *
 * The Original Code is Copyright (C) 2001-2002 by NaN Holding BV.
 * All rights reserved.
 *
 * The Original Code is: all of this file.
 *
 * Contributor(s): none yet.
 *
 * ***** END GPL LICENSE BLOCK *****
 */

/** \file blender/editors/sculpt_paint/paint_image_2d.c
 *  \ingroup bke
 */
//#include <math.h>
#include <string.h>

#include "MEM_guardedalloc.h"

#include "DNA_brush_types.h"
#include "DNA_scene_types.h"
#include "DNA_space_types.h"
#include "DNA_object_types.h"

#include "BLI_math.h"
#include "BLI_rect.h"
#include "BLI_math_color_blend.h"
#include "BLI_gsqueue.h"
#include "BLI_bitmap.h"

#include "BKE_context.h"
#include "BKE_brush.h"
#include "BKE_main.h"
#include "BKE_image.h"
#include "BKE_paint.h"
#include "BKE_report.h"
#include "BKE_texture.h"

#include "ED_screen.h"
#include "ED_sculpt.h"

#include "IMB_imbuf.h"
#include "IMB_imbuf_types.h"
#include "IMB_colormanagement.h"

#include "WM_api.h"
#include "WM_types.h"

#include "UI_view2d.h"

#include "RE_shader_ext.h"

#include "GPU_draw.h"

#include "paint_intern.h"

/* Brush Painting for 2D image editor */

/* Defines and Structs */

typedef struct BrushPainterCache {
	bool use_float;              /* need float imbuf? */
	bool use_color_correction;   /* use color correction for float */
	bool invert;

	bool is_texbrush;
	bool is_maskbrush;

	int lastdiameter;
	float last_tex_rotation;
	float last_mask_rotation;
	float last_pressure;

	ImBuf *ibuf;
	ImBuf *texibuf;
	unsigned short *curve_mask;
	unsigned short *tex_mask;
	unsigned short *tex_mask_old;
	unsigned int tex_mask_old_w;
	unsigned int tex_mask_old_h;
} BrushPainterCache;

typedef struct BrushPainter {
	Scene *scene;
	Brush *brush;

	float lastpaintpos[2];  /* position of last paint op */
	float startpaintpos[2]; /* position of first paint */

	short firsttouch;       /* first paint op */

	struct ImagePool *pool;	/* image pool */
	rctf tex_mapping;		/* texture coordinate mapping */
	rctf mask_mapping;		/* mask texture coordinate mapping */

	BrushPainterCache cache;
} BrushPainter;

typedef struct ImagePaintRegion {
	int destx, desty;
	int srcx, srcy;
	int width, height;
} ImagePaintRegion;

typedef struct ImagePaintState {
	BrushPainter *painter;
	SpaceImage *sima;
	View2D *v2d;
	Scene *scene;
	bScreen *screen;
	struct ImagePool *image_pool;

	Brush *brush;
	short tool, blend;
	Image *image;
	ImBuf *canvas;
	ImBuf *clonecanvas;
	char *warnpackedfile;
	char *warnmultifile;

	bool do_masking;

	/* viewport texture paint only, but _not_ project paint */
	Object *ob;
	int faceindex;
	float uv[2];
	int do_facesel;

	bool need_redraw;

	BlurKernel *blurkernel;
} ImagePaintState;


static BrushPainter *brush_painter_2d_new(Scene *scene, Brush *brush, bool invert)
{
	BrushPainter *painter = MEM_callocN(sizeof(BrushPainter), "BrushPainter");

	painter->brush = brush;
	painter->scene = scene;
	painter->firsttouch = 1;
	painter->cache.lastdiameter = -1; /* force ibuf create in refresh */
	painter->cache.invert = invert;

	return painter;
}


static void brush_painter_2d_require_imbuf(BrushPainter *painter, bool use_float, bool use_color_correction)
{
	Brush *brush = painter->brush;

	if ((painter->cache.use_float != use_float)) {
		if (painter->cache.ibuf) IMB_freeImBuf(painter->cache.ibuf);
		if (painter->cache.curve_mask) MEM_freeN(painter->cache.curve_mask);
		if (painter->cache.tex_mask) MEM_freeN(painter->cache.tex_mask);
		if (painter->cache.tex_mask_old) MEM_freeN(painter->cache.tex_mask_old);
		painter->cache.ibuf = NULL;
		painter->cache.curve_mask = NULL;
		painter->cache.tex_mask = NULL;
		painter->cache.lastdiameter = -1; /* force ibuf create in refresh */
	}

	painter->cache.use_float = use_float;
	painter->cache.use_color_correction = use_float && use_color_correction;
	painter->cache.is_texbrush = (brush->mtex.tex && brush->imagepaint_tool == PAINT_TOOL_DRAW) ? true : false;
	painter->cache.is_maskbrush = (brush->mask_mtex.tex) ? true : false;
}

static void brush_painter_2d_free(BrushPainter *painter)
{
	if (painter->cache.ibuf) IMB_freeImBuf(painter->cache.ibuf);
	if (painter->cache.texibuf) IMB_freeImBuf(painter->cache.texibuf);
	if (painter->cache.curve_mask) MEM_freeN(painter->cache.curve_mask);
	if (painter->cache.tex_mask) MEM_freeN(painter->cache.tex_mask);
	if (painter->cache.tex_mask_old) MEM_freeN(painter->cache.tex_mask_old);
	MEM_freeN(painter);
}

static void brush_imbuf_tex_co(rctf *mapping, int x, int y, float texco[3])
{
	texco[0] = mapping->xmin + x * mapping->xmax;
	texco[1] = mapping->ymin + y * mapping->ymax;
	texco[2] = 0.0f;
}

/* create a mask with the mask texture */
static unsigned short *brush_painter_mask_ibuf_new(BrushPainter *painter, int size)
{
	Scene *scene = painter->scene;
	Brush *brush = painter->brush;
	rctf mask_mapping = painter->mask_mapping;
	struct ImagePool *pool = painter->pool;

	float texco[3];
	unsigned short *mask, *m;
	int x, y, thread = 0;

	mask = MEM_mallocN(sizeof(unsigned short) * size * size, "brush_painter_mask");
	m = mask;

	for (y = 0; y < size; y++) {
		for (x = 0; x < size; x++, m++) {
			float res;
			brush_imbuf_tex_co(&mask_mapping, x, y, texco);
			res = BKE_brush_sample_masktex(scene, brush, texco, thread, pool);
			CLAMP(res, 0.0, 1.0);
			*m = (unsigned short)(65535.0f * res);
		}
	}

	return mask;
}

/* update rectangular section of the brush image */
static void brush_painter_mask_imbuf_update(BrushPainter *painter, unsigned short *tex_mask_old,
									   int origx, int origy, int w, int h, int xt, int yt, int diameter)
{
	Scene *scene = painter->scene;
	Brush *brush = painter->brush;
	rctf tex_mapping = painter->mask_mapping;
	struct ImagePool *pool = painter->pool;
	unsigned short res;

	bool use_texture_old = (tex_mask_old != NULL);

	int x, y, thread = 0;

	unsigned short *tex_mask = painter->cache.tex_mask;
	unsigned short *tex_mask_cur = painter->cache.tex_mask_old;

	/* fill pixels */
	for (y = origy; y < h; y++) {
		for (x = origx; x < w; x++) {
			/* sample texture */
			float texco[3];

			/* handle byte pixel */
			unsigned short *b = tex_mask + (y * diameter + x);
			unsigned short *t = tex_mask_cur + (y * diameter + x);

			if (!use_texture_old) {
				brush_imbuf_tex_co(&tex_mapping, x, y, texco);
				res = (unsigned short)(65535.0f * BKE_brush_sample_masktex(scene, brush, texco, thread, pool));
			}

			/* read from old texture buffer */
			if (use_texture_old) {
				res = *(tex_mask_old + ((y - origy + yt) * painter->cache.tex_mask_old_w + (x - origx + xt)));
			}

			/* write to new texture mask */
			*t = res;
			/* write to mask image buffer */
			*b = res;
		}
	}
}


/* update the brush mask image by trying to reuse the cached texture result. this
 * can be considerably faster for brushes that change size due to pressure or
 * textures that stick to the surface where only part of the pixels are new */
static void brush_painter_mask_imbuf_partial_update(BrushPainter *painter, const float pos[2], int diameter)
{
	BrushPainterCache *cache = &painter->cache;
	unsigned short *tex_mask_old;
	int destx, desty, srcx, srcy, w, h, x1, y1, x2, y2;

	/* create brush image buffer if it didn't exist yet */
	if (!cache->tex_mask)
		cache->tex_mask = MEM_mallocN(sizeof(unsigned short) * diameter * diameter, "brush_painter_mask");

	/* create new texture image buffer with coordinates relative to old */
	tex_mask_old = cache->tex_mask_old;
	cache->tex_mask_old = MEM_mallocN(sizeof(unsigned short) * diameter * diameter, "brush_painter_mask");

	if (tex_mask_old) {
		ImBuf maskibuf;
		ImBuf maskibuf_old;
		maskibuf.x = maskibuf.y = diameter;
		maskibuf_old.x = cache->tex_mask_old_w;
		maskibuf_old.y = cache->tex_mask_old_h;

		srcx = srcy = 0;
		destx = (int)painter->lastpaintpos[0] - (int)pos[0];
		desty = (int)painter->lastpaintpos[1] - (int)pos[1];
		w = cache->tex_mask_old_w;
		h = cache->tex_mask_old_h;

		/* hack, use temporary rects so that clipping works */
		IMB_rectclip(&maskibuf, &maskibuf_old, &destx, &desty, &srcx, &srcy, &w, &h);
	}
	else {
		srcx = srcy = 0;
		destx = desty = 0;
		w = h = 0;
	}

	x1 = destx;
	y1 = desty;
	x2 = min_ii(destx + w, diameter);
	y2 = min_ii(desty + h, diameter);

	/* blend existing texture in new position */
	if ((x1 < x2) && (y1 < y2))
		brush_painter_mask_imbuf_update(painter, tex_mask_old, x1, y1, x2, y2, srcx, srcy, diameter);

	if (tex_mask_old)
		MEM_freeN(tex_mask_old);

	/* sample texture in new areas */
	if ((0 < x1) && (0 < diameter))
		brush_painter_mask_imbuf_update(painter, NULL, 0, 0, x1, diameter, 0, 0, diameter);
	if ((x2 < diameter) && (0 < diameter))
		brush_painter_mask_imbuf_update(painter, NULL, x2, 0, diameter, diameter, 0, 0, diameter);
	if ((x1 < x2) && (0 < y1))
		brush_painter_mask_imbuf_update(painter, NULL, x1, 0, x2, y1, 0, 0, diameter);
	if ((x1 < x2) && (y2 < diameter))
		brush_painter_mask_imbuf_update(painter, NULL, x1, y2, x2, diameter, 0, 0, diameter);

	/* through with sampling, now update sizes */
	cache->tex_mask_old_w = diameter;
	cache->tex_mask_old_h = diameter;
}

/* create a mask with the falloff strength */
static unsigned short *brush_painter_curve_mask_new(BrushPainter *painter, int diameter, float radius)
{
	Brush *brush = painter->brush;

	int xoff = -diameter * 0.5f + 0.5f;
	int yoff = -diameter * 0.5f + 0.5f;

	unsigned short *mask, *m;
	int x, y;

	mask = MEM_mallocN(sizeof(unsigned short) * diameter * diameter, "brush_painter_mask");
	m = mask;

	for (y = 0; y < diameter; y++) {
		for (x = 0; x < diameter; x++, m++) {
			float xy[2] = {x + xoff, y + yoff};
			float len = len_v2(xy);

			*m = (unsigned short)(65535.0f * BKE_brush_curve_strength_clamp(brush, len, radius));
		}
	}

	return mask;
}


/* create imbuf with brush color */
static ImBuf *brush_painter_imbuf_new(BrushPainter *painter, int size, float pressure, float distance)
{
	Scene *scene = painter->scene;
	Brush *brush = painter->brush;

	const char *display_device = scene->display_settings.display_device;
	struct ColorManagedDisplay *display = IMB_colormanagement_display_get_named(display_device);

	rctf tex_mapping = painter->tex_mapping;
	struct ImagePool *pool = painter->pool;

	bool use_color_correction = painter->cache.use_color_correction;
	bool use_float = painter->cache.use_float;
	bool is_texbrush = painter->cache.is_texbrush;

	int x, y, thread = 0;
	float brush_rgb[3];

	/* allocate image buffer */
	ImBuf *ibuf = IMB_allocImBuf(size, size, 32, (use_float) ? IB_rectfloat : IB_rect);

	/* get brush color */
	if (brush->imagepaint_tool == PAINT_TOOL_DRAW) {
<<<<<<< HEAD
		paint_brush_color_get(brush, use_color_correction, painter->cache.invert, distance, pressure, brush_rgb);
=======
		copy_v3_v3(brush_rgb, brush->rgb);

		if (use_color_correction) {
			IMB_colormanagement_display_to_scene_linear_v3(brush_rgb, display);
		}
>>>>>>> dc40a97f
	}
	else {
		brush_rgb[0] = 1.0f;
		brush_rgb[1] = 1.0f;
		brush_rgb[2] = 1.0f;
	}

	/* fill image buffer */
	for (y = 0; y < size; y++) {
		for (x = 0; x < size; x++) {
			/* sample texture and multiply with brush color */
			float texco[3], rgba[4];

			if (is_texbrush) {
				brush_imbuf_tex_co(&tex_mapping, x, y, texco);
				BKE_brush_sample_tex_3D(scene, brush, texco, rgba, thread, pool);
				/* TODO(sergey): Support texture paint color space. */
				if (!use_float) {
					IMB_colormanagement_display_to_scene_linear_v3(rgba, display);
				}
				mul_v3_v3(rgba, brush_rgb);
			}
			else {
				copy_v3_v3(rgba, brush_rgb);
				rgba[3] = 1.0f;
			}

			if (use_float) {
				/* write to float pixel */
				float *dstf = ibuf->rect_float + (y * size + x) * 4;
				mul_v3_v3fl(dstf, rgba, rgba[3]); /* premultiply */
				dstf[3] = rgba[3];
			}
			else {
				/* write to byte pixel */
				unsigned char *dst = (unsigned char *)ibuf->rect + (y * size + x) * 4;

				rgb_float_to_uchar(dst, rgba);
				dst[3] = FTOCHAR(rgba[3]);
			}
		}
	}

	return ibuf;
}

/* update rectangular section of the brush image */
static void brush_painter_imbuf_update(BrushPainter *painter, ImBuf *oldtexibuf,
                                       int origx, int origy, int w, int h, int xt, int yt)
{
	Scene *scene = painter->scene;
	Brush *brush = painter->brush;

	const char *display_device = scene->display_settings.display_device;
	struct ColorManagedDisplay *display = IMB_colormanagement_display_get_named(display_device);

	rctf tex_mapping = painter->tex_mapping;
	struct ImagePool *pool = painter->pool;

	bool use_color_correction = painter->cache.use_color_correction;
	bool use_float = painter->cache.use_float;
	bool is_texbrush = painter->cache.is_texbrush;
	bool use_texture_old = (oldtexibuf != NULL);

	int x, y, thread = 0;
	float brush_rgb[3];

	ImBuf *ibuf = painter->cache.ibuf;
	ImBuf *texibuf = painter->cache.texibuf;

	/* get brush color */
	if (brush->imagepaint_tool == PAINT_TOOL_DRAW) {
<<<<<<< HEAD
		paint_brush_color_get(brush, use_color_correction, painter->cache.invert, 0.0, 1.0, brush_rgb);
=======
		copy_v3_v3(brush_rgb, brush->rgb);

		if (use_color_correction) {
			IMB_colormanagement_display_to_scene_linear_v3(brush_rgb, display);
		}
>>>>>>> dc40a97f
	}
	else {
		brush_rgb[0] = 1.0f;
		brush_rgb[1] = 1.0f;
		brush_rgb[2] = 1.0f;
	}

	/* fill pixels */
	for (y = origy; y < h; y++) {
		for (x = origx; x < w; x++) {
			/* sample texture and multiply with brush color */
			float texco[3], rgba[4];

			if (!use_texture_old) {
				if (is_texbrush) {
					brush_imbuf_tex_co(&tex_mapping, x, y, texco);
					BKE_brush_sample_tex_3D(scene, brush, texco, rgba, thread, pool);
					/* TODO(sergey): Support texture paint color space. */
					if (!use_float) {
						IMB_colormanagement_display_to_scene_linear_v3(rgba, display);
					}
					mul_v3_v3(rgba, brush_rgb);
				}
				else {
					copy_v3_v3(rgba, brush_rgb);
					rgba[3] = 1.0f;
				}
			}

			if (use_float) {
				/* handle float pixel */
				float *bf = ibuf->rect_float + (y * ibuf->x + x) * 4;
				float *tf = texibuf->rect_float + (y * texibuf->x + x) * 4;

				/* read from old texture buffer */
				if (use_texture_old) {
					float *otf = oldtexibuf->rect_float + ((y - origy + yt) * oldtexibuf->x + (x - origx + xt)) * 4;
					copy_v4_v4(rgba, otf);
				}

				/* write to new texture buffer */
				copy_v4_v4(tf, rgba);

				/* output premultiplied float image, mf was already premultiplied */
				mul_v3_v3fl(bf, rgba, rgba[3]);
				bf[3] = rgba[3];
			}
			else {
				unsigned char crgba[4];

				/* handle byte pixel */
				unsigned char *b = (unsigned char *)ibuf->rect + (y * ibuf->x + x) * 4;
				unsigned char *t = (unsigned char *)texibuf->rect + (y * texibuf->x + x) * 4;

				/* read from old texture buffer */
				if (use_texture_old) {
					unsigned char *ot = (unsigned char *)oldtexibuf->rect + ((y - origy + yt) * oldtexibuf->x + (x - origx + xt)) * 4;
					crgba[0] = ot[0];
					crgba[1] = ot[1];
					crgba[2] = ot[2];
					crgba[3] = ot[3];
				}
				else
					rgba_float_to_uchar(crgba, rgba);

				/* write to new texture buffer */
				t[0] = crgba[0];
				t[1] = crgba[1];
				t[2] = crgba[2];
				t[3] = crgba[3];

				/* write to brush image buffer */
				b[0] = crgba[0];
				b[1] = crgba[1];
				b[2] = crgba[2];
				b[3] = crgba[3];
			}
		}
	}
}

/* update the brush image by trying to reuse the cached texture result. this
 * can be considerably faster for brushes that change size due to pressure or
 * textures that stick to the surface where only part of the pixels are new */
static void brush_painter_imbuf_partial_update(BrushPainter *painter, const float pos[2], int diameter)
{
	BrushPainterCache *cache = &painter->cache;
	ImBuf *oldtexibuf, *ibuf;
	int imbflag, destx, desty, srcx, srcy, w, h, x1, y1, x2, y2;

	/* create brush image buffer if it didn't exist yet */
	imbflag = (cache->use_float) ? IB_rectfloat : IB_rect;
	if (!cache->ibuf)
		cache->ibuf = IMB_allocImBuf(diameter, diameter, 32, imbflag);
	ibuf = cache->ibuf;

	/* create new texture image buffer with coordinates relative to old */
	oldtexibuf = cache->texibuf;
	cache->texibuf = IMB_allocImBuf(diameter, diameter, 32, imbflag);

	if (oldtexibuf) {
		srcx = srcy = 0;
		destx = (int)painter->lastpaintpos[0] - (int)pos[0];
		desty = (int)painter->lastpaintpos[1] - (int)pos[1];
		w = oldtexibuf->x;
		h = oldtexibuf->y;

		IMB_rectclip(cache->texibuf, oldtexibuf, &destx, &desty, &srcx, &srcy, &w, &h);
	}
	else {
		srcx = srcy = 0;
		destx = desty = 0;
		w = h = 0;
	}

	x1 = destx;
	y1 = desty;
	x2 = min_ii(destx + w, ibuf->x);
	y2 = min_ii(desty + h, ibuf->y);

	/* blend existing texture in new position */
	if ((x1 < x2) && (y1 < y2))
		brush_painter_imbuf_update(painter, oldtexibuf, x1, y1, x2, y2, srcx, srcy);

	if (oldtexibuf)
		IMB_freeImBuf(oldtexibuf);

	/* sample texture in new areas */
	if ((0 < x1) && (0 < ibuf->y))
		brush_painter_imbuf_update(painter, NULL, 0, 0, x1, ibuf->y, 0, 0);
	if ((x2 < ibuf->x) && (0 < ibuf->y))
		brush_painter_imbuf_update(painter, NULL, x2, 0, ibuf->x, ibuf->y, 0, 0);
	if ((x1 < x2) && (0 < y1))
		brush_painter_imbuf_update(painter, NULL, x1, 0, x2, y1, 0, 0);
	if ((x1 < x2) && (y2 < ibuf->y))
		brush_painter_imbuf_update(painter, NULL, x1, y2, x2, ibuf->y, 0, 0);
}

static void brush_painter_2d_tex_mapping(ImagePaintState *s, int diameter, const float startpos[2], const float pos[2], const float mouse[2], int mapmode, rctf *mapping)
{
	float invw = 1.0f / (float)s->canvas->x;
	float invh = 1.0f / (float)s->canvas->y;
	int xmin, ymin, xmax, ymax;
	int ipos[2];

	/* find start coordinate of brush in canvas */
	ipos[0] = (int)floorf((pos[0] - diameter / 2) + 1.0f);
	ipos[1] = (int)floorf((pos[1] - diameter / 2) + 1.0f);

	if (mapmode == MTEX_MAP_MODE_STENCIL) {
		/* map from view coordinates of brush to region coordinates */
		UI_view2d_to_region_no_clip(s->v2d, ipos[0] * invw, ipos[1] * invh, &xmin, &ymin);
		UI_view2d_to_region_no_clip(s->v2d, (ipos[0] + diameter) * invw, (ipos[1] + diameter) * invh, &xmax, &ymax);

		/* output mapping from brush ibuf x/y to region coordinates */
		mapping->xmin = xmin;
		mapping->ymin = ymin;
		mapping->xmax = (xmax - xmin) / (float)diameter;
		mapping->ymax = (ymax - ymin) / (float)diameter;
	}
	else if (mapmode == MTEX_MAP_MODE_3D) {
		/* 3D mapping, just mapping to canvas 0..1  */
		mapping->xmin = 2.0f * (ipos[0] * invw - 0.5f);
		mapping->ymin = 2.0f * (ipos[1] * invh - 0.5f);
		mapping->xmax = 2.0f * invw;
		mapping->ymax = 2.0f * invh;
	}
	else if (ELEM(mapmode, MTEX_MAP_MODE_VIEW, MTEX_MAP_MODE_RANDOM)) {
		/* view mapping */
		mapping->xmin = mouse[0] - diameter * 0.5f + 0.5f;
		mapping->ymin = mouse[1] - diameter * 0.5f + 0.5f;
		mapping->xmax = 1.0f;
		mapping->ymax = 1.0f;
	}
	else /* if (mapmode == MTEX_MAP_MODE_TILED) */ {
		mapping->xmin = (int)(-diameter * 0.5) + (int)pos[0] - (int)startpos[0];
		mapping->ymin = (int)(-diameter * 0.5) + (int)pos[1] - (int)startpos[1];
		mapping->xmax = 1.0f;
		mapping->ymax = 1.0f;
	}
}

static void brush_painter_2d_refresh_cache(ImagePaintState *s, BrushPainter *painter, const float pos[2], const float mouse[2], float pressure, float distance, float size)
{
	const Scene *scene = painter->scene;
	UnifiedPaintSettings *ups = &scene->toolsettings->unified_paint_settings;
	Brush *brush = painter->brush;
	BrushPainterCache *cache = &painter->cache;
	const int diameter = 2 * size;

	bool do_random = false;
	bool do_partial_update = false;
	bool update_color = (brush->flag & BRUSH_USE_GRADIENT) &&
	                    ((ELEM(brush->gradient_stroke_mode, BRUSH_GRADIENT_SPACING_REPEAT, BRUSH_GRADIENT_SPACING_CLAMP))
	                     || (cache->last_pressure != pressure));
	float tex_rotation = -brush->mtex.rot;
	float mask_rotation = -brush->mask_mtex.rot;

	painter->pool = BKE_image_pool_new();

	/* determine how can update based on textures used */
	if (painter->cache.is_texbrush) {
		if (brush->mtex.brush_map_mode == MTEX_MAP_MODE_VIEW) {
			tex_rotation += ups->brush_rotation;
		}
		else if (brush->mtex.brush_map_mode == MTEX_MAP_MODE_RANDOM)
			do_random = true;
		else if (!((brush->flag & BRUSH_ANCHORED) || update_color))
			do_partial_update = true;

		brush_painter_2d_tex_mapping(s, diameter, painter->startpaintpos, pos, mouse,
		                             brush->mtex.brush_map_mode, &painter->tex_mapping);
	}

	if (painter->cache.is_maskbrush) {
		bool renew_maxmask = false;
		bool do_partial_update_mask = false;
		/* invalidate case for all mapping modes */
		if (brush->mask_mtex.brush_map_mode == MTEX_MAP_MODE_VIEW) {
			mask_rotation += ups->brush_rotation;
		}
		else if (brush->mask_mtex.brush_map_mode == MTEX_MAP_MODE_RANDOM) {
			renew_maxmask = true;
		}
		else if (!(brush->flag & BRUSH_ANCHORED)){
			do_partial_update_mask = true;
			renew_maxmask = true;
		}
		/* explicilty disable partial update even if it has been enabled above */
		if (brush->mask_pressure) {
			do_partial_update_mask = false;
			renew_maxmask = true;
		}

		if (diameter != cache->lastdiameter ||
			mask_rotation != cache->last_mask_rotation ||
			renew_maxmask)
		{
			if (cache->tex_mask) {
				MEM_freeN(cache->tex_mask);
				cache->tex_mask = NULL;
			}

			brush_painter_2d_tex_mapping(s, diameter, painter->startpaintpos, pos, mouse,
										 brush->mask_mtex.brush_map_mode, &painter->mask_mapping);

			if (do_partial_update_mask)
				brush_painter_mask_imbuf_partial_update(painter, pos, diameter);
			else
				cache->tex_mask = brush_painter_mask_ibuf_new(painter, diameter);
			cache->last_mask_rotation = mask_rotation;
		}
	}

	/* curve mask can only change if the size changes */
	if (diameter != cache->lastdiameter) {
		if (cache->curve_mask) {
			MEM_freeN(cache->curve_mask);
			cache->curve_mask = NULL;
		}

		cache->curve_mask = brush_painter_curve_mask_new(painter, diameter, size);
	}

	/* detect if we need to recreate image brush buffer */
	if (diameter != cache->lastdiameter ||
		tex_rotation != cache->last_tex_rotation ||
	    do_random ||
	    update_color)
	{
		if (cache->ibuf) {
			IMB_freeImBuf(cache->ibuf);
			cache->ibuf = NULL;
		}

		if (do_partial_update) {
			/* do partial update of texture */
			brush_painter_imbuf_partial_update(painter, pos, diameter);
		}
		else {
			/* create brush from scratch */
			cache->ibuf = brush_painter_imbuf_new(painter, diameter, pressure, distance);
		}

		cache->lastdiameter = diameter;
		cache->last_tex_rotation = tex_rotation;
		cache->last_pressure = pressure;
	}
	else if (do_partial_update) {
		/* do only partial update of texture */
		int dx = (int)painter->lastpaintpos[0] - (int)pos[0];
		int dy = (int)painter->lastpaintpos[1] - (int)pos[1];

		if ((dx != 0) || (dy != 0)) {
			brush_painter_imbuf_partial_update(painter, pos, diameter);
		}
	}

	BKE_image_pool_free(painter->pool);
	painter->pool = NULL;
}

/* keep these functions in sync */
static void paint_2d_ibuf_rgb_get(ImBuf *ibuf, int x, int y, const bool is_torus, float r_rgb[4])
{
	if (is_torus) {
		x %= ibuf->x;
		if (x < 0) x += ibuf->x;
		y %= ibuf->y;
		if (y < 0) y += ibuf->y;
	}

	if (ibuf->rect_float) {
		float *rrgbf = ibuf->rect_float + (ibuf->x * y + x) * 4;
		copy_v4_v4(r_rgb, rrgbf);
	}
	else {
		unsigned char *rrgb = (unsigned char *)ibuf->rect + (ibuf->x * y + x) * 4;
		straight_uchar_to_premul_float(r_rgb, rrgb);
	}
}
static void paint_2d_ibuf_rgb_set(ImBuf *ibuf, int x, int y, const bool is_torus, const float rgb[4])
{
	if (is_torus) {
		x %= ibuf->x;
		if (x < 0) x += ibuf->x;
		y %= ibuf->y;
		if (y < 0) y += ibuf->y;
	}

	if (ibuf->rect_float) {
		float *rrgbf = ibuf->rect_float + (ibuf->x * y + x) * 4;
		float map_alpha = (rgb[3] == 0.0f) ? rrgbf[3] : rrgbf[3] / rgb[3];

		mul_v3_v3fl(rrgbf, rgb, map_alpha);
	}
	else {
		unsigned char straight[4];
		unsigned char *rrgb = (unsigned char *)ibuf->rect + (ibuf->x * y + x) * 4;

		premul_float_to_straight_uchar(straight, rgb);
		rrgb[0] = straight[0];
		rrgb[1] = straight[1];
		rrgb[2] = straight[2];
	}
}

static float paint_2d_ibuf_add_if(ImBuf *ibuf, unsigned int x, unsigned int y, float *outrgb, short torus, float w)
{
	float inrgb[4];

	// XXX: signed unsigned mismatch
	if ((x >= (unsigned int)(ibuf->x)) || (y >= (unsigned int)(ibuf->y))) {
		if (torus) paint_2d_ibuf_rgb_get(ibuf, x, y, 1, inrgb);
		else return 0;
	}
	else {
		paint_2d_ibuf_rgb_get(ibuf, x, y, 0, inrgb);
	}

	mul_v4_fl(inrgb, w);
	add_v4_v4(outrgb, inrgb);

	return w;
}

static void paint_2d_lift_soften(ImagePaintState *s, ImBuf *ibuf, ImBuf *ibufb, int *pos, const short is_torus)
{
	bool sharpen = (s->painter->cache.invert ^ ((s->brush->flag & BRUSH_DIR_IN) != 0));
	float threshold = s->brush->sharp_threshold;
	int x, y, xi, yi, xo, yo, xk, yk;
	float count;
	int out_off[2], in_off[2], dim[2];
	int diff_pos[2];
	float outrgb[4];
	float rgba[4];
	BlurKernel *kernel = s->blurkernel;

	dim[0] = ibufb->x;
	dim[1] = ibufb->y;
	in_off[0] = pos[0];
	in_off[1] = pos[1];
	out_off[0] = out_off[1] = 0;

	if (!is_torus) {
		IMB_rectclip(ibuf, ibufb, &in_off[0], &in_off[1], &out_off[0],
		             &out_off[1], &dim[0], &dim[1]);

		if ((dim[0] == 0) || (dim[1] == 0))
			return;
	}

	/* find offset inside mask buffers to sample them */
	sub_v2_v2v2_int(diff_pos, out_off, in_off);

	for (y = 0; y < dim[1]; y++) {
		for (x = 0; x < dim[0]; x++) {
			/* get input pixel */
			xi = in_off[0] + x;
			yi = in_off[1] + y;

			count = 0.0;
			paint_2d_ibuf_rgb_get(ibuf, xi, yi, is_torus, rgba);
			zero_v4(outrgb);

			for (yk = 0; yk < kernel->side; yk++) {
				for (xk = 0; xk < kernel->side; xk++) {
					count += paint_2d_ibuf_add_if(ibuf, xi + xk - kernel->pixel_len,
					                               yi + yk - kernel->pixel_len, outrgb, is_torus,
					                               kernel->wdata[xk + yk * kernel->side]);
				}
			}

			if (count > 0.0) {
				mul_v4_fl(outrgb, 1.0f / (float)count);

				if (sharpen) {
					/* subtract blurred image from normal image gives high pass filter */
					sub_v3_v3v3(outrgb, rgba, outrgb);

					/* now rgba_ub contains the edge result, but this should be converted to luminance to avoid
			         * colored speckles appearing in final image, and also to check for threshhold */
					outrgb[0] = outrgb[1] = outrgb[2] = rgb_to_grayscale(outrgb);
					if (fabs(outrgb[0]) > threshold) {
						float mask = BKE_brush_alpha_get(s->scene, s->brush);
						float alpha = rgba[3];
						rgba[3] = outrgb[3] = mask;

						/* add to enhance edges */
						blend_color_add_float(outrgb, rgba, outrgb);
						outrgb[3] = alpha;
					}
					else
						copy_v4_v4(outrgb, rgba);
				}
			}
			else
				copy_v4_v4(outrgb, rgba);
			/* write into brush buffer */
			xo = out_off[0] + x;
			yo = out_off[1] + y;
			paint_2d_ibuf_rgb_set(ibufb, xo, yo, 0, outrgb);
		}
	}
}

static void paint_2d_set_region(ImagePaintRegion *region, int destx, int desty, int srcx, int srcy, int width, int height)
{
	region->destx = destx;
	region->desty = desty;
	region->srcx = srcx;
	region->srcy = srcy;
	region->width = width;
	region->height = height;
}

static int paint_2d_torus_split_region(ImagePaintRegion region[4], ImBuf *dbuf, ImBuf *sbuf)
{
	int destx = region->destx;
	int desty = region->desty;
	int srcx = region->srcx;
	int srcy = region->srcy;
	int width = region->width;
	int height = region->height;
	int origw, origh, w, h, tot = 0;

	/* convert destination and source coordinates to be within image */
	destx = destx % dbuf->x;
	if (destx < 0) destx += dbuf->x;
	desty = desty % dbuf->y;
	if (desty < 0) desty += dbuf->y;
	srcx = srcx % sbuf->x;
	if (srcx < 0) srcx += sbuf->x;
	srcy = srcy % sbuf->y;
	if (srcy < 0) srcy += sbuf->y;

	/* clip width of blending area to destination imbuf, to avoid writing the
	 * same pixel twice */
	origw = w = (width > dbuf->x) ? dbuf->x : width;
	origh = h = (height > dbuf->y) ? dbuf->y : height;

	/* clip within image */
	IMB_rectclip(dbuf, sbuf, &destx, &desty, &srcx, &srcy, &w, &h);
	paint_2d_set_region(&region[tot++], destx, desty, srcx, srcy, w, h);

	/* do 3 other rects if needed */
	if (w < origw)
		paint_2d_set_region(&region[tot++], (destx + w) % dbuf->x, desty, (srcx + w) % sbuf->x, srcy, origw - w, h);
	if (h < origh)
		paint_2d_set_region(&region[tot++], destx, (desty + h) % dbuf->y, srcx, (srcy + h) % sbuf->y, w, origh - h);
	if ((w < origw) && (h < origh))
		paint_2d_set_region(&region[tot++], (destx + w) % dbuf->x, (desty + h) % dbuf->y, (srcx + w) % sbuf->x, (srcy + h) % sbuf->y, origw - w, origh - h);

	return tot;
}

static void paint_2d_lift_smear(ImBuf *ibuf, ImBuf *ibufb, int *pos)
{
	ImagePaintRegion region[4];
	int a, tot;

	paint_2d_set_region(region, 0, 0, pos[0], pos[1], ibufb->x, ibufb->y);
	tot = paint_2d_torus_split_region(region, ibufb, ibuf);

	for (a = 0; a < tot; a++)
		IMB_rectblend(ibufb, ibufb, ibuf, NULL, NULL, NULL, 0, region[a].destx, region[a].desty,
		              region[a].destx, region[a].desty,
		              region[a].srcx, region[a].srcy,
		              region[a].width, region[a].height, IMB_BLEND_COPY_RGB, false);
}

static ImBuf *paint_2d_lift_clone(ImBuf *ibuf, ImBuf *ibufb, int *pos)
{
	/* note: allocImbuf returns zero'd memory, so regions outside image will
	 * have zero alpha, and hence not be blended onto the image */
	int w = ibufb->x, h = ibufb->y, destx = 0, desty = 0, srcx = pos[0], srcy = pos[1];
	ImBuf *clonebuf = IMB_allocImBuf(w, h, ibufb->planes, ibufb->flags);

	IMB_rectclip(clonebuf, ibuf, &destx, &desty, &srcx, &srcy, &w, &h);
	IMB_rectblend(clonebuf, clonebuf, ibufb, NULL, NULL, NULL, 0, destx, desty, destx, desty, destx, desty, w, h,
	              IMB_BLEND_COPY_ALPHA, false);
	IMB_rectblend(clonebuf, clonebuf, ibuf, NULL, NULL, NULL, 0, destx, desty, destx, desty, srcx, srcy, w, h,
	              IMB_BLEND_COPY_RGB, false);

	return clonebuf;
}

static void paint_2d_convert_brushco(ImBuf *ibufb, const float pos[2], int ipos[2])
{
	ipos[0] = (int)floorf((pos[0] - ibufb->x / 2) + 1.0f);
	ipos[1] = (int)floorf((pos[1] - ibufb->y / 2) + 1.0f);
}

static int paint_2d_op(void *state, ImBuf *ibufb, unsigned short *curveb, unsigned short *texmaskb, const float lastpos[2], const float pos[2])
{
	ImagePaintState *s = ((ImagePaintState *)state);
	ImBuf *clonebuf = NULL, *frombuf;
	ImagePaintRegion region[4];
	short torus = s->brush->flag & BRUSH_TORUS;
	short blend = s->blend;
	float *offset = s->brush->clone.offset;
	float liftpos[2];
	float mask_max = BKE_brush_alpha_get(s->scene, s->brush);
	int bpos[2], blastpos[2], bliftpos[2];
	int a, tot;

	paint_2d_convert_brushco(ibufb, pos, bpos);

	/* lift from canvas */
	if (s->tool == PAINT_TOOL_SOFTEN) {
		paint_2d_lift_soften(s, s->canvas, ibufb, bpos, torus);
	}
	else if (s->tool == PAINT_TOOL_SMEAR) {
		if (lastpos[0] == pos[0] && lastpos[1] == pos[1])
			return 0;

		paint_2d_convert_brushco(ibufb, lastpos, blastpos);
		paint_2d_lift_smear(s->canvas, ibufb, blastpos);
	}
	else if (s->tool == PAINT_TOOL_CLONE && s->clonecanvas) {
		liftpos[0] = pos[0] - offset[0] * s->canvas->x;
		liftpos[1] = pos[1] - offset[1] * s->canvas->y;

		paint_2d_convert_brushco(ibufb, liftpos, bliftpos);
		clonebuf = paint_2d_lift_clone(s->clonecanvas, ibufb, bliftpos);
	}

	frombuf = (clonebuf) ? clonebuf : ibufb;

	if (torus) {
		paint_2d_set_region(region, bpos[0], bpos[1], 0, 0, frombuf->x, frombuf->y);
		tot = paint_2d_torus_split_region(region, s->canvas, frombuf);
	}
	else {
		paint_2d_set_region(region, bpos[0], bpos[1], 0, 0, frombuf->x, frombuf->y);
		tot = 1;
	}
	
	/* blend into canvas */
	for (a = 0; a < tot; a++) {
		ED_imapaint_dirty_region(s->image, s->canvas,
		                      region[a].destx, region[a].desty,
		                      region[a].width, region[a].height);
	
		if (s->do_masking) {
			/* masking, find original pixels tiles from undo buffer to composite over */
			int tilex, tiley, tilew, tileh, tx, ty;
			ImBuf *tmpbuf;

			imapaint_region_tiles(s->canvas, region[a].destx, region[a].desty,
			                      region[a].width, region[a].height,
			                      &tilex, &tiley, &tilew, &tileh);

			tmpbuf = IMB_allocImBuf(IMAPAINT_TILE_SIZE, IMAPAINT_TILE_SIZE, 32, 0);

			for (ty = tiley; ty <= tileh; ty++) {
				for (tx = tilex; tx <= tilew; tx++) {
					/* retrieve original pixels + mask from undo buffer */
					unsigned short *mask;
					int origx = region[a].destx - tx * IMAPAINT_TILE_SIZE;
					int origy = region[a].desty - ty * IMAPAINT_TILE_SIZE;

					if (s->canvas->rect_float)
						tmpbuf->rect_float = image_undo_find_tile(s->image, s->canvas, tx, ty, &mask, false);
					else
						tmpbuf->rect = image_undo_find_tile(s->image, s->canvas, tx, ty, &mask, false);

					IMB_rectblend(s->canvas, tmpbuf, frombuf, mask,
								  curveb, texmaskb, mask_max,
								  region[a].destx, region[a].desty,
								  origx, origy,
								  region[a].srcx, region[a].srcy,
								  region[a].width, region[a].height, blend, ((s->brush->flag & BRUSH_ACCUMULATE) != 0));
				}
			}

			IMB_freeImBuf(tmpbuf);
		}
		else {
			/* no masking, composite brush directly onto canvas */
			IMB_rectblend(s->canvas, s->canvas, frombuf, NULL, curveb, texmaskb, mask_max,
			              region[a].destx, region[a].desty,
			              region[a].destx, region[a].desty,
			              region[a].srcx, region[a].srcy,
			              region[a].width, region[a].height, blend, false);
		}
	}

	if (clonebuf) IMB_freeImBuf(clonebuf);

	return 1;
}


static int paint_2d_canvas_set(ImagePaintState *s, Image *ima)
{
	ImBuf *ibuf = BKE_image_acquire_ibuf(ima, s->sima ? &s->sima->iuser : NULL, NULL);

	/* verify that we can paint and set canvas */
	if (ima == NULL) {
		return 0;
	}
	else if (ima->packedfile && ima->rr) {
		s->warnpackedfile = ima->id.name + 2;
		return 0;
	}
	else if (ibuf && ibuf->channels != 4) {
		s->warnmultifile = ima->id.name + 2;
		return 0;
	}
	else if (!ibuf || !(ibuf->rect || ibuf->rect_float))
		return 0;

	s->image = ima;
	s->canvas = ibuf;

	/* set clone canvas */
	if (s->tool == PAINT_TOOL_CLONE) {
		ima = s->brush->clone.image;
		ibuf = BKE_image_acquire_ibuf(ima, s->sima ? &s->sima->iuser : NULL, NULL);

		if (!ima || !ibuf || !(ibuf->rect || ibuf->rect_float)) {
			BKE_image_release_ibuf(ima, ibuf, NULL);
			BKE_image_release_ibuf(s->image, s->canvas, NULL);
			return 0;
		}

		s->clonecanvas = ibuf;

		/* temporarily add float rect for cloning */
		if (s->canvas->rect_float && !s->clonecanvas->rect_float) {
			IMB_float_from_rect(s->clonecanvas);
		}
		else if (!s->canvas->rect_float && !s->clonecanvas->rect)
			IMB_rect_from_float(s->clonecanvas);
	}

	/* set masking */
	s->do_masking = paint_use_opacity_masking(s->brush);
	
	return 1;
}

static void paint_2d_canvas_free(ImagePaintState *s)
{
	BKE_image_release_ibuf(s->image, s->canvas, NULL);
	BKE_image_release_ibuf(s->brush->clone.image, s->clonecanvas, NULL);

	if (s->blurkernel) {
		paint_delete_blur_kernel(s->blurkernel);
		MEM_freeN(s->blurkernel);
	}

	image_undo_remove_masks();
}

void paint_2d_stroke(void *ps, const float prev_mval[2], const float mval[2], int eraser, float pressure, float distance, float size)
{
	float newuv[2], olduv[2];
	ImagePaintState *s = ps;
	BrushPainter *painter = s->painter;
	ImBuf *ibuf = BKE_image_acquire_ibuf(s->image, s->sima ? &s->sima->iuser : NULL, NULL);
	const bool is_data = (ibuf && ibuf->colormanage_flag & IMB_COLORMANAGE_IS_DATA);

	if (!ibuf)
		return;

	s->blend = s->brush->blend;
	if (eraser)
		s->blend = IMB_BLEND_ERASE_ALPHA;

	UI_view2d_region_to_view(s->v2d, mval[0], mval[1], &newuv[0], &newuv[1]);
	UI_view2d_region_to_view(s->v2d, prev_mval[0], prev_mval[1], &olduv[0], &olduv[1]);

	newuv[0] *= ibuf->x;
	newuv[1] *= ibuf->y;

	olduv[0] *= ibuf->x;
	olduv[1] *= ibuf->y;

	if (painter->firsttouch) {
		float startuv[2];

		UI_view2d_region_to_view(s->v2d, 0, 0, &startuv[0], &startuv[1]);

		/* paint exactly once on first touch */
		painter->startpaintpos[0] = startuv[0] * ibuf->x;
		painter->startpaintpos[1] = startuv[1] * ibuf->y;

		painter->firsttouch = 0;
		copy_v2_v2(painter->lastpaintpos, newuv);
	}
	else {
		copy_v2_v2(painter->lastpaintpos, olduv);
	}

	/* OCIO_TODO: float buffers are now always linear, so always use color correction
	 *            this should probably be changed when texture painting color space is supported
	 */
	brush_painter_2d_require_imbuf(painter, (ibuf->rect_float != NULL), !is_data);

	brush_painter_2d_refresh_cache(s, painter, newuv, mval, pressure, distance, size);

	if (paint_2d_op(s, painter->cache.ibuf, painter->cache.curve_mask, painter->cache.tex_mask, olduv, newuv))
		s->need_redraw = true;

	BKE_image_release_ibuf(s->image, ibuf, NULL);
}

void *paint_2d_new_stroke(bContext *C, wmOperator *op, int mode)
{
	Scene *scene = CTX_data_scene(C);
	ToolSettings *settings = scene->toolsettings;
	Brush *brush = BKE_paint_brush(&settings->imapaint.paint);

	ImagePaintState *s = MEM_callocN(sizeof(ImagePaintState), "ImagePaintState");

	s->sima = CTX_wm_space_image(C);
	s->v2d = &CTX_wm_region(C)->v2d;
	s->scene = scene;
	s->screen = CTX_wm_screen(C);

	s->brush = brush;
	s->tool = brush->imagepaint_tool;
	s->blend = brush->blend;

	s->image = s->sima->image;

	if (!paint_2d_canvas_set(s, s->image)) {
		if (s->warnmultifile)
			BKE_report(op->reports, RPT_WARNING, "Image requires 4 color channels to paint");
		if (s->warnpackedfile)
			BKE_report(op->reports, RPT_WARNING, "Packed MultiLayer files cannot be painted");

		MEM_freeN(s);
		return NULL;
	}

	if (brush->imagepaint_tool == PAINT_TOOL_SOFTEN) {
		s->blurkernel = paint_new_blur_kernel(brush);
	}

	paint_brush_init_tex(s->brush);

	/* create painter */
	s->painter = brush_painter_2d_new(scene, s->brush, mode == BRUSH_STROKE_INVERT);

	return s;
}

void paint_2d_redraw(const bContext *C, void *ps, bool final)
{
	ImagePaintState *s = ps;

	if (s->need_redraw) {
		ImBuf *ibuf = BKE_image_acquire_ibuf(s->image, s->sima ? &s->sima->iuser : NULL, NULL);

		imapaint_image_update(s->sima, s->image, ibuf, false);
		ED_imapaint_clear_partial_redraw();

		BKE_image_release_ibuf(s->image, ibuf, NULL);

		s->need_redraw = false;
	}
	else if (!final) {
		return;
	}

	if (final) {
		if (s->image && !(s->sima && s->sima->lock))
			GPU_free_image(s->image);

		/* compositor listener deals with updating */
		WM_event_add_notifier(C, NC_IMAGE | NA_EDITED, s->image);
	}
	else {
		if (!s->sima || !s->sima->lock)
			ED_region_tag_redraw(CTX_wm_region(C));
		else
			WM_event_add_notifier(C, NC_IMAGE | NA_PAINTING, s->image);
	}
}

void paint_2d_stroke_done(void *ps)
{
	ImagePaintState *s = ps;

	paint_2d_canvas_free(s);
	brush_painter_2d_free(s->painter);
	paint_brush_exit_tex(s->brush);

	MEM_freeN(s);
}

static void paint_2d_fill_add_pixel_byte(int i, int j, ImBuf *ibuf, GSQueue *stack, BLI_bitmap *touched, float color[4], float threshold)
{
	int coordinate = j * ibuf->x + i;

	if (i >= ibuf->x || i < 0 || j >= ibuf->y || j < 0)
		return;

	if (!BLI_BITMAP_GET(touched, coordinate)) {
		float color_f[4];
		unsigned char *color_b = (unsigned char *)(ibuf->rect + coordinate);
		float luminance;
		rgba_uchar_to_float(color_f, color_b);

		sub_v3_v3(color_f, color);

		luminance = (fabs(color_f[0]) + fabs(color_f[0]) + fabs(color_f[0]))/3.0;
		if (luminance < threshold) {
			BLI_gsqueue_push(stack, &coordinate);
		}
		BLI_BITMAP_SET(touched, coordinate);
	}
}

static void paint_2d_fill_add_pixel_float(int i, int j, ImBuf *ibuf, GSQueue *stack, BLI_bitmap *touched, float color[4], float threshold)
{
	int coordinate = j * ibuf->x + i;

	if (i >= ibuf->x || i < 0 || j >= ibuf->y || j < 0)
		return;

	if (!BLI_BITMAP_GET(touched, coordinate)) {
		float color_f[4];
		float luminance;
		sub_v3_v3v3(color_f, ibuf->rect_float + 4 * coordinate, color);

		luminance = (fabs(color_f[0]) + fabs(color_f[0]) + fabs(color_f[0]))/3.0;
		if (luminance < threshold) {
			BLI_gsqueue_push(stack, &coordinate);
		}
		BLI_BITMAP_SET(touched, coordinate);
	}
}

/* this function expects linear space color values */
void paint_2d_bucket_fill (const bContext *C, float color[3], Brush *br, float mouse_init[2], void *ps)
{
	SpaceImage *sima = CTX_wm_space_image(C);
	Image *ima = sima->image;

	ImagePaintState *s = ps;

	ImBuf *ibuf;
	int i = 0, j = 0;
	unsigned int color_b;
	float color_f[4];
	float strength = br ? br->alpha : 1.0;

	bool do_float;

	if (!ima)
		return;

	ibuf = BKE_image_acquire_ibuf(ima, &sima->iuser, NULL);

	if (!ibuf)
		return;

	do_float = (ibuf->rect_float != NULL);
	/* first check if our image is float. If it is not we should correct the colour to
	 * be in gamma space. strictly speaking this is not correct, but blender does not paint
	 * byte images in linear space */
	if (!do_float) {
		linearrgb_to_srgb_uchar3((unsigned char *)&color_b, color);
		*(((char *)&color_b) + 3) = strength * 255;
	} else {
		copy_v3_v3(color_f, color);
		color_f[3] = strength;
	}

	if (!mouse_init || !br) {
		/* first case, no image UV, fill the whole image */
		ED_imapaint_dirty_region(ima, ibuf, 0, 0, ibuf->x, ibuf->y);

		if (do_float) {
			for (; i < ibuf->x; i++) {
				for (j = 0; j < ibuf->y; j++) {
					blend_color_mix_float(ibuf->rect_float + 4 * (j * ibuf->x + i),
					                      ibuf->rect_float + 4 * (j * ibuf->x + i), color_f);
				}
			}
		}
		else {
			for (; i < ibuf->x; i++) {
				for (j = 0; j < ibuf->y; j++) {
					blend_color_mix_byte((unsigned char *)(ibuf->rect + j * ibuf->x + i),
					                     (unsigned char *)(ibuf->rect + j * ibuf->x + i), (unsigned char *)&color_b);
				}
			}
		}
	}
	else {
		/* second case, start sweeping the neighboring pixels, looking for pixels whose
		 * value is within the brush fill threshold from the fill color */
		GSQueue *stack;
		BLI_bitmap *touched;
		int coordinate;
		int width = ibuf->x;
		float image_init[2];
		int minx = ibuf->x, miny = ibuf->y, maxx = 0, maxy = 0;
		float pixel_color[4];

		UI_view2d_region_to_view(s->v2d, mouse_init[0], mouse_init[1], &image_init[0], &image_init[1]);

		i = image_init[0] * ibuf->x;
		j = image_init[1] * ibuf->y;

		if (i >= ibuf->x || i < 0 || j > ibuf->y || j < 0) {
			BKE_image_release_ibuf(ima, ibuf, NULL);
			return;
		}

		/* change image invalidation method later */
		ED_imapaint_dirty_region(ima, ibuf, 0, 0, ibuf->x, ibuf->y);

		stack = BLI_gsqueue_new(sizeof(int));
		touched = BLI_BITMAP_NEW(ibuf->x * ibuf->y, "bucket_fill_bitmap");

		coordinate = (j * ibuf->x + i);

		if (do_float) {
			copy_v4_v4(pixel_color, ibuf->rect_float + 4 * coordinate);
		}
		else {
			int pixel_color_b = *(ibuf->rect + coordinate);
			rgba_uchar_to_float(pixel_color, (unsigned char *)&pixel_color_b);
		}

		BLI_gsqueue_push(stack, &coordinate);
		BLI_BITMAP_SET(touched, coordinate);

		if (do_float) {
			while (!BLI_gsqueue_is_empty(stack)) {
				BLI_gsqueue_pop(stack, &coordinate);

				blend_color_mix_float(ibuf->rect_float + 4 * (coordinate),
					                      ibuf->rect_float + 4 * (coordinate), color_f);

				/* reconstruct the coordinates here */
				i = coordinate % width;
				j = coordinate / width;

				paint_2d_fill_add_pixel_float(i - 1, j - 1, ibuf, stack, touched, pixel_color, br->fill_threshold);
				paint_2d_fill_add_pixel_float(i - 1, j, ibuf, stack, touched, pixel_color, br->fill_threshold);
				paint_2d_fill_add_pixel_float(i - 1, j + 1, ibuf, stack, touched, pixel_color, br->fill_threshold);
				paint_2d_fill_add_pixel_float(i, j + 1, ibuf, stack, touched, pixel_color, br->fill_threshold);
				paint_2d_fill_add_pixel_float(i, j - 1, ibuf, stack, touched, pixel_color, br->fill_threshold);
				paint_2d_fill_add_pixel_float(i + 1, j - 1, ibuf, stack, touched, pixel_color, br->fill_threshold);
				paint_2d_fill_add_pixel_float(i + 1, j, ibuf, stack, touched, pixel_color, br->fill_threshold);
				paint_2d_fill_add_pixel_float(i + 1, j + 1, ibuf, stack, touched, pixel_color, br->fill_threshold);

				if (i > maxx)
					maxx = i;
				if (i < minx)
					minx = i;
				if (j > maxy)
					maxy = j;
				if (i > miny)
					miny = j;
			}
		}
		else {
			while (!BLI_gsqueue_is_empty(stack)) {
				BLI_gsqueue_pop(stack, &coordinate);

				blend_color_mix_byte((unsigned char *)(ibuf->rect + coordinate),
					                     (unsigned char *)(ibuf->rect + coordinate), (unsigned char *)&color_b);

				/* reconstruct the coordinates here */
				i = coordinate % width;
				j = coordinate / width;

				paint_2d_fill_add_pixel_byte(i - 1, j - 1, ibuf, stack, touched, pixel_color, br->fill_threshold);
				paint_2d_fill_add_pixel_byte(i - 1, j, ibuf, stack, touched, pixel_color, br->fill_threshold);
				paint_2d_fill_add_pixel_byte(i - 1, j + 1, ibuf, stack, touched, pixel_color, br->fill_threshold);
				paint_2d_fill_add_pixel_byte(i, j + 1, ibuf, stack, touched, pixel_color, br->fill_threshold);
				paint_2d_fill_add_pixel_byte(i, j - 1, ibuf, stack, touched, pixel_color, br->fill_threshold);
				paint_2d_fill_add_pixel_byte(i + 1, j - 1, ibuf, stack, touched, pixel_color, br->fill_threshold);
				paint_2d_fill_add_pixel_byte(i + 1, j, ibuf, stack, touched, pixel_color, br->fill_threshold);
				paint_2d_fill_add_pixel_byte(i + 1, j + 1, ibuf, stack, touched, pixel_color, br->fill_threshold);

				if (i > maxx)
					maxx = i;
				if (i < minx)
					minx = i;
				if (j > maxy)
					maxy = j;
				if (i > miny)
					miny = j;
			}
		}

		MEM_freeN(touched);
		BLI_gsqueue_free(stack);
	}

	imapaint_image_update(sima, ima, ibuf, false);
	ED_imapaint_clear_partial_redraw();

	BKE_image_release_ibuf(ima, ibuf, NULL);

	WM_event_add_notifier(C, NC_IMAGE | NA_EDITED, ima);
}

void paint_2d_gradient_fill (const bContext *C, Brush *br, float mouse_init[2], float mouse_final[2], void *ps)
{
	SpaceImage *sima = CTX_wm_space_image(C);
	Image *ima = sima->image;
	ImagePaintState *s = ps;

	ImBuf *ibuf;
	unsigned short i = 0, j = 0;
	unsigned int color_b;
	float color_f[4];
	float image_init[2], image_final[2];
	float tangent[2];
	float line_len_sq_inv, line_len;

	bool do_float;

	if (!ima)
		return;

	ibuf = BKE_image_acquire_ibuf(ima, &sima->iuser, NULL);

	if (!ibuf)
		return;

	UI_view2d_region_to_view(s->v2d, mouse_final[0], mouse_final[1], &image_final[0], &image_final[1]);
	UI_view2d_region_to_view(s->v2d, mouse_init[0], mouse_init[1], &image_init[0], &image_init[1]);

	image_final[0] *= ibuf->x;
	image_final[1] *= ibuf->y;

	image_init[0] *= ibuf->x;
	image_init[1] *= ibuf->y;

	/* some math to get needed gradient variables */
	sub_v2_v2v2(tangent, image_final, image_init);
	line_len = len_squared_v2(tangent);
	line_len_sq_inv = 1.0/line_len;
	line_len = sqrt(line_len);

	do_float = (ibuf->rect_float != NULL);

	/* this will be substituted by something else when selection is available */
	ED_imapaint_dirty_region(ima, ibuf, 0, 0, ibuf->x, ibuf->y);

	if (do_float) {
		for (; i < ibuf->x; i++) {
			for (j = 0; j < ibuf->y; j++) {
				float f;
				float p[2] = {i - image_init[0], j - image_init[1]};

				switch (br->gradient_fill_mode) {
					case BRUSH_GRADIENT_LINEAR:
					{
						f = dot_v2v2(p, tangent)*line_len_sq_inv;
						break;
					}
					case BRUSH_GRADIENT_RADIAL:
					{
						f = len_v2(p)/line_len;
						break;
					}
				}
				do_colorband(br->gradient, f, color_f);
				/* convert to premultiplied */
				mul_v3_fl(color_f, color_f[3]);
				color_f[3] *= br->alpha;
				blend_color_mix_float(ibuf->rect_float + 4 * (j * ibuf->x + i),
				                      ibuf->rect_float + 4 * (j * ibuf->x + i),
				                      color_f);
			}
		}
	}
	else {
		for (; i < ibuf->x; i++) {
			for (j = 0; j < ibuf->y; j++) {
				float f;
				float p[2] = {i - image_init[0], j - image_init[1]};

				switch (br->gradient_fill_mode) {
					case BRUSH_GRADIENT_LINEAR:
					{
						f = dot_v2v2(p, tangent)*line_len_sq_inv;
						break;
					}
					case BRUSH_GRADIENT_RADIAL:
					{
						f = len_v2(p)/line_len;
						break;
					}
				}

				do_colorband(br->gradient, f, color_f);
				rgba_float_to_uchar((unsigned char *)&color_b, color_f);
				((unsigned char *)&color_b)[3] *= br->alpha;
				blend_color_mix_byte((unsigned char *)(ibuf->rect + j * ibuf->x + i),
				                     (unsigned char *)(ibuf->rect + j * ibuf->x + i),
				                     (unsigned char *)&color_b);
			}
		}
	}

	imapaint_image_update(sima, ima, ibuf, false);
	ED_imapaint_clear_partial_redraw();

	BKE_image_release_ibuf(ima, ibuf, NULL);

	WM_event_add_notifier(C, NC_IMAGE | NA_EDITED, ima);
}<|MERGE_RESOLUTION|>--- conflicted
+++ resolved
@@ -391,15 +391,7 @@
 
 	/* get brush color */
 	if (brush->imagepaint_tool == PAINT_TOOL_DRAW) {
-<<<<<<< HEAD
-		paint_brush_color_get(brush, use_color_correction, painter->cache.invert, distance, pressure, brush_rgb);
-=======
-		copy_v3_v3(brush_rgb, brush->rgb);
-
-		if (use_color_correction) {
-			IMB_colormanagement_display_to_scene_linear_v3(brush_rgb, display);
-		}
->>>>>>> dc40a97f
+		paint_brush_color_get(brush, use_color_correction, painter->cache.invert, distance, pressure, brush_rgb, display);
 	}
 	else {
 		brush_rgb[0] = 1.0f;
@@ -472,15 +464,7 @@
 
 	/* get brush color */
 	if (brush->imagepaint_tool == PAINT_TOOL_DRAW) {
-<<<<<<< HEAD
-		paint_brush_color_get(brush, use_color_correction, painter->cache.invert, 0.0, 1.0, brush_rgb);
-=======
-		copy_v3_v3(brush_rgb, brush->rgb);
-
-		if (use_color_correction) {
-			IMB_colormanagement_display_to_scene_linear_v3(brush_rgb, display);
-		}
->>>>>>> dc40a97f
+		paint_brush_color_get(brush, use_color_correction, painter->cache.invert, 0.0, 1.0, brush_rgb, display);
 	}
 	else {
 		brush_rgb[0] = 1.0f;
