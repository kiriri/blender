/*
 * This program is free software; you can redistribute it and/or
 * modify it under the terms of the GNU General Public License
 * as published by the Free Software Foundation; either version 2
 * of the License, or (at your option) any later version.
 *
 * This program is distributed in the hope that it will be useful,
 * but WITHOUT ANY WARRANTY; without even the implied warranty of
 * MERCHANTABILITY or FITNESS FOR A PARTICULAR PURPOSE.  See the
 * GNU General Public License for more details.
 *
 * You should have received a copy of the GNU General Public License
 * along with this program; if not, write to the Free Software Foundation,
 * Inc., 51 Franklin Street, Fifth Floor, Boston, MA 02110-1301, USA.
 *
 * The Original Code is Copyright (C) 2004 Blender Foundation.
 * All rights reserved.
 */

/** \file
 * \ingroup spoutliner
 */

#include <math.h>
#include <string.h>

#include "MEM_guardedalloc.h"

#include "DNA_anim_types.h"
#include "DNA_armature_types.h"
#include "DNA_cachefile_types.h"
#include "DNA_camera_types.h"
#include "DNA_collection_types.h"
#include "DNA_constraint_types.h"
#include "DNA_gpencil_modifier_types.h"
#include "DNA_gpencil_types.h"
#include "DNA_hair_types.h"
#include "DNA_key_types.h"
#include "DNA_light_types.h"
#include "DNA_lightprobe_types.h"
#include "DNA_linestyle_types.h"
#include "DNA_material_types.h"
#include "DNA_mesh_types.h"
#include "DNA_meta_types.h"
#include "DNA_object_types.h"
#include "DNA_particle_types.h"
#include "DNA_pointcloud_types.h"
#include "DNA_scene_types.h"
#include "DNA_sequence_types.h"
#include "DNA_shader_fx_types.h"
#include "DNA_simulation_types.h"
#include "DNA_speaker_types.h"
#include "DNA_volume_types.h"
#include "DNA_world_types.h"

#include "BLI_blenlib.h"
#include "BLI_fnmatch.h"
#include "BLI_listbase.h"
#include "BLI_mempool.h"
#include "BLI_utildefines.h"

#include "BLT_translation.h"

#include "BKE_fcurve_driver.h"
#include "BKE_idtype.h"
#include "BKE_layer.h"
#include "BKE_lib_id.h"
#include "BKE_main.h"
#include "BKE_modifier.h"
#include "BKE_outliner_treehash.h"
#include "BKE_sequencer.h"

#include "DEG_depsgraph.h"
#include "DEG_depsgraph_build.h"

#include "ED_armature.h"
#include "ED_screen.h"

#include "WM_api.h"
#include "WM_types.h"

#include "RNA_access.h"

#include "UI_interface.h"

#include "outliner_intern.h"

#ifdef WIN32
#  include "BLI_math_base.h" /* M_PI */
#endif

/* prototypes */
static TreeElement *outliner_add_collection_recursive(SpaceOutliner *space_outliner,
                                                      Collection *collection,
                                                      TreeElement *ten);
static void outliner_make_object_parent_hierarchy(ListBase *lb);

/* ********************************************************* */
/* Persistent Data */

static void outliner_storage_cleanup(SpaceOutliner *space_outliner)
{
  BLI_mempool *ts = space_outliner->treestore;

  if (ts) {
    TreeStoreElem *tselem;
    int unused = 0;

    /* each element used once, for ID blocks with more users to have each a treestore */
    BLI_mempool_iter iter;

    BLI_mempool_iternew(ts, &iter);
    while ((tselem = BLI_mempool_iterstep(&iter))) {
      tselem->used = 0;
    }

    /* cleanup only after reading file or undo step, and always for
     * RNA data-blocks view in order to save memory */
    if (space_outliner->storeflag & SO_TREESTORE_CLEANUP) {
      space_outliner->storeflag &= ~SO_TREESTORE_CLEANUP;

      BLI_mempool_iternew(ts, &iter);
      while ((tselem = BLI_mempool_iterstep(&iter))) {
        if (tselem->id == NULL) {
          unused++;
        }
      }

      if (unused) {
        if (BLI_mempool_len(ts) == unused) {
          BLI_mempool_destroy(ts);
          space_outliner->treestore = NULL;
          if (space_outliner->treehash) {
            BKE_outliner_treehash_free(space_outliner->treehash);
            space_outliner->treehash = NULL;
          }
        }
        else {
          TreeStoreElem *tsenew;
          BLI_mempool *new_ts = BLI_mempool_create(
              sizeof(TreeStoreElem), BLI_mempool_len(ts) - unused, 512, BLI_MEMPOOL_ALLOW_ITER);
          BLI_mempool_iternew(ts, &iter);
          while ((tselem = BLI_mempool_iterstep(&iter))) {
            if (tselem->id) {
              tsenew = BLI_mempool_alloc(new_ts);
              *tsenew = *tselem;
            }
          }
          BLI_mempool_destroy(ts);
          space_outliner->treestore = new_ts;
          if (space_outliner->treehash) {
            /* update hash table to fix broken pointers */
            BKE_outliner_treehash_rebuild_from_treestore(space_outliner->treehash,
                                                         space_outliner->treestore);
          }
        }
      }
    }
    else if (space_outliner->treehash) {
      BKE_outliner_treehash_clear_used(space_outliner->treehash);
    }
  }
}

static void check_persistent(
    SpaceOutliner *space_outliner, TreeElement *te, ID *id, short type, short nr)
{
  TreeStoreElem *tselem;

  if (space_outliner->treestore == NULL) {
    /* if treestore was not created in readfile.c, create it here */
    space_outliner->treestore = BLI_mempool_create(
        sizeof(TreeStoreElem), 1, 512, BLI_MEMPOOL_ALLOW_ITER);
  }
  if (space_outliner->treehash == NULL) {
    space_outliner->treehash = BKE_outliner_treehash_create_from_treestore(
        space_outliner->treestore);
  }

  /* find any unused tree element in treestore and mark it as used
   * (note that there may be multiple unused elements in case of linked objects) */
  tselem = BKE_outliner_treehash_lookup_unused(space_outliner->treehash, type, nr, id);
  if (tselem) {
    te->store_elem = tselem;
    tselem->used = 1;
    return;
  }

  /* add 1 element to treestore */
  tselem = BLI_mempool_alloc(space_outliner->treestore);
  tselem->type = type;
  tselem->nr = type ? nr : 0;
  tselem->id = id;
  tselem->used = 0;
  tselem->flag = TSE_CLOSED;
  te->store_elem = tselem;
  BKE_outliner_treehash_add_element(space_outliner->treehash, tselem);
}

/* ********************************************************* */
/* Tree Management */

void outliner_free_tree(ListBase *tree)
{
  for (TreeElement *element = tree->first, *element_next; element; element = element_next) {
    element_next = element->next;
    outliner_free_tree_element(element, tree);
  }
}

void outliner_cleanup_tree(SpaceOutliner *space_outliner)
{
  outliner_free_tree(&space_outliner->tree);
  outliner_storage_cleanup(space_outliner);
}

/**
 * Free \a element and its sub-tree and remove its link in \a parent_subtree.
 *
 * \note Does not remove the #TreeStoreElem of \a element!
 * \param parent_subtree: Sub-tree of the parent element, so the list containing \a element.
 */
void outliner_free_tree_element(TreeElement *element, ListBase *parent_subtree)
{
  BLI_assert(BLI_findindex(parent_subtree, element) > -1);
  BLI_remlink(parent_subtree, element);

  outliner_free_tree(&element->subtree);

  if (element->flag & TE_FREE_NAME) {
    MEM_freeN((void *)element->name);
  }
  MEM_freeN(element);
}

/* ********************************************************* */

/* Prototype, see functions below */
static TreeElement *outliner_add_element(SpaceOutliner *space_outliner,
                                         ListBase *lb,
                                         void *idv,
                                         TreeElement *parent,
                                         short type,
                                         short index);

/* -------------------------------------------------------- */

/**
 * Check if an element type needs a full rebuild if the open/collapsed state changes.
 * These element types don't add children if collapsed.
 *
 * This current check isn't great really. A per element-type flag would be preferable.
 */
bool outliner_element_needs_rebuild_on_open_change(const TreeStoreElem *tselem)
{
  return ELEM(tselem->type, TSE_RNA_STRUCT, TSE_RNA_PROPERTY, TSE_KEYMAP);
}

/* special handling of hierarchical non-lib data */
static void outliner_add_bone(SpaceOutliner *space_outliner,
                              ListBase *lb,
                              ID *id,
                              Bone *curBone,
                              TreeElement *parent,
                              int *a)
{
  TreeElement *te = outliner_add_element(space_outliner, lb, id, parent, TSE_BONE, *a);

  (*a)++;
  te->name = curBone->name;
  te->directdata = curBone;

  for (curBone = curBone->childbase.first; curBone; curBone = curBone->next) {
    outliner_add_bone(space_outliner, &te->subtree, id, curBone, te, a);
  }
}

static bool outliner_animdata_test(AnimData *adt)
{
  if (adt) {
    return (adt->action || adt->drivers.first || adt->nla_tracks.first);
  }
  return false;
}

#ifdef WITH_FREESTYLE
static void outliner_add_line_styles(SpaceOutliner *space_outliner,
                                     ListBase *lb,
                                     Scene *sce,
                                     TreeElement *te)
{
  ViewLayer *view_layer;
  FreestyleLineSet *lineset;

  for (view_layer = sce->view_layers.first; view_layer; view_layer = view_layer->next) {
    for (lineset = view_layer->freestyle_config.linesets.first; lineset; lineset = lineset->next) {
      FreestyleLineStyle *linestyle = lineset->linestyle;
      if (linestyle) {
        linestyle->id.tag |= LIB_TAG_DOIT;
      }
    }
  }
  for (view_layer = sce->view_layers.first; view_layer; view_layer = view_layer->next) {
    for (lineset = view_layer->freestyle_config.linesets.first; lineset; lineset = lineset->next) {
      FreestyleLineStyle *linestyle = lineset->linestyle;
      if (linestyle) {
        if (!(linestyle->id.tag & LIB_TAG_DOIT)) {
          continue;
        }
        linestyle->id.tag &= ~LIB_TAG_DOIT;
        outliner_add_element(space_outliner, lb, linestyle, te, 0, 0);
      }
    }
  }
}
#endif

static void outliner_add_scene_contents(SpaceOutliner *space_outliner,
                                        ListBase *lb,
                                        Scene *sce,
                                        TreeElement *te)
{
  /* View layers */
  TreeElement *ten = outliner_add_element(space_outliner, lb, sce, te, TSE_R_LAYER_BASE, 0);
  ten->name = IFACE_("View Layers");

  ViewLayer *view_layer;
  for (view_layer = sce->view_layers.first; view_layer; view_layer = view_layer->next) {
    TreeElement *tenlay = outliner_add_element(
        space_outliner, &ten->subtree, sce, ten, TSE_R_LAYER, 0);
    tenlay->name = view_layer->name;
    tenlay->directdata = view_layer;
  }

  /* World */
  outliner_add_element(space_outliner, lb, sce->world, te, 0, 0);

  /* Collections */
  ten = outliner_add_element(space_outliner, lb, &sce->id, te, TSE_SCENE_COLLECTION_BASE, 0);
  ten->name = IFACE_("Scene Collection");
  outliner_add_collection_recursive(space_outliner, sce->master_collection, ten);

  /* Objects */
  ten = outliner_add_element(space_outliner, lb, sce, te, TSE_SCENE_OBJECTS_BASE, 0);
  ten->name = IFACE_("Objects");
  FOREACH_SCENE_OBJECT_BEGIN (sce, ob) {
    outliner_add_element(space_outliner, &ten->subtree, ob, ten, 0, 0);
  }
  FOREACH_SCENE_OBJECT_END;
  outliner_make_object_parent_hierarchy(&ten->subtree);

  /* Animation Data */
  if (outliner_animdata_test(sce->adt)) {
    outliner_add_element(space_outliner, lb, sce, te, TSE_ANIM_DATA, 0);
  }
}

/* Can be inlined if necessary. */
static void outliner_add_object_contents(SpaceOutliner *space_outliner,
                                         TreeElement *te,
                                         TreeStoreElem *tselem,
                                         Object *ob)
{
  if (outliner_animdata_test(ob->adt)) {
    outliner_add_element(space_outliner, &te->subtree, ob, te, TSE_ANIM_DATA, 0);
  }

  outliner_add_element(space_outliner,
                       &te->subtree,
                       ob->poselib,
                       te,
                       0,
                       0); /* XXX FIXME.. add a special type for this. */

  if (ob->proxy && !ID_IS_LINKED(ob)) {
    outliner_add_element(space_outliner, &te->subtree, ob->proxy, te, TSE_PROXY, 0);
  }

  outliner_add_element(space_outliner, &te->subtree, ob->data, te, 0, 0);

  if (ob->pose) {
    bArmature *arm = ob->data;
    bPoseChannel *pchan;
    TreeElement *tenla = outliner_add_element(
        space_outliner, &te->subtree, ob, te, TSE_POSE_BASE, 0);

    tenla->name = IFACE_("Pose");

    /* channels undefined in editmode, but we want the 'tenla' pose icon itself */
    if ((arm->edbo == NULL) && (ob->mode & OB_MODE_POSE)) {
      TreeElement *ten;
      int a = 0, const_index = 1000; /* ensure unique id for bone constraints */

      for (pchan = ob->pose->chanbase.first; pchan; pchan = pchan->next, a++) {
        ten = outliner_add_element(
            space_outliner, &tenla->subtree, ob, tenla, TSE_POSE_CHANNEL, a);
        ten->name = pchan->name;
        ten->directdata = pchan;
        pchan->temp = (void *)ten;

        if (pchan->constraints.first) {
          /* Object *target; */
          bConstraint *con;
          TreeElement *ten1;
          TreeElement *tenla1 = outliner_add_element(
              space_outliner, &ten->subtree, ob, ten, TSE_CONSTRAINT_BASE, 0);
          /* char *str; */

          tenla1->name = IFACE_("Constraints");
          for (con = pchan->constraints.first; con; con = con->next, const_index++) {
            ten1 = outliner_add_element(
                space_outliner, &tenla1->subtree, ob, tenla1, TSE_CONSTRAINT, const_index);
#if 0 /* disabled as it needs to be reworked for recoded constraints system */
            target = get_constraint_target(con, &str);
            if (str && str[0]) {
              ten1->name = str;
            }
            else if (target) {
              ten1->name = target->id.name + 2;
            }
            else {
              ten1->name = con->name;
            }
#endif
            ten1->name = con->name;
            ten1->directdata = con;
            /* possible add all other types links? */
          }
        }
      }
      /* make hierarchy */
      ten = tenla->subtree.first;
      while (ten) {
        TreeElement *nten = ten->next, *par;
        tselem = TREESTORE(ten);
        if (tselem->type == TSE_POSE_CHANNEL) {
          pchan = (bPoseChannel *)ten->directdata;
          if (pchan->parent) {
            BLI_remlink(&tenla->subtree, ten);
            par = (TreeElement *)pchan->parent->temp;
            BLI_addtail(&par->subtree, ten);
            ten->parent = par;
          }
        }
        ten = nten;
      }
    }

    /* Pose Groups */
    if (ob->pose->agroups.first) {
      bActionGroup *agrp;
      TreeElement *ten_bonegrp = outliner_add_element(
          space_outliner, &te->subtree, ob, te, TSE_POSEGRP_BASE, 0);
      int a = 0;

      ten_bonegrp->name = IFACE_("Bone Groups");
      for (agrp = ob->pose->agroups.first; agrp; agrp = agrp->next, a++) {
        TreeElement *ten;
        ten = outliner_add_element(
            space_outliner, &ten_bonegrp->subtree, ob, ten_bonegrp, TSE_POSEGRP, a);
        ten->name = agrp->name;
        ten->directdata = agrp;
      }
    }
  }

  for (int a = 0; a < ob->totcol; a++) {
    outliner_add_element(space_outliner, &te->subtree, ob->mat[a], te, 0, a);
  }

  if (ob->constraints.first) {
    /* Object *target; */
    bConstraint *con;
    TreeElement *ten;
    TreeElement *tenla = outliner_add_element(
        space_outliner, &te->subtree, ob, te, TSE_CONSTRAINT_BASE, 0);
    /* char *str; */
    int a;

    tenla->name = IFACE_("Constraints");
    for (con = ob->constraints.first, a = 0; con; con = con->next, a++) {
      ten = outliner_add_element(space_outliner, &tenla->subtree, ob, tenla, TSE_CONSTRAINT, a);
#if 0 /* disabled due to constraints system targets recode... code here needs review */
      target = get_constraint_target(con, &str);
      if (str && str[0]) {
        ten->name = str;
      }
      else if (target) {
        ten->name = target->id.name + 2;
      }
      else {
        ten->name = con->name;
      }
#endif
      ten->name = con->name;
      ten->directdata = con;
      /* possible add all other types links? */
    }
  }

  if (ob->modifiers.first) {
    ModifierData *md;
    TreeElement *ten_mod = outliner_add_element(
        space_outliner, &te->subtree, ob, te, TSE_MODIFIER_BASE, 0);
    int index;

    ten_mod->name = IFACE_("Modifiers");
    for (index = 0, md = ob->modifiers.first; md; index++, md = md->next) {
      TreeElement *ten = outliner_add_element(
          space_outliner, &ten_mod->subtree, ob, ten_mod, TSE_MODIFIER, index);
      ten->name = md->name;
      ten->directdata = md;

      if (md->type == eModifierType_Lattice) {
        outliner_add_element(space_outliner,
                             &ten->subtree,
                             ((LatticeModifierData *)md)->object,
                             ten,
                             TSE_LINKED_OB,
                             0);
      }
      else if (md->type == eModifierType_Curve) {
        outliner_add_element(space_outliner,
                             &ten->subtree,
                             ((CurveModifierData *)md)->object,
                             ten,
                             TSE_LINKED_OB,
                             0);
      }
      else if (md->type == eModifierType_Armature) {
        outliner_add_element(space_outliner,
                             &ten->subtree,
                             ((ArmatureModifierData *)md)->object,
                             ten,
                             TSE_LINKED_OB,
                             0);
      }
      else if (md->type == eModifierType_Hook) {
        outliner_add_element(space_outliner,
                             &ten->subtree,
                             ((HookModifierData *)md)->object,
                             ten,
                             TSE_LINKED_OB,
                             0);
      }
      else if (md->type == eModifierType_ParticleSystem) {
        ParticleSystem *psys = ((ParticleSystemModifierData *)md)->psys;
        TreeElement *ten_psys;

        ten_psys = outliner_add_element(space_outliner, &ten->subtree, ob, te, TSE_LINKED_PSYS, 0);
        ten_psys->directdata = psys;
        ten_psys->name = psys->part->id.name + 2;
      }
    }
  }

  /* Grease Pencil modifiers. */
  if (!BLI_listbase_is_empty(&ob->greasepencil_modifiers)) {
    GpencilModifierData *md;
    TreeElement *ten_mod = outliner_add_element(soops, &te->subtree, ob, te, TSE_MODIFIER_BASE, 0);
    int index;

    ten_mod->name = IFACE_("Modifiers");
    for (index = 0, md = ob->greasepencil_modifiers.first; md; index++, md = md->next) {
      TreeElement *ten = outliner_add_element(
          soops, &ten_mod->subtree, ob, ten_mod, TSE_MODIFIER, index);
      ten->name = md->name;
      ten->directdata = md;

      if (md->type == eGpencilModifierType_Armature) {
        outliner_add_element(soops,
                             &ten->subtree,
                             ((ArmatureGpencilModifierData *)md)->object,
                             ten,
                             TSE_LINKED_OB,
                             0);
      }
      else if (md->type == eGpencilModifierType_Hook) {
        outliner_add_element(
            soops, &ten->subtree, ((HookGpencilModifierData *)md)->object, ten, TSE_LINKED_OB, 0);
      }
      else if (md->type == eGpencilModifierType_Lattice) {
        outliner_add_element(soops,
                             &ten->subtree,
                             ((LatticeGpencilModifierData *)md)->object,
                             ten,
                             TSE_LINKED_OB,
                             0);
      }
    }
  }

  /* Grease Pencil effects. */
  if (!BLI_listbase_is_empty(&ob->shader_fx)) {
    ShaderFxData *fx;
    TreeElement *ten_fx = outliner_add_element(soops, &te->subtree, ob, te, TSE_EFFECT_BASE, 0);
    int index;

    ten_fx->name = IFACE_("Effects");
    for (index = 0, fx = ob->shader_fx.first; fx; index++, fx = fx->next) {
      TreeElement *ten = outliner_add_element(
          soops, &ten_fx->subtree, ob, ten_fx, TSE_EFFECT, index);
      ten->name = fx->name;
      ten->directdata = fx;

      if (fx->type == eShaderFxType_Swirl) {
        outliner_add_element(
            soops, &ten->subtree, ((SwirlShaderFxData *)fx)->object, ten, TSE_LINKED_OB, 0);
      }
    }
  }

  /* vertex groups */
  if (ob->defbase.first) {
    bDeformGroup *defgroup;
    TreeElement *ten;
    TreeElement *tenla = outliner_add_element(
        space_outliner, &te->subtree, ob, te, TSE_DEFGROUP_BASE, 0);
    int a;

    tenla->name = IFACE_("Vertex Groups");
    for (defgroup = ob->defbase.first, a = 0; defgroup; defgroup = defgroup->next, a++) {
      ten = outliner_add_element(space_outliner, &tenla->subtree, ob, tenla, TSE_DEFGROUP, a);
      ten->name = defgroup->name;
      ten->directdata = defgroup;
    }
  }

  /* duplicated group */
  if (ob->instance_collection && (ob->transflag & OB_DUPLICOLLECTION)) {
    outliner_add_element(space_outliner, &te->subtree, ob->instance_collection, te, 0, 0);
  }
}

/* Can be inlined if necessary. */
static void outliner_add_id_contents(SpaceOutliner *space_outliner,
                                     TreeElement *te,
                                     TreeStoreElem *tselem,
                                     ID *id)
{
  /* tuck pointer back in object, to construct hierarchy */
  if (GS(id->name) == ID_OB) {
    id->newid = (ID *)te;
  }

  /* expand specific data always */
  switch (GS(id->name)) {
    case ID_LI: {
      te->name = ((Library *)id)->filepath;
      break;
    }
    case ID_SCE: {
      outliner_add_scene_contents(space_outliner, &te->subtree, (Scene *)id, te);
      break;
    }
    case ID_OB: {
      outliner_add_object_contents(space_outliner, te, tselem, (Object *)id);
      break;
    }
    case ID_ME: {
      Mesh *me = (Mesh *)id;
      int a;

      if (outliner_animdata_test(me->adt)) {
        outliner_add_element(space_outliner, &te->subtree, me, te, TSE_ANIM_DATA, 0);
      }

      outliner_add_element(space_outliner, &te->subtree, me->key, te, 0, 0);
      for (a = 0; a < me->totcol; a++) {
        outliner_add_element(space_outliner, &te->subtree, me->mat[a], te, 0, a);
      }
      /* could do tfaces with image links, but the images are not grouped nicely.
       * would require going over all tfaces, sort images in use. etc... */
      break;
    }
    case ID_CU: {
      Curve *cu = (Curve *)id;
      int a;

      if (outliner_animdata_test(cu->adt)) {
        outliner_add_element(space_outliner, &te->subtree, cu, te, TSE_ANIM_DATA, 0);
      }

      for (a = 0; a < cu->totcol; a++) {
        outliner_add_element(space_outliner, &te->subtree, cu->mat[a], te, 0, a);
      }
      break;
    }
    case ID_MB: {
      MetaBall *mb = (MetaBall *)id;
      int a;

      if (outliner_animdata_test(mb->adt)) {
        outliner_add_element(space_outliner, &te->subtree, mb, te, TSE_ANIM_DATA, 0);
      }

      for (a = 0; a < mb->totcol; a++) {
        outliner_add_element(space_outliner, &te->subtree, mb->mat[a], te, 0, a);
      }
      break;
    }
    case ID_MA: {
      Material *ma = (Material *)id;

      if (outliner_animdata_test(ma->adt)) {
        outliner_add_element(space_outliner, &te->subtree, ma, te, TSE_ANIM_DATA, 0);
      }
      break;
    }
    case ID_TE: {
      Tex *tex = (Tex *)id;

      if (outliner_animdata_test(tex->adt)) {
        outliner_add_element(space_outliner, &te->subtree, tex, te, TSE_ANIM_DATA, 0);
      }
      outliner_add_element(space_outliner, &te->subtree, tex->ima, te, 0, 0);
      break;
    }
    case ID_CA: {
      Camera *ca = (Camera *)id;

      if (outliner_animdata_test(ca->adt)) {
        outliner_add_element(space_outliner, &te->subtree, ca, te, TSE_ANIM_DATA, 0);
      }
      break;
    }
    case ID_CF: {
      CacheFile *cache_file = (CacheFile *)id;

      if (outliner_animdata_test(cache_file->adt)) {
        outliner_add_element(space_outliner, &te->subtree, cache_file, te, TSE_ANIM_DATA, 0);
      }

      break;
    }
    case ID_LA: {
      Light *la = (Light *)id;

      if (outliner_animdata_test(la->adt)) {
        outliner_add_element(space_outliner, &te->subtree, la, te, TSE_ANIM_DATA, 0);
      }
      break;
    }
    case ID_SPK: {
      Speaker *spk = (Speaker *)id;

      if (outliner_animdata_test(spk->adt)) {
        outliner_add_element(space_outliner, &te->subtree, spk, te, TSE_ANIM_DATA, 0);
      }
      break;
    }
    case ID_LP: {
      LightProbe *prb = (LightProbe *)id;

      if (outliner_animdata_test(prb->adt)) {
        outliner_add_element(space_outliner, &te->subtree, prb, te, TSE_ANIM_DATA, 0);
      }
      break;
    }
    case ID_WO: {
      World *wrld = (World *)id;

      if (outliner_animdata_test(wrld->adt)) {
        outliner_add_element(space_outliner, &te->subtree, wrld, te, TSE_ANIM_DATA, 0);
      }
      break;
    }
    case ID_KE: {
      Key *key = (Key *)id;

      if (outliner_animdata_test(key->adt)) {
        outliner_add_element(space_outliner, &te->subtree, key, te, TSE_ANIM_DATA, 0);
      }
      break;
    }
    case ID_AC: {
      /* XXX do we want to be exposing the F-Curves here? */
      /* bAction *act = (bAction *)id; */
      break;
    }
    case ID_AR: {
      bArmature *arm = (bArmature *)id;
      int a = 0;

      if (outliner_animdata_test(arm->adt)) {
        outliner_add_element(space_outliner, &te->subtree, arm, te, TSE_ANIM_DATA, 0);
      }

      if (arm->edbo) {
        EditBone *ebone;
        TreeElement *ten;

        for (ebone = arm->edbo->first; ebone; ebone = ebone->next, a++) {
          ten = outliner_add_element(space_outliner, &te->subtree, id, te, TSE_EBONE, a);
          ten->directdata = ebone;
          ten->name = ebone->name;
          ebone->temp.p = ten;
        }
        /* make hierarchy */
        ten = arm->edbo->first ? ((EditBone *)arm->edbo->first)->temp.p : NULL;
        while (ten) {
          TreeElement *nten = ten->next, *par;
          ebone = (EditBone *)ten->directdata;
          if (ebone->parent) {
            BLI_remlink(&te->subtree, ten);
            par = ebone->parent->temp.p;
            BLI_addtail(&par->subtree, ten);
            ten->parent = par;
          }
          ten = nten;
        }
      }
      else {
        /* do not extend Armature when we have posemode */
        tselem = TREESTORE(te->parent);
        if (GS(tselem->id->name) == ID_OB && ((Object *)tselem->id)->mode & OB_MODE_POSE) {
          /* pass */
        }
        else {
          Bone *curBone;
          for (curBone = arm->bonebase.first; curBone; curBone = curBone->next) {
            outliner_add_bone(space_outliner, &te->subtree, id, curBone, te, &a);
          }
        }
      }
      break;
    }
    case ID_LS: {
      FreestyleLineStyle *linestyle = (FreestyleLineStyle *)id;
      int a;

      if (outliner_animdata_test(linestyle->adt)) {
        outliner_add_element(space_outliner, &te->subtree, linestyle, te, TSE_ANIM_DATA, 0);
      }

      for (a = 0; a < MAX_MTEX; a++) {
        if (linestyle->mtex[a]) {
          outliner_add_element(space_outliner, &te->subtree, linestyle->mtex[a]->tex, te, 0, a);
        }
      }
      break;
    }
    case ID_GD: {
      bGPdata *gpd = (bGPdata *)id;
      bGPDlayer *gpl;
      int a = 0;

      if (outliner_animdata_test(gpd->adt)) {
        outliner_add_element(space_outliner, &te->subtree, gpd, te, TSE_ANIM_DATA, 0);
      }

      /* TODO: base element for layers? */
      for (gpl = gpd->layers.last; gpl; gpl = gpl->prev) {
        outliner_add_element(space_outliner, &te->subtree, gpl, te, TSE_GP_LAYER, a);
        a++;
      }
      break;
    }
    case ID_GR: {
      /* Don't expand for instances, creates too many elements. */
      if (!(te->parent && te->parent->idcode == ID_OB)) {
        Collection *collection = (Collection *)id;
        outliner_add_collection_recursive(space_outliner, collection, te);
      }
      break;
    }
    case ID_HA: {
      Hair *hair = (Hair *)id;
      if (outliner_animdata_test(hair->adt)) {
        outliner_add_element(space_outliner, &te->subtree, hair, te, TSE_ANIM_DATA, 0);
      }
      break;
    }
    case ID_PT: {
      PointCloud *pointcloud = (PointCloud *)id;
      if (outliner_animdata_test(pointcloud->adt)) {
        outliner_add_element(space_outliner, &te->subtree, pointcloud, te, TSE_ANIM_DATA, 0);
      }
      break;
    }
    case ID_VO: {
      Volume *volume = (Volume *)id;
      if (outliner_animdata_test(volume->adt)) {
        outliner_add_element(space_outliner, &te->subtree, volume, te, TSE_ANIM_DATA, 0);
      }
      break;
    }
    case ID_SIM: {
      Simulation *simulation = (Simulation *)id;
      if (outliner_animdata_test(simulation->adt)) {
        outliner_add_element(space_outliner, &te->subtree, simulation, te, TSE_ANIM_DATA, 0);
      }
      break;
    }
    default:
      break;
  }
}

/**
 * TODO: this function needs to be split up! It's getting a bit too large...
 *
 * \note: "ID" is not always a real ID
 * \note: If child items are only added to the tree if the item is open, the TSE_ type _must_ be
 *        added to #outliner_element_needs_rebuild_on_open_change().
 */
static TreeElement *outliner_add_element(SpaceOutliner *space_outliner,
                                         ListBase *lb,
                                         void *idv,
                                         TreeElement *parent,
                                         short type,
                                         short index)
{
  TreeElement *te;
  TreeStoreElem *tselem;
  ID *id = idv;

  if (ELEM(type, TSE_RNA_STRUCT, TSE_RNA_PROPERTY, TSE_RNA_ARRAY_ELEM)) {
    id = ((PointerRNA *)idv)->owner_id;
    if (!id) {
      id = ((PointerRNA *)idv)->data;
    }
  }
  else if (type == TSE_GP_LAYER) {
    /* idv is the layer its self */
    id = TREESTORE(parent)->id;
  }

  /* exceptions */
  if (type == TSE_ID_BASE) {
    /* pass */
  }
  else if (id == NULL) {
    return NULL;
  }

  if (type == 0) {
    /* Zero type means real ID, ensure we do not get non-outliner ID types here... */
    BLI_assert(TREESTORE_ID_TYPE(id));
  }

  te = MEM_callocN(sizeof(TreeElement), "tree elem");
  /* add to the visual tree */
  BLI_addtail(lb, te);
  /* add to the storage */
  check_persistent(space_outliner, te, id, type, index);
  tselem = TREESTORE(te);

  /* if we are searching for something expand to see child elements */
  if (SEARCHING_OUTLINER(space_outliner)) {
    tselem->flag |= TSE_CHILDSEARCH;
  }

  te->parent = parent;
  te->index = index; /* For data arrays. */
  if (ELEM(type, TSE_SEQUENCE, TSE_SEQ_STRIP, TSE_SEQUENCE_DUP)) {
    /* pass */
  }
  else if (ELEM(type, TSE_RNA_STRUCT, TSE_RNA_PROPERTY, TSE_RNA_ARRAY_ELEM)) {
    /* pass */
  }
  else if (type == TSE_ANIM_DATA) {
    /* pass */
  }
  else if (type == TSE_GP_LAYER) {
    /* pass */
  }
  else if (ELEM(type, TSE_LAYER_COLLECTION, TSE_SCENE_COLLECTION_BASE, TSE_VIEW_COLLECTION_BASE)) {
    /* pass */
  }
  else if (type == TSE_ID_BASE) {
    /* pass */
  }
  else {
    /* do here too, for blend file viewer, own ID_LI then shows file name */
    if (GS(id->name) == ID_LI) {
      te->name = ((Library *)id)->filepath;
    }
    else {
      te->name = id->name + 2; /* Default, can be overridden by Library or non-ID data. */
    }
    te->idcode = GS(id->name);
  }

  if (type == 0) {
    TreeStoreElem *tsepar = parent ? TREESTORE(parent) : NULL;

    /* ID data-block. */
    if (tsepar == NULL || tsepar->type != TSE_ID_BASE || space_outliner->filter_id_type) {
      outliner_add_id_contents(space_outliner, te, tselem, id);
    }
  }
  else if (type == TSE_ANIM_DATA) {
    IdAdtTemplate *iat = (IdAdtTemplate *)idv;
    AnimData *adt = (AnimData *)iat->adt;

    /* this element's info */
    te->name = IFACE_("Animation");
    te->directdata = adt;

    /* Action */
    outliner_add_element(space_outliner, &te->subtree, adt->action, te, 0, 0);

    /* Drivers */
    if (adt->drivers.first) {
      TreeElement *ted = outliner_add_element(
          space_outliner, &te->subtree, adt, te, TSE_DRIVER_BASE, 0);
      ID *lastadded = NULL;
      FCurve *fcu;

      ted->name = IFACE_("Drivers");

      for (fcu = adt->drivers.first; fcu; fcu = fcu->next) {
        if (fcu->driver && fcu->driver->variables.first) {
          ChannelDriver *driver = fcu->driver;
          DriverVar *dvar;

          for (dvar = driver->variables.first; dvar; dvar = dvar->next) {
            /* loop over all targets used here */
            DRIVER_TARGETS_USED_LOOPER_BEGIN (dvar) {
              if (lastadded != dtar->id) {
                /* XXX this lastadded check is rather lame, and also fails quite badly... */
                outliner_add_element(
                    space_outliner, &ted->subtree, dtar->id, ted, TSE_LINKED_OB, 0);
                lastadded = dtar->id;
              }
            }
            DRIVER_TARGETS_LOOPER_END;
          }
        }
      }
    }

    /* NLA Data */
    if (adt->nla_tracks.first) {
      TreeElement *tenla = outliner_add_element(space_outliner, &te->subtree, adt, te, TSE_NLA, 0);
      NlaTrack *nlt;
      int a = 0;

      tenla->name = IFACE_("NLA Tracks");

      for (nlt = adt->nla_tracks.first; nlt; nlt = nlt->next) {
        TreeElement *tenlt = outliner_add_element(
            space_outliner, &tenla->subtree, nlt, tenla, TSE_NLA_TRACK, a);
        NlaStrip *strip;
        TreeElement *ten;
        int b = 0;

        tenlt->name = nlt->name;

        for (strip = nlt->strips.first; strip; strip = strip->next, b++) {
          ten = outliner_add_element(
              space_outliner, &tenlt->subtree, strip->act, tenlt, TSE_NLA_ACTION, b);
          if (ten) {
            ten->directdata = strip;
          }
        }
      }
    }
  }
  else if (type == TSE_GP_LAYER) {
    bGPDlayer *gpl = (bGPDlayer *)idv;

    te->name = gpl->info;
    te->directdata = gpl;
  }
  else if (type == TSE_SEQUENCE) {
    Sequence *seq = (Sequence *)idv;
    Sequence *p;

    /*
     * The idcode is a little hack, but the outliner
     * only check te->idcode if te->type is equal to zero,
     * so this is "safe".
     */
    te->idcode = seq->type;
    te->directdata = seq;
    te->name = seq->name + 2;

    if (!(seq->type & SEQ_TYPE_EFFECT)) {
      /*
       * This work like the sequence.
       * If the sequence have a name (not default name)
       * show it, in other case put the filename.
       */

      if (seq->type == SEQ_TYPE_META) {
        p = seq->seqbase.first;
        while (p) {
          outliner_add_element(space_outliner, &te->subtree, (void *)p, te, TSE_SEQUENCE, index);
          p = p->next;
        }
      }
      else {
        outliner_add_element(
            space_outliner, &te->subtree, (void *)seq->strip, te, TSE_SEQ_STRIP, index);
      }
    }
  }
  else if (type == TSE_SEQ_STRIP) {
    Strip *strip = (Strip *)idv;

    if (strip->dir[0] != '\0') {
      te->name = strip->dir;
    }
    else {
      te->name = IFACE_("Strip None");
    }
    te->directdata = strip;
  }
  else if (type == TSE_SEQUENCE_DUP) {
    Sequence *seq = (Sequence *)idv;

    te->idcode = seq->type;
    te->directdata = seq;
    te->name = seq->strip->stripdata->name;
  }
  else if (ELEM(type, TSE_RNA_STRUCT, TSE_RNA_PROPERTY, TSE_RNA_ARRAY_ELEM)) {
    PointerRNA pptr, propptr, *ptr = (PointerRNA *)idv;
    PropertyRNA *prop, *iterprop;
    PropertyType proptype;

    /* Don't display arrays larger, weak but index is stored as a short,
     * also the outliner isn't intended for editing such large data-sets. */
    BLI_STATIC_ASSERT(sizeof(te->index) == 2, "Index is no longer short!")
    const int tot_limit = SHRT_MAX;

    int a, tot;

    /* we do lazy build, for speed and to avoid infinite recursion */

    if (ptr->data == NULL) {
      te->name = IFACE_("(empty)");
    }
    else if (type == TSE_RNA_STRUCT) {
      /* struct */
      te->name = RNA_struct_name_get_alloc(ptr, NULL, 0, NULL);

      if (te->name) {
        te->flag |= TE_FREE_NAME;
      }
      else {
        te->name = RNA_struct_ui_name(ptr->type);
      }

      /* If searching don't expand RNA entries */
      if (SEARCHING_OUTLINER(space_outliner) && BLI_strcasecmp("RNA", te->name) == 0) {
        tselem->flag &= ~TSE_CHILDSEARCH;
      }

      iterprop = RNA_struct_iterator_property(ptr->type);
      tot = RNA_property_collection_length(ptr, iterprop);
      CLAMP_MAX(tot, tot_limit);

      /* auto open these cases */
      if (!parent || (RNA_property_type(parent->directdata)) == PROP_POINTER) {
        if (!tselem->used) {
          tselem->flag &= ~TSE_CLOSED;
        }
      }

      if (TSELEM_OPEN(tselem, space_outliner)) {
        for (a = 0; a < tot; a++) {
          RNA_property_collection_lookup_int(ptr, iterprop, a, &propptr);
          if (!(RNA_property_flag(propptr.data) & PROP_HIDDEN)) {
            outliner_add_element(
                space_outliner, &te->subtree, (void *)ptr, te, TSE_RNA_PROPERTY, a);
          }
        }
      }
      else if (tot) {
        te->flag |= TE_LAZY_CLOSED;
      }

      te->rnaptr = *ptr;
    }
    else if (type == TSE_RNA_PROPERTY) {
      /* property */
      iterprop = RNA_struct_iterator_property(ptr->type);
      RNA_property_collection_lookup_int(ptr, iterprop, index, &propptr);

      prop = propptr.data;
      proptype = RNA_property_type(prop);

      te->name = RNA_property_ui_name(prop);
      te->directdata = prop;
      te->rnaptr = *ptr;

      /* If searching don't expand RNA entries */
      if (SEARCHING_OUTLINER(space_outliner) && BLI_strcasecmp("RNA", te->name) == 0) {
        tselem->flag &= ~TSE_CHILDSEARCH;
      }

      if (proptype == PROP_POINTER) {
        pptr = RNA_property_pointer_get(ptr, prop);

        if (pptr.data) {
          if (TSELEM_OPEN(tselem, space_outliner)) {
            outliner_add_element(
                space_outliner, &te->subtree, (void *)&pptr, te, TSE_RNA_STRUCT, -1);
          }
          else {
            te->flag |= TE_LAZY_CLOSED;
          }
        }
      }
      else if (proptype == PROP_COLLECTION) {
        tot = RNA_property_collection_length(ptr, prop);
        CLAMP_MAX(tot, tot_limit);

        if (TSELEM_OPEN(tselem, space_outliner)) {
          for (a = 0; a < tot; a++) {
            RNA_property_collection_lookup_int(ptr, prop, a, &pptr);
            outliner_add_element(
                space_outliner, &te->subtree, (void *)&pptr, te, TSE_RNA_STRUCT, a);
          }
        }
        else if (tot) {
          te->flag |= TE_LAZY_CLOSED;
        }
      }
      else if (ELEM(proptype, PROP_BOOLEAN, PROP_INT, PROP_FLOAT)) {
        tot = RNA_property_array_length(ptr, prop);
        CLAMP_MAX(tot, tot_limit);

        if (TSELEM_OPEN(tselem, space_outliner)) {
          for (a = 0; a < tot; a++) {
            outliner_add_element(
                space_outliner, &te->subtree, (void *)ptr, te, TSE_RNA_ARRAY_ELEM, a);
          }
        }
        else if (tot) {
          te->flag |= TE_LAZY_CLOSED;
        }
      }
    }
    else if (type == TSE_RNA_ARRAY_ELEM) {
      char c;

      prop = parent->directdata;

      te->directdata = prop;
      te->rnaptr = *ptr;
      te->index = index;

      c = RNA_property_array_item_char(prop, index);

      te->name = MEM_callocN(sizeof(char) * 20, "OutlinerRNAArrayName");
      if (c) {
        sprintf((char *)te->name, "  %c", c);
      }
      else {
        sprintf((char *)te->name, "  %d", index + 1);
      }
      te->flag |= TE_FREE_NAME;
    }
  }
  else if (type == TSE_KEYMAP) {
    wmKeyMap *km = (wmKeyMap *)idv;
    wmKeyMapItem *kmi;
    char opname[OP_MAX_TYPENAME];

    te->directdata = idv;
    te->name = km->idname;

    if (TSELEM_OPEN(tselem, space_outliner)) {
      int a = 0;

      for (kmi = km->items.first; kmi; kmi = kmi->next, a++) {
        const char *key = WM_key_event_string(kmi->type, false);

        if (key[0]) {
          wmOperatorType *ot = NULL;

          if (kmi->propvalue) {
            /* pass */
          }
          else {
            ot = WM_operatortype_find(kmi->idname, 0);
          }

          if (ot || kmi->propvalue) {
            TreeElement *ten = outliner_add_element(
                space_outliner, &te->subtree, kmi, te, TSE_KEYMAP_ITEM, a);

            ten->directdata = kmi;

            if (kmi->propvalue) {
              ten->name = IFACE_("Modal map, not yet");
            }
            else {
              WM_operator_py_idname(opname, ot->idname);
              ten->name = BLI_strdup(opname);
              ten->flag |= TE_FREE_NAME;
            }
          }
        }
      }
    }
    else {
      te->flag |= TE_LAZY_CLOSED;
    }
  }

  return te;
}

/* ======================================================= */
/* Sequencer mode tree building */

/* Helped function to put duplicate sequence in the same tree. */
static int need_add_seq_dup(Sequence *seq)
{
  Sequence *p;

  if ((!seq->strip) || (!seq->strip->stripdata)) {
    return 1;
  }

  /*
   * First check backward, if we found a duplicate
   * sequence before this, don't need it, just return.
   */
  p = seq->prev;
  while (p) {
    if ((!p->strip) || (!p->strip->stripdata)) {
      p = p->prev;
      continue;
    }

    if (STREQ(p->strip->stripdata->name, seq->strip->stripdata->name)) {
      return 2;
    }
    p = p->prev;
  }

  p = seq->next;
  while (p) {
    if ((!p->strip) || (!p->strip->stripdata)) {
      p = p->next;
      continue;
    }

    if (STREQ(p->strip->stripdata->name, seq->strip->stripdata->name)) {
      return 0;
    }
    p = p->next;
  }
  return (1);
}

static void outliner_add_seq_dup(SpaceOutliner *space_outliner,
                                 Sequence *seq,
                                 TreeElement *te,
                                 short index)
{
  /* TreeElement *ch; */ /* UNUSED */
  Sequence *p;

  p = seq;
  while (p) {
    if ((!p->strip) || (!p->strip->stripdata) || (p->strip->stripdata->name[0] == '\0')) {
      p = p->next;
      continue;
    }

    if (STREQ(p->strip->stripdata->name, seq->strip->stripdata->name)) {
      /* ch = */ /* UNUSED */ outliner_add_element(
          space_outliner, &te->subtree, (void *)p, te, TSE_SEQUENCE, index);
    }
    p = p->next;
  }
}

/* ----------------------------------------------- */

static const char *outliner_idcode_to_plural(short idcode)
{
  const char *propname = BKE_idtype_idcode_to_name_plural(idcode);
  PropertyRNA *prop = RNA_struct_type_find_property(&RNA_BlendData, propname);
  return (prop) ? RNA_property_ui_name(prop) : "UNKNOWN";
}

static bool outliner_library_id_show(Library *lib, ID *id, short filter_id_type)
{
  if (id->lib != lib) {
    return false;
  }

  if (filter_id_type == ID_GR) {
    /* Don't show child collections of non-scene master collection,
     * they are already shown as children. */
    Collection *collection = (Collection *)id;
    bool has_non_scene_parent = false;

    LISTBASE_FOREACH (CollectionParent *, cparent, &collection->parents) {
      if (!(cparent->collection->flag & COLLECTION_IS_MASTER)) {
        has_non_scene_parent = true;
      }
    }

    if (has_non_scene_parent) {
      return false;
    }
  }

  return true;
}

static TreeElement *outliner_add_library_contents(Main *mainvar,
                                                  SpaceOutliner *space_outliner,
                                                  ListBase *lb,
                                                  Library *lib)
{
  TreeElement *ten, *tenlib = NULL;
  ListBase *lbarray[MAX_LIBARRAY];
  int a, tot;
  short filter_id_type = (space_outliner->filter & SO_FILTER_ID_TYPE) ?
                             space_outliner->filter_id_type :
                             0;

  if (filter_id_type) {
    lbarray[0] = which_libbase(mainvar, space_outliner->filter_id_type);
    tot = 1;
  }
  else {
    tot = set_listbasepointers(mainvar, lbarray);
  }

  for (a = 0; a < tot; a++) {
    if (lbarray[a] && lbarray[a]->first) {
      ID *id = lbarray[a]->first;
      const bool is_library = (GS(id->name) == ID_LI) && (lib != NULL);

      /* check if there's data in current lib */
      for (; id; id = id->next) {
        if (id->lib == lib) {
          break;
        }
      }

      /* We always want to create an entry for libraries, even if/when we have no more IDs from
       * them. This invalid state is important to show to user as well.*/
      if (id != NULL || is_library) {
        if (!tenlib) {
          /* Create library tree element on demand, depending if there are any data-blocks. */
          if (lib) {
            tenlib = outliner_add_element(space_outliner, lb, lib, NULL, 0, 0);
          }
          else {
            tenlib = outliner_add_element(space_outliner, lb, mainvar, NULL, TSE_ID_BASE, 0);
            tenlib->name = IFACE_("Current File");
          }
        }

        /* Create data-block list parent element on demand. */
        if (id != NULL) {
          if (filter_id_type) {
            ten = tenlib;
          }
          else {
            ten = outliner_add_element(
                space_outliner, &tenlib->subtree, lbarray[a], NULL, TSE_ID_BASE, 0);
            ten->directdata = lbarray[a];
            ten->name = outliner_idcode_to_plural(GS(id->name));
          }

          for (id = lbarray[a]->first; id; id = id->next) {
            if (outliner_library_id_show(lib, id, filter_id_type)) {
              outliner_add_element(space_outliner, &ten->subtree, id, ten, 0, 0);
            }
          }
        }
      }
    }
  }

  return tenlib;
}

static void outliner_add_orphaned_datablocks(Main *mainvar, SpaceOutliner *space_outliner)
{
  TreeElement *ten;
  ListBase *lbarray[MAX_LIBARRAY];
  int a, tot;
  short filter_id_type = (space_outliner->filter & SO_FILTER_ID_TYPE) ?
                             space_outliner->filter_id_type :
                             0;

  if (filter_id_type) {
    lbarray[0] = which_libbase(mainvar, space_outliner->filter_id_type);
    tot = 1;
  }
  else {
    tot = set_listbasepointers(mainvar, lbarray);
  }

  for (a = 0; a < tot; a++) {
    if (lbarray[a] && lbarray[a]->first) {
      ID *id = lbarray[a]->first;

      /* check if there are any data-blocks of this type which are orphans */
      for (; id; id = id->next) {
        if (ID_REAL_USERS(id) <= 0) {
          break;
        }
      }

      if (id) {
        /* header for this type of data-block */
        if (filter_id_type) {
          ten = NULL;
        }
        else {
          ten = outliner_add_element(
              space_outliner, &space_outliner->tree, lbarray[a], NULL, TSE_ID_BASE, 0);
          ten->directdata = lbarray[a];
          ten->name = outliner_idcode_to_plural(GS(id->name));
        }

        /* add the orphaned data-blocks - these will not be added with any subtrees attached */
        for (id = lbarray[a]->first; id; id = id->next) {
          if (ID_REAL_USERS(id) <= 0) {
            outliner_add_element(
                space_outliner, (ten) ? &ten->subtree : &space_outliner->tree, id, ten, 0, 0);
          }
        }
      }
    }
  }
}

static void outliner_add_layer_collection_objects(SpaceOutliner *space_outliner,
                                                  ListBase *tree,
                                                  ViewLayer *layer,
                                                  LayerCollection *lc,
                                                  TreeElement *ten)
{
  LISTBASE_FOREACH (CollectionObject *, cob, &lc->collection->gobject) {
    Base *base = BKE_view_layer_base_find(layer, cob->ob);
    TreeElement *te_object = outliner_add_element(space_outliner, tree, base->object, ten, 0, 0);
    te_object->directdata = base;

    if (!(base->flag & BASE_VISIBLE_DEPSGRAPH)) {
      te_object->flag |= TE_DISABLED;
    }
  }
}

static void outliner_add_layer_collections_recursive(SpaceOutliner *space_outliner,
                                                     ListBase *tree,
                                                     ViewLayer *layer,
                                                     ListBase *layer_collections,
                                                     TreeElement *parent_ten,
                                                     const bool show_objects)
{
  LISTBASE_FOREACH (LayerCollection *, lc, layer_collections) {
    const bool exclude = (lc->flag & LAYER_COLLECTION_EXCLUDE) != 0;
    TreeElement *ten;

    if (exclude && ((space_outliner->show_restrict_flags & SO_RESTRICT_ENABLE) == 0)) {
      ten = parent_ten;
    }
    else {
      ID *id = &lc->collection->id;
      ten = outliner_add_element(space_outliner, tree, id, parent_ten, TSE_LAYER_COLLECTION, 0);

      ten->name = id->name + 2;
      ten->directdata = lc;

      /* Open by default, except linked collections, which may contain many elements. */
      TreeStoreElem *tselem = TREESTORE(ten);
      if (!(tselem->used || ID_IS_LINKED(id) || ID_IS_OVERRIDE_LIBRARY(id))) {
        tselem->flag &= ~TSE_CLOSED;
      }

      if (exclude || (lc->runtime_flag & LAYER_COLLECTION_VISIBLE_VIEW_LAYER) == 0) {
        ten->flag |= TE_DISABLED;
      }
    }

    outliner_add_layer_collections_recursive(
        space_outliner, &ten->subtree, layer, &lc->layer_collections, ten, show_objects);
    if (!exclude && show_objects) {
      outliner_add_layer_collection_objects(space_outliner, &ten->subtree, layer, lc, ten);
    }
  }
}

static void outliner_add_view_layer(SpaceOutliner *space_outliner,
                                    ListBase *tree,
                                    TreeElement *parent,
                                    ViewLayer *layer,
                                    const bool show_objects)
{
  /* First layer collection is for master collection, don't show it. */
  LayerCollection *lc = layer->layer_collections.first;
  if (lc == NULL) {
    return;
  }

  outliner_add_layer_collections_recursive(
      space_outliner, tree, layer, &lc->layer_collections, parent, show_objects);
  if (show_objects) {
    outliner_add_layer_collection_objects(space_outliner, tree, layer, lc, parent);
  }
}

BLI_INLINE void outliner_add_collection_init(TreeElement *te, Collection *collection)
{
  te->name = BKE_collection_ui_name_get(collection);
  te->directdata = collection;
}

BLI_INLINE void outliner_add_collection_objects(SpaceOutliner *space_outliner,
                                                ListBase *tree,
                                                Collection *collection,
                                                TreeElement *parent)
{
  LISTBASE_FOREACH (CollectionObject *, cob, &collection->gobject) {
    outliner_add_element(space_outliner, tree, cob->ob, parent, 0, 0);
  }
}

static TreeElement *outliner_add_collection_recursive(SpaceOutliner *space_outliner,
                                                      Collection *collection,
                                                      TreeElement *ten)
{
  outliner_add_collection_init(ten, collection);

  LISTBASE_FOREACH (CollectionChild *, child, &collection->children) {
    outliner_add_element(space_outliner, &ten->subtree, &child->collection->id, ten, 0, 0);
  }

  if (space_outliner->outlinevis != SO_SCENES) {
    outliner_add_collection_objects(space_outliner, &ten->subtree, collection, ten);
  }

  return ten;
}

/* ======================================================= */
/* Generic Tree Building helpers - order these are called is top to bottom */

/* Hierarchy --------------------------------------------- */

/* make sure elements are correctly nested */
static void outliner_make_object_parent_hierarchy(ListBase *lb)
{
  TreeElement *te, *ten, *tep;
  TreeStoreElem *tselem;

  /* build hierarchy */
  /* XXX also, set extents here... */
  te = lb->first;
  while (te) {
    ten = te->next;
    tselem = TREESTORE(te);

    if (tselem->type == 0 && te->idcode == ID_OB) {
      Object *ob = (Object *)tselem->id;
      if (ob->parent && ob->parent->id.newid) {
        BLI_remlink(lb, te);
        tep = (TreeElement *)ob->parent->id.newid;
        BLI_addtail(&tep->subtree, te);
        te->parent = tep;
      }
    }
    te = ten;
  }
}

/**
 * For all objects in the tree, lookup the parent in this map,
 * and move or add tree elements as needed.
 */
static void outliner_make_object_parent_hierarchy_collections(SpaceOutliner *space_outliner,
                                                              GHash *object_tree_elements_hash)
{
  GHashIterator gh_iter;
  GHASH_ITER (gh_iter, object_tree_elements_hash) {
    Object *child = BLI_ghashIterator_getKey(&gh_iter);

    if (child->parent == NULL) {
      continue;
    }

    ListBase *child_ob_tree_elements = BLI_ghashIterator_getValue(&gh_iter);
    ListBase *parent_ob_tree_elements = BLI_ghash_lookup(object_tree_elements_hash, child->parent);
    if (parent_ob_tree_elements == NULL) {
      continue;
    }

    LISTBASE_FOREACH (LinkData *, link, parent_ob_tree_elements) {
      TreeElement *parent_ob_tree_element = link->data;
      TreeElement *parent_ob_collection_tree_element = NULL;
      bool found = false;

      /* We always want to remove the child from the direct collection its parent is nested under.
       * This is particularly important when dealing with multi-level nesting (grandchildren). */
      parent_ob_collection_tree_element = parent_ob_tree_element->parent;
      while (!ELEM(TREESTORE(parent_ob_collection_tree_element)->type,
                   TSE_VIEW_COLLECTION_BASE,
                   TSE_LAYER_COLLECTION)) {
        parent_ob_collection_tree_element = parent_ob_collection_tree_element->parent;
      }

      LISTBASE_FOREACH (LinkData *, link_iter, child_ob_tree_elements) {
        TreeElement *child_ob_tree_element = link_iter->data;

        if (child_ob_tree_element->parent == parent_ob_collection_tree_element) {
          /* Move from the collection subtree into the parent object subtree. */
          BLI_remlink(&parent_ob_collection_tree_element->subtree, child_ob_tree_element);
          BLI_addtail(&parent_ob_tree_element->subtree, child_ob_tree_element);
          child_ob_tree_element->parent = parent_ob_tree_element;
          found = true;
          break;
        }
      }

      if (!found) {
        /* We add the child in the tree even if it is not in the collection.
         * We deliberately clear its sub-tree though, to make it less prominent. */
        TreeElement *child_ob_tree_element = outliner_add_element(
            space_outliner, &parent_ob_tree_element->subtree, child, parent_ob_tree_element, 0, 0);
        outliner_free_tree(&child_ob_tree_element->subtree);
        child_ob_tree_element->flag |= TE_CHILD_NOT_IN_COLLECTION;
        BLI_addtail(child_ob_tree_elements, BLI_genericNodeN(child_ob_tree_element));
      }
    }
  }
}

/**
 * Build a map from Object* to a list of TreeElement* matching the object.
 */
static void outliner_object_tree_elements_lookup_create_recursive(GHash *object_tree_elements_hash,
                                                                  TreeElement *te_parent)
{
  LISTBASE_FOREACH (TreeElement *, te, &te_parent->subtree) {
    TreeStoreElem *tselem = TREESTORE(te);

    if (tselem->type == TSE_LAYER_COLLECTION) {
      outliner_object_tree_elements_lookup_create_recursive(object_tree_elements_hash, te);
    }
    else if (tselem->type == 0 && te->idcode == ID_OB) {
      Object *ob = (Object *)tselem->id;
      ListBase *tree_elements = BLI_ghash_lookup(object_tree_elements_hash, ob);

      if (tree_elements == NULL) {
        tree_elements = MEM_callocN(sizeof(ListBase), __func__);
        BLI_ghash_insert(object_tree_elements_hash, ob, tree_elements);
      }

      BLI_addtail(tree_elements, BLI_genericNodeN(te));
      outliner_object_tree_elements_lookup_create_recursive(object_tree_elements_hash, te);
    }
  }
}

static void outliner_object_tree_elements_lookup_free(GHash *object_tree_elements_hash)
{
  GHASH_FOREACH_BEGIN (ListBase *, tree_elements, object_tree_elements_hash) {
    BLI_freelistN(tree_elements);
    MEM_freeN(tree_elements);
  }
  GHASH_FOREACH_END();
}

/* Sorting ------------------------------------------------------ */

typedef struct tTreeSort {
  TreeElement *te;
  ID *id;
  const char *name;
  short idcode;
} tTreeSort;

/* alphabetical comparator, trying to put objects first */
static int treesort_alpha_ob(const void *v1, const void *v2)
{
  const tTreeSort *x1 = v1, *x2 = v2;
  int comp;

  /* first put objects last (hierarchy) */
  comp = (x1->idcode == ID_OB);
  if (x2->idcode == ID_OB) {
    comp += 2;
  }

  if (comp == 1) {
    return 1;
  }
  if (comp == 2) {
    return -1;
  }
  if (comp == 3) {
    /* Among objects first come the ones in the collection, followed by the ones not on it.
     * This way we can have the dashed lines in a separate style connecting the former. */
    if ((x1->te->flag & TE_CHILD_NOT_IN_COLLECTION) !=
        (x2->te->flag & TE_CHILD_NOT_IN_COLLECTION)) {
      return (x1->te->flag & TE_CHILD_NOT_IN_COLLECTION) ? 1 : -1;
    }

    comp = BLI_strcasecmp_natural(x1->name, x2->name);

    if (comp > 0) {
      return 1;
    }
    if (comp < 0) {
      return -1;
    }
    return 0;
  }
  return 0;
}

/* Move children that are not in the collection to the end of the list. */
static int treesort_child_not_in_collection(const void *v1, const void *v2)
{
  const tTreeSort *x1 = v1, *x2 = v2;

  /* Among objects first come the ones in the collection, followed by the ones not on it.
   * This way we can have the dashed lines in a separate style connecting the former. */
  if ((x1->te->flag & TE_CHILD_NOT_IN_COLLECTION) != (x2->te->flag & TE_CHILD_NOT_IN_COLLECTION)) {
    return (x1->te->flag & TE_CHILD_NOT_IN_COLLECTION) ? 1 : -1;
  }
  return 0;
}

/* alphabetical comparator */
static int treesort_alpha(const void *v1, const void *v2)
{
  const tTreeSort *x1 = v1, *x2 = v2;
  int comp;

  comp = BLI_strcasecmp_natural(x1->name, x2->name);

  if (comp > 0) {
    return 1;
  }
  if (comp < 0) {
    return -1;
  }
  return 0;
}

static int treesort_type(const void *v1, const void *v2)
{
  const tTreeSort *x1 = v1;
  const tTreeSort *x2 = v2;

  if (((Object *)x1->id)->type > ((Object *)x2->id)->type) {
    return 1;
  }
  else if (((Object *)x2->id)->type > ((Object *)x1->id)->type) {
    return -1;
  }
  else {
    /* Compare by name */
    return treesort_alpha(v1, v2);
  }
}

/* this is nice option for later? doesn't look too useful... */
#if 0
static int treesort_obtype_alpha(const void *v1, const void *v2)
{
  const tTreeSort *x1 = v1, *x2 = v2;

  /* first put objects last (hierarchy) */
  if (x1->idcode == ID_OB && x2->idcode != ID_OB) {
    return 1;
  }
  else if (x2->idcode == ID_OB && x1->idcode != ID_OB) {
    return -1;
  }
  else {
    /* 2nd we check ob type */
    if (x1->idcode == ID_OB && x2->idcode == ID_OB) {
      if (((Object *)x1->id)->type > ((Object *)x2->id)->type) {
        return 1;
      }
      else if (((Object *)x1->id)->type > ((Object *)x2->id)->type) {
        return -1;
      }
      else {
        return 0;
      }
    }
    else {
      int comp = BLI_strcasecmp_natural(x1->name, x2->name);

      if (comp > 0) {
        return 1;
      }
      else if (comp < 0) {
        return -1;
      }
      return 0;
    }
  }
}
#endif

/* TODO (Nathan): Why have I kept this around? */
/* sort happens on each subtree individual */
static void outliner_sort(ListBase *lb)
{
  TreeElement *te;
  TreeStoreElem *tselem;

  te = lb->last;
  if (te == NULL) {
    return;
  }
  tselem = TREESTORE(te);

  /* sorting rules; only object lists, ID lists, or deformgroups */
  if (ELEM(tselem->type, TSE_DEFGROUP, TSE_ID_BASE) ||
      (tselem->type == 0 && te->idcode == ID_OB)) {
    int totelem = BLI_listbase_count(lb);

    if (totelem > 1) {
      tTreeSort *tear = MEM_mallocN(totelem * sizeof(tTreeSort), "tree sort array");
      tTreeSort *tp = tear;
      int skip = 0;

      for (te = lb->first; te; te = te->next, tp++) {
        tselem = TREESTORE(te);
        tp->te = te;
        tp->name = te->name;
        tp->idcode = te->idcode;

        if (tselem->type && tselem->type != TSE_DEFGROUP) {
          tp->idcode = 0; /* Don't sort this. */
        }
        if (tselem->type == TSE_ID_BASE) {
          tp->idcode = 1; /* Do sort this. */
        }

        tp->id = tselem->id;
      }

      /* just sort alphabetically */
      if (tear->idcode == 1) {
        qsort(tear, totelem, sizeof(tTreeSort), treesort_alpha);
      }
      else {
        /* keep beginning of list */
        for (tp = tear, skip = 0; skip < totelem; skip++, tp++) {
          if (tp->idcode) {
            break;
          }
        }

        if (skip < totelem) {
          qsort(tear + skip, totelem - skip, sizeof(tTreeSort), treesort_alpha_ob);
        }
      }

      BLI_listbase_clear(lb);
      tp = tear;
      while (totelem--) {
        BLI_addtail(lb, tp->te);
        tp++;
      }
      MEM_freeN(tear);
    }
  }

  for (te = lb->first; te; te = te->next) {
    outliner_sort(&te->subtree);
  }
}

/* TODO (Nathan): Should children still be sorted? */
static void outliner_collections_children_sort(ListBase *lb)
{
  TreeElement *te;
  TreeStoreElem *tselem;

  te = lb->last;
  if (te == NULL) {
    return;
  }
  tselem = TREESTORE(te);

  /* Sorting rules: only object lists. */
  if (tselem->type == 0 && te->idcode == ID_OB) {
    int totelem = BLI_listbase_count(lb);

    if (totelem > 1) {
      tTreeSort *tear = MEM_mallocN(totelem * sizeof(tTreeSort), "tree sort array");
      tTreeSort *tp = tear;

      for (te = lb->first; te; te = te->next, tp++) {
        tselem = TREESTORE(te);
        tp->te = te;
        tp->name = te->name;
        tp->idcode = te->idcode;
        tp->id = tselem->id;
      }

      qsort(tear, totelem, sizeof(tTreeSort), treesort_child_not_in_collection);

      BLI_listbase_clear(lb);
      tp = tear;
      while (totelem--) {
        BLI_addtail(lb, tp->te);
        tp++;
      }
      MEM_freeN(tear);
    }
  }

  for (te = lb->first; te; te = te->next) {
    outliner_collections_children_sort(&te->subtree);
  }
}

static bool outliner_is_sort_item(TreeElement *te)
{
  TreeStoreElem *tselem = TREESTORE(te);
  return (tselem->type == 0 && te->idcode == ID_OB) || outliner_is_collection_tree_element(te) ||
         (ELEM(tselem->type, TSE_BONE, TSE_EBONE, TSE_POSE_CHANNEL));
}

/* Sort collections and objects separately on each outliner subtree. */
static void outliner_tree_sort(SpaceOutliner *soops, ListBase *tree)
{
  if (BLI_listbase_is_empty(tree)) {
    return;
  }

  TreeElement *te_last = tree->last;
  TreeStoreElem *tselem;

  /* Only sort collections and objects */
  if (outliner_is_sort_item(te_last)) {
    int num_elems = BLI_listbase_count(tree);

    if (num_elems > 1) {
      tTreeSort *tree_sort = MEM_mallocN(num_elems * sizeof(tTreeSort), "tree sort array");
      tTreeSort *tree_sort_p = tree_sort;
      int num_collections = 0;

      for (TreeElement *te = tree->first; te; te = te->next, tree_sort_p++) {
        tselem = TREESTORE(te);
        tree_sort_p->te = te;
        tree_sort_p->name = te->name;
        tree_sort_p->idcode = te->idcode;

        if (tselem->type && tselem->type != TSE_DEFGROUP) {
          tree_sort_p->idcode = 0; /* Don't sort this. */
        }
        if (tselem->type == TSE_ID_BASE) {
          tree_sort_p->idcode = 1; /* Do sort this. */
        }

        if (outliner_is_collection_tree_element(te)) {
          num_collections++;
        }

        tree_sort_p->id = tselem->id;
      }

      /* Skip beginning of list */
      int skip = 0;
      if (!outliner_is_sort_item(tree_sort->te)) {
        for (tree_sort_p = tree_sort, skip = 0; skip < num_elems; skip++, tree_sort_p++) {
          if (outliner_is_sort_item(tree_sort_p->te)) {
            break;
          }
        }
      }

      /* Sort collections. */
      if (num_collections > 0) {
        switch (soops->sort_method) {
          case SO_SORT_ALPHA:
            qsort(tree_sort + skip, num_collections - skip, sizeof(tTreeSort), treesort_alpha);
            break;
          case SO_SORT_TYPE:
            qsort(tree_sort + skip, num_collections - skip, sizeof(tTreeSort), treesort_alpha);
            break;
        }
      }

      /* Sort objects. */
      if (num_elems - num_collections - skip > 0) {
        switch (soops->sort_method) {
          case SO_SORT_ALPHA:
            qsort(tree_sort + skip + num_collections,
                  num_elems - num_collections - skip,
                  sizeof(tTreeSort),
                  treesort_alpha);
            break;
          case SO_SORT_TYPE:
            qsort(tree_sort + skip + num_collections,
                  num_elems - num_collections - skip,
                  sizeof(tTreeSort),
                  treesort_type);
            break;
        }
      }

      /* Copy sorted list back into tree */
      BLI_listbase_clear(tree);
      tree_sort_p = tree_sort;
      while (num_elems--) {
        BLI_addtail(tree, tree_sort_p->te);
        tree_sort_p++;
      }
      MEM_freeN(tree_sort);
    }
  }

  LISTBASE_FOREACH (TreeElement *, te, tree) {
    outliner_tree_sort(soops, &te->subtree);
  }
}

#if 0
void f(SpaceOutliner *soops)
{
  if (soops->sort_method == SO_SORT_ALPHA) {
    outliner_sort(tree);
  }
  else if (soops->sort_method == SO_SORT_TYPE) {
  }
  else if ((soops->filter & SO_FILTER_NO_CHILDREN) == 0) {
    /* We group the children that are in the collection before the ones that are not.
     * This way we can try to draw them in a different style altogether.
     * We also have to respect the original order of the elements in case alphabetical
     * sorting is not enabled. This keep object data and modifiers before its children. */
    outliner_collections_children_sort(tree);
  }
}
#endif

/* Filtering ----------------------------------------------- */

typedef struct OutlinerTreeElementFocus {
  TreeStoreElem *tselem;
  int ys;
} OutlinerTreeElementFocus;

/**
 * Bring the outliner scrolling back to where it was in relation to the original focus element
 * Caller is expected to handle redrawing of ARegion.
 */
static void outliner_restore_scrolling_position(SpaceOutliner *space_outliner,
                                                ARegion *region,
                                                OutlinerTreeElementFocus *focus)
{
  View2D *v2d = &region->v2d;

  if (focus->tselem != NULL) {
    outliner_set_coordinates(region, space_outliner);

    TreeElement *te_new = outliner_find_tree_element(&space_outliner->tree, focus->tselem);

    if (te_new != NULL) {
      int ys_new = te_new->ys;
      int ys_old = focus->ys;

      float y_move = MIN2(ys_new - ys_old, -v2d->cur.ymax);
      BLI_rctf_translate(&v2d->cur, 0, y_move);
    }
    else {
      return;
    }
  }
}

static bool test_collection_callback(TreeElement *te)
{
  return outliner_is_collection_tree_element(te);
}

static bool test_object_callback(TreeElement *te)
{
  TreeStoreElem *tselem = TREESTORE(te);
  return ((tselem->type == 0) && (te->idcode == ID_OB));
}

/**
 * See if TreeElement or any of its children pass the callback_test.
 */
static TreeElement *outliner_find_first_desired_element_at_y_recursive(
    const SpaceOutliner *space_outliner,
    TreeElement *te,
    const float limit,
    bool (*callback_test)(TreeElement *))
{
  if (callback_test(te)) {
    return te;
  }

  if (TSELEM_OPEN(te->store_elem, space_outliner)) {
    TreeElement *te_iter, *te_sub;
    for (te_iter = te->subtree.first; te_iter; te_iter = te_iter->next) {
      te_sub = outliner_find_first_desired_element_at_y_recursive(
          space_outliner, te_iter, limit, callback_test);
      if (te_sub != NULL) {
        return te_sub;
      }
    }
  }

  return NULL;
}

/**
 * Find the first element that passes a test starting from a reference vertical coordinate
 *
 * If the element that is in the position is not what we are looking for, keep looking for its
 * children, siblings, and eventually, aunts, cousins, distant families, ... etc.
 *
 * Basically we keep going up and down the outliner tree from that point forward, until we find
 * what we are looking for. If we are past the visible range and we can't find a valid element
 * we return NULL.
 */
static TreeElement *outliner_find_first_desired_element_at_y(const SpaceOutliner *space_outliner,
                                                             const float view_co,
                                                             const float view_co_limit)
{
  TreeElement *te, *te_sub;
  te = outliner_find_item_at_y(space_outliner, &space_outliner->tree, view_co);

  bool (*callback_test)(TreeElement *);
  if ((space_outliner->outlinevis == SO_VIEW_LAYER) &&
      (space_outliner->filter & SO_FILTER_NO_COLLECTION)) {
    callback_test = test_object_callback;
  }
  else {
    callback_test = test_collection_callback;
  }

  while (te != NULL) {
    te_sub = outliner_find_first_desired_element_at_y_recursive(
        space_outliner, te, view_co_limit, callback_test);
    if (te_sub != NULL) {
      /* Skip the element if it was not visible to start with. */
      if (te->ys + UI_UNIT_Y > view_co_limit) {
        return te_sub;
      }
      return NULL;
    }

    if (te->next) {
      te = te->next;
      continue;
    }

    if (te->parent == NULL) {
      break;
    }

    while (te->parent) {
      if (te->parent->next) {
        te = te->parent->next;
        break;
      }
      te = te->parent;
    }
  }

  return NULL;
}

/**
 * Store information of current outliner scrolling status to be restored later.
 *
 * Finds the top-most collection visible in the outliner and populates the
 * #OutlinerTreeElementFocus struct to retrieve this element later to make sure it is in the same
 * original position as before filtering.
 */
static void outliner_store_scrolling_position(SpaceOutliner *space_outliner,
                                              ARegion *region,
                                              OutlinerTreeElementFocus *focus)
{
  TreeElement *te;
  float limit = region->v2d.cur.ymin;

  outliner_set_coordinates(region, space_outliner);

  te = outliner_find_first_desired_element_at_y(space_outliner, region->v2d.cur.ymax, limit);

  if (te != NULL) {
    focus->tselem = TREESTORE(te);
    focus->ys = te->ys;
  }
  else {
    focus->tselem = NULL;
  }
}

static int outliner_exclude_filter_get(SpaceOutliner *space_outliner)
{
  int exclude_filter = space_outliner->filter & ~SO_FILTER_OB_STATE;

  if (space_outliner->search_string[0] != 0) {
    exclude_filter |= SO_FILTER_SEARCH;
  }
  else {
    exclude_filter &= ~SO_FILTER_SEARCH;
  }

  /* Let's have this for the collection options at first. */
  if (!SUPPORT_FILTER_OUTLINER(space_outliner)) {
    return (exclude_filter & SO_FILTER_SEARCH);
  }

  if (space_outliner->filter & SO_FILTER_NO_OBJECT) {
    exclude_filter |= SO_FILTER_OB_TYPE;
  }

  switch (space_outliner->filter_state) {
    case SO_FILTER_OB_VISIBLE:
      exclude_filter |= SO_FILTER_OB_STATE_VISIBLE;
      break;
    case SO_FILTER_OB_HIDDEN:
      exclude_filter |= SO_FILTER_OB_STATE_HIDDEN;
      break;
    case SO_FILTER_OB_SELECTED:
      exclude_filter |= SO_FILTER_OB_STATE_SELECTED;
      break;
    case SO_FILTER_OB_ACTIVE:
      exclude_filter |= SO_FILTER_OB_STATE_ACTIVE;
      break;
  }

  return exclude_filter;
}

static bool outliner_element_visible_get(ViewLayer *view_layer,
                                         TreeElement *te,
                                         const int exclude_filter)
{
  if ((exclude_filter & SO_FILTER_ANY) == 0) {
    return true;
  }

  TreeStoreElem *tselem = TREESTORE(te);
  if ((tselem->type == 0) && (te->idcode == ID_OB)) {
    if ((exclude_filter & SO_FILTER_OB_TYPE) == SO_FILTER_OB_TYPE) {
      return false;
    }

    Object *ob = (Object *)tselem->id;
    Base *base = (Base *)te->directdata;
    BLI_assert((base == NULL) || (base->object == ob));

    if (exclude_filter & SO_FILTER_OB_TYPE) {
      switch (ob->type) {
        case OB_MESH:
          if (exclude_filter & SO_FILTER_NO_OB_MESH) {
            return false;
          }
          break;
        case OB_ARMATURE:
          if (exclude_filter & SO_FILTER_NO_OB_ARMATURE) {
            return false;
          }
          break;
        case OB_EMPTY:
          if (exclude_filter & SO_FILTER_NO_OB_EMPTY) {
            return false;
          }
          break;
        case OB_LAMP:
          if (exclude_filter & SO_FILTER_NO_OB_LAMP) {
            return false;
          }
          break;
        case OB_CAMERA:
          if (exclude_filter & SO_FILTER_NO_OB_CAMERA) {
            return false;
          }
          break;
        default:
          if (exclude_filter & SO_FILTER_NO_OB_OTHERS) {
            return false;
          }
          break;
      }
    }

    if (exclude_filter & SO_FILTER_OB_STATE) {
      if (base == NULL) {
        base = BKE_view_layer_base_find(view_layer, ob);

        if (base == NULL) {
          return false;
        }
      }

      if (exclude_filter & SO_FILTER_OB_STATE_VISIBLE) {
        if ((base->flag & BASE_VISIBLE_VIEWLAYER) == 0) {
          return false;
        }
      }
      else if (exclude_filter & SO_FILTER_OB_STATE_HIDDEN) {
        if ((base->flag & BASE_VISIBLE_VIEWLAYER) != 0) {
          return false;
        }
      }
      else if (exclude_filter & SO_FILTER_OB_STATE_SELECTED) {
        if ((base->flag & BASE_SELECTED) == 0) {
          return false;
        }
      }
      else {
        BLI_assert(exclude_filter & SO_FILTER_OB_STATE_ACTIVE);
        if (base != BASACT(view_layer)) {
          return false;
        }
      }
    }

    if ((te->parent != NULL) && (TREESTORE(te->parent)->type == 0) &&
        (te->parent->idcode == ID_OB)) {
      if (exclude_filter & SO_FILTER_NO_CHILDREN) {
        return false;
      }
    }
  }
  else if (te->parent != NULL && TREESTORE(te->parent)->type == 0 && te->parent->idcode == ID_OB) {
    if (exclude_filter & SO_FILTER_NO_OB_CONTENT) {
      return false;
    }
  }

  return true;
}

static bool outliner_filter_has_name(TreeElement *te, const char *name, int flags)
{
  int fn_flag = 0;

  if ((flags & SO_FIND_CASE_SENSITIVE) == 0) {
    fn_flag |= FNM_CASEFOLD;
  }

  return fnmatch(name, te->name, fn_flag) == 0;
}

static bool outliner_element_is_collection_or_object(TreeElement *te)
{
  TreeStoreElem *tselem = TREESTORE(te);

  if ((tselem->type == 0) && (te->idcode == ID_OB)) {
    return true;
  }

  /* Collection instance datablocks should not be extracted. */
  if (outliner_is_collection_tree_element(te) && !(te->parent && te->parent->idcode == ID_OB)) {
    return true;
  }

  return false;
}

static TreeElement *outliner_extract_children_from_subtree(TreeElement *element,
                                                           ListBase *parent_subtree)
{
  TreeElement *te_next = element->next;

  if (outliner_element_is_collection_or_object(element)) {
    TreeElement *te_prev = NULL;
    for (TreeElement *te = element->subtree.last; te; te = te_prev) {
      te_prev = te->prev;

      if (!outliner_element_is_collection_or_object(te)) {
        continue;
      }

      te_next = te;
      BLI_remlink(&element->subtree, te);
      BLI_insertlinkafter(parent_subtree, element->prev, te);
      te->parent = element->parent;
    }
  }

  outliner_free_tree_element(element, parent_subtree);
  return te_next;
}

static int outliner_filter_subtree(SpaceOutliner *space_outliner,
                                   ViewLayer *view_layer,
                                   ListBase *lb,
                                   const char *search_string,
                                   const int exclude_filter)
{
  TreeElement *te, *te_next;
  TreeStoreElem *tselem;

  for (te = lb->first; te; te = te_next) {
    te_next = te->next;
    if ((outliner_element_visible_get(view_layer, te, exclude_filter) == false)) {
      /* Don't free the tree, but extract the children from the parent and add to this tree. */
      /* This also needs filtering the subtree prior (see T69246). */
      outliner_filter_subtree(
          space_outliner, view_layer, &te->subtree, search_string, exclude_filter);
      te_next = outliner_extract_children_from_subtree(te, lb);
      continue;
    }
    if ((exclude_filter & SO_FILTER_SEARCH) == 0) {
      /* Filter subtree too. */
      outliner_filter_subtree(
          space_outliner, view_layer, &te->subtree, search_string, exclude_filter);
      continue;
    }

    if (!outliner_filter_has_name(te, search_string, space_outliner->search_flags)) {
      /* item isn't something we're looking for, but...
       * - if the subtree is expanded, check if there are any matches that can be easily found
       *     so that searching for "cu" in the default scene will still match the Cube
       * - otherwise, we can't see within the subtree and the item doesn't match,
       *     so these can be safely ignored (i.e. the subtree can get freed)
       */
      tselem = TREESTORE(te);

      /* flag as not a found item */
      tselem->flag &= ~TSE_SEARCHMATCH;

      if ((!TSELEM_OPEN(tselem, space_outliner)) ||
          outliner_filter_subtree(
              space_outliner, view_layer, &te->subtree, search_string, exclude_filter) == 0) {
        outliner_free_tree_element(te, lb);
      }
    }
    else {
      tselem = TREESTORE(te);

      /* flag as a found item - we can then highlight it */
      tselem->flag |= TSE_SEARCHMATCH;

      /* filter subtree too */
      outliner_filter_subtree(
          space_outliner, view_layer, &te->subtree, search_string, exclude_filter);
    }
  }

  /* if there are still items in the list, that means that there were still some matches */
  return (BLI_listbase_is_empty(lb) == false);
}

static void outliner_filter_tree(SpaceOutliner *space_outliner, ViewLayer *view_layer)
{
  char search_buff[sizeof(((struct SpaceOutliner *)NULL)->search_string) + 2];
  char *search_string;

  const int exclude_filter = outliner_exclude_filter_get(space_outliner);

  if (exclude_filter == 0) {
    return;
  }

  if (space_outliner->search_flags & SO_FIND_COMPLETE) {
    search_string = space_outliner->search_string;
  }
  else {
    /* Implicitly add heading/trailing wildcards if needed. */
    BLI_strncpy_ensure_pad(search_buff, space_outliner->search_string, '*', sizeof(search_buff));
    search_string = search_buff;
  }

  outliner_filter_subtree(
      space_outliner, view_layer, &space_outliner->tree, search_string, exclude_filter);
}

/* ======================================================= */
/* Main Tree Building API */

/* Main entry point for building the tree data-structure that the outliner represents. */
/* TODO: split each mode into its own function? */
void outliner_build_tree(Main *mainvar,
                         Scene *scene,
                         ViewLayer *view_layer,
                         SpaceOutliner *space_outliner,
                         ARegion *region)
{
  TreeElement *te = NULL, *ten;
  TreeStoreElem *tselem;
  /* on first view, we open scenes */
  int show_opened = !space_outliner->treestore || !BLI_mempool_len(space_outliner->treestore);

  /* Are we looking for something - we want to tag parents to filter child matches
   * - NOT in data-blocks view - searching all data-blocks takes way too long to be useful
   * - this variable is only set once per tree build */
  if (space_outliner->search_string[0] != 0 && space_outliner->outlinevis != SO_DATA_API) {
    space_outliner->search_flags |= SO_SEARCH_RECURSIVE;
  }
  else {
    space_outliner->search_flags &= ~SO_SEARCH_RECURSIVE;
  }

  if (space_outliner->treehash && (space_outliner->storeflag & SO_TREESTORE_REBUILD) &&
      space_outliner->treestore) {
    space_outliner->storeflag &= ~SO_TREESTORE_REBUILD;
    BKE_outliner_treehash_rebuild_from_treestore(space_outliner->treehash,
                                                 space_outliner->treestore);
  }

  if (region->do_draw & RGN_DRAW_NO_REBUILD) {
    return;
  }

  OutlinerTreeElementFocus focus;
  outliner_store_scrolling_position(space_outliner, region, &focus);

  outliner_free_tree(&space_outliner->tree);
  outliner_storage_cleanup(space_outliner);

  /* options */
  if (space_outliner->outlinevis == SO_LIBRARIES) {
    Library *lib;

    /* current file first - mainvar provides tselem with unique pointer - not used */
    ten = outliner_add_library_contents(mainvar, space_outliner, &space_outliner->tree, NULL);
    if (ten) {
      tselem = TREESTORE(ten);
      if (!tselem->used) {
        tselem->flag &= ~TSE_CLOSED;
      }
    }

    for (lib = mainvar->libraries.first; lib; lib = lib->id.next) {
      ten = outliner_add_library_contents(mainvar, space_outliner, &space_outliner->tree, lib);
      /* NULL-check matters, due to filtering there may not be a new element. */
      if (ten) {
        lib->id.newid = (ID *)ten;
      }
    }
    /* make hierarchy */
    ten = space_outliner->tree.first;
    if (ten != NULL) {
      ten = ten->next; /* first one is main */
      while (ten) {
        TreeElement *nten = ten->next, *par;
        tselem = TREESTORE(ten);
        lib = (Library *)tselem->id;
        if (lib && lib->parent) {
          par = (TreeElement *)lib->parent->id.newid;
          if (tselem->id->tag & LIB_TAG_INDIRECT) {
            /* Only remove from 'first level' if lib is not also directly used. */
            BLI_remlink(&space_outliner->tree, ten);
            BLI_addtail(&par->subtree, ten);
            ten->parent = par;
          }
          else {
            /* Else, make a new copy of the libtree for our parent. */
            TreeElement *dupten = outliner_add_library_contents(
                mainvar, space_outliner, &par->subtree, lib);
            if (dupten) {
              dupten->parent = par;
            }
          }
        }
        ten = nten;
      }
    }
    /* restore newid pointers */
    for (lib = mainvar->libraries.first; lib; lib = lib->id.next) {
      lib->id.newid = NULL;
    }
  }
  else if (space_outliner->outlinevis == SO_SCENES) {
    Scene *sce;
    for (sce = mainvar->scenes.first; sce; sce = sce->id.next) {
      te = outliner_add_element(space_outliner, &space_outliner->tree, sce, NULL, 0, 0);
      tselem = TREESTORE(te);

      /* New scene elements open by default */
      if ((sce == scene && show_opened) || !tselem->used) {
        tselem->flag &= ~TSE_CLOSED;
      }

      outliner_make_object_parent_hierarchy(&te->subtree);
    }
  }
  else if (space_outliner->outlinevis == SO_SEQUENCE) {
    Sequence *seq;
    Editing *ed = BKE_sequencer_editing_get(scene, false);
    int op;

    if (ed == NULL) {
      return;
    }

    seq = ed->seqbasep->first;
    if (!seq) {
      return;
    }

    while (seq) {
      op = need_add_seq_dup(seq);
      if (op == 1) {
        /* ten = */ outliner_add_element(
            space_outliner, &space_outliner->tree, (void *)seq, NULL, TSE_SEQUENCE, 0);
      }
      else if (op == 0) {
        ten = outliner_add_element(
            space_outliner, &space_outliner->tree, (void *)seq, NULL, TSE_SEQUENCE_DUP, 0);
        outliner_add_seq_dup(space_outliner, seq, ten, 0);
      }
      seq = seq->next;
    }
  }
  else if (space_outliner->outlinevis == SO_DATA_API) {
    PointerRNA mainptr;

    RNA_main_pointer_create(mainvar, &mainptr);

    ten = outliner_add_element(
        space_outliner, &space_outliner->tree, (void *)&mainptr, NULL, TSE_RNA_STRUCT, -1);

    if (show_opened) {
      tselem = TREESTORE(ten);
      tselem->flag &= ~TSE_CLOSED;
    }
  }
  else if (space_outliner->outlinevis == SO_ID_ORPHANS) {
    outliner_add_orphaned_datablocks(mainvar, space_outliner);
  }
  else if (space_outliner->outlinevis == SO_VIEW_LAYER) {
    if (space_outliner->filter & SO_FILTER_NO_COLLECTION) {
      /* Show objects in the view layer. */
      LISTBASE_FOREACH (Base *, base, &view_layer->object_bases) {
        TreeElement *te_object = outliner_add_element(
            space_outliner, &space_outliner->tree, base->object, NULL, 0, 0);
        te_object->directdata = base;
      }

      if ((space_outliner->filter & SO_FILTER_NO_CHILDREN) == 0) {
        outliner_make_object_parent_hierarchy(&space_outliner->tree);
      }
    }
    else {
      /* Show collections in the view layer. */
      ten = outliner_add_element(
          space_outliner, &space_outliner->tree, scene, NULL, TSE_VIEW_COLLECTION_BASE, 0);
      ten->name = IFACE_("Scene Collection");
      TREESTORE(ten)->flag &= ~TSE_CLOSED;

      bool show_objects = !(space_outliner->filter & SO_FILTER_NO_OBJECT);
      outliner_add_view_layer(space_outliner, &ten->subtree, ten, view_layer, show_objects);

      if ((space_outliner->filter & SO_FILTER_NO_CHILDREN) == 0) {
        GHash *object_tree_elements_hash = BLI_ghash_new(
            BLI_ghashutil_ptrhash, BLI_ghashutil_ptrcmp, __func__);
        outliner_object_tree_elements_lookup_create_recursive(object_tree_elements_hash, ten);
        outliner_make_object_parent_hierarchy_collections(space_outliner,
                                                          object_tree_elements_hash);
        outliner_object_tree_elements_lookup_free(object_tree_elements_hash);
        BLI_ghash_free(object_tree_elements_hash, NULL, NULL);
      }
    }
  }

<<<<<<< HEAD
  if (soops->sort_method != SO_SORT_FREE) {
    outliner_tree_sort(soops, &soops->tree);
=======
  if ((space_outliner->flag & SO_SKIP_SORT_ALPHA) == 0) {
    outliner_sort(&space_outliner->tree);
  }
  else if ((space_outliner->filter & SO_FILTER_NO_CHILDREN) == 0) {
    /* We group the children that are in the collection before the ones that are not.
     * This way we can try to draw them in a different style altogether.
     * We also have to respect the original order of the elements in case alphabetical
     * sorting is not enabled. This keep object data and modifiers before its children. */
    outliner_collections_children_sort(&space_outliner->tree);
>>>>>>> 915cc956
  }

  outliner_filter_tree(space_outliner, view_layer);
  outliner_restore_scrolling_position(space_outliner, region, &focus);

  BKE_main_id_clear_newpoins(mainvar);
}<|MERGE_RESOLUTION|>--- conflicted
+++ resolved
@@ -557,18 +557,19 @@
   /* Grease Pencil modifiers. */
   if (!BLI_listbase_is_empty(&ob->greasepencil_modifiers)) {
     GpencilModifierData *md;
-    TreeElement *ten_mod = outliner_add_element(soops, &te->subtree, ob, te, TSE_MODIFIER_BASE, 0);
+    TreeElement *ten_mod = outliner_add_element(
+        space_outliner, &te->subtree, ob, te, TSE_MODIFIER_BASE, 0);
     int index;
 
     ten_mod->name = IFACE_("Modifiers");
     for (index = 0, md = ob->greasepencil_modifiers.first; md; index++, md = md->next) {
       TreeElement *ten = outliner_add_element(
-          soops, &ten_mod->subtree, ob, ten_mod, TSE_MODIFIER, index);
+          space_outliner, &ten_mod->subtree, ob, ten_mod, TSE_MODIFIER, index);
       ten->name = md->name;
       ten->directdata = md;
 
       if (md->type == eGpencilModifierType_Armature) {
-        outliner_add_element(soops,
+        outliner_add_element(space_outliner,
                              &ten->subtree,
                              ((ArmatureGpencilModifierData *)md)->object,
                              ten,
@@ -576,11 +577,15 @@
                              0);
       }
       else if (md->type == eGpencilModifierType_Hook) {
-        outliner_add_element(
-            soops, &ten->subtree, ((HookGpencilModifierData *)md)->object, ten, TSE_LINKED_OB, 0);
+        outliner_add_element(space_outliner,
+                             &ten->subtree,
+                             ((HookGpencilModifierData *)md)->object,
+                             ten,
+                             TSE_LINKED_OB,
+                             0);
       }
       else if (md->type == eGpencilModifierType_Lattice) {
-        outliner_add_element(soops,
+        outliner_add_element(space_outliner,
                              &ten->subtree,
                              ((LatticeGpencilModifierData *)md)->object,
                              ten,
@@ -593,19 +598,24 @@
   /* Grease Pencil effects. */
   if (!BLI_listbase_is_empty(&ob->shader_fx)) {
     ShaderFxData *fx;
-    TreeElement *ten_fx = outliner_add_element(soops, &te->subtree, ob, te, TSE_EFFECT_BASE, 0);
+    TreeElement *ten_fx = outliner_add_element(
+        space_outliner, &te->subtree, ob, te, TSE_EFFECT_BASE, 0);
     int index;
 
     ten_fx->name = IFACE_("Effects");
     for (index = 0, fx = ob->shader_fx.first; fx; index++, fx = fx->next) {
       TreeElement *ten = outliner_add_element(
-          soops, &ten_fx->subtree, ob, ten_fx, TSE_EFFECT, index);
+          space_outliner, &ten_fx->subtree, ob, ten_fx, TSE_EFFECT, index);
       ten->name = fx->name;
       ten->directdata = fx;
 
       if (fx->type == eShaderFxType_Swirl) {
-        outliner_add_element(
-            soops, &ten->subtree, ((SwirlShaderFxData *)fx)->object, ten, TSE_LINKED_OB, 0);
+        outliner_add_element(space_outliner,
+                             &ten->subtree,
+                             ((SwirlShaderFxData *)fx)->object,
+                             ten,
+                             TSE_LINKED_OB,
+                             0);
       }
     }
   }
@@ -2027,7 +2037,7 @@
 }
 
 /* Sort collections and objects separately on each outliner subtree. */
-static void outliner_tree_sort(SpaceOutliner *soops, ListBase *tree)
+static void outliner_tree_sort(SpaceOutliner *space_outliner, ListBase *tree)
 {
   if (BLI_listbase_is_empty(tree)) {
     return;
@@ -2077,7 +2087,7 @@
 
       /* Sort collections. */
       if (num_collections > 0) {
-        switch (soops->sort_method) {
+        switch (space_outliner->sort_method) {
           case SO_SORT_ALPHA:
             qsort(tree_sort + skip, num_collections - skip, sizeof(tTreeSort), treesort_alpha);
             break;
@@ -2089,7 +2099,7 @@
 
       /* Sort objects. */
       if (num_elems - num_collections - skip > 0) {
-        switch (soops->sort_method) {
+        switch (space_outliner->sort_method) {
           case SO_SORT_ALPHA:
             qsort(tree_sort + skip + num_collections,
                   num_elems - num_collections - skip,
@@ -2117,19 +2127,19 @@
   }
 
   LISTBASE_FOREACH (TreeElement *, te, tree) {
-    outliner_tree_sort(soops, &te->subtree);
+    outliner_tree_sort(space_outliner, &te->subtree);
   }
 }
 
 #if 0
-void f(SpaceOutliner *soops)
-{
-  if (soops->sort_method == SO_SORT_ALPHA) {
+void f(SpaceOutliner *space_outliner)
+{
+  if (space_outliner->sort_method == SO_SORT_ALPHA) {
     outliner_sort(tree);
   }
-  else if (soops->sort_method == SO_SORT_TYPE) {
-  }
-  else if ((soops->filter & SO_FILTER_NO_CHILDREN) == 0) {
+  else if (space_outliner->sort_method == SO_SORT_TYPE) {
+  }
+  else if ((space_outliner->filter & SO_FILTER_NO_CHILDREN) == 0) {
     /* We group the children that are in the collection before the ones that are not.
      * This way we can try to draw them in a different style altogether.
      * We also have to respect the original order of the elements in case alphabetical
@@ -2761,20 +2771,8 @@
     }
   }
 
-<<<<<<< HEAD
-  if (soops->sort_method != SO_SORT_FREE) {
-    outliner_tree_sort(soops, &soops->tree);
-=======
-  if ((space_outliner->flag & SO_SKIP_SORT_ALPHA) == 0) {
-    outliner_sort(&space_outliner->tree);
-  }
-  else if ((space_outliner->filter & SO_FILTER_NO_CHILDREN) == 0) {
-    /* We group the children that are in the collection before the ones that are not.
-     * This way we can try to draw them in a different style altogether.
-     * We also have to respect the original order of the elements in case alphabetical
-     * sorting is not enabled. This keep object data and modifiers before its children. */
-    outliner_collections_children_sort(&space_outliner->tree);
->>>>>>> 915cc956
+  if (space_outliner->sort_method != SO_SORT_FREE) {
+    outliner_tree_sort(space_outliner, &space_outliner->tree);
   }
 
   outliner_filter_tree(space_outliner, view_layer);
