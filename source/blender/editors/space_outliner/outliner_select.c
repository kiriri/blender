/*
 * This program is free software; you can redistribute it and/or
 * modify it under the terms of the GNU General Public License
 * as published by the Free Software Foundation; either version 2
 * of the License, or (at your option) any later version.
 *
 * This program is distributed in the hope that it will be useful,
 * but WITHOUT ANY WARRANTY; without even the implied warranty of
 * MERCHANTABILITY or FITNESS FOR A PARTICULAR PURPOSE.  See the
 * GNU General Public License for more details.
 *
 * You should have received a copy of the GNU General Public License
 * along with this program; if not, write to the Free Software Foundation,
 * Inc., 51 Franklin Street, Fifth Floor, Boston, MA 02110-1301, USA.
 *
 * The Original Code is Copyright (C) 2004 Blender Foundation.
 * All rights reserved.
 */

/** \file
 * \ingroup spoutliner
 */

#include <stdlib.h>

#include "MEM_guardedalloc.h"

#include "DNA_armature_types.h"
#include "DNA_collection_types.h"
#include "DNA_gpencil_types.h"
#include "DNA_light_types.h"
#include "DNA_material_types.h"
#include "DNA_object_types.h"
#include "DNA_scene_types.h"
#include "DNA_sequence_types.h"
#include "DNA_world_types.h"

#include "BLI_listbase.h"
#include "BLI_utildefines.h"

#include "BKE_armature.h"
#include "BKE_collection.h"
#include "BKE_context.h"
#include "BKE_gpencil.h"
#include "BKE_layer.h"
#include "BKE_main.h"
#include "BKE_object.h"
#include "BKE_paint.h"
#include "BKE_scene.h"
#include "BKE_sequencer.h"
#include "BKE_workspace.h"

#include "DEG_depsgraph.h"
#include "DEG_depsgraph_build.h"

#include "ED_armature.h"
#include "ED_buttons.h"
#include "ED_gpencil.h"
#include "ED_object.h"
#include "ED_outliner.h"
#include "ED_screen.h"
#include "ED_select_utils.h"
#include "ED_sequencer.h"
#include "ED_undo.h"

#include "WM_api.h"
#include "WM_types.h"

#include "UI_interface.h"
#include "UI_view2d.h"

#include "RNA_access.h"
#include "RNA_define.h"

#include "outliner_intern.h"

static bool do_outliner_activate_common(bContext *C,
                                        Main *bmain,
                                        Depsgraph *depsgraph,
                                        Scene *scene,
                                        ViewLayer *view_layer,
                                        Base *base,
                                        const bool extend,
                                        const bool do_exit)
{
  bool use_all = false;

  if (do_exit) {
    FOREACH_OBJECT_BEGIN (view_layer, ob_iter) {
      ED_object_mode_generic_exit(bmain, depsgraph, scene, ob_iter);
    }
    FOREACH_OBJECT_END;
  }

  /* Just like clicking in the object changes the active object,
   * clicking on the object data should change it as well. */
  ED_object_base_activate(C, base);

  if (extend) {
    use_all = true;
  }
  else {
    ED_object_base_deselect_all(view_layer, NULL, SEL_DESELECT);
  }

  return use_all;
}

/**
 * Bring the newly selected object into edit mode.
 *
 * If extend is used, we try to have the other compatible selected objects in the new mode as well.
 * Otherwise only the new object will be active, selected and in the edit mode.
 */
static void do_outliner_item_editmode_toggle(
    bContext *C, Scene *scene, ViewLayer *view_layer, Base *base, const bool extend)
{
  Main *bmain = CTX_data_main(C);
  Depsgraph *depsgraph = CTX_data_ensure_evaluated_depsgraph(C);
  Object *obact = OBACT(view_layer);
  Object *ob = base->object;
  bool use_all = false;

  if (obact == NULL) {
    ED_object_base_activate(C, base);
    DEG_id_tag_update(&scene->id, ID_RECALC_SELECT);
    WM_event_add_notifier(C, NC_SCENE | ND_OB_SELECT, scene);
    obact = ob;
    use_all = true;
  }
  else if (obact->data == ob->data) {
    use_all = true;
  }
  else if (obact->mode == OB_MODE_OBJECT) {
    use_all = do_outliner_activate_common(
        C, bmain, depsgraph, scene, view_layer, base, extend, false);
  }
  else if ((ob->type != obact->type) || ((obact->mode & OB_MODE_EDIT) == 0) ||
           ((obact->mode & OB_MODE_POSE) && ELEM(OB_ARMATURE, ob->type, obact->type)) || !extend) {
    use_all = do_outliner_activate_common(
        C, bmain, depsgraph, scene, view_layer, base, extend, true);
  }

  if (use_all) {
    WM_operator_name_call(C, "OBJECT_OT_editmode_toggle", WM_OP_INVOKE_REGION_WIN, NULL);
  }
  else {
    bool ok;
    if (BKE_object_is_in_editmode(ob)) {
      ok = ED_object_editmode_exit_ex(bmain, scene, ob, EM_FREEDATA);
    }
    else {
      ok = ED_object_editmode_enter_ex(CTX_data_main(C), scene, ob, EM_NO_CONTEXT);
    }
    if (ok) {
      ED_object_base_select(base, (ob->mode & OB_MODE_EDIT) ? BA_SELECT : BA_DESELECT);
      DEG_id_tag_update(&scene->id, ID_RECALC_SELECT);
      WM_event_add_notifier(C, NC_SCENE | ND_OB_SELECT, scene);
    }
  }
}

static void do_outliner_item_posemode_toggle(
    bContext *C, Scene *scene, ViewLayer *view_layer, Base *base, const bool extend)
{
  Main *bmain = CTX_data_main(C);
  Depsgraph *depsgraph = CTX_data_ensure_evaluated_depsgraph(C);
  Object *obact = OBACT(view_layer);
  Object *ob = base->object;
  bool use_all = false;

  if (obact == NULL) {
    ED_object_base_activate(C, base);
    DEG_id_tag_update(&scene->id, ID_RECALC_SELECT);
    WM_event_add_notifier(C, NC_SCENE | ND_OB_SELECT, scene);
    obact = ob;
    use_all = true;
  }
  else if (obact->data == ob->data) {
    use_all = true;
  }
  else if (obact->mode == OB_MODE_OBJECT) {
    use_all = do_outliner_activate_common(
        C, bmain, depsgraph, scene, view_layer, base, extend, false);
  }
  else if ((!ELEM(ob->type, obact->type)) ||
           ((obact->mode & OB_MODE_EDIT) && ELEM(OB_ARMATURE, ob->type, obact->type))) {
    use_all = do_outliner_activate_common(
        C, bmain, depsgraph, scene, view_layer, base, extend, true);
  }

  if (use_all) {
    WM_operator_name_call(C, "OBJECT_OT_posemode_toggle", WM_OP_INVOKE_REGION_WIN, NULL);
  }
  else {
    bool ok = false;
    if (ob->mode & OB_MODE_POSE) {
      ok = ED_object_posemode_exit_ex(bmain, ob);
    }
    else {
      ok = ED_object_posemode_enter_ex(bmain, ob);
    }
    if (ok) {
      ED_object_base_select(base, (ob->mode & OB_MODE_POSE) ? BA_SELECT : BA_DESELECT);

      DEG_id_tag_update(&scene->id, ID_RECALC_SELECT);
      WM_event_add_notifier(C, NC_SCENE | ND_MODE | NS_MODE_OBJECT, NULL);
      WM_event_add_notifier(C, NC_SCENE | ND_OB_SELECT, scene);
    }
  }
}

/* Toggle interaction mode for modes that do not allow multi-object editing */
static void do_outliner_item_mode_toggle_generic(bContext *C, TreeViewContext *tvc, Base *base)
{
  Main *bmain = CTX_data_main(C);
  Depsgraph *depsgraph = CTX_data_ensure_evaluated_depsgraph(C);
  const int active_mode = tvc->obact->mode;

  /* Remove the active object from the mode */
  if (tvc->scene->toolsettings->object_flag & SCE_OBJECT_MODE_LOCK) {
    ED_object_mode_generic_exit(bmain, depsgraph, tvc->scene, tvc->obact);
  }

  Base *base_old = BKE_view_layer_base_find(tvc->view_layer, tvc->obact);
  if (base_old) {
    ED_object_base_select(base_old, BA_DESELECT);
  }
  ED_object_base_activate(C, base);
  ED_object_base_select(base, BA_SELECT);
  ED_object_mode_set(C, active_mode);

  ED_outliner_select_sync_from_object_tag(C);
}

/* For draw callback to run mode switching */
void outliner_object_mode_toggle(bContext *C, Scene *scene, ViewLayer *view_layer, Base *base)
{
  Object *obact = OBACT(view_layer);
  if (obact->mode & OB_MODE_EDIT) {
    do_outliner_item_editmode_toggle(C, scene, view_layer, base, true);
  }
  else if (obact->mode & OB_MODE_POSE) {
    do_outliner_item_posemode_toggle(C, scene, view_layer, base, true);
  }
}

/* Toggle the item's interaction mode if supported */
<<<<<<< HEAD
void outliner_item_mode_toggle(bContext *C,
                               TreeViewContext *tvc,
                               TreeElement *te,
                               const bool extend)
{
  TreeStoreElem *tselem = TREESTORE(te);

  if (tselem->type == 0 && te->idcode == ID_OB) {
    Object *ob = (Object *)tselem->id;
    Base *base = BKE_view_layer_base_find(tvc->view_layer, ob);

    if (!base || !(base->flag & BASE_VISIBLE_DEPSGRAPH)) {
      return;
    }

    if (tvc->ob_edit && OB_TYPE_SUPPORT_EDITMODE(ob->type)) {
      do_outliner_item_editmode_toggle(C, tvc->scene, tvc->view_layer, base, extend);
    }
    else if (tvc->ob_pose && ob->type == OB_ARMATURE) {
      do_outliner_item_posemode_toggle(C, tvc->scene, tvc->view_layer, base, extend);
    }
    else {
      do_outliner_item_mode_toggle_generic(C, tvc, base);
    }
=======
static void outliner_item_mode_toggle(bContext *C,
                                      TreeViewContext *tvc,
                                      TreeElement *te,
                                      const bool extend)
{
  TreeStoreElem *tselem = TREESTORE(te);

  if (tselem->type == 0) {
    if (OB_DATA_SUPPORT_EDITMODE(te->idcode)) {
      Object *ob = (Object *)outliner_search_back(te, ID_OB);
      if ((ob != NULL) && (ob->data == tselem->id)) {
        Base *base = BKE_view_layer_base_find(tvc->view_layer, ob);
        if ((base != NULL) && (base->flag & BASE_VISIBLE_DEPSGRAPH)) {
          do_outliner_item_editmode_toggle(C, tvc->scene, tvc->view_layer, base, extend);
        }
      }
    }
    else if (ELEM(te->idcode, ID_GD)) {
      /* set grease pencil to object mode */
      WM_operator_name_call(C, "GPENCIL_OT_editmode_toggle", WM_OP_INVOKE_REGION_WIN, NULL);
    }
  }
  else if (tselem->type == TSE_POSE_BASE) {
    Object *ob = (Object *)tselem->id;
    Base *base = BKE_view_layer_base_find(tvc->view_layer, ob);
    if (base != NULL) {
      do_outliner_item_posemode_toggle(C, tvc->scene, tvc->view_layer, base, extend);
    }
>>>>>>> 702e00f9
  }
}

/* ****************************************************** */
/* Outliner Element Selection/Activation on Click */

static eOLDrawState active_viewlayer(bContext *C,
                                     Scene *UNUSED(scene),
                                     ViewLayer *UNUSED(sl),
                                     TreeElement *te,
                                     const eOLSetState set)
{
  /* paranoia check */
  if (te->idcode != ID_SCE) {
    return OL_DRAWSEL_NONE;
  }

  ViewLayer *view_layer = te->directdata;

  if (set != OL_SETSEL_NONE) {
    wmWindow *win = CTX_wm_window(C);
    Scene *scene = WM_window_get_active_scene(win);

    if (BLI_findindex(&scene->view_layers, view_layer) != -1) {
      WM_window_set_active_view_layer(win, view_layer);
      WM_event_add_notifier(C, NC_SCREEN | ND_LAYER, NULL);
    }
  }
  else {
    return CTX_data_view_layer(C) == view_layer;
  }
  return OL_DRAWSEL_NONE;
}

/**
 * Select object tree
 */
static void do_outliner_object_select_recursive(ViewLayer *view_layer,
                                                Object *ob_parent,
                                                bool select)
{
  Base *base;

  for (base = FIRSTBASE(view_layer); base; base = base->next) {
    Object *ob = base->object;
    if ((((base->flag & BASE_VISIBLE_DEPSGRAPH) != 0) &&
         BKE_object_is_child_recursive(ob_parent, ob))) {
      ED_object_base_select(base, select ? BA_SELECT : BA_DESELECT);
    }
  }
}

static void do_outliner_bone_select_recursive(bArmature *arm, Bone *bone_parent, bool select)
{
  Bone *bone;
  for (bone = bone_parent->childbase.first; bone; bone = bone->next) {
    if (select && PBONE_SELECTABLE(arm, bone)) {
      bone->flag |= BONE_SELECTED;
    }
    else {
      bone->flag &= ~(BONE_TIPSEL | BONE_SELECTED | BONE_ROOTSEL);
    }
    do_outliner_bone_select_recursive(arm, bone, select);
  }
}

static void do_outliner_ebone_select_recursive(bArmature *arm, EditBone *ebone_parent, bool select)
{
  EditBone *ebone;
  for (ebone = ebone_parent->next; ebone; ebone = ebone->next) {
    if (ED_armature_ebone_is_child_recursive(ebone_parent, ebone)) {
      if (select && EBONE_SELECTABLE(arm, ebone)) {
        ebone->flag |= BONE_TIPSEL | BONE_SELECTED | BONE_ROOTSEL;
      }
      else {
        ebone->flag &= ~(BONE_TIPSEL | BONE_SELECTED | BONE_ROOTSEL);
      }
    }
  }
}

static eOLDrawState tree_element_set_active_object(bContext *C,
                                                   Scene *scene,
                                                   ViewLayer *view_layer,
                                                   SpaceOutliner *UNUSED(soops),
                                                   TreeElement *te,
                                                   const eOLSetState set,
                                                   bool recursive)
{
  TreeStoreElem *tselem = TREESTORE(te);
  TreeStoreElem *parent_tselem = NULL;
  TreeElement *parent_te = NULL;
  Scene *sce;
  Base *base;
  Object *ob = NULL;

  /* if id is not object, we search back */
  if (tselem->type == 0 && te->idcode == ID_OB) {
    ob = (Object *)tselem->id;
  }
  else {
    parent_te = outliner_search_back_te(te, ID_OB);
    if (parent_te) {
      parent_tselem = TREESTORE(parent_te);
      ob = (Object *)parent_tselem->id;

      /* Don't return when activating children of the previous active object. */
      if (ob == OBACT(view_layer) && set == OL_SETSEL_NONE) {
        return OL_DRAWSEL_NONE;
      }
    }
  }
  if (ob == NULL) {
    return OL_DRAWSEL_NONE;
  }

  sce = (Scene *)outliner_search_back(te, ID_SCE);
  if (sce && scene != sce) {
    WM_window_set_active_scene(CTX_data_main(C), C, CTX_wm_window(C), sce);
    scene = sce;
  }

  /* find associated base in current scene */
  base = BKE_view_layer_base_find(view_layer, ob);

  if (scene->toolsettings->object_flag & SCE_OBJECT_MODE_LOCK) {
    if (base != NULL) {
      Object *obact = OBACT(view_layer);
      const eObjectMode object_mode = obact ? obact->mode : OB_MODE_OBJECT;
      if (base && !BKE_object_is_mode_compat(base->object, object_mode)) {
        if (object_mode == OB_MODE_OBJECT) {
          struct Main *bmain = CTX_data_main(C);
          Depsgraph *depsgraph = CTX_data_ensure_evaluated_depsgraph(C);
          ED_object_mode_generic_exit(bmain, depsgraph, scene, base->object);
        }
        if (!BKE_object_is_mode_compat(base->object, object_mode)) {
          base = NULL;
        }
      }
    }
  }

  if (base) {
    if (set == OL_SETSEL_EXTEND) {
      /* swap select */
      if (base->flag & BASE_SELECTED) {
        ED_object_base_select(base, BA_DESELECT);
        if (parent_tselem) {
          parent_tselem->flag &= ~TSE_SELECTED;
        }
      }
      else {
        ED_object_base_select(base, BA_SELECT);
        if (parent_tselem) {
          parent_tselem->flag |= TSE_SELECTED;
        }
      }
    }
    else {
      /* deleselect all */

      /* Only in object mode so we can switch the active object,
       * keeping all objects in the current 'mode' selected, useful for multi-pose/edit mode.
       * This keeps the convention that all objects in the current mode are also selected.
       * see T55246. */
      if ((scene->toolsettings->object_flag & SCE_OBJECT_MODE_LOCK) ?
              (ob->mode == OB_MODE_OBJECT) :
              true) {
        BKE_view_layer_base_deselect_all(view_layer);
      }
      ED_object_base_select(base, BA_SELECT);
      if (parent_tselem) {
        parent_tselem->flag |= TSE_SELECTED;
      }
    }

    if (recursive) {
      /* Recursive select/deselect for Object hierarchies */
      do_outliner_object_select_recursive(view_layer, ob, (base->flag & BASE_SELECTED) != 0);
    }

    if (set != OL_SETSEL_NONE) {
      ED_object_base_activate(C, base); /* adds notifier */
      DEG_id_tag_update(&scene->id, ID_RECALC_SELECT);
      WM_event_add_notifier(C, NC_SCENE | ND_OB_SELECT, scene);
    }

    if (ob != OBEDIT_FROM_VIEW_LAYER(view_layer)) {
      ED_object_editmode_exit(C, EM_FREEDATA);
    }
  }
  return OL_DRAWSEL_NORMAL;
}

static eOLDrawState tree_element_active_material(bContext *C,
                                                 Scene *UNUSED(scene),
                                                 ViewLayer *view_layer,
                                                 TreeElement *te,
                                                 const eOLSetState set)
{
  TreeElement *tes;
  Object *ob;

  /* we search for the object parent */
  ob = (Object *)outliner_search_back(te, ID_OB);
  // note: ob->matbits can be NULL when a local object points to a library mesh.
  if (ob == NULL || ob != OBACT(view_layer) || ob->matbits == NULL) {
    return OL_DRAWSEL_NONE; /* just paranoia */
  }

  /* searching in ob mat array? */
  tes = te->parent;
  if (tes->idcode == ID_OB) {
    if (set != OL_SETSEL_NONE) {
      ob->actcol = te->index + 1;
      ob->matbits[te->index] = 1;  // make ob material active too
    }
    else {
      if (ob->actcol == te->index + 1) {
        if (ob->matbits[te->index]) {
          return OL_DRAWSEL_NORMAL;
        }
      }
    }
  }
  /* or we search for obdata material */
  else {
    if (set != OL_SETSEL_NONE) {
      ob->actcol = te->index + 1;
      ob->matbits[te->index] = 0;  // make obdata material active too
    }
    else {
      if (ob->actcol == te->index + 1) {
        if (ob->matbits[te->index] == 0) {
          return OL_DRAWSEL_NORMAL;
        }
      }
    }
  }
  if (set != OL_SETSEL_NONE) {
    /* Tagging object for update seems a bit stupid here, but looks like we have to do it
     * for render views to update. See T42973.
     * Note that RNA material update does it too, see e.g. rna_MaterialSlot_update(). */
    DEG_id_tag_update((ID *)ob, ID_RECALC_TRANSFORM);
    WM_event_add_notifier(C, NC_MATERIAL | ND_SHADING_LINKS, NULL);
  }
  return OL_DRAWSEL_NONE;
}

static eOLDrawState tree_element_active_camera(bContext *UNUSED(C),
                                               Scene *scene,
                                               ViewLayer *UNUSED(view_layer),
                                               TreeElement *te,
                                               const eOLSetState set)
{
  Object *ob = (Object *)outliner_search_back(te, ID_OB);

  if (set != OL_SETSEL_NONE) {
    return OL_DRAWSEL_NONE;
  }
  else {
    return scene->camera == ob;
  }
}

static eOLDrawState tree_element_active_world(bContext *C,
                                              Scene *scene,
                                              ViewLayer *UNUSED(sl),
                                              SpaceOutliner *UNUSED(soops),
                                              TreeElement *te,
                                              const eOLSetState set)
{
  TreeElement *tep;
  TreeStoreElem *tselem = NULL;
  Scene *sce = NULL;

  tep = te->parent;
  if (tep) {
    tselem = TREESTORE(tep);
    if (tselem->type == 0) {
      sce = (Scene *)tselem->id;
    }
  }

  if (set != OL_SETSEL_NONE) {
    /* make new scene active */
    if (sce && scene != sce) {
      WM_window_set_active_scene(CTX_data_main(C), C, CTX_wm_window(C), sce);
    }
  }

  if (tep == NULL || tselem->id == (ID *)scene) {
    if (set != OL_SETSEL_NONE) {
      // XXX          extern_set_butspace(F8KEY, 0);
    }
    else {
      return OL_DRAWSEL_NORMAL;
    }
  }
  return OL_DRAWSEL_NONE;
}

static eOLDrawState tree_element_active_defgroup(bContext *C,
                                                 ViewLayer *view_layer,
                                                 TreeElement *te,
                                                 TreeStoreElem *tselem,
                                                 const eOLSetState set)
{
  Object *ob;

  /* id in tselem is object */
  ob = (Object *)tselem->id;
  if (set != OL_SETSEL_NONE) {
    BLI_assert(te->index + 1 >= 0);
    ob->actdef = te->index + 1;

    DEG_id_tag_update(&ob->id, ID_RECALC_GEOMETRY);
    WM_event_add_notifier(C, NC_OBJECT | ND_TRANSFORM, ob);
  }
  else {
    if (ob == OBACT(view_layer)) {
      if (ob->actdef == te->index + 1) {
        return OL_DRAWSEL_NORMAL;
      }
    }
  }
  return OL_DRAWSEL_NONE;
}

static eOLDrawState tree_element_active_gplayer(bContext *C,
                                                Scene *UNUSED(scene),
                                                TreeElement *te,
                                                TreeStoreElem *tselem,
                                                const eOLSetState set)
{
  bGPdata *gpd = (bGPdata *)tselem->id;
  bGPDlayer *gpl = te->directdata;

  /* We can only have a single "active" layer at a time
   * and there must always be an active layer...
   */
  if (set != OL_SETSEL_NONE) {
    if (gpl) {
      BKE_gpencil_layer_active_set(gpd, gpl);
      DEG_id_tag_update(&gpd->id, ID_RECALC_GEOMETRY);
      WM_event_add_notifier(C, NC_GPENCIL | ND_DATA | NA_SELECTED, gpd);
    }
  }
  else {
    return OL_DRAWSEL_NORMAL;
  }

  return OL_DRAWSEL_NONE;
}

static eOLDrawState tree_element_active_posegroup(bContext *C,
                                                  Scene *UNUSED(scene),
                                                  ViewLayer *view_layer,
                                                  TreeElement *te,
                                                  TreeStoreElem *tselem,
                                                  const eOLSetState set)
{
  Object *ob = (Object *)tselem->id;

  if (set != OL_SETSEL_NONE) {
    if (ob->pose) {
      ob->pose->active_group = te->index + 1;
      WM_event_add_notifier(C, NC_OBJECT | ND_DRAW, ob);
    }
  }
  else {
    if (ob == OBACT(view_layer) && ob->pose) {
      if (ob->pose->active_group == te->index + 1) {
        return OL_DRAWSEL_NORMAL;
      }
    }
  }
  return OL_DRAWSEL_NONE;
}

static eOLDrawState tree_element_active_posechannel(bContext *C,
                                                    Scene *UNUSED(scene),
                                                    ViewLayer *view_layer,
                                                    Object *ob_pose,
                                                    TreeElement *te,
                                                    TreeStoreElem *tselem,
                                                    const eOLSetState set,
                                                    bool recursive)
{
  Object *ob = (Object *)tselem->id;
  bArmature *arm = ob->data;
  bPoseChannel *pchan = te->directdata;

  if (set != OL_SETSEL_NONE) {
    if (!(pchan->bone->flag & BONE_HIDDEN_P)) {

      if (set != OL_SETSEL_EXTEND) {
        /* Single select forces all other bones to get unselected. */
        uint objects_len = 0;
        Object **objects = BKE_object_pose_array_get_unique(view_layer, NULL, &objects_len);

        for (uint object_index = 0; object_index < objects_len; object_index++) {
          Object *ob_iter = BKE_object_pose_armature_get(objects[object_index]);

          /* Sanity checks. */
          if (ELEM(NULL, ob_iter, ob_iter->pose, ob_iter->data)) {
            continue;
          }

          bPoseChannel *pchannel;
          for (pchannel = ob_iter->pose->chanbase.first; pchannel; pchannel = pchannel->next) {
            pchannel->bone->flag &= ~(BONE_TIPSEL | BONE_SELECTED | BONE_ROOTSEL);
          }

          if (ob != ob_iter) {
            DEG_id_tag_update(ob_iter->data, ID_RECALC_SELECT);
          }
        }
        MEM_freeN(objects);
      }

      if ((set == OL_SETSEL_EXTEND) && (pchan->bone->flag & BONE_SELECTED)) {
        pchan->bone->flag &= ~BONE_SELECTED;
      }
      else {
        pchan->bone->flag |= BONE_SELECTED;
        arm->act_bone = pchan->bone;
      }

      if (recursive) {
        /* Recursive select/deselect */
        do_outliner_bone_select_recursive(
            arm, pchan->bone, (pchan->bone->flag & BONE_SELECTED) != 0);
      }

      WM_event_add_notifier(C, NC_OBJECT | ND_BONE_ACTIVE, ob);
      DEG_id_tag_update(&arm->id, ID_RECALC_SELECT);
    }
  }
  else {
    if (ob == ob_pose && ob->pose) {
      if (pchan->bone->flag & BONE_SELECTED) {
        return OL_DRAWSEL_NORMAL;
      }
    }
  }
  return OL_DRAWSEL_NONE;
}

static eOLDrawState tree_element_active_bone(bContext *C,
                                             ViewLayer *view_layer,
                                             TreeElement *te,
                                             TreeStoreElem *tselem,
                                             const eOLSetState set,
                                             bool recursive)
{
  bArmature *arm = (bArmature *)tselem->id;
  Bone *bone = te->directdata;

  if (set != OL_SETSEL_NONE) {
    if (!(bone->flag & BONE_HIDDEN_P)) {
      Object *ob = OBACT(view_layer);
      if (ob) {
        if (set != OL_SETSEL_EXTEND) {
          /* single select forces all other bones to get unselected */
          for (Bone *bone_iter = arm->bonebase.first; bone_iter != NULL;
               bone_iter = bone_iter->next) {
            bone_iter->flag &= ~(BONE_TIPSEL | BONE_SELECTED | BONE_ROOTSEL);
            do_outliner_bone_select_recursive(arm, bone_iter, false);
          }
        }
      }

      if (set == OL_SETSEL_EXTEND && (bone->flag & BONE_SELECTED)) {
        bone->flag &= ~BONE_SELECTED;
      }
      else {
        bone->flag |= BONE_SELECTED;
        arm->act_bone = bone;
      }

      if (recursive) {
        /* Recursive select/deselect */
        do_outliner_bone_select_recursive(arm, bone, (bone->flag & BONE_SELECTED) != 0);
      }

      WM_event_add_notifier(C, NC_OBJECT | ND_BONE_ACTIVE, ob);
    }
  }
  else {
    Object *ob = OBACT(view_layer);

    if (ob && ob->data == arm) {
      if (bone->flag & BONE_SELECTED) {
        return OL_DRAWSEL_NORMAL;
      }
    }
  }
  return OL_DRAWSEL_NONE;
}

/* ebones only draw in editmode armature */
static void tree_element_active_ebone__sel(bContext *C, bArmature *arm, EditBone *ebone, short sel)
{
  if (sel) {
    ebone->flag |= BONE_SELECTED | BONE_ROOTSEL | BONE_TIPSEL;
    arm->act_edbone = ebone;
    // flush to parent?
    if (ebone->parent && (ebone->flag & BONE_CONNECTED)) {
      ebone->parent->flag |= BONE_TIPSEL;
    }
  }
  else {
    ebone->flag &= ~(BONE_SELECTED | BONE_ROOTSEL | BONE_TIPSEL);
    // flush to parent?
    if (ebone->parent && (ebone->flag & BONE_CONNECTED)) {
      ebone->parent->flag &= ~BONE_TIPSEL;
    }
  }
  WM_event_add_notifier(C, NC_OBJECT | ND_BONE_ACTIVE, CTX_data_edit_object(C));
}
static eOLDrawState tree_element_active_ebone(bContext *C,
                                              ViewLayer *view_layer,
                                              TreeElement *te,
                                              TreeStoreElem *tselem,
                                              const eOLSetState set,
                                              bool recursive)
{
  bArmature *arm = (bArmature *)tselem->id;
  EditBone *ebone = te->directdata;
  eOLDrawState status = OL_DRAWSEL_NONE;

  if (set != OL_SETSEL_NONE) {
    if (set == OL_SETSEL_NORMAL) {
      if (!(ebone->flag & BONE_HIDDEN_A)) {
        uint bases_len = 0;
        Base **bases = BKE_view_layer_array_from_bases_in_edit_mode_unique_data(
            view_layer, NULL, &bases_len);
        ED_armature_edit_deselect_all_multi_ex(bases, bases_len);
        MEM_freeN(bases);

        tree_element_active_ebone__sel(C, arm, ebone, true);
        status = OL_DRAWSEL_NORMAL;
      }
    }
    else if (set == OL_SETSEL_EXTEND) {
      if (!(ebone->flag & BONE_HIDDEN_A)) {
        if (!(ebone->flag & BONE_SELECTED)) {
          tree_element_active_ebone__sel(C, arm, ebone, true);
          status = OL_DRAWSEL_NORMAL;
        }
        else {
          /* entirely selected, so de-select */
          tree_element_active_ebone__sel(C, arm, ebone, false);
          status = OL_DRAWSEL_NONE;
        }
      }
    }

    if (recursive) {
      /* Recursive select/deselect */
      do_outliner_ebone_select_recursive(arm, ebone, (ebone->flag & BONE_SELECTED) != 0);
    }
  }
  else if (ebone->flag & BONE_SELECTED) {
    status = OL_DRAWSEL_NORMAL;
  }

  return status;
}

static eOLDrawState tree_element_active_modifier(bContext *C,
                                                 Scene *UNUSED(scene),
                                                 ViewLayer *UNUSED(sl),
                                                 TreeElement *UNUSED(te),
                                                 TreeStoreElem *tselem,
                                                 const eOLSetState set)
{
  if (set != OL_SETSEL_NONE) {
    Object *ob = (Object *)tselem->id;

    WM_event_add_notifier(C, NC_OBJECT | ND_MODIFIER, ob);
  }

  return OL_DRAWSEL_NONE;
}

static eOLDrawState tree_element_active_psys(bContext *C,
                                             Scene *UNUSED(scene),
                                             TreeElement *UNUSED(te),
                                             TreeStoreElem *tselem,
                                             const eOLSetState set)
{
  if (set != OL_SETSEL_NONE) {
    Object *ob = (Object *)tselem->id;

    WM_event_add_notifier(C, NC_OBJECT | ND_PARTICLE | NA_EDITED, ob);

    // XXX      extern_set_butspace(F7KEY, 0);
  }

  return OL_DRAWSEL_NONE;
}

static int tree_element_active_constraint(bContext *C,
                                          Scene *UNUSED(scene),
                                          ViewLayer *UNUSED(sl),
                                          TreeElement *UNUSED(te),
                                          TreeStoreElem *tselem,
                                          const eOLSetState set)
{
  if (set != OL_SETSEL_NONE) {
    Object *ob = (Object *)tselem->id;

    WM_event_add_notifier(C, NC_OBJECT | ND_CONSTRAINT, ob);
  }

  return OL_DRAWSEL_NONE;
}

static eOLDrawState tree_element_active_text(bContext *UNUSED(C),
                                             Scene *UNUSED(scene),
                                             ViewLayer *UNUSED(sl),
                                             SpaceOutliner *UNUSED(soops),
                                             TreeElement *UNUSED(te),
                                             int UNUSED(set))
{
  // XXX removed
  return OL_DRAWSEL_NONE;
}

static eOLDrawState tree_element_active_pose(bContext *UNUSED(C),
                                             Scene *UNUSED(scene),
                                             ViewLayer *view_layer,
                                             TreeElement *UNUSED(te),
                                             TreeStoreElem *tselem,
                                             const eOLSetState set)
{
  Object *ob = (Object *)tselem->id;
  Base *base = BKE_view_layer_base_find(view_layer, ob);

  if (base == NULL) {
    /* Armature not instantiated in current scene (e.g. inside an appended group...). */
    return OL_DRAWSEL_NONE;
  }

  if (set != OL_SETSEL_NONE) {
  }
  else {
    if (ob->mode & OB_MODE_POSE) {
      return OL_DRAWSEL_NORMAL;
    }
  }
  return OL_DRAWSEL_NONE;
}

static eOLDrawState tree_element_active_sequence(bContext *C,
                                                 Scene *scene,
                                                 TreeElement *te,
                                                 TreeStoreElem *UNUSED(tselem),
                                                 const eOLSetState set)
{
  Sequence *seq = (Sequence *)te->directdata;
  Editing *ed = BKE_sequencer_editing_get(scene, false);

  if (set != OL_SETSEL_NONE) {
    /* only check on setting */
    if (BLI_findindex(ed->seqbasep, seq) != -1) {
      if (set == OL_SETSEL_EXTEND) {
        BKE_sequencer_active_set(scene, NULL);
      }
      ED_sequencer_deselect_all(scene);

      if ((set == OL_SETSEL_EXTEND) && seq->flag & SELECT) {
        seq->flag &= ~SELECT;
      }
      else {
        seq->flag |= SELECT;
        BKE_sequencer_active_set(scene, seq);
      }
    }

    WM_event_add_notifier(C, NC_SCENE | ND_SEQUENCER | NA_SELECTED, scene);
  }
  else {
    if (ed->act_seq == seq && seq->flag & SELECT) {
      return OL_DRAWSEL_NORMAL;
    }
  }
  return OL_DRAWSEL_NONE;
}

static eOLDrawState tree_element_active_sequence_dup(Scene *scene,
                                                     TreeElement *te,
                                                     TreeStoreElem *UNUSED(tselem),
                                                     const eOLSetState set)
{
  Sequence *seq, *p;
  Editing *ed = BKE_sequencer_editing_get(scene, false);

  seq = (Sequence *)te->directdata;
  if (set == OL_SETSEL_NONE) {
    if (seq->flag & SELECT) {
      return OL_DRAWSEL_NORMAL;
    }
    return OL_DRAWSEL_NONE;
  }

  // XXX  select_single_seq(seq, 1);
  p = ed->seqbasep->first;
  while (p) {
    if ((!p->strip) || (!p->strip->stripdata) || (p->strip->stripdata->name[0] == '\0')) {
      p = p->next;
      continue;
    }

    //      if (STREQ(p->strip->stripdata->name, seq->strip->stripdata->name))
    // XXX          select_single_seq(p, 0);
    p = p->next;
  }
  return OL_DRAWSEL_NONE;
}

static eOLDrawState tree_element_active_keymap_item(bContext *UNUSED(C),
                                                    Scene *UNUSED(scene),
                                                    ViewLayer *UNUSED(sl),
                                                    TreeElement *te,
                                                    TreeStoreElem *UNUSED(tselem),
                                                    const eOLSetState set)
{
  wmKeyMapItem *kmi = te->directdata;

  if (set == OL_SETSEL_NONE) {
    if (kmi->flag & KMI_INACTIVE) {
      return OL_DRAWSEL_NONE;
    }
    return OL_DRAWSEL_NORMAL;
  }
  else {
    kmi->flag ^= KMI_INACTIVE;
  }
  return OL_DRAWSEL_NONE;
}

static eOLDrawState tree_element_active_master_collection(bContext *C,
                                                          TreeElement *UNUSED(te),
                                                          const eOLSetState set)
{
  if (set == OL_SETSEL_NONE) {
    ViewLayer *view_layer = CTX_data_view_layer(C);
    LayerCollection *active = CTX_data_layer_collection(C);

    if (active == view_layer->layer_collections.first) {
      return OL_DRAWSEL_NORMAL;
    }
  }

  return OL_DRAWSEL_NONE;
}

static eOLDrawState tree_element_active_layer_collection(bContext *C,
                                                         TreeElement *te,
                                                         const eOLSetState set)
{
  if (set == OL_SETSEL_NONE) {
    LayerCollection *active = CTX_data_layer_collection(C);

    if (active == te->directdata) {
      return OL_DRAWSEL_NORMAL;
    }
  }

  return OL_DRAWSEL_NONE;
}

/* ---------------------------------------------- */

/* generic call for ID data check or make/check active in UI */
eOLDrawState tree_element_active(bContext *C,
                                 const TreeViewContext *tvc,
                                 SpaceOutliner *soops,
                                 TreeElement *te,
                                 const eOLSetState set,
                                 const bool handle_all_types)
{
  switch (te->idcode) {
    /** \note #ID_OB only if handle_all_type is true,
     * else objects are handled specially to allow multiple selection.
     * See #do_outliner_item_activate. */
    case ID_OB:
      if (handle_all_types) {
        return tree_element_set_active_object(
            C, tvc->scene, tvc->view_layer, soops, te, set, false);
      }
      break;
    case ID_MA:
      return tree_element_active_material(C, tvc->scene, tvc->view_layer, te, set);
    case ID_WO:
      return tree_element_active_world(C, tvc->scene, tvc->view_layer, soops, te, set);
    case ID_TXT:
      return tree_element_active_text(C, tvc->scene, tvc->view_layer, soops, te, set);
    case ID_CA:
      return tree_element_active_camera(C, tvc->scene, tvc->view_layer, te, set);
  }
  return OL_DRAWSEL_NONE;
}

/**
 * Generic call for non-id data to make/check active in UI
 */
eOLDrawState tree_element_type_active(bContext *C,
                                      const TreeViewContext *tvc,
                                      SpaceOutliner *soops,
                                      TreeElement *te,
                                      TreeStoreElem *tselem,
                                      const eOLSetState set,
                                      bool recursive)
{
  switch (tselem->type) {
    case TSE_DEFGROUP:
      return tree_element_active_defgroup(C, tvc->view_layer, te, tselem, set);
    case TSE_BONE:
      return tree_element_active_bone(C, tvc->view_layer, te, tselem, set, recursive);
    case TSE_EBONE:
      return tree_element_active_ebone(C, tvc->view_layer, te, tselem, set, recursive);
    case TSE_MODIFIER_BASE:
    case TSE_MODIFIER:
      return tree_element_active_modifier(C, tvc->scene, tvc->view_layer, te, tselem, set);
    case TSE_LINKED_OB:
      if (set != OL_SETSEL_NONE) {
        tree_element_set_active_object(C, tvc->scene, tvc->view_layer, soops, te, set, false);
      }
      else if (tselem->id == (ID *)tvc->obact) {
        return OL_DRAWSEL_NORMAL;
      }
      break;
    case TSE_LINKED_PSYS:
      return tree_element_active_psys(C, tvc->scene, te, tselem, set);
    case TSE_POSE_BASE:
      return tree_element_active_pose(C, tvc->scene, tvc->view_layer, te, tselem, set);
    case TSE_POSE_CHANNEL:
      return tree_element_active_posechannel(
          C, tvc->scene, tvc->view_layer, tvc->ob_pose, te, tselem, set, recursive);
    case TSE_CONSTRAINT_BASE:
    case TSE_CONSTRAINT:
      return tree_element_active_constraint(C, tvc->scene, tvc->view_layer, te, tselem, set);
    case TSE_R_LAYER:
      return active_viewlayer(C, tvc->scene, tvc->view_layer, te, set);
    case TSE_POSEGRP:
      return tree_element_active_posegroup(C, tvc->scene, tvc->view_layer, te, tselem, set);
    case TSE_SEQUENCE:
      return tree_element_active_sequence(C, tvc->scene, te, tselem, set);
    case TSE_SEQUENCE_DUP:
      return tree_element_active_sequence_dup(tvc->scene, te, tselem, set);
    case TSE_KEYMAP_ITEM:
      return tree_element_active_keymap_item(C, tvc->scene, tvc->view_layer, te, tselem, set);
    case TSE_GP_LAYER:
      return tree_element_active_gplayer(C, tvc->scene, te, tselem, set);
      break;
    case TSE_VIEW_COLLECTION_BASE:
      return tree_element_active_master_collection(C, te, set);
    case TSE_LAYER_COLLECTION:
      return tree_element_active_layer_collection(C, te, set);
  }
  return OL_DRAWSEL_NONE;
}

static void outliner_set_properties_tab(bContext *C, TreeElement *te, TreeStoreElem *tselem)
{
  /* ID Types */
  if (tselem->type == 0) {
    switch (te->idcode) {
      case ID_SCE:
        ED_buttons_set_context(C, BCONTEXT_SCENE);
        break;
      case ID_OB:
        ED_buttons_set_context(C, BCONTEXT_OBJECT);
        break;
      case ID_ME:
      case ID_CU:
      case ID_MB:
      case ID_IM:
      case ID_LT:
      case ID_LA:
      case ID_CA:
      case ID_KE:
      case ID_SPK:
      case ID_AR:
      case ID_GD:
      case ID_LP:
      case ID_VO:
        ED_buttons_set_context(C, BCONTEXT_DATA);
        break;
      case ID_MA:
        ED_buttons_set_context(C, BCONTEXT_MATERIAL);
        break;
      case ID_WO:
        ED_buttons_set_context(C, BCONTEXT_WORLD);
        break;
    }
  }
  else {
    switch (tselem->type) {
      case TSE_DEFGROUP_BASE:
      case TSE_DEFGROUP:
        ED_buttons_set_context(C, BCONTEXT_DATA);
        break;
      case TSE_CONSTRAINT_BASE:
      case TSE_CONSTRAINT: {
        bool is_bone_constraint = false;

        /* Check if parent is a bone */
        te = te->parent;
        while (te) {
          tselem = TREESTORE(te);
          if (tselem->type == TSE_POSE_CHANNEL) {
            is_bone_constraint = true;
            break;
          }
          te = te->parent;
        }
        if (is_bone_constraint) {
          ED_buttons_set_context(C, BCONTEXT_BONE_CONSTRAINT);
        }
        else {
          ED_buttons_set_context(C, BCONTEXT_CONSTRAINT);
        }
        break;
      }
      case TSE_MODIFIER_BASE:
      case TSE_MODIFIER:
        ED_buttons_set_context(C, BCONTEXT_MODIFIER);
        break;
      case TSE_BONE:
      case TSE_EBONE:
      case TSE_POSE_CHANNEL:
        ED_buttons_set_context(C, BCONTEXT_BONE);
        break;
      case TSE_POSE_BASE:
        ED_buttons_set_context(C, BCONTEXT_DATA);
        break;
      case TSE_R_LAYER_BASE:
      case TSE_R_LAYER:
        ED_buttons_set_context(C, BCONTEXT_VIEW_LAYER);
        break;
      case TSE_POSEGRP_BASE:
      case TSE_POSEGRP:
        ED_buttons_set_context(C, BCONTEXT_DATA);
        break;
      case TSE_LINKED_PSYS:
        ED_buttons_set_context(C, BCONTEXT_PARTICLE);
        break;
      case TSE_GP_LAYER:
        ED_buttons_set_context(C, BCONTEXT_DATA);
        break;
    }
  }
}

/* TODO (Nathan): Temporary while testing */
static void outliner_set_active_camera(bContext *C, Scene *scene, TreeStoreElem *tselem)
{
  Object *ob = (Object *)tselem->id;

  scene->camera = ob;
  Main *bmain = CTX_data_main(C);
  wmWindowManager *wm = bmain->wm.first;

  WM_windows_scene_data_sync(&wm->windows, scene);
  DEG_id_tag_update(&scene->id, ID_RECALC_COPY_ON_WRITE);
  DEG_relations_tag_update(bmain);
  WM_event_add_notifier(C, NC_SCENE | NA_EDITED, NULL);
}

void outliner_set_active_data(bContext *C,
                              TreeViewContext *tvc,
                              TreeElement *te,
                              TreeStoreElem *tselem)
{
  if (tselem->type == 0 && te->idcode == ID_OB) {
    Object *ob = (Object *)tselem->id;
    if (ob->type == OB_CAMERA) {
      outliner_set_active_camera(C, tvc->scene, tselem);
    }
  }
  else if (tselem->type == 0 && te->idcode == ID_SCE) {
    Scene *scene = (Scene *)tselem->id;
    if (scene != tvc->scene) {
      WM_window_set_active_scene(CTX_data_main(C), C, CTX_wm_window(C), scene);
    }
  }
  else if (tselem->type == TSE_VIEW_COLLECTION_BASE) {
    ViewLayer *view_layer = CTX_data_view_layer(C);
    LayerCollection *layer_collection = view_layer->layer_collections.first;
    BKE_layer_collection_activate(view_layer, layer_collection);
    WM_main_add_notifier(NC_SCENE | ND_LAYER, NULL);
  }
  else if (tselem->type == TSE_LAYER_COLLECTION) {
    Scene *scene = CTX_data_scene(C);
    LayerCollection *layer_collection = te->directdata;
    ViewLayer *view_layer = BKE_view_layer_find_from_collection(scene, layer_collection);
    BKE_layer_collection_activate(view_layer, layer_collection);
    WM_main_add_notifier(NC_SCENE | ND_LAYER, NULL);
  }
}

/* ================================================ */

/* Set the walk navigation start element */
void outliner_set_walk_element(SpaceOutliner *soops, TreeStoreElem *tselem)
{
  outliner_flag_set(&soops->tree, TSE_ACTIVE_WALK, false);
  tselem->flag |= TSE_ACTIVE_WALK;
}

/**
 * Action when clicking to activate an item (typically under the mouse cursor),
 * but don't do any cursor intersection checks.
 *
 * Needed to run from operators accessed from a menu.
 */
static void do_outliner_item_activate_tree_element(bContext *C,
                                                   const TreeViewContext *tvc,
                                                   SpaceOutliner *soops,
                                                   TreeElement *te,
                                                   TreeStoreElem *tselem,
                                                   const bool extend,
                                                   const bool recursive,
                                                   const bool do_activate_data)
{
  /* Always makes active object, except for some specific types. */
  if (ELEM(tselem->type,
           TSE_SEQUENCE,
           TSE_SEQ_STRIP,
           TSE_SEQUENCE_DUP,
           TSE_EBONE,
           TSE_LAYER_COLLECTION)) {
    /* Note about TSE_EBONE: In case of a same ID_AR datablock shared among several objects,
     * we do not want to switch out of edit mode (see T48328 for details). */
  }
  else if (do_activate_data) {
    tree_element_set_active_object(C,
                                   tvc->scene,
                                   tvc->view_layer,
                                   soops,
                                   te,
                                   (extend && tselem->type == 0) ? OL_SETSEL_EXTEND :
                                                                   OL_SETSEL_NORMAL,
                                   recursive && tselem->type == 0);
  }

  outliner_set_walk_element(soops, tselem);

  if (tselem->type == 0) {  // the lib blocks
    if (do_activate_data == false) {
      /* Only select in outliner. */
    }
    else if ((te->idcode == ID_GR) && (soops->outlinevis != SO_VIEW_LAYER)) {
      Collection *gr = (Collection *)tselem->id;

      if (extend) {
        int sel = BA_SELECT;
        FOREACH_COLLECTION_OBJECT_RECURSIVE_BEGIN (gr, object) {
          Base *base = BKE_view_layer_base_find(tvc->view_layer, object);
          if (base && (base->flag & BASE_SELECTED)) {
            sel = BA_DESELECT;
            break;
          }
        }
        FOREACH_COLLECTION_OBJECT_RECURSIVE_END;

        FOREACH_COLLECTION_OBJECT_RECURSIVE_BEGIN (gr, object) {
          Base *base = BKE_view_layer_base_find(tvc->view_layer, object);
          if (base) {
            ED_object_base_select(base, sel);
          }
        }
        FOREACH_COLLECTION_OBJECT_RECURSIVE_END;
      }
      else {
        BKE_view_layer_base_deselect_all(tvc->view_layer);

        FOREACH_COLLECTION_OBJECT_RECURSIVE_BEGIN (gr, object) {
          Base *base = BKE_view_layer_base_find(tvc->view_layer, object);
          /* Object may not be in this scene */
          if (base != NULL) {
            if ((base->flag & BASE_SELECTED) == 0) {
              ED_object_base_select(base, BA_SELECT);
            }
          }
        }
        FOREACH_COLLECTION_OBJECT_RECURSIVE_END;
      }

      DEG_id_tag_update(&tvc->scene->id, ID_RECALC_SELECT);
      WM_event_add_notifier(C, NC_SCENE | ND_OB_SELECT, tvc->scene);
    }
    else {  // rest of types
      tree_element_active(C, tvc, soops, te, OL_SETSEL_NORMAL, false);
    }
  }
  else if (do_activate_data) {
    tree_element_type_active(
        C, tvc, soops, te, tselem, extend ? OL_SETSEL_EXTEND : OL_SETSEL_NORMAL, recursive);
  }

  outliner_set_properties_tab(C, te, tselem);
}

/* Select the item using the set flags */
void outliner_item_select(bContext *C,
                          SpaceOutliner *soops,
                          TreeElement *te,
                          const short select_flag)
{
  TreeStoreElem *tselem = TREESTORE(te);
  const bool activate = select_flag & OL_ITEM_ACTIVATE;
  const bool extend = select_flag & OL_ITEM_EXTEND;
  const bool activate_data = select_flag & OL_ITEM_SELECT_DATA;

  /* Clear previous active when activating and clear selection when not extending selection */
<<<<<<< HEAD
  const short clear_flag = (activate ? TSE_ACTIVE : 0) | (!extend ? TSE_SELECTED : 0);
=======
  const short clear_flag = (activate ? TSE_ACTIVE : 0) | (extend ? 0 : TSE_SELECTED);
>>>>>>> 702e00f9
  if (clear_flag) {
    outliner_flag_set(&soops->tree, clear_flag, false);
  }

  if (select_flag & OL_ITEM_SELECT) {
    tselem->flag |= TSE_SELECTED;
  }
  else {
    tselem->flag &= ~TSE_SELECTED;
  }

  if (activate) {
    TreeViewContext tvc;
    outliner_viewcontext_init(C, &tvc);

    tselem->flag |= TSE_ACTIVE;
    do_outliner_item_activate_tree_element(C,
                                           &tvc,
                                           soops,
                                           te,
                                           tselem,
                                           extend,
                                           select_flag & OL_ITEM_RECURSIVE,
                                           activate_data || soops->flag & SO_SYNC_SELECT);
<<<<<<< HEAD
=======

    /* Mode toggle on data activate for now, but move later */
    if (select_flag & OL_ITEM_TOGGLE_MODE) {
      outliner_item_mode_toggle(C, &tvc, te, extend);
    }
>>>>>>> 702e00f9
  }
}

static bool do_outliner_range_select_recursive(ListBase *lb,
                                               TreeElement *active,
                                               TreeElement *cursor,
                                               bool selecting)
{
  LISTBASE_FOREACH (TreeElement *, te, lb) {
    TreeStoreElem *tselem = TREESTORE(te);

    if (selecting) {
      tselem->flag |= TSE_SELECTED;
    }

    /* Set state for selection */
    if (te == active || te == cursor) {
      selecting = !selecting;
    }

    if (selecting) {
      tselem->flag |= TSE_SELECTED;
    }

    /* Don't look inside closed elements */
    if (!(tselem->flag & TSE_CLOSED)) {
      selecting = do_outliner_range_select_recursive(&te->subtree, active, cursor, selecting);
    }
  }

  return selecting;
}

/* Select a range of items between cursor and active element */
static void do_outliner_range_select(bContext *C,
                                     SpaceOutliner *soops,
                                     TreeElement *cursor,
                                     const bool extend)
{
  TreeElement *active = outliner_find_element_with_flag(&soops->tree, TSE_ACTIVE);

  /* If no active element exists, activate the element under the cursor */
  if (!active) {
    outliner_item_select(C, soops, cursor, OL_ITEM_SELECT | OL_ITEM_ACTIVATE);
    return;
  }

  TreeStoreElem *tselem = TREESTORE(active);
  const bool active_selected = (tselem->flag & TSE_SELECTED);

  if (!extend) {
    outliner_flag_set(&soops->tree, TSE_SELECTED, false);
  }

  /* Select active if under cursor */
  if (active == cursor) {
    outliner_item_select(C, soops, cursor, OL_ITEM_SELECT);
    return;
  }

  /* If active is not selected or visible, select and activate the element under the cursor */
  if (!active_selected || !outliner_is_element_visible(active)) {
    outliner_item_select(C, soops, cursor, OL_ITEM_SELECT | OL_ITEM_ACTIVATE);
    return;
  }

  do_outliner_range_select_recursive(&soops->tree, active, cursor, false);
}

static bool outliner_is_co_within_restrict_columns(const SpaceOutliner *soops,
                                                   const ARegion *region,
                                                   float view_co_x)
{
  return (view_co_x > region->v2d.cur.xmax - outliner_restrict_columns_width(soops));
}

/**
 * Action to run when clicking in the outliner,
 *
 * May expend/collapse branches or activate items.
 * */
static int outliner_item_do_activate_from_cursor(bContext *C,
                                                 const int mval[2],
                                                 const bool extend,
                                                 const bool use_range,
                                                 const bool deselect_all)
{
  ARegion *region = CTX_wm_region(C);
  SpaceOutliner *soops = CTX_wm_space_outliner(C);
  TreeElement *te;
  float view_mval[2];
  bool changed = false, rebuild_tree = false;

  UI_view2d_region_to_view(&region->v2d, mval[0], mval[1], &view_mval[0], &view_mval[1]);

  if (outliner_is_co_within_restrict_columns(soops, region, view_mval[0])) {
    return OPERATOR_CANCELLED;
  }
  else if (soops->flag & SO_LEFT_COLUMN && view_mval[0] < UI_UNIT_X) {
    return OPERATOR_CANCELLED;
  }

  if (!(te = outliner_find_item_at_y(soops, &soops->tree, view_mval[1]))) {
    if (deselect_all) {
      outliner_flag_set(&soops->tree, TSE_SELECTED, false);
      changed = true;
    }
  }
  /* Don't allow toggle on scene collection */
  else if ((TREESTORE(te)->type != TSE_VIEW_COLLECTION_BASE) &&
           outliner_item_is_co_within_close_toggle(te, view_mval[0])) {
    return OPERATOR_CANCELLED | OPERATOR_PASS_THROUGH;
  }
  else {
    /* The row may also contain children, if one is hovered we want this instead of current te */
    bool merged_elements = false;
    TreeElement *activate_te = outliner_find_item_at_x_in_row(
        soops, te, view_mval[0], &merged_elements);

    /* If the selected icon was an aggregate of multiple elements, run the search popup */
    if (merged_elements) {
      merged_element_search_menu_invoke(C, te, activate_te);
      return OPERATOR_CANCELLED;
    }

    TreeStoreElem *activate_tselem = TREESTORE(activate_te);

    if (use_range) {
      do_outliner_range_select(C, soops, activate_te, extend);
    }
    else {
      const bool is_over_name_icons = outliner_item_is_co_over_name_icons(activate_te,
                                                                          view_mval[0]);
      /* Always select unless already active and selected */
      const bool select = !extend || !(activate_tselem->flag & TSE_ACTIVE &&
                                       activate_tselem->flag & TSE_SELECTED);

      const short select_flag = OL_ITEM_ACTIVATE | (select ? OL_ITEM_SELECT : OL_ITEM_DESELECT) |
                                (is_over_name_icons ? OL_ITEM_SELECT_DATA : 0) |
<<<<<<< HEAD
                                (extend ? OL_ITEM_EXTEND : 0);
=======
                                (extend ? OL_ITEM_EXTEND : 0) | OL_ITEM_TOGGLE_MODE;
>>>>>>> 702e00f9

      outliner_item_select(C, soops, activate_te, select_flag);
    }

    changed = true;
  }

  if (changed) {
    if (rebuild_tree) {
      ED_region_tag_redraw(region);
    }
    else {
      ED_region_tag_redraw_no_rebuild(region);
    }

    ED_outliner_select_sync_from_outliner(C, soops);
  }

  return OPERATOR_FINISHED;
}

/* event can enterkey, then it opens/closes */
static int outliner_item_activate_invoke(bContext *C, wmOperator *op, const wmEvent *event)
{
  const bool extend = RNA_boolean_get(op->ptr, "extend");
  const bool use_range = RNA_boolean_get(op->ptr, "extend_range");
  const bool deselect_all = RNA_boolean_get(op->ptr, "deselect_all");
  return outliner_item_do_activate_from_cursor(C, event->mval, extend, use_range, deselect_all);
}

void OUTLINER_OT_item_activate(wmOperatorType *ot)
{
  ot->name = "Select";
  ot->idname = "OUTLINER_OT_item_activate";
  ot->description = "Handle mouse clicks to select and activate items";

  ot->invoke = outliner_item_activate_invoke;

  ot->poll = ED_operator_outliner_active;

  ot->flag |= OPTYPE_REGISTER | OPTYPE_UNDO;

  PropertyRNA *prop;
  RNA_def_boolean(ot->srna, "extend", true, "Extend", "Extend selection for activation");
  prop = RNA_def_boolean(
      ot->srna, "extend_range", false, "Extend Range", "Select a range from active element");
  RNA_def_property_flag(prop, PROP_SKIP_SAVE);

  prop = RNA_def_boolean(ot->srna,
                         "deselect_all",
                         false,
                         "Deselect On Nothing",
                         "Deselect all when nothing under the cursor");
  RNA_def_property_flag(prop, PROP_SKIP_SAVE);
}

/* ****************************************************** */

/* **************** Box Select Tool ****************** */
static void outliner_item_box_select(
    bContext *C, SpaceOutliner *soops, Scene *scene, rctf *rectf, TreeElement *te, bool select)
{
  TreeStoreElem *tselem = TREESTORE(te);

  if (te->ys <= rectf->ymax && te->ys + UI_UNIT_Y >= rectf->ymin) {
    outliner_item_select(
        C, soops, te, (select ? OL_ITEM_SELECT : OL_ITEM_DESELECT) | OL_ITEM_EXTEND);
  }

  /* Look at its children. */
  if (TSELEM_OPEN(tselem, soops)) {
    for (te = te->subtree.first; te; te = te->next) {
      outliner_item_box_select(C, soops, scene, rectf, te, select);
    }
  }
}

static int outliner_box_select_exec(bContext *C, wmOperator *op)
{
  Scene *scene = CTX_data_scene(C);
  SpaceOutliner *soops = CTX_wm_space_outliner(C);
  ARegion *region = CTX_wm_region(C);
  rctf rectf;

  const eSelectOp sel_op = RNA_enum_get(op->ptr, "mode");
  const bool select = (sel_op != SEL_OP_SUB);
  if (SEL_OP_USE_PRE_DESELECT(sel_op)) {
    outliner_flag_set(&soops->tree, TSE_SELECTED, 0);
  }

  WM_operator_properties_border_to_rctf(op, &rectf);
  UI_view2d_region_to_view_rctf(&region->v2d, &rectf, &rectf);

  LISTBASE_FOREACH (TreeElement *, te, &soops->tree) {
    outliner_item_box_select(C, soops, scene, &rectf, te, select);
  }

  DEG_id_tag_update(&scene->id, ID_RECALC_SELECT);
  WM_event_add_notifier(C, NC_SCENE | ND_OB_SELECT, scene);
  ED_region_tag_redraw(region);

  ED_outliner_select_sync_from_outliner(C, soops);

  return OPERATOR_FINISHED;
}

static int outliner_box_select_invoke(bContext *C, wmOperator *op, const wmEvent *event)
{
  SpaceOutliner *soops = CTX_wm_space_outliner(C);
  ARegion *region = CTX_wm_region(C);
  float view_mval[2];
  const bool tweak = RNA_boolean_get(op->ptr, "tweak");

  UI_view2d_region_to_view(
      &region->v2d, event->mval[0], event->mval[1], &view_mval[0], &view_mval[1]);

  /* Find element clicked on */
  TreeElement *te = outliner_find_item_at_y(soops, &soops->tree, view_mval[1]);

  /* Pass through if click is over name or icons, or not tweak event */
  if (te && tweak && outliner_item_is_co_over_name_icons(te, view_mval[0])) {
    return OPERATOR_CANCELLED | OPERATOR_PASS_THROUGH;
  }

  return WM_gesture_box_invoke(C, op, event);
}

void OUTLINER_OT_select_box(wmOperatorType *ot)
{
  /* identifiers */
  ot->name = "Box Select";
  ot->idname = "OUTLINER_OT_select_box";
  ot->description = "Use box selection to select tree elements";

  /* api callbacks */
  ot->invoke = outliner_box_select_invoke;
  ot->exec = outliner_box_select_exec;
  ot->modal = WM_gesture_box_modal;
  ot->cancel = WM_gesture_box_cancel;

  ot->poll = ED_operator_outliner_active;

  /* flags */
  ot->flag = OPTYPE_REGISTER | OPTYPE_UNDO;

  /* properties */
  PropertyRNA *prop;

  prop = RNA_def_boolean(
      ot->srna, "tweak", false, "Tweak", "Tweak gesture from empty space for box selection");
  RNA_def_property_flag(prop, PROP_SKIP_SAVE);

  WM_operator_properties_gesture_box(ot);
  WM_operator_properties_select_operation_simple(ot);
}

/* ****************************************************** */

/* **************** Walk Select Tool ****************** */

/* Given a tree element return the rightmost child that is visible in the outliner */
static TreeElement *outliner_find_rightmost_visible_child(SpaceOutliner *soops, TreeElement *te)
{
  while (te->subtree.last) {
    if (TSELEM_OPEN(TREESTORE(te), soops)) {
      te = te->subtree.last;
    }
    else {
      break;
    }
  }
  return te;
}

/* Find previous visible element in the tree  */
static TreeElement *outliner_find_previous_element(SpaceOutliner *soops, TreeElement *walk_element)
{
  if (walk_element->prev) {
    walk_element = outliner_find_rightmost_visible_child(soops, walk_element->prev);
  }
  else if (walk_element->parent) {
    /* Use parent if at beginning of list */
    walk_element = walk_element->parent;
  }

  return walk_element;
}

/* Recursively search up the tree until a successor to a given element is found */
static TreeElement *outliner_element_find_successor_in_parents(TreeElement *te)
{
  TreeElement *successor = te;
  while (successor->parent) {
    if (successor->parent->next) {
      te = successor->parent->next;
      break;
    }
    else {
      successor = successor->parent;
    }
  }

  return te;
}

/* Find next visible element in the tree */
static TreeElement *outliner_find_next_element(SpaceOutliner *soops, TreeElement *walk_element)
{
  TreeStoreElem *tselem = TREESTORE(walk_element);

  if (TSELEM_OPEN(tselem, soops) && walk_element->subtree.first) {
    walk_element = walk_element->subtree.first;
  }
  else if (walk_element->next) {
    walk_element = walk_element->next;
  }
  else {
    walk_element = outliner_element_find_successor_in_parents(walk_element);
  }

  return walk_element;
}

static TreeElement *outliner_walk_left(SpaceOutliner *soops,
                                       TreeElement *walk_element,
                                       bool toggle_all)
{
  TreeStoreElem *tselem = TREESTORE(walk_element);

  if (TSELEM_OPEN(tselem, soops)) {
    outliner_item_openclose(walk_element, false, toggle_all);
  }
  /* Only walk up a level if the element is closed and not toggling expand */
  else if (!toggle_all && walk_element->parent) {
    walk_element = walk_element->parent;
  }

  return walk_element;
}

static TreeElement *outliner_walk_right(SpaceOutliner *soops,
                                        TreeElement *walk_element,
                                        bool toggle_all)
{
  TreeStoreElem *tselem = TREESTORE(walk_element);

  /* Only walk down a level if the element is open and not toggling expand */
  if (!toggle_all && TSELEM_OPEN(tselem, soops) && walk_element->subtree.first) {
    walk_element = walk_element->subtree.first;
  }
  else {
    outliner_item_openclose(walk_element, true, toggle_all);
  }

  return walk_element;
}

static TreeElement *do_outliner_select_walk(SpaceOutliner *soops,
                                            TreeElement *walk_element,
                                            const int direction,
                                            const bool extend,
                                            const bool toggle_all)
{
  TreeStoreElem *tselem = TREESTORE(walk_element);

  if (!extend) {
    outliner_flag_set(&soops->tree, TSE_SELECTED, false);
  }
  tselem->flag &= ~TSE_ACTIVE_WALK;

  switch (direction) {
    case UI_SELECT_WALK_UP:
      walk_element = outliner_find_previous_element(soops, walk_element);
      break;
    case UI_SELECT_WALK_DOWN:
      walk_element = outliner_find_next_element(soops, walk_element);
      break;
    case UI_SELECT_WALK_LEFT:
      walk_element = outliner_walk_left(soops, walk_element, toggle_all);
      break;
    case UI_SELECT_WALK_RIGHT:
      walk_element = outliner_walk_right(soops, walk_element, toggle_all);
      break;
  }

  TreeStoreElem *tselem_new = TREESTORE(walk_element);

  /* If new element is already selected, deselect the previous element */
  if (extend) {
    tselem->flag = (tselem_new->flag & TSE_SELECTED) ? (tselem->flag & ~TSE_SELECTED) :
                                                       (tselem->flag | TSE_SELECTED);
  }

  tselem_new->flag |= TSE_SELECTED | TSE_ACTIVE_WALK;

  return walk_element;
}

/* Find walk select element, or set it if it does not exist.
 * Changed is set to true if walk element is found, false if it was set */
static TreeElement *find_walk_select_start_element(SpaceOutliner *soops, bool *changed)
{
  TreeElement *walk_element = outliner_find_element_with_flag(&soops->tree, TSE_ACTIVE_WALK);

  *changed = false;

  /* If no walk element exists, start from active */
  if (!walk_element) {
    TreeElement *active_element = outliner_find_element_with_flag(&soops->tree, TSE_ACTIVE);

    /* If no active element exists, use the first element in the tree */
    if (!active_element) {
      walk_element = soops->tree.first;
    }
    else {
      walk_element = active_element;
    }

    *changed = true;
  }

  /* If walk element is not visible, set that element's first visible parent as walk element */
  if (!outliner_is_element_visible(walk_element)) {
    TREESTORE(walk_element)->flag &= ~TSE_ACTIVE_WALK;

    while (!outliner_is_element_visible(walk_element)) {
      walk_element = walk_element->parent;
    }
    *changed = true;
  }

  return walk_element;
}

/* Scroll the outliner when the walk element reaches the top or bottom boundary */
static void outliner_walk_scroll(ARegion *region, TreeElement *te)
{
  /* Account for the header height */
  int y_max = region->v2d.cur.ymax - UI_UNIT_Y;
  int y_min = region->v2d.cur.ymin;

  /* Scroll if walked position is beyond the border */
  if (te->ys > y_max) {
    outliner_scroll_view(region, te->ys - y_max);
  }
  else if (te->ys < y_min) {
    outliner_scroll_view(region, -(y_min - te->ys));
  }
}

static int outliner_walk_select_invoke(bContext *C, wmOperator *op, const wmEvent *UNUSED(event))
{
  SpaceOutliner *soops = CTX_wm_space_outliner(C);
  ARegion *region = CTX_wm_region(C);

  const short direction = RNA_enum_get(op->ptr, "direction");
  const bool extend = RNA_boolean_get(op->ptr, "extend");
  const bool toggle_all = RNA_boolean_get(op->ptr, "toggle_all");

  bool changed;
  TreeElement *walk_element = find_walk_select_start_element(soops, &changed);

  /* If finding the starting walk select element did not move the element, proceed to walk */
  if (!changed) {
    walk_element = do_outliner_select_walk(soops, walk_element, direction, extend, toggle_all);
  }
  else {
    TREESTORE(walk_element)->flag |= TSE_SELECTED | TSE_ACTIVE_WALK;
  }

  /* Scroll outliner to focus on walk element */
  outliner_walk_scroll(region, walk_element);

  ED_outliner_select_sync_from_outliner(C, soops);
  ED_region_tag_redraw(region);

  return OPERATOR_FINISHED;
}

void OUTLINER_OT_select_walk(wmOperatorType *ot)
{
  /* identifiers */
  ot->name = "Walk Select";
  ot->idname = "OUTLINER_OT_select_walk";
  ot->description = "Use walk navigation to select tree elements";

  /* api callbacks */
  ot->invoke = outliner_walk_select_invoke;
  ot->poll = ED_operator_outliner_active;

  ot->flag |= OPTYPE_REGISTER | OPTYPE_UNDO;

  /* properties */
  PropertyRNA *prop;
  WM_operator_properties_select_walk_direction(ot);
  prop = RNA_def_boolean(ot->srna, "extend", false, "Extend", "Extend selection on walk");
  RNA_def_property_flag(prop, PROP_SKIP_SAVE);
  prop = RNA_def_boolean(
      ot->srna, "toggle_all", false, "Toggle All", "Toggle open/close hierarchy");
  RNA_def_property_flag(prop, PROP_SKIP_SAVE);
}

/* ****************************************************** */<|MERGE_RESOLUTION|>--- conflicted
+++ resolved
@@ -246,7 +246,6 @@
 }
 
 /* Toggle the item's interaction mode if supported */
-<<<<<<< HEAD
 void outliner_item_mode_toggle(bContext *C,
                                TreeViewContext *tvc,
                                TreeElement *te,
@@ -271,36 +270,6 @@
     else {
       do_outliner_item_mode_toggle_generic(C, tvc, base);
     }
-=======
-static void outliner_item_mode_toggle(bContext *C,
-                                      TreeViewContext *tvc,
-                                      TreeElement *te,
-                                      const bool extend)
-{
-  TreeStoreElem *tselem = TREESTORE(te);
-
-  if (tselem->type == 0) {
-    if (OB_DATA_SUPPORT_EDITMODE(te->idcode)) {
-      Object *ob = (Object *)outliner_search_back(te, ID_OB);
-      if ((ob != NULL) && (ob->data == tselem->id)) {
-        Base *base = BKE_view_layer_base_find(tvc->view_layer, ob);
-        if ((base != NULL) && (base->flag & BASE_VISIBLE_DEPSGRAPH)) {
-          do_outliner_item_editmode_toggle(C, tvc->scene, tvc->view_layer, base, extend);
-        }
-      }
-    }
-    else if (ELEM(te->idcode, ID_GD)) {
-      /* set grease pencil to object mode */
-      WM_operator_name_call(C, "GPENCIL_OT_editmode_toggle", WM_OP_INVOKE_REGION_WIN, NULL);
-    }
-  }
-  else if (tselem->type == TSE_POSE_BASE) {
-    Object *ob = (Object *)tselem->id;
-    Base *base = BKE_view_layer_base_find(tvc->view_layer, ob);
-    if (base != NULL) {
-      do_outliner_item_posemode_toggle(C, tvc->scene, tvc->view_layer, base, extend);
-    }
->>>>>>> 702e00f9
   }
 }
 
@@ -1126,7 +1095,6 @@
       return tree_element_active_bone(C, tvc->view_layer, te, tselem, set, recursive);
     case TSE_EBONE:
       return tree_element_active_ebone(C, tvc->view_layer, te, tselem, set, recursive);
-    case TSE_MODIFIER_BASE:
     case TSE_MODIFIER:
       return tree_element_active_modifier(C, tvc->scene, tvc->view_layer, te, tselem, set);
     case TSE_LINKED_OB:
@@ -1144,7 +1112,6 @@
     case TSE_POSE_CHANNEL:
       return tree_element_active_posechannel(
           C, tvc->scene, tvc->view_layer, tvc->ob_pose, te, tselem, set, recursive);
-    case TSE_CONSTRAINT_BASE:
     case TSE_CONSTRAINT:
       return tree_element_active_constraint(C, tvc->scene, tvc->view_layer, te, tselem, set);
     case TSE_R_LAYER:
@@ -1422,11 +1389,7 @@
   const bool activate_data = select_flag & OL_ITEM_SELECT_DATA;
 
   /* Clear previous active when activating and clear selection when not extending selection */
-<<<<<<< HEAD
-  const short clear_flag = (activate ? TSE_ACTIVE : 0) | (!extend ? TSE_SELECTED : 0);
-=======
   const short clear_flag = (activate ? TSE_ACTIVE : 0) | (extend ? 0 : TSE_SELECTED);
->>>>>>> 702e00f9
   if (clear_flag) {
     outliner_flag_set(&soops->tree, clear_flag, false);
   }
@@ -1451,14 +1414,6 @@
                                            extend,
                                            select_flag & OL_ITEM_RECURSIVE,
                                            activate_data || soops->flag & SO_SYNC_SELECT);
-<<<<<<< HEAD
-=======
-
-    /* Mode toggle on data activate for now, but move later */
-    if (select_flag & OL_ITEM_TOGGLE_MODE) {
-      outliner_item_mode_toggle(C, &tvc, te, extend);
-    }
->>>>>>> 702e00f9
   }
 }
 
@@ -1598,11 +1553,7 @@
 
       const short select_flag = OL_ITEM_ACTIVATE | (select ? OL_ITEM_SELECT : OL_ITEM_DESELECT) |
                                 (is_over_name_icons ? OL_ITEM_SELECT_DATA : 0) |
-<<<<<<< HEAD
                                 (extend ? OL_ITEM_EXTEND : 0);
-=======
-                                (extend ? OL_ITEM_EXTEND : 0) | OL_ITEM_TOGGLE_MODE;
->>>>>>> 702e00f9
 
       outliner_item_select(C, soops, activate_te, select_flag);
     }
