--- conflicted
+++ resolved
@@ -2137,175 +2137,12 @@
 
         if (ob->type != OB_GPENCIL) {
           ModifierData *md = BLI_findlink(&ob->modifiers, tselem->nr);
-<<<<<<< HEAD
-          switch ((ModifierType)md->type) {
-            case eModifierType_Subsurf:
-              data.icon = ICON_MOD_SUBSURF;
-              break;
-            case eModifierType_Armature:
-              data.icon = ICON_MOD_ARMATURE;
-              break;
-            case eModifierType_Lattice:
-              data.icon = ICON_MOD_LATTICE;
-              break;
-            case eModifierType_Curve:
-              data.icon = ICON_MOD_CURVE;
-              break;
-            case eModifierType_Build:
-              data.icon = ICON_MOD_BUILD;
-              break;
-            case eModifierType_Mirror:
-              data.icon = ICON_MOD_MIRROR;
-              break;
-            case eModifierType_Decimate:
-              data.icon = ICON_MOD_DECIM;
-              break;
-            case eModifierType_Wave:
-              data.icon = ICON_MOD_WAVE;
-              break;
-            case eModifierType_Hook:
-              data.icon = ICON_HOOK;
-              break;
-            case eModifierType_Softbody:
-              data.icon = ICON_MOD_SOFT;
-              break;
-            case eModifierType_Boolean:
-              data.icon = ICON_MOD_BOOLEAN;
-              break;
-            case eModifierType_ParticleSystem:
-              data.icon = ICON_MOD_PARTICLES;
-              break;
-            case eModifierType_ParticleInstance:
-              data.icon = ICON_MOD_PARTICLES;
-              break;
-            case eModifierType_EdgeSplit:
-              data.icon = ICON_MOD_EDGESPLIT;
-              break;
-            case eModifierType_Array:
-              data.icon = ICON_MOD_ARRAY;
-              break;
-            case eModifierType_UVProject:
-            case eModifierType_UVWarp: /* TODO, get own icon */
-              data.icon = ICON_MOD_UVPROJECT;
-              break;
-            case eModifierType_Displace:
-              data.icon = ICON_MOD_DISPLACE;
-              break;
-            case eModifierType_Shrinkwrap:
-              data.icon = ICON_MOD_SHRINKWRAP;
-              break;
-            case eModifierType_Cast:
-              data.icon = ICON_MOD_CAST;
-              break;
-            case eModifierType_MeshDeform:
-            case eModifierType_SurfaceDeform:
-              data.icon = ICON_MOD_MESHDEFORM;
-              break;
-            case eModifierType_Bevel:
-              data.icon = ICON_MOD_BEVEL;
-              break;
-            case eModifierType_Smooth:
-            case eModifierType_LaplacianSmooth:
-            case eModifierType_CorrectiveSmooth:
-              data.icon = ICON_MOD_SMOOTH;
-              break;
-            case eModifierType_SimpleDeform:
-              data.icon = ICON_MOD_SIMPLEDEFORM;
-              break;
-            case eModifierType_Mask:
-              data.icon = ICON_MOD_MASK;
-              break;
-            case eModifierType_Cloth:
-              data.icon = ICON_MOD_CLOTH;
-              break;
-            case eModifierType_Explode:
-              data.icon = ICON_MOD_EXPLODE;
-              break;
-            case eModifierType_Collision:
-            case eModifierType_Surface:
-              data.icon = ICON_MOD_PHYSICS;
-              break;
-            case eModifierType_Fluidsim: /* deprecated, old fluid modifier */
-              data.icon = ICON_MOD_FLUIDSIM;
-              break;
-            case eModifierType_Multires:
-              data.icon = ICON_MOD_MULTIRES;
-              break;
-            case eModifierType_Fluid:
-              data.icon = ICON_MOD_FLUID;
-              break;
-            case eModifierType_Solidify:
-              data.icon = ICON_MOD_SOLIDIFY;
-              break;
-            case eModifierType_Screw:
-              data.icon = ICON_MOD_SCREW;
-              break;
-            case eModifierType_Remesh:
-              data.icon = ICON_MOD_REMESH;
-              break;
-            case eModifierType_WeightVGEdit:
-            case eModifierType_WeightVGMix:
-            case eModifierType_WeightVGProximity:
-              data.icon = ICON_MOD_VERTEX_WEIGHT;
-              break;
-            case eModifierType_DynamicPaint:
-              data.icon = ICON_MOD_DYNAMICPAINT;
-              break;
-            case eModifierType_Ocean:
-              data.icon = ICON_MOD_OCEAN;
-              break;
-            case eModifierType_Warp:
-              data.icon = ICON_MOD_WARP;
-              break;
-            case eModifierType_Skin:
-              data.icon = ICON_MOD_SKIN;
-              break;
-            case eModifierType_Triangulate:
-              data.icon = ICON_MOD_TRIANGULATE;
-              break;
-            case eModifierType_MeshCache:
-              data.icon = ICON_MOD_MESHDEFORM; /* XXX, needs own icon */
-              break;
-            case eModifierType_MeshSequenceCache:
-              data.icon = ICON_MOD_MESHDEFORM; /* XXX, needs own icon */
-              break;
-            case eModifierType_Wireframe:
-              data.icon = ICON_MOD_WIREFRAME;
-              break;
-            case eModifierType_Weld:
-              data.icon = ICON_AUTOMERGE_OFF; /* XXX, needs own icon */
-              break;
-            case eModifierType_LaplacianDeform:
-              data.icon = ICON_MOD_MESHDEFORM; /* XXX, needs own icon */
-              break;
-            case eModifierType_DataTransfer:
-              data.icon = ICON_MOD_DATA_TRANSFER;
-              break;
-            case eModifierType_NormalEdit:
-            case eModifierType_WeightedNormal:
-              data.icon = ICON_MOD_NORMALEDIT;
-              break;
-            case eModifierType_Simulation:
-              data.icon = ICON_PHYSICS; /* TODO: Use correct icon. */
-              break;
-            case eModifierType_MeshToVolume:
-              data.icon = ICON_VOLUME_DATA; /* TODO: Use correct icon. */
-              break;
-              /* Default */
-            case eModifierType_None:
-            case eModifierType_ShapeKey:
-
-            case NUM_MODIFIER_TYPES:
-              data.icon = ICON_DOT;
-              break;
-=======
           const ModifierTypeInfo *modifier_type = BKE_modifier_get_info(md->type);
           if (modifier_type != NULL) {
             data.icon = modifier_type->icon;
           }
           else {
             data.icon = ICON_DOT;
->>>>>>> d5870270
           }
         }
         else {
