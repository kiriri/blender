--- conflicted
+++ resolved
@@ -72,13 +72,8 @@
 	short slen;
 	
 	/* because the frame number text is subject to the same scaling as the contents of the view */
-<<<<<<< HEAD
-	UI_view2d_getscale(v2d, &xscale, &yscale);
+	UI_view2d_scale_get(v2d, &xscale, &yscale);
 	gpuScale(1.0f / xscale, 1.0f, 1.0f);
-=======
-	UI_view2d_scale_get(v2d, &xscale, &yscale);
-	glScalef(1.0f / xscale, 1.0f, 1.0f);
->>>>>>> 146a1c77
 	
 	/* get timecode string 
 	 *	- padding on str-buf passed so that it doesn't sit on the frame indicator
