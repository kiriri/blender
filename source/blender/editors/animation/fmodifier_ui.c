/*
 * This program is free software; you can redistribute it and/or
 * modify it under the terms of the GNU General Public License
 * as published by the Free Software Foundation; either version 2
 * of the License, or (at your option) any later version.
 *
 * This program is distributed in the hope that it will be useful,
 * but WITHOUT ANY WARRANTY; without even the implied warranty of
 * MERCHANTABILITY or FITNESS FOR A PARTICULAR PURPOSE.  See the
 * GNU General Public License for more details.
 *
 * You should have received a copy of the GNU General Public License
 * along with this program; if not, write to the Free Software Foundation,
 * Inc., 51 Franklin Street, Fifth Floor, Boston, MA 02110-1301, USA.
 *
 * The Original Code is Copyright (C) 2009 Blender Foundation.
 * All rights reserved.
 */

/** \file
 * \ingroup edanimation
 *
 * This file defines the templates + editing callbacks needed by the interface stuff for
 * F-Modifiers, as used by F-Curves in the Graph Editor, and NLA-Strips in the NLA Editor.
 */

#include <string.h>

#include "DNA_anim_types.h"
#include "DNA_scene_types.h"

#include "MEM_guardedalloc.h"

#include "BLT_translation.h"

#include "BLI_blenlib.h"
#include "BLI_utildefines.h"

#include "BKE_context.h"
#include "BKE_fcurve.h"
#include "BKE_screen.h"

#include "WM_api.h"
#include "WM_types.h"

#include "RNA_access.h"

#include "UI_interface.h"
#include "UI_resources.h"

#include "ED_anim_api.h"
#include "ED_undo.h"

#include "DEG_depsgraph.h"

typedef void (*PanelDrawFn)(const bContext *, struct Panel *);
static void deg_update(bContext *C, void *owner_id, void *UNUSED(var2));
static void fmodifier_panel_header(const bContext *C, Panel *panel);

/* -------------------------------------------------------------------- */
/** \name Panel Registering and Panel Callbacks
 * \{ */

static PointerRNA *fmodifier_get_pointers(const Panel *panel, ID **r_owner_id)
{
  /* TODO(Hans): Use #UI_panel_custom_data_get. */
  PointerRNA *ptr = panel->runtime.custom_data_ptr;

  if (r_owner_id != NULL) {
    *r_owner_id = ptr->owner_id;
  }

  // FModifier *fcm = (FModifier *)ptr->data;
  // uiLayoutSetActive(panel->layout, !(fcu->flag & FCURVE_MOD_OFF));

  return ptr;
}

/**
 * Move an FModifier to the index it's moved to after a drag and drop.
 */
static void fmodifier_reorder(bContext *C, Panel *panel, int new_index)
{
  ID *fcurve_owner_id;
  PointerRNA *ptr = fmodifier_get_pointers(panel, &fcurve_owner_id);
  FModifier *fcm = ptr->data;

  /* Cycles modifier has to be the first, so make sure it's kept that way. */
  if (fcm->type == FMODIFIER_TYPE_CYCLES) {
    WM_report(RPT_ERROR, "Cannot reorder cycles modifier");
    return;
  }

  ListBase *modifiers;
  if (CTX_wm_space_graph(C)) {
    modifiers = ANIM_graph_context_fmodifiers(C);
  }
  else if (CTX_wm_space_nla(C)) {
    modifiers = ANIM_nla_context_fmodifiers(C);
  }

  /* Again, make sure we don't move a modifier before a cycles modifier. */
  FModifier *fcm_first = modifiers->first;
  if (fcm_first->type == FMODIFIER_TYPE_CYCLES && new_index == 0) {
    WM_report(RPT_ERROR, "Cycles modifier must be first");
    return;
  }

  int current_index = BLI_findindex(modifiers, fcm);
  BLI_assert(current_index >= 0);
  BLI_assert(new_index >= 0);

  /* Don't do anything if the drag didn't change the index. */
  if (current_index == new_index) {
    return;
  }

  /* Move the FModifier in the list. */
  BLI_listbase_link_move(modifiers, fcm, new_index - current_index);

  ED_undo_push(C, "Move F-Curve Modifier");

  WM_event_add_notifier(C, NC_ANIMATION | ND_KEYFRAME | NA_EDITED, NULL);
  DEG_id_tag_update(fcurve_owner_id, ID_RECALC_ANIMATION);
}

static short get_fmodifier_expand_flag(const bContext *UNUSED(C), Panel *panel)
{
  PointerRNA *ptr = fmodifier_get_pointers(panel, NULL);
  FModifier *fcm = (FModifier *)ptr->data;

  return fcm->ui_expand_flag;
}

static void set_fmodifier_expand_flag(const bContext *UNUSED(C), Panel *panel, short expand_flag)
{
  PointerRNA *ptr = fmodifier_get_pointers(panel, NULL);
  FModifier *fcm = (FModifier *)ptr->data;

  fcm->ui_expand_flag = expand_flag;
}

static PanelType *fmodifier_panel_register(ARegionType *region_type,
                                           eFModifier_Types type,
                                           PanelDrawFn draw,
                                           PanelTypePollFn poll,
                                           const char *id_prefix)
{
  /* Get the name for the modifier's panel. */
  char panel_idname[BKE_ST_MAXNAME];
  snprintf(panel_idname, BKE_ST_MAXNAME, "%s_PT_", id_prefix);
  const FModifierTypeInfo *fmi = get_fmodifier_typeinfo(type);
  strcat(panel_idname, fmi->name);

  PanelType *panel_type = MEM_callocN(sizeof(PanelType), panel_idname);

  strcpy(panel_type->idname, panel_idname);
  strcpy(panel_type->label, "");
  strcpy(panel_type->category, "Modifiers");
  strcpy(panel_type->translation_context, BLT_I18NCONTEXT_DEFAULT_BPYRNA);

  panel_type->draw_header = fmodifier_panel_header;
  panel_type->draw = draw;
  panel_type->poll = poll;

  /* Give the panel the special flag that says it was built here and corresponds to a
   * modifer rather than a PanelType. */
  panel_type->flag = PNL_LAYOUT_HEADER_EXPAND | PNL_DRAW_BOX | PNL_INSTANCED;
  panel_type->reorder = fmodifier_reorder;
  panel_type->get_list_data_expand_flag = get_fmodifier_expand_flag;
  panel_type->set_list_data_expand_flag = set_fmodifier_expand_flag;

  BLI_addtail(&region_type->paneltypes, panel_type);

  return panel_type;
}

/**
 * Add a child panel to the parent.
 *
 * \note To create the panel type's idname, it appends the \a name argument to the \a parent's
 * idname.
 */
static PanelType *fmodifier_subpanel_register(ARegionType *region_type,
                                              const char *name,
                                              const char *label,
                                              PanelDrawFn draw_header,
                                              PanelDrawFn draw,
                                              PanelTypePollFn poll,
                                              PanelType *parent)
{
  /* Create the subpanel's ID name. */
  char panel_idname[BKE_ST_MAXNAME];
  strcpy(panel_idname, parent->idname);
  strcat(panel_idname, "_");
  strcat(panel_idname, name);

  PanelType *panel_type = MEM_callocN(sizeof(PanelType), panel_idname);

  strcpy(panel_type->idname, panel_idname);
  strcpy(panel_type->label, label);
  strcpy(panel_type->category, "Modifiers");
  strcpy(panel_type->translation_context, BLT_I18NCONTEXT_DEFAULT_BPYRNA);

  panel_type->draw_header = draw_header;
  panel_type->draw = draw;
  panel_type->poll = poll;
  panel_type->flag = (PNL_DEFAULT_CLOSED | PNL_DRAW_BOX);

  BLI_assert(parent != NULL);
  strcpy(panel_type->parent_id, parent->idname);
  panel_type->parent = parent;
  BLI_addtail(&parent->children, BLI_genericNodeN(panel_type));
  BLI_addtail(&region_type->paneltypes, panel_type);

  return panel_type;
}

/** \} */

/* -------------------------------------------------------------------- */
/** \name General UI Callbacks and Drawing
 * \{ */

/* XXX! -------------------------------- */
/* Temporary definition for limits of float number buttons
 * (FLT_MAX tends to infinity with old system). */
#define UI_FLT_MAX 10000.0f

#define B_REDR 1
#define B_FMODIFIER_REDRAW 20

/* callback to update depsgraph on value changes */
static void deg_update(bContext *C, void *owner_id, void *UNUSED(var2))
{
  /* send notifiers */
  /* XXX for now, this is the only way to get updates in all the right places...
   * but would be nice to have a special one in this case. */
  WM_event_add_notifier(C, NC_ANIMATION | ND_KEYFRAME | NA_EDITED, NULL);
  DEG_id_tag_update(owner_id, ID_RECALC_ANIMATION);
}

/* callback to remove the given modifier  */
typedef struct FModifierDeleteContext {
  ID *fcurve_owner_id;
  ListBase *modifiers;
} FModifierDeleteContext;
static void delete_fmodifier_cb(bContext *C, void *ctx_v, void *fcm_v)
{
  FModifierDeleteContext *ctx = (FModifierDeleteContext *)ctx_v;
  ListBase *modifiers = ctx->modifiers;
  FModifier *fcm = (FModifier *)fcm_v;

  /* remove the given F-Modifier from the active modifier-stack */
  remove_fmodifier(modifiers, fcm);

  ED_undo_push(C, "Delete F-Curve Modifier");

  deg_update(C, ctx->fcurve_owner_id, NULL);
}

static void fmodifier_influence_draw(uiLayout *layout, PointerRNA *ptr)
{
  FModifier *fcm = (FModifier *)ptr->data;
  uiItemS(layout);

  uiLayout *row = uiLayoutRowWithHeading(layout, true, IFACE_("Influence"));
  uiItemR(row, ptr, "use_influence", 0, "", ICON_NONE);
  uiLayout *sub = uiLayoutRow(row, true);

  uiLayoutSetActive(sub, fcm->flag & FMODIFIER_FLAG_USEINFLUENCE);
  uiItemR(sub, ptr, "influence", 0, "", ICON_NONE);
}

static void fmodifier_frame_range_header_draw(const bContext *UNUSED(C), Panel *panel)
{
  uiLayout *layout = panel->layout;

  PointerRNA *ptr = fmodifier_get_pointers(panel, NULL);

  uiItemR(layout, ptr, "use_restricted_range", 0, "", ICON_NONE);
}

static void fmodifier_frame_range_draw(const bContext *UNUSED(C), Panel *panel)
{
  uiLayout *col;
  uiLayout *layout = panel->layout;

  PointerRNA *ptr = fmodifier_get_pointers(panel, NULL);

  uiLayoutSetPropSep(layout, true);

  FModifier *fcm = (FModifier *)ptr->data;
  uiLayoutSetActive(layout, fcm->flag & FMODIFIER_FLAG_RANGERESTRICT);

  col = uiLayoutColumn(layout, true);
  uiItemR(col, ptr, "frame_start", 0, IFACE_("Start"), ICON_NONE);
  uiItemR(col, ptr, "frame_end", 0, IFACE_("End"), ICON_NONE);

  col = uiLayoutColumn(layout, true);
  uiItemR(col, ptr, "blend_in", 0, IFACE_("Blend In"), ICON_NONE);
  uiItemR(col, ptr, "blend_out", 0, IFACE_("Out"), ICON_NONE);
}

static void fmodifier_panel_header(const bContext *C, Panel *panel)
{
  uiLayout *layout = panel->layout;

  ID *fcurve_owner_id;
  PointerRNA *ptr = fmodifier_get_pointers(panel, &fcurve_owner_id);
  FModifier *fcm = (FModifier *)ptr->data;
  const FModifierTypeInfo *fmi = fmodifier_get_typeinfo(fcm);

  uiBlock *block = uiLayoutGetBlock(layout);  // err...

  uiLayout *sub = uiLayoutRow(layout, true);
  uiLayoutSetAlignment(sub, UI_LAYOUT_ALIGN_LEFT);

  UI_block_emboss_set(block, UI_EMBOSS_NONE);

  /* Checkbox for 'active' status (for now). */
  uiItemR(sub, ptr, "active", UI_ITEM_R_ICON_ONLY, "", ICON_NONE);

  /* Name. */
  if (fmi) {
    uiItemL(sub, IFACE_(fmi->name), ICON_NONE);
  }
  else {
    uiItemL(sub, IFACE_("<Unknown Modifier>"), ICON_NONE);
  }

  /* Right align. */
  sub = uiLayoutRow(layout, true);
  uiLayoutSetAlignment(sub, UI_LAYOUT_ALIGN_RIGHT);

  /* 'Mute' button. */
  uiItemR(sub, ptr, "mute", UI_ITEM_R_ICON_ONLY, "", ICON_NONE);

  UI_block_emboss_set(block, UI_EMBOSS_NONE);

  /* Delete button. */
  uiBut *but = uiDefIconBut(block,
                            UI_BTYPE_BUT,
                            B_REDR,
                            ICON_X,
                            0,
                            0,
                            UI_UNIT_X,
                            UI_UNIT_Y,
                            NULL,
                            0.0,
                            0.0,
                            0.0,
                            0.0,
                            TIP_("Delete F-Curve Modifier"));
  FModifierDeleteContext *ctx = MEM_mallocN(sizeof(FModifierDeleteContext), "fmodifier ctx");
  ctx->fcurve_owner_id = fcurve_owner_id;

  if (CTX_wm_space_graph(C)) {
    ctx->modifiers = ANIM_graph_context_fmodifiers(C);
  }
  else if (CTX_wm_space_nla(C)) {
    ctx->modifiers = ANIM_nla_context_fmodifiers(C);
  }
  BLI_assert(ctx->modifiers != NULL);
  UI_but_funcN_set(but, delete_fmodifier_cb, ctx, fcm);

  UI_block_emboss_set(block, UI_EMBOSS);

  uiItemS(layout);
}

/** \} */

/* -------------------------------------------------------------------- */
/** \name Generator Modifier
 * \{ */

static void generator_panel_draw(const bContext *UNUSED(C), Panel *panel)
{
  uiLayout *row;
  uiLayout *layout = panel->layout;

  ID *fcurve_owner_id;
  PointerRNA *ptr = fmodifier_get_pointers(panel, &fcurve_owner_id);
  FModifier *fcm = (FModifier *)ptr->data;
  FMod_Generator *data = (FMod_Generator *)fcm->data;

  uiItemR(layout, ptr, "mode", 0, "", ICON_NONE);

  uiLayoutSetPropSep(layout, true);
  uiLayoutSetPropDecorate(layout, false);

  uiItemR(layout, ptr, "use_additive", 0, NULL, ICON_NONE);

  uiItemR(layout, ptr, "poly_order", 0, IFACE_("Order"), ICON_NONE);

  /* Settings for individual modes. */
  switch (data->mode) {
    case FCM_GENERATOR_POLYNOMIAL: /* Polynomial expression. */
    {
      char xval[32];

      uiLayout *col = uiLayoutColumn(layout, true);
      /* The value gets a "Coefficient" label. */
      BLI_strncpy(xval, "Coefficient", sizeof(xval));
      for (int i = 0; i < data->arraysize; i++) {
        PropertyRNA *prop = RNA_struct_find_property(ptr, "coefficients");
        uiItemFullR(col, ptr, prop, i, 0, 0, IFACE_(xval), ICON_NONE);
        BLI_snprintf(xval, sizeof(xval), "x^%d", i + 1);
      }
      break;
    }
    case FCM_GENERATOR_POLYNOMIAL_FACTORISED: /* Factorized polynomial expression */
    {
      /* draw polynomial order selector */
      row = uiLayoutRow(layout, false);
      uiBlock *block = uiLayoutGetBlock(row);

      /* Update depsgraph when values change */
      UI_block_func_set(block, deg_update, fcurve_owner_id, NULL);

      float *cp = data->coefficients;
      for (uint i = 0; (i < data->poly_order) && (cp); i++, cp += 2) {
        /* To align with first line */
        if (i) {
          uiDefBut(block,
                   UI_BTYPE_LABEL,
                   1,
                   "   ",
                   0,
                   0,
                   2.5 * UI_UNIT_X,
                   UI_UNIT_Y,
                   NULL,
                   0.0,
                   0.0,
                   0,
                   0,
                   "");
        }
        else {
          uiDefBut(block,
                   UI_BTYPE_LABEL,
                   1,
                   "y =",
                   0,
                   0,
                   2.5 * UI_UNIT_X,
                   UI_UNIT_Y,
                   NULL,
                   0.0,
                   0.0,
                   0,
                   0,
                   "");
        }
        /* opening bracket */
        uiDefBut(
            block, UI_BTYPE_LABEL, 1, "(", 0, 0, UI_UNIT_X, UI_UNIT_Y, NULL, 0.0, 0.0, 0, 0, "");

        /* coefficients */
        uiBut *but = uiDefButF(block,
                               UI_BTYPE_NUM,
                               B_FMODIFIER_REDRAW,
                               "",
                               0,
                               0,
                               5 * UI_UNIT_X,
                               UI_UNIT_Y,
                               cp,
                               -UI_FLT_MAX,
                               UI_FLT_MAX,
                               0,
                               0,
                               TIP_("Coefficient of x"));
        UI_but_number_step_size_set(but, 10);
        UI_but_number_precision_set(but, 3);

        uiDefBut(block,
                 UI_BTYPE_LABEL,
                 1,
                 "x +",
                 0,
                 0,
                 2 * UI_UNIT_X,
                 UI_UNIT_Y,
                 NULL,
                 0.0,
                 0.0,
                 0,
                 0,
                 "");

        but = uiDefButF(block,
                        UI_BTYPE_NUM,
                        B_FMODIFIER_REDRAW,
                        "",
                        0,
                        0,
                        5 * UI_UNIT_X,
                        UI_UNIT_Y,
                        cp + 1,
                        -UI_FLT_MAX,
                        UI_FLT_MAX,
                        0,
                        0,
                        TIP_("Second coefficient"));
        UI_but_number_step_size_set(but, 10);
        UI_but_number_precision_set(but, 3);

        /* closing bracket and multiplication sign */
        if ((i != (data->poly_order - 1)) || ((i == 0) && data->poly_order == 2)) {
          uiDefBut(block,
                   UI_BTYPE_LABEL,
                   1,
                   ") \xc3\x97",
                   0,
                   0,
                   2 * UI_UNIT_X,
                   UI_UNIT_Y,
                   NULL,
                   0.0,
                   0.0,
                   0,
                   0,
                   "");

          /* set up new row for the next pair of coefficients */
          row = uiLayoutRow(layout, true);
          block = uiLayoutGetBlock(row);
        }
        else {
          uiDefBut(block,
                   UI_BTYPE_LABEL,
                   1,
                   ")  ",
                   0,
                   0,
                   2 * UI_UNIT_X,
                   UI_UNIT_Y,
                   NULL,
                   0.0,
                   0.0,
                   0,
                   0,
                   "");
        }
      }
      break;
    }
  }

  fmodifier_influence_draw(layout, ptr);
}

void ANIM_fcm_generator_panel_register(ARegionType *region_type,
                                       const char *id_prefix,
                                       PanelTypePollFn poll_fn)
{
  PanelType *panel_type = fmodifier_panel_register(
      region_type, FMODIFIER_TYPE_GENERATOR, generator_panel_draw, poll_fn, id_prefix);
  fmodifier_subpanel_register(region_type,
                              "frame_range",
                              "Restrict Frame Range",
                              fmodifier_frame_range_header_draw,
                              fmodifier_frame_range_draw,
                              poll_fn,
                              panel_type);
}

/** \} */

/* -------------------------------------------------------------------- */
/** \name Function Generator Modifier
 * \{ */

static void fn_generator_panel_draw(const bContext *UNUSED(C), Panel *panel)
{
  uiLayout *col;
  uiLayout *layout = panel->layout;

  PointerRNA *ptr = fmodifier_get_pointers(panel, NULL);

<<<<<<< HEAD
  uiItemR(layout, ptr, "function_type", 0, "", ICON_NONE);

  uiLayoutSetPropSep(layout, true);

  col = uiLayoutColumn(layout, false);
  uiItemR(col, ptr, "use_additive", 0, NULL, ICON_NONE);

  col = uiLayoutColumn(layout, false);
  uiItemR(col, ptr, "amplitude", 0, NULL, ICON_NONE);
  uiItemR(col, ptr, "phase_multiplier", 0, NULL, ICON_NONE);
  uiItemR(col, ptr, "phase_offset", 0, NULL, ICON_NONE);
  uiItemR(col, ptr, "value_offset", 0, NULL, ICON_NONE);

  fmodifier_influence_draw(layout, ptr);
}

void ANIM_fcm_fn_generator_panel_register(ARegionType *region_type,
                                          const char *id_prefix,
                                          PanelTypePollFn poll_fn)
{
  PanelType *panel_type = fmodifier_panel_register(
      region_type, FMODIFIER_TYPE_FN_GENERATOR, fn_generator_panel_draw, poll_fn, id_prefix);
  fmodifier_subpanel_register(region_type,
                              "frame_range",
                              "Restrict Frame Range",
                              fmodifier_frame_range_header_draw,
                              fmodifier_frame_range_draw,
                              poll_fn,
                              panel_type);
=======
  /* add the settings */
  col = uiLayoutColumn(layout, true);
  uiItemR(col, &ptr, "function_type", 0, "", ICON_NONE);
  uiItemR(col, &ptr, "use_additive", UI_ITEM_R_TOGGLE, NULL, ICON_NONE);

  col = uiLayoutColumn(layout, false); /* no grouping for now */
  uiItemR(col, &ptr, "amplitude", 0, NULL, ICON_NONE);
  uiItemR(col, &ptr, "phase_multiplier", 0, NULL, ICON_NONE);
  uiItemR(col, &ptr, "phase_offset", 0, NULL, ICON_NONE);
  uiItemR(col, &ptr, "value_offset", 0, NULL, ICON_NONE);
>>>>>>> 48c484a2
}

/** \} */

/* -------------------------------------------------------------------- */
/** \name Cycles Modifier
 * \{ */

static void cycles_panel_draw(const bContext *UNUSED(C), Panel *panel)
{
  uiLayout *col;
  uiLayout *layout = panel->layout;

  PointerRNA *ptr = fmodifier_get_pointers(panel, NULL);

  uiLayoutSetPropSep(layout, true);
  uiLayoutSetPropDecorate(layout, false);

  /* Before. */
  col = uiLayoutColumn(layout, false);
  uiItemR(col, ptr, "mode_before", 0, NULL, ICON_NONE);
  uiItemR(col, ptr, "cycles_before", 0, IFACE_("Count"), ICON_NONE);

  /* After. */
  col = uiLayoutColumn(layout, false);
  uiItemR(col, ptr, "mode_after", 0, NULL, ICON_NONE);
  uiItemR(col, ptr, "cycles_after", 0, IFACE_("Count"), ICON_NONE);

  fmodifier_influence_draw(layout, ptr);
}

void ANIM_fcm_cycles_panel_register(ARegionType *region_type,
                                    const char *id_prefix,
                                    PanelTypePollFn poll_fn)
{
  PanelType *panel_type = fmodifier_panel_register(
      region_type, FMODIFIER_TYPE_CYCLES, cycles_panel_draw, poll_fn, id_prefix);
  fmodifier_subpanel_register(region_type,
                              "frame_range",
                              "Restrict Frame Range",
                              fmodifier_frame_range_header_draw,
                              fmodifier_frame_range_draw,
                              poll_fn,
                              panel_type);
}

/** \} */

/* -------------------------------------------------------------------- */
/** \name Noise Modifier
 * \{ */

static void noise_panel_draw(const bContext *UNUSED(C), Panel *panel)
{
  uiLayout *col;
  uiLayout *layout = panel->layout;

  PointerRNA *ptr = fmodifier_get_pointers(panel, NULL);

  uiLayoutSetPropSep(layout, true);
  uiLayoutSetPropDecorate(layout, false);

  uiItemR(layout, ptr, "blend_type", 0, NULL, ICON_NONE);

  col = uiLayoutColumn(layout, false);
  uiItemR(col, ptr, "scale", 0, NULL, ICON_NONE);
  uiItemR(col, ptr, "strength", 0, NULL, ICON_NONE);
  uiItemR(col, ptr, "offset", 0, NULL, ICON_NONE);
  uiItemR(col, ptr, "phase", 0, NULL, ICON_NONE);
  uiItemR(col, ptr, "depth", 0, NULL, ICON_NONE);

  fmodifier_influence_draw(layout, ptr);
}

void ANIM_fcm_noise_panel_register(ARegionType *region_type,
                                   const char *id_prefix,
                                   PanelTypePollFn poll_fn)
{
  PanelType *panel_type = fmodifier_panel_register(
      region_type, FMODIFIER_TYPE_NOISE, noise_panel_draw, poll_fn, id_prefix);
  fmodifier_subpanel_register(region_type,
                              "frame_range",
                              "Restrict Frame Range",
                              fmodifier_frame_range_header_draw,
                              fmodifier_frame_range_draw,
                              poll_fn,
                              panel_type);
}

/** \} */

/* -------------------------------------------------------------------- */
/** \name Enevelope Modifier
 * \{ */

static void fmod_envelope_addpoint_cb(bContext *C, void *fcm_dv, void *UNUSED(arg))
{
  Scene *scene = CTX_data_scene(C);
  FMod_Envelope *env = (FMod_Envelope *)fcm_dv;
  FCM_EnvelopeData *fedn;
  FCM_EnvelopeData fed;

  /* init template data */
  fed.min = -1.0f;
  fed.max = 1.0f;
  fed.time = (float)scene->r.cfra; /* XXX make this int for ease of use? */
  fed.f1 = fed.f2 = 0;

  /* check that no data exists for the current frame... */
  if (env->data) {
    bool exists;
    int i = BKE_fcm_envelope_find_index(env->data, (float)(scene->r.cfra), env->totvert, &exists);

    /* binarysearch_...() will set exists by default to 0,
     * so if it is non-zero, that means that the point exists already */
    if (exists) {
      return;
    }

    /* add new */
    fedn = MEM_callocN((env->totvert + 1) * sizeof(FCM_EnvelopeData), "FCM_EnvelopeData");

    /* add the points that should occur before the point to be pasted */
    if (i > 0) {
      memcpy(fedn, env->data, i * sizeof(FCM_EnvelopeData));
    }

    /* add point to paste at index i */
    *(fedn + i) = fed;

    /* add the points that occur after the point to be pasted */
    if (i < env->totvert) {
      memcpy(fedn + i + 1, env->data + i, (env->totvert - i) * sizeof(FCM_EnvelopeData));
    }

    /* replace (+ free) old with new */
    MEM_freeN(env->data);
    env->data = fedn;

    env->totvert++;
  }
  else {
    env->data = MEM_callocN(sizeof(FCM_EnvelopeData), "FCM_EnvelopeData");
    *(env->data) = fed;

    env->totvert = 1;
  }
}

/* callback to remove envelope data point */
/* TODO: should we have a separate file for things like this? */
static void fmod_envelope_deletepoint_cb(bContext *UNUSED(C), void *fcm_dv, void *ind_v)
{
  FMod_Envelope *env = (FMod_Envelope *)fcm_dv;
  FCM_EnvelopeData *fedn;
  int index = POINTER_AS_INT(ind_v);

  /* check that no data exists for the current frame... */
  if (env->totvert > 1) {
    /* allocate a new smaller array */
    fedn = MEM_callocN(sizeof(FCM_EnvelopeData) * (env->totvert - 1), "FCM_EnvelopeData");

    memcpy(fedn, env->data, sizeof(FCM_EnvelopeData) * (index));
    memcpy(fedn + index,
           env->data + (index + 1),
           sizeof(FCM_EnvelopeData) * ((env->totvert - index) - 1));

    /* free old array, and set the new */
    MEM_freeN(env->data);
    env->data = fedn;
    env->totvert--;
  }
  else {
    /* just free array, since the only vert was deleted */
    if (env->data) {
      MEM_freeN(env->data);
      env->data = NULL;
    }
    env->totvert = 0;
  }
}

/* draw settings for envelope modifier */
static void envelope_panel_draw(const bContext *UNUSED(C), Panel *panel)
{
  uiLayout *row, *col;
  uiLayout *layout = panel->layout;

  ID *fcurve_owner_id;
  PointerRNA *ptr = fmodifier_get_pointers(panel, &fcurve_owner_id);
  FModifier *fcm = (FModifier *)ptr->data;
  FMod_Envelope *env = (FMod_Envelope *)fcm->data;

  uiLayoutSetPropSep(layout, true);

  /* General settings. */
  col = uiLayoutColumn(layout, true);
  uiItemR(col, ptr, "reference_value", 0, IFACE_("Reference"), ICON_NONE);
  uiItemR(col, ptr, "default_min", 0, IFACE_("Min"), ICON_NONE);
  uiItemR(col, ptr, "default_max", 0, IFACE_("Max"), ICON_NONE);

  /* Control points list. */

  row = uiLayoutRow(layout, false);
  uiBlock *block = uiLayoutGetBlock(row);

  uiBut *but = uiDefBut(block,
                        UI_BTYPE_BUT,
                        B_FMODIFIER_REDRAW,
                        IFACE_("Add Control Point"),
                        0,
                        0,
                        7.5 * UI_UNIT_X,
                        UI_UNIT_Y,
                        NULL,
                        0,
                        0,
                        0,
                        0,
                        TIP_("Add a new control-point to the envelope on the current frame"));
  UI_but_func_set(but, fmod_envelope_addpoint_cb, env, NULL);

  col = uiLayoutColumn(layout, false);
  uiLayoutSetPropSep(col, false);

  FCM_EnvelopeData *fed = env->data;
  for (int i = 0; i < env->totvert; i++, fed++) {
    PointerRNA ctrl_ptr;
    RNA_pointer_create(fcurve_owner_id, &RNA_FModifierEnvelopeControlPoint, fed, &ctrl_ptr);

    /* get a new row to operate on */
    row = uiLayoutRow(col, true);
    block = uiLayoutGetBlock(row);

    uiItemR(row, &ctrl_ptr, "frame", 0, NULL, ICON_NONE);
    uiItemR(row, &ctrl_ptr, "min", 0, IFACE_("Min"), ICON_NONE);
    uiItemR(row, &ctrl_ptr, "max", 0, IFACE_("Max"), ICON_NONE);

    but = uiDefIconBut(block,
                       UI_BTYPE_BUT,
                       B_FMODIFIER_REDRAW,
                       ICON_X,
                       0,
                       0,
                       0.9 * UI_UNIT_X,
                       UI_UNIT_Y,
                       NULL,
                       0.0,
                       0.0,
                       0.0,
                       0.0,
                       TIP_("Delete envelope control point"));
    UI_but_func_set(but, fmod_envelope_deletepoint_cb, env, POINTER_FROM_INT(i));
    UI_block_align_begin(block);
  }

  fmodifier_influence_draw(layout, ptr);
}

void ANIM_fcm_envelope_panel_register(ARegionType *region_type,
                                      const char *id_prefix,
                                      PanelTypePollFn poll_fn)
{
  PanelType *panel_type = fmodifier_panel_register(
      region_type, FMODIFIER_TYPE_ENVELOPE, envelope_panel_draw, poll_fn, id_prefix);
  fmodifier_subpanel_register(region_type,
                              "frame_range",
                              "Restrict Frame Range",
                              fmodifier_frame_range_header_draw,
                              fmodifier_frame_range_draw,
                              poll_fn,
                              panel_type);
}

/** \} */

/* -------------------------------------------------------------------- */
/** \name Limits Modifier
 * \{ */

static void limits_panel_draw(const bContext *UNUSED(C), Panel *panel)
{
  uiLayout *col, *row, *sub;
  uiLayout *layout = panel->layout;

  PointerRNA *ptr = fmodifier_get_pointers(panel, NULL);

  uiLayoutSetPropSep(layout, true);

  /* Minimums. */
  col = uiLayoutColumn(layout, false);
  row = uiLayoutRowWithHeading(col, true, IFACE_("Minumum X"));
  uiItemR(row, ptr, "use_min_x", 0, "", ICON_NONE);
  sub = uiLayoutColumn(row, true);
  uiLayoutSetActive(sub, RNA_boolean_get(ptr, "use_min_x"));
  uiItemR(sub, ptr, "min_x", 0, "", ICON_NONE);

  row = uiLayoutRowWithHeading(col, true, IFACE_("Y"));
  uiItemR(row, ptr, "use_min_y", 0, "", ICON_NONE);
  sub = uiLayoutColumn(row, true);
  uiLayoutSetActive(sub, RNA_boolean_get(ptr, "use_min_y"));
  uiItemR(sub, ptr, "min_y", 0, "", ICON_NONE);

  /* Maximums. */
  col = uiLayoutColumn(layout, false);
  row = uiLayoutRowWithHeading(col, true, IFACE_("Maximum X"));
  uiItemR(row, ptr, "use_max_x", 0, "", ICON_NONE);
  sub = uiLayoutColumn(row, true);
  uiLayoutSetActive(sub, RNA_boolean_get(ptr, "use_max_x"));
  uiItemR(sub, ptr, "max_x", 0, "", ICON_NONE);

  row = uiLayoutRowWithHeading(col, true, IFACE_("Y"));
  uiItemR(row, ptr, "use_max_y", 0, "", ICON_NONE);
  sub = uiLayoutColumn(row, true);
  uiLayoutSetActive(sub, RNA_boolean_get(ptr, "use_max_y"));
  uiItemR(sub, ptr, "max_y", 0, "", ICON_NONE);

  fmodifier_influence_draw(layout, ptr);
}

void ANIM_fcm_limits_panel_register(ARegionType *region_type,
                                    const char *id_prefix,
                                    PanelTypePollFn poll_fn)
{
  PanelType *panel_type = fmodifier_panel_register(
      region_type, FMODIFIER_TYPE_LIMITS, limits_panel_draw, poll_fn, id_prefix);
  fmodifier_subpanel_register(region_type,
                              "frame_range",
                              "Restrict Frame Range",
                              fmodifier_frame_range_header_draw,
                              fmodifier_frame_range_draw,
                              poll_fn,
                              panel_type);
}

/** \} */

/* -------------------------------------------------------------------- */
/** \name Stepped Interpolation Modifier
 * \{ */

static void stepped_panel_draw(const bContext *UNUSED(C), Panel *panel)
{
  uiLayout *col, *sub, *row;
  uiLayout *layout = panel->layout;

  PointerRNA *ptr = fmodifier_get_pointers(panel, NULL);

  uiLayoutSetPropSep(layout, true);

  /* Stepping Settings. */
  col = uiLayoutColumn(layout, false);
  uiItemR(col, ptr, "frame_step", 0, NULL, ICON_NONE);
  uiItemR(col, ptr, "frame_offset", 0, NULL, ICON_NONE);

  /* Start range settings. */
  row = uiLayoutRowWithHeading(layout, true, IFACE_("Start Frame"));
  uiItemR(row, ptr, "use_frame_start", 0, "", ICON_NONE);
  sub = uiLayoutColumn(row, true);
  uiLayoutSetActive(sub, RNA_boolean_get(ptr, "use_frame_start"));
  uiItemR(sub, ptr, "frame_start", 0, "", ICON_NONE);

  /* End range settings. */
  row = uiLayoutRowWithHeading(layout, true, IFACE_("End Frame"));
  uiItemR(row, ptr, "use_frame_end", 0, "", ICON_NONE);
  sub = uiLayoutColumn(row, true);
  uiLayoutSetActive(sub, RNA_boolean_get(ptr, "use_frame_end"));
  uiItemR(sub, ptr, "frame_end", 0, "", ICON_NONE);

  fmodifier_influence_draw(layout, ptr);
}

void ANIM_fcm_stepped_panel_register(ARegionType *region_type,
                                     const char *id_prefix,
                                     PanelTypePollFn poll_fn)
{
  PanelType *panel_type = fmodifier_panel_register(
      region_type, FMODIFIER_TYPE_STEPPED, stepped_panel_draw, poll_fn, id_prefix);
  fmodifier_subpanel_register(region_type,
                              "frame_range",
                              "Restrict Frame Range",
                              fmodifier_frame_range_header_draw,
                              fmodifier_frame_range_draw,
                              poll_fn,
                              panel_type);
}

/** \} */

<<<<<<< HEAD
/* -------------------------------------------------------------------- */
/** \name Panel Creator "Template"
 *
 * Checks if the panels match the FCurve's modifiers, rebubilds them if they don't.
 * \{ */
=======
    row = uiLayoutRow(box, false);
    block = uiLayoutGetBlock(row); /* err... */
>>>>>>> 48c484a2

void ANIM_fmodifier_panels(const bContext *C,
                           ID *owner_id,
                           ListBase *fmodifiers,
                           uiListPanelIDFromDataFunc panel_id_fn)
{
  ARegion *region = CTX_wm_region(C);

  bool panels_match = UI_panel_list_matches_data(region, fmodifiers, panel_id_fn);

  if (!panels_match) {
    UI_panels_free_instanced(C, region);
    FModifier *fcm = fmodifiers->first;
    for (int i = 0; fcm; i++, fcm = fcm->next) {
      char panel_idname[MAX_NAME];
      panel_id_fn(fcm, panel_idname);

      PointerRNA *fcm_ptr = MEM_mallocN(sizeof(PointerRNA), "panel customdata");
      RNA_pointer_create(owner_id, &RNA_FModifier, fcm, fcm_ptr);

      UI_panel_add_instanced(C, region, &region->panels, panel_idname, fcm_ptr);
    }
  }
<<<<<<< HEAD
  else {
    /* Assuming there's only one group of instanced panels, update the custom data pointers. */
    Panel *panel = region->panels.first;
    LISTBASE_FOREACH (FModifier *, fcm, fmodifiers) {

      /* Move to the next instanced panel corresponding to the next modifier. */
      while ((panel->type == NULL) || !(panel->type->flag & PNL_INSTANCED)) {
        panel = panel->next;
        BLI_assert(panel != NULL); /* There shouldn't be fewer panels than modifiers with UIs. */
=======

  /* when modifier is expanded, draw settings */
  if (fcm->flag & FMODIFIER_FLAG_EXPANDED) {
    /* set up the flexible-box layout which acts as the backdrop for the modifier settings */
    box = uiLayoutBox(layout);

    /* draw settings for individual modifiers */
    switch (fcm->type) {
      case FMODIFIER_TYPE_GENERATOR: /* Generator */
        draw_modifier__generator(box, fcurve_owner_id, fcm, width);
        break;

      case FMODIFIER_TYPE_FN_GENERATOR: /* Built-In Function Generator */
        draw_modifier__fn_generator(box, fcurve_owner_id, fcm, width);
        break;

      case FMODIFIER_TYPE_CYCLES: /* Cycles */
        draw_modifier__cycles(box, fcurve_owner_id, fcm, width);
        break;

      case FMODIFIER_TYPE_ENVELOPE: /* Envelope */
        draw_modifier__envelope(box, fcurve_owner_id, fcm, width);
        break;

      case FMODIFIER_TYPE_LIMITS: /* Limits */
        draw_modifier__limits(box, fcurve_owner_id, fcm, width);
        break;

      case FMODIFIER_TYPE_NOISE: /* Noise */
        draw_modifier__noise(box, fcurve_owner_id, fcm, width);
        break;

      case FMODIFIER_TYPE_STEPPED: /* Stepped */
        draw_modifier__stepped(box, fcurve_owner_id, fcm, width);
        break;

      default: /* unknown type */
        break;
    }

    /* one last panel below this: FModifier range */
    /* TODO: experiment with placement of this */
    {
      box = uiLayoutBox(layout);

      /* restricted range ----------------------------------------------------- */
      col = uiLayoutColumn(box, true);

      /* top row: use restricted range */
      row = uiLayoutRow(col, true);
      uiItemR(row, &ptr, "use_restricted_range", 0, NULL, ICON_NONE);

      if (fcm->flag & FMODIFIER_FLAG_RANGERESTRICT) {
        /* second row: settings */
        row = uiLayoutRow(col, true);

        uiItemR(row, &ptr, "frame_start", 0, IFACE_("Start"), ICON_NONE);
        uiItemR(row, &ptr, "frame_end", 0, IFACE_("End"), ICON_NONE);

        /* third row: blending influence */
        row = uiLayoutRow(col, true);

        uiItemR(row, &ptr, "blend_in", 0, IFACE_("In"), ICON_NONE);
        uiItemR(row, &ptr, "blend_out", 0, IFACE_("Out"), ICON_NONE);
>>>>>>> 48c484a2
      }

      PointerRNA *fcm_ptr = MEM_mallocN(sizeof(PointerRNA), "panel customdata");
      RNA_pointer_create(owner_id, &RNA_FModifier, fcm, fcm_ptr);
      UI_panel_custom_data_set(panel, fcm_ptr);

      panel = panel->next;
    }
  }
}

/** \} */

/* -------------------------------------------------------------------- */
/** \name Copy / Paste Buffer Code
 *
 * For now, this is also defined in this file so that it can be shared between the graph editor
 * and the NLA editor.
 * \{ */

/* Copy/Paste Buffer itself (list of FModifier 's) */
static ListBase fmodifier_copypaste_buf = {NULL, NULL};

/* ---------- */

/* free the copy/paste buffer */
void ANIM_fmodifiers_copybuf_free(void)
{
  /* just free the whole buffer */
  free_fmodifiers(&fmodifier_copypaste_buf);
}

/* copy the given F-Modifiers to the buffer, returning whether anything was copied or not
 * assuming that the buffer has been cleared already with ANIM_fmodifiers_copybuf_free()
 * - active: only copy the active modifier
 */
bool ANIM_fmodifiers_copy_to_buf(ListBase *modifiers, bool active)
{
  bool ok = true;

  /* sanity checks */
  if (ELEM(NULL, modifiers, modifiers->first)) {
    return 0;
  }

  /* copy the whole list, or just the active one? */
  if (active) {
    FModifier *fcm = find_active_fmodifier(modifiers);

    if (fcm) {
      FModifier *fcmN = copy_fmodifier(fcm);
      BLI_addtail(&fmodifier_copypaste_buf, fcmN);
    }
    else {
      ok = 0;
    }
  }
  else {
    copy_fmodifiers(&fmodifier_copypaste_buf, modifiers);
  }

  /* did we succeed? */
  return ok;
}

/* 'Paste' the F-Modifier(s) from the buffer to the specified list
 * - replace: free all the existing modifiers to leave only the pasted ones
 */
bool ANIM_fmodifiers_paste_from_buf(ListBase *modifiers, bool replace, FCurve *curve)
{
  FModifier *fcm;
  bool ok = false;

  /* sanity checks */
  if (modifiers == NULL) {
    return 0;
  }

  bool was_cyclic = curve && BKE_fcurve_is_cyclic(curve);

  /* if replacing the list, free the existing modifiers */
  if (replace) {
    free_fmodifiers(modifiers);
  }

  /* now copy over all the modifiers in the buffer to the end of the list */
  for (fcm = fmodifier_copypaste_buf.first; fcm; fcm = fcm->next) {
    /* make a copy of it */
    FModifier *fcmN = copy_fmodifier(fcm);

    fcmN->curve = curve;

    /* make sure the new one isn't active, otherwise the list may get several actives */
    fcmN->flag &= ~FMODIFIER_FLAG_ACTIVE;

    /* now add it to the end of the list */
    BLI_addtail(modifiers, fcmN);
    ok = 1;
  }

  /* adding or removing the Cycles modifier requires an update to handles */
  if (curve && BKE_fcurve_is_cyclic(curve) != was_cyclic) {
    calchandles_fcurve(curve);
  }

  /* did we succeed? */
  return ok;
}

/** \} */<|MERGE_RESOLUTION|>--- conflicted
+++ resolved
@@ -582,7 +582,6 @@
 
   PointerRNA *ptr = fmodifier_get_pointers(panel, NULL);
 
-<<<<<<< HEAD
   uiItemR(layout, ptr, "function_type", 0, "", ICON_NONE);
 
   uiLayoutSetPropSep(layout, true);
@@ -612,18 +611,6 @@
                               fmodifier_frame_range_draw,
                               poll_fn,
                               panel_type);
-=======
-  /* add the settings */
-  col = uiLayoutColumn(layout, true);
-  uiItemR(col, &ptr, "function_type", 0, "", ICON_NONE);
-  uiItemR(col, &ptr, "use_additive", UI_ITEM_R_TOGGLE, NULL, ICON_NONE);
-
-  col = uiLayoutColumn(layout, false); /* no grouping for now */
-  uiItemR(col, &ptr, "amplitude", 0, NULL, ICON_NONE);
-  uiItemR(col, &ptr, "phase_multiplier", 0, NULL, ICON_NONE);
-  uiItemR(col, &ptr, "phase_offset", 0, NULL, ICON_NONE);
-  uiItemR(col, &ptr, "value_offset", 0, NULL, ICON_NONE);
->>>>>>> 48c484a2
 }
 
 /** \} */
@@ -1013,16 +1000,11 @@
 
 /** \} */
 
-<<<<<<< HEAD
 /* -------------------------------------------------------------------- */
 /** \name Panel Creator "Template"
  *
  * Checks if the panels match the FCurve's modifiers, rebubilds them if they don't.
  * \{ */
-=======
-    row = uiLayoutRow(box, false);
-    block = uiLayoutGetBlock(row); /* err... */
->>>>>>> 48c484a2
 
 void ANIM_fmodifier_panels(const bContext *C,
                            ID *owner_id,
@@ -1046,7 +1028,6 @@
       UI_panel_add_instanced(C, region, &region->panels, panel_idname, fcm_ptr);
     }
   }
-<<<<<<< HEAD
   else {
     /* Assuming there's only one group of instanced panels, update the custom data pointers. */
     Panel *panel = region->panels.first;
@@ -1056,72 +1037,6 @@
       while ((panel->type == NULL) || !(panel->type->flag & PNL_INSTANCED)) {
         panel = panel->next;
         BLI_assert(panel != NULL); /* There shouldn't be fewer panels than modifiers with UIs. */
-=======
-
-  /* when modifier is expanded, draw settings */
-  if (fcm->flag & FMODIFIER_FLAG_EXPANDED) {
-    /* set up the flexible-box layout which acts as the backdrop for the modifier settings */
-    box = uiLayoutBox(layout);
-
-    /* draw settings for individual modifiers */
-    switch (fcm->type) {
-      case FMODIFIER_TYPE_GENERATOR: /* Generator */
-        draw_modifier__generator(box, fcurve_owner_id, fcm, width);
-        break;
-
-      case FMODIFIER_TYPE_FN_GENERATOR: /* Built-In Function Generator */
-        draw_modifier__fn_generator(box, fcurve_owner_id, fcm, width);
-        break;
-
-      case FMODIFIER_TYPE_CYCLES: /* Cycles */
-        draw_modifier__cycles(box, fcurve_owner_id, fcm, width);
-        break;
-
-      case FMODIFIER_TYPE_ENVELOPE: /* Envelope */
-        draw_modifier__envelope(box, fcurve_owner_id, fcm, width);
-        break;
-
-      case FMODIFIER_TYPE_LIMITS: /* Limits */
-        draw_modifier__limits(box, fcurve_owner_id, fcm, width);
-        break;
-
-      case FMODIFIER_TYPE_NOISE: /* Noise */
-        draw_modifier__noise(box, fcurve_owner_id, fcm, width);
-        break;
-
-      case FMODIFIER_TYPE_STEPPED: /* Stepped */
-        draw_modifier__stepped(box, fcurve_owner_id, fcm, width);
-        break;
-
-      default: /* unknown type */
-        break;
-    }
-
-    /* one last panel below this: FModifier range */
-    /* TODO: experiment with placement of this */
-    {
-      box = uiLayoutBox(layout);
-
-      /* restricted range ----------------------------------------------------- */
-      col = uiLayoutColumn(box, true);
-
-      /* top row: use restricted range */
-      row = uiLayoutRow(col, true);
-      uiItemR(row, &ptr, "use_restricted_range", 0, NULL, ICON_NONE);
-
-      if (fcm->flag & FMODIFIER_FLAG_RANGERESTRICT) {
-        /* second row: settings */
-        row = uiLayoutRow(col, true);
-
-        uiItemR(row, &ptr, "frame_start", 0, IFACE_("Start"), ICON_NONE);
-        uiItemR(row, &ptr, "frame_end", 0, IFACE_("End"), ICON_NONE);
-
-        /* third row: blending influence */
-        row = uiLayoutRow(col, true);
-
-        uiItemR(row, &ptr, "blend_in", 0, IFACE_("In"), ICON_NONE);
-        uiItemR(row, &ptr, "blend_out", 0, IFACE_("Out"), ICON_NONE);
->>>>>>> 48c484a2
       }
 
       PointerRNA *fcm_ptr = MEM_mallocN(sizeof(PointerRNA), "panel customdata");
