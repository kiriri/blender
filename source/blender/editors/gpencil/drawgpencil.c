/*
 * ***** BEGIN GPL LICENSE BLOCK *****
 *
 * This program is free software; you can redistribute it and/or
 * modify it under the terms of the GNU General Public License
 * as published by the Free Software Foundation; either version 2
 * of the License, or (at your option) any later version.
 *
 * This program is distributed in the hope that it will be useful,
 * but WITHOUT ANY WARRANTY; without even the implied warranty of
 * MERCHANTABILITY or FITNESS FOR A PARTICULAR PURPOSE.  See the
 * GNU General Public License for more details.
 *
 * You should have received a copy of the GNU General Public License
 * along with this program; if not, write to the Free Software Foundation,
 * Inc., 51 Franklin Street, Fifth Floor, Boston, MA 02110-1301, USA.
 *
 * The Original Code is Copyright (C) 2008, Blender Foundation
 * This is a new part of Blender
 *
 * Contributor(s): Joshua Leung, Antonio Vazquez
 *
 * ***** END GPL LICENSE BLOCK *****
 */

/** \file blender/editors/gpencil/drawgpencil.c
 *  \ingroup edgpencil
 */


#include <stdio.h>
#include <string.h>
#include <stdlib.h>
#include <stddef.h>
#include <math.h>
#include <float.h>

#include "MEM_guardedalloc.h"

#include "BLI_sys_types.h"

#include "BLI_math.h"
#include "BLI_utildefines.h"
#include "BLI_polyfill2d.h"

#include "BLF_api.h"
#include "BLT_translation.h"

#include "DNA_gpencil_types.h"
#include "DNA_scene_types.h"
#include "DNA_screen_types.h"
#include "DNA_space_types.h"
#include "DNA_view3d_types.h"
#include "DNA_userdef_types.h"
#include "DNA_object_types.h"

#include "BKE_context.h"
#include "BKE_global.h"
#include "BKE_gpencil.h"
#include "BKE_image.h"

#include "WM_api.h"

#include "BIF_glutil.h"

#include "GPU_immediate.h"
#include "GPU_draw.h"

#include "ED_gpencil.h"
#include "ED_screen.h"
#include "ED_view3d.h"
#include "ED_space_api.h"

#include "UI_interface_icons.h"
#include "UI_resources.h"

#include "IMB_imbuf_types.h"

/* ************************************************** */
/* GREASE PENCIL DRAWING */

/* ----- General Defines ------ */
/* flags for sflag */
typedef enum eDrawStrokeFlags {
	GP_DRAWDATA_NOSTATUS    = (1 << 0),   /* don't draw status info */
	GP_DRAWDATA_ONLY3D      = (1 << 1),   /* only draw 3d-strokes */
	GP_DRAWDATA_ONLYV2D     = (1 << 2),   /* only draw 'canvas' strokes */
	GP_DRAWDATA_ONLYI2D     = (1 << 3),   /* only draw 'image' strokes */
	GP_DRAWDATA_IEDITHACK   = (1 << 4),   /* special hack for drawing strokes in Image Editor (weird coordinates) */
	GP_DRAWDATA_NO_XRAY     = (1 << 5),   /* don't draw xray in 3D view (which is default) */
	GP_DRAWDATA_NO_ONIONS   = (1 << 6),	  /* no onionskins should be drawn (for animation playback) */
	GP_DRAWDATA_VOLUMETRIC	= (1 << 7),   /* draw strokes as "volumetric" circular billboards */
	GP_DRAWDATA_FILL        = (1 << 8)    /* fill insides/bounded-regions of strokes */
} eDrawStrokeFlags;



/* thickness above which we should use special drawing */
#if 0
#define GP_DRAWTHICKNESS_SPECIAL    3
#endif

/* conversion utility (float --> normalized unsigned byte) */
#define F2UB(x) (unsigned char)(255.0f * x)

/* ----- Tool Buffer Drawing ------ */
/* helper functions to set color of buffer point */

static void gp_set_tpoint_varying_color(const tGPspoint *pt, const float ink[4], unsigned attrib_id)
{
	float alpha = ink[3] * pt->strength;
	CLAMP(alpha, GPENCIL_STRENGTH_MIN, 1.0f);
	immAttrib4ub(attrib_id, F2UB(ink[0]), F2UB(ink[1]), F2UB(ink[2]), F2UB(alpha));
}

static void gp_set_point_uniform_color(const bGPDspoint *pt, const float ink[4])
{
	float alpha = ink[3] * pt->strength;
	CLAMP(alpha, GPENCIL_STRENGTH_MIN, 1.0f);
	immUniform4f("color", ink[0], ink[1], ink[2], alpha);
}

static void gp_set_point_varying_color(const bGPDspoint *pt, const float ink[4], unsigned attrib_id)
{
	float alpha = ink[3] * pt->strength;
	CLAMP(alpha, GPENCIL_STRENGTH_MIN, 1.0f);
	immAttrib4ub(attrib_id, F2UB(ink[0]), F2UB(ink[1]), F2UB(ink[2]), F2UB(alpha));
}

/* draw fills for buffer stroke */
static void gp_draw_stroke_buffer_fill(const tGPspoint *points, int totpoints, float ink[4])
{
	if (totpoints < 3) {
		return;
	}
	int tot_triangles = totpoints - 2;
	/* allocate memory for temporary areas */
	unsigned int(*tmp_triangles)[3] = MEM_mallocN(sizeof(*tmp_triangles) * tot_triangles, "GP Stroke buffer temp triangulation");
	float(*points2d)[2] = MEM_mallocN(sizeof(*points2d) * totpoints, "GP Stroke buffer temp 2d points");

	/* Convert points to array and triangulate
	* Here a cache is not used because while drawing the information changes all the time, so the cache
	* would be recalculated constantly, so it is better to do direct calculation for each function call
	*/
	for (int i = 0; i < totpoints; i++) {
		const tGPspoint *pt = &points[i];
		points2d[i][0] = pt->x;
		points2d[i][1] = pt->y;
	}
	BLI_polyfill_calc((const float(*)[2])points2d, (unsigned int)totpoints, 0, (unsigned int(*)[3])tmp_triangles);

	/* draw triangulation data */
	if (tot_triangles > 0) {
		VertexFormat *format = immVertexFormat();
		unsigned int pos = VertexFormat_add_attrib(format, "pos", COMP_I32, 2, CONVERT_INT_TO_FLOAT);
		unsigned int color = VertexFormat_add_attrib(format, "color", COMP_U8, 4, NORMALIZE_INT_TO_FLOAT);

		immBindBuiltinProgram(GPU_SHADER_2D_SMOOTH_COLOR);

		/* Draw all triangles for filling the polygon */
		immBegin(GL_TRIANGLES, tot_triangles * 3);
		/* TODO: use batch instead of immediate mode, to share vertices */

		const tGPspoint *pt;
		for (int i = 0; i < tot_triangles; i++) {
			/* vertex 1 */
			pt = &points[tmp_triangles[i][0]];
			gp_set_tpoint_varying_color(pt, ink, color);
			immVertex2iv(pos, &pt->x);
			/* vertex 2 */
			pt = &points[tmp_triangles[i][1]];
			gp_set_tpoint_varying_color(pt, ink, color);
			immVertex2iv(pos, &pt->x);
			/* vertex 3 */
			pt = &points[tmp_triangles[i][2]];
			gp_set_tpoint_varying_color(pt, ink, color);
			immVertex2iv(pos, &pt->x);
		}

		immEnd();
		immUnbindProgram();
	}

	/* clear memory */
	if (tmp_triangles) {
		MEM_freeN(tmp_triangles);
	}
	if (points2d) {
		MEM_freeN(points2d);
	}
}

/* draw stroke defined in buffer (simple ogl lines/points for now, as dotted lines) */
static void gp_draw_stroke_buffer(const tGPspoint *points, int totpoints, short thickness,
                                  short dflag, short sflag, float ink[4], float fill_ink[4])
{
	int draw_points = 0;

	/* error checking */
	if ((points == NULL) || (totpoints <= 0))
		return;

	/* check if buffer can be drawn */
	if (dflag & (GP_DRAWDATA_ONLY3D | GP_DRAWDATA_ONLYV2D))
		return;

	if (sflag & GP_STROKE_ERASER) {
		/* don't draw stroke at all! */
		return;
	}

	VertexFormat *format = immVertexFormat();
	unsigned int pos = VertexFormat_add_attrib(format, "pos", COMP_I32, 2, CONVERT_INT_TO_FLOAT);
	unsigned int color = VertexFormat_add_attrib(format, "color", COMP_U8, 4, NORMALIZE_INT_TO_FLOAT);

	const tGPspoint *pt = points;

	if (totpoints == 1) {
		/* if drawing a single point, draw it larger */
		glPointSize((float)(thickness + 2) * points->pressure);
		immBindBuiltinProgram(GPU_SHADER_3D_POINT_FIXED_SIZE_VARYING_COLOR);
		immBegin(GL_POINTS, 1);
		gp_set_tpoint_varying_color(pt, ink, color);
		immVertex2iv(pos, &pt->x);
	}
	else {
		float oldpressure = points[0].pressure;

		/* draw stroke curve */
		if (G.debug & G_DEBUG) setlinestyle(2);

		glLineWidth(max_ff(oldpressure * thickness, 1.0));
		immBindBuiltinProgram(GPU_SHADER_2D_SMOOTH_COLOR);
		immBeginAtMost(PRIM_LINE_STRIP, totpoints);

		/* TODO: implement this with a geometry shader to draw one continuous tapered stroke */

		for (int i = 0; i < totpoints; i++, pt++) {
			/* if there was a significant pressure change, stop the curve, change the thickness of the stroke,
			 * and continue drawing again (since line-width cannot change in middle of GL_LINE_STRIP)
			 */
			if (fabsf(pt->pressure - oldpressure) > 0.2f) {
				/* need to have 2 points to avoid immEnd assert error */
				if (draw_points < 2) {
					gp_set_tpoint_varying_color(pt - 1, ink, color);
					immVertex2iv(pos, &(pt - 1)->x);
				}

				immEnd();
				draw_points = 0;

				glLineWidth(max_ff(pt->pressure * thickness, 1.0f));
				immBeginAtMost(PRIM_LINE_STRIP, totpoints - i + 1);

				/* need to roll-back one point to ensure that there are no gaps in the stroke */
				if (i != 0) { 
					gp_set_tpoint_varying_color(pt - 1, ink, color);
					immVertex2iv(pos, &(pt - 1)->x);
					++draw_points;
				}

				oldpressure = pt->pressure; /* reset our threshold */
			}

			/* now the point we want */
			gp_set_tpoint_varying_color(pt, ink, color);
			immVertex2iv(pos, &pt->x);
			++draw_points;
		}
		/* need to have 2 points to avoid immEnd assert error */
		if (draw_points < 2) {
			gp_set_tpoint_varying_color(pt - 1, ink, color);
			immVertex2iv(pos, &(pt - 1)->x);
		}

		if (G.debug & G_DEBUG) setlinestyle(0);
	}

	immEnd();
	immUnbindProgram();

	// draw fill
	if (fill_ink[3] > GPENCIL_ALPHA_OPACITY_THRESH) {
		gp_draw_stroke_buffer_fill(points, totpoints, fill_ink);
	}
}

/* --------- 2D Stroke Drawing Helpers --------- */
/* change in parameter list */
static void gp_calc_2d_stroke_fxy(const float pt[3], short sflag, int offsx, int offsy, int winx, int winy, float r_co[2])
{
	if (sflag & GP_STROKE_2DSPACE) {
		r_co[0] = pt[0];
		r_co[1] = pt[1];
	}
	else if (sflag & GP_STROKE_2DIMAGE) {
		const float x = (float)((pt[0] * winx) + offsx);
		const float y = (float)((pt[1] * winy) + offsy);

		r_co[0] = x;
		r_co[1] = y;
	}
	else {
		const float x = (float)(pt[0] / 100 * winx) + offsx;
		const float y = (float)(pt[1] / 100 * winy) + offsy;

		r_co[0] = x;
		r_co[1] = y;
	}
}
/* ----------- Volumetric Strokes --------------- */

/* draw a 2D buffer stroke in "volumetric" style
 * NOTE: the stroke buffer doesn't have any coordinate offsets/transforms
 */
static void gp_draw_stroke_volumetric_buffer(const tGPspoint *points, int totpoints, short thickness,
                                             short dflag, const float ink[4])
{
	/* error checking */
	if ((points == NULL) || (totpoints <= 0))
		return;

	/* check if buffer can be drawn */
	if (dflag & (GP_DRAWDATA_ONLY3D | GP_DRAWDATA_ONLYV2D))
		return;

	VertexFormat *format = immVertexFormat();
	unsigned int pos = VertexFormat_add_attrib(format, "pos", COMP_F32, 2, KEEP_FLOAT);
	unsigned int size = VertexFormat_add_attrib(format, "size", COMP_F32, 1, KEEP_FLOAT);
	unsigned int color = VertexFormat_add_attrib(format, "color", COMP_U8, 4, NORMALIZE_INT_TO_FLOAT);

	immBindBuiltinProgram(GPU_SHADER_3D_POINT_VARYING_SIZE_VARYING_COLOR);
	GPU_enable_program_point_size();
	immBegin(GL_POINTS, totpoints);

	const tGPspoint *pt = points;
	for (int i = 0; i < totpoints; i++, pt++) {
		gp_set_tpoint_varying_color(pt, ink, color);
		immAttrib1f(size, pt->pressure * thickness); /* TODO: scale based on view transform (zoom level) */
		immVertex2f(pos, pt->x, pt->y);
	}

	immEnd();
	immUnbindProgram();
	GPU_disable_program_point_size();
}

/* draw a 2D strokes in "volumetric" style */
static void gp_draw_stroke_volumetric_2d(const bGPDspoint *points, int totpoints, short thickness,
                                         short UNUSED(dflag), short sflag,
                                         int offsx, int offsy, int winx, int winy,
                                         const float diff_mat[4][4], const float ink[4])
{
	VertexFormat *format = immVertexFormat();
	unsigned int pos = VertexFormat_add_attrib(format, "pos", COMP_F32, 2, KEEP_FLOAT);
	unsigned int size = VertexFormat_add_attrib(format, "size", COMP_F32, 1, KEEP_FLOAT);
	unsigned int color = VertexFormat_add_attrib(format, "color", COMP_U8, 4, NORMALIZE_INT_TO_FLOAT);

	immBindBuiltinProgram(GPU_SHADER_3D_POINT_VARYING_SIZE_VARYING_COLOR);
	GPU_enable_program_point_size();
	immBegin(GL_POINTS, totpoints);

	const bGPDspoint *pt = points;
	for (int i = 0; i < totpoints; i++, pt++) {
		/* transform position to 2D */
		float co[2];
		float fpt[3];

		mul_v3_m4v3(fpt, diff_mat, &pt->x);
		gp_calc_2d_stroke_fxy(fpt, sflag, offsx, offsy, winx, winy, co);

		gp_set_point_varying_color(pt, ink, color);
		immAttrib1f(size, pt->pressure * thickness); /* TODO: scale based on view transform */
		immVertex2f(pos, co[0], co[1]);
	}

	immEnd();
	immUnbindProgram();
	GPU_disable_program_point_size();
}

/* draw a 3D stroke in "volumetric" style */
static void gp_draw_stroke_volumetric_3d(
        const bGPDspoint *points, int totpoints, short thickness,
        const float ink[4])
{
	VertexFormat *format = immVertexFormat();
	unsigned int pos = VertexFormat_add_attrib(format, "pos", COMP_F32, 3, KEEP_FLOAT);
	unsigned int size = VertexFormat_add_attrib(format, "size", COMP_F32, 1, KEEP_FLOAT);
	unsigned int color = VertexFormat_add_attrib(format, "color", COMP_U8, 4, NORMALIZE_INT_TO_FLOAT);

	immBindBuiltinProgram(GPU_SHADER_3D_POINT_VARYING_SIZE_VARYING_COLOR);
	GPU_enable_program_point_size();
	immBegin(GL_POINTS, totpoints);

	const bGPDspoint *pt = points;
	for (int i = 0; i < totpoints && pt; i++, pt++) {
		gp_set_point_varying_color(pt, ink, color);		
		immAttrib1f(size, pt->pressure * thickness); /* TODO: scale based on view transform */
		immVertex3fv(pos, &pt->x);                   /* we can adjust size in vertex shader based on view/projection! */
	}

	immEnd();
	immUnbindProgram();
	GPU_disable_program_point_size();
}


/* --------------- Stroke Fills ----------------- */
/* calc bounding box in 2d using flat projection data */
static void gp_calc_2d_bounding_box(const float(*points2d)[2], int totpoints, float minv[2], float maxv[2], bool expand)
{
	minv[0] = points2d[0][0];
	minv[1] = points2d[0][1];
	maxv[0] = points2d[0][0];
	maxv[1] = points2d[0][1];

	for (int i = 1; i < totpoints; i++)
	{
		/* min */
		if (points2d[i][0] < minv[0]) {
			minv[0] = points2d[i][0];
		}
		if (points2d[i][1] < minv[1]) {
			minv[1] = points2d[i][1];
		}
		/* max */
		if (points2d[i][0] > maxv[0]) {
			maxv[0] = points2d[i][0];
		}
		if (points2d[i][1] > maxv[1]) {
			maxv[1] = points2d[i][1];
		}
	}
	/* If not expanded, use a perfect square */
	if (expand == false) {
		if (maxv[0] > maxv[1]) {
			maxv[1] = maxv[0];
		}
		else {
			maxv[0] = maxv[1];
		}
	}
}

/* calc texture coordinates using flat projected points */
static void gp_calc_stroke_text_coordinates(const float(*points2d)[2], int totpoints, float minv[2], float maxv[2], float(*r_uv)[2])
{
	float d[2];
	d[0] = maxv[0] - minv[0];
	d[1] = maxv[1] - minv[1];
	for (int i = 0; i < totpoints; i++)
	{
		r_uv[i][0] = (points2d[i][0] - minv[0]) / d[0];
		r_uv[i][1] = (points2d[i][1] - minv[1]) / d[1];
	}
}

/* Get points of stroke always flat to view not affected by camera view or view position */
static void gp_stroke_2d_flat(const bGPDspoint *points, int totpoints, float(*points2d)[2], int *r_direction)
{
	const bGPDspoint *pt0 = &points[0];
	const bGPDspoint *pt1 = &points[1];
	const bGPDspoint *pt3 = &points[(int)(totpoints * 0.75)];

	float locx[3];
	float locy[3];
	float loc3[3];
	float normal[3];

	/* local X axis (p0 -> p1) */
	sub_v3_v3v3(locx, &pt1->x, &pt0->x);

	/* point vector at 3/4 */
	sub_v3_v3v3(loc3, &pt3->x, &pt0->x);

	/* vector orthogonal to polygon plane */
	cross_v3_v3v3(normal, locx, loc3);

	/* local Y axis (cross to normal/x axis) */
	cross_v3_v3v3(locy, normal, locx);

	/* Normalize vectors */
	normalize_v3(locx);
	normalize_v3(locy);

	/* Get all points in local space */
	for (int i = 0; i < totpoints; i++) {
		const bGPDspoint *pt = &points[i];
		float loc[3];

		/* Get local space using first point as origin */
		sub_v3_v3v3(loc, &pt->x, &pt0->x);

		points2d[i][0] = dot_v3v3(loc, locx);
		points2d[i][1] = dot_v3v3(loc, locy);
	}

	/* Concave (-1), Convex (1), or Autodetect (0)? */
	*r_direction = (int)locy[2];
}

/* Triangulate stroke for high quality fill (this is done only if cache is null or stroke was modified) */
static void gp_triangulate_stroke_fill(bGPDstroke *gps)
{
	BLI_assert(gps->totpoints >= 3);

	/* allocate memory for temporary areas */
	gps->tot_triangles = gps->totpoints - 2;
	unsigned int (*tmp_triangles)[3] = MEM_mallocN(sizeof(*tmp_triangles) * gps->tot_triangles, "GP Stroke temp triangulation");
	float (*points2d)[2] = MEM_mallocN(sizeof(*points2d) * gps->totpoints, "GP Stroke temp 2d points");
	float(*uv)[2] = MEM_mallocN(sizeof(*uv) * gps->totpoints, "GP Stroke temp 2d uv data");

	int direction = 0;

	/* convert to 2d and triangulate */
	gp_stroke_2d_flat(gps->points, gps->totpoints, points2d, &direction);
	BLI_polyfill_calc((const float(*)[2])points2d, (unsigned int)gps->totpoints, direction, (unsigned int(*)[3])tmp_triangles);
	
	/* calc texture coordinates automatically */
	float minv[2];
	float maxv[2];
	/* first needs bounding box data */
	gp_calc_2d_bounding_box((const float(*)[2])points2d, gps->totpoints, minv, maxv, false);
	/* calc uv data */
	gp_calc_stroke_text_coordinates((const float(*)[2])points2d, gps->totpoints, minv, maxv, uv);

	/* Number of triangles */
	gps->tot_triangles = gps->totpoints - 2;
	/* save triangulation data in stroke cache */
	if (gps->tot_triangles > 0) {
		if (gps->triangles == NULL) {
			gps->triangles = MEM_callocN(sizeof(*gps->triangles) * gps->tot_triangles, "GP Stroke triangulation");
		}
		else {
			gps->triangles = MEM_recallocN(gps->triangles, sizeof(*gps->triangles) * gps->tot_triangles);
		}

		for (int i = 0; i < gps->tot_triangles; i++) {
			bGPDtriangle *stroke_triangle = &gps->triangles[i];
			stroke_triangle->v1 = tmp_triangles[i][0];
			stroke_triangle->v2 = tmp_triangles[i][1];
			stroke_triangle->v3 = tmp_triangles[i][2];
			/* copy texture coordinates */
			copy_v2_v2(stroke_triangle->uv1, uv[tmp_triangles[i][0]]);
			copy_v2_v2(stroke_triangle->uv2, uv[tmp_triangles[i][1]]);
			copy_v2_v2(stroke_triangle->uv3, uv[tmp_triangles[i][2]]);
		}
	}
	else {
		/* No triangles needed - Free anything allocated previously */
		if (gps->triangles)
			MEM_freeN(gps->triangles);

		gps->triangles = NULL;
	}

	/* disable recalculation flag */
	if (gps->flag & GP_STROKE_RECALC_CACHES) {
		gps->flag &= ~GP_STROKE_RECALC_CACHES;
	}

	/* clear memory */
	if (tmp_triangles) MEM_freeN(tmp_triangles);
	if (points2d) MEM_freeN(points2d);
	if (uv) MEM_freeN(uv);
}

/* add a new fill point and texture coordinates to vertex buffer */
static void gp_add_filldata_tobuffer(bGPDspoint *pt, float uv[2], unsigned pos, unsigned texcoord, short flag, 
	int offsx, int offsy, int winx, int winy, const float diff_mat[4][4])
{
	float fpt[3];
	float co[2];

	mul_v3_m4v3(fpt, diff_mat, &pt->x);
	/* if 2d, need conversion */
	if (!flag & GP_STROKE_3DSPACE) {
		gp_calc_2d_stroke_fxy(fpt, flag, offsx, offsy, winx, winy, co);
		copy_v2_v2(fpt, co);
		fpt[2] = 0.0f; /* 2d always is z=0.0f */
	}

	immAttrib2f(texcoord, uv[0], uv[1]); /* texture coordinates */
	immVertex3fv(pos, fpt); /* position */
}

/* assign image texture for filling stroke */
static int gp_set_filling_texture(Image *image, short flag)
{
	ImBuf *ibuf;
	unsigned int *bind = &image->bindcode[TEXTARGET_TEXTURE_2D];
	int error = GL_NO_ERROR;
	ImageUser iuser = { NULL };
	void *lock;

<<<<<<< HEAD
	iuser.ok = true;
=======
		unsigned int pos;
		if (gps->flag & GP_STROKE_3DSPACE) {
			pos = VertexFormat_add_attrib(immVertexFormat(), "pos", COMP_F32, 3, KEEP_FLOAT);
			immBindBuiltinProgram(GPU_SHADER_3D_UNIFORM_COLOR);
		}
		else {
			pos = VertexFormat_add_attrib(immVertexFormat(), "pos", COMP_F32, 2, KEEP_FLOAT);
			immBindBuiltinProgram(GPU_SHADER_2D_UNIFORM_COLOR);
		}
>>>>>>> d8f931c9

	ibuf = BKE_image_acquire_ibuf(image, &iuser, &lock);

	if (ibuf == NULL || ibuf->rect == NULL) {
		BKE_image_release_ibuf(image, ibuf, NULL);
		return (int)GL_INVALID_OPERATION;
	}

	GPU_create_gl_tex(bind, ibuf->rect, ibuf->rect_float, ibuf->x, ibuf->y, GL_TEXTURE_2D,
		false, false, image);

	glTexParameteri(GL_TEXTURE_2D, GL_TEXTURE_MIN_FILTER, GL_LINEAR);
	glTexParameteri(GL_TEXTURE_2D, GL_TEXTURE_MAG_FILTER, GL_LINEAR);
	if (flag & PAC_COLOR_TEX_CLAMP) {
		glTexParameteri(GL_TEXTURE_2D, GL_TEXTURE_WRAP_S, GL_CLAMP);
		glTexParameteri(GL_TEXTURE_2D, GL_TEXTURE_WRAP_T, GL_CLAMP);
	}
	else {
		glTexParameteri(GL_TEXTURE_2D, GL_TEXTURE_WRAP_S, GL_REPEAT);
		glTexParameteri(GL_TEXTURE_2D, GL_TEXTURE_WRAP_T, GL_REPEAT);
	}
	BKE_image_release_ibuf(image, ibuf, NULL);
	
	return error;
}

/* draw fills for shapes */
static void gp_draw_stroke_fill(
        bGPdata *gpd, bGPDstroke *gps,
        int offsx, int offsy, int winx, int winy, const float diff_mat[4][4], const float color[4])
{
	BLI_assert(gps->totpoints >= 3);
	PaletteColor *palcolor = gps->palcolor;

	/* Calculate triangles cache for filling area (must be done only after changes) */
	if ((gps->flag & GP_STROKE_RECALC_CACHES) || (gps->tot_triangles == 0) || (gps->triangles == NULL)) {
		gp_triangulate_stroke_fill(gps);
	}
	BLI_assert(gps->tot_triangles >= 1);

	VertexFormat *format = immVertexFormat();
	unsigned pos = add_attrib(format, "pos", GL_FLOAT, 3, KEEP_FLOAT);
	unsigned texcoord = add_attrib(format, "texCoord", GL_FLOAT, 2, KEEP_FLOAT);
	immBindBuiltinProgram(GPU_SHADER_GPENCIL_FILL);

	immUniformColor4fv(color);
	immUniform4fv("color2", palcolor->scolor);
	immUniform1i("fill_type", palcolor->fill_style);
	immUniform1f("mix_factor", palcolor->mix_factor);

	immUniform1f("g_angle", palcolor->g_angle);
	immUniform1f("g_radius", palcolor->g_radius);
	immUniform1f("g_boxsize", palcolor->g_boxsize);
	immUniform2fv("g_scale", palcolor->g_scale);
	immUniform2fv("g_shift", palcolor->g_shift);

	immUniform1f("t_angle", palcolor->t_angle);
	immUniform2fv("t_scale", palcolor->t_scale);
	immUniform2fv("t_shift", palcolor->t_shift);
	immUniform1f("t_opacity", palcolor->t_opacity);
	immUniform1i("t_mix", palcolor->flag & PAC_COLOR_TEX_MIX ? 1 : 0);
	immUniform1i("t_flip", palcolor->flag & PAC_COLOR_FLIP_FILL ? 1 : 0);
	/* image texture */
	if ((palcolor->fill_style == FILL_STYLE_TEXTURE) || (palcolor->flag & PAC_COLOR_TEX_MIX)) {
		gp_set_filling_texture(palcolor->ima, palcolor->flag);
	}

	/* Draw all triangles for filling the polygon (cache must be calculated before) */
	immBegin(GL_TRIANGLES, gps->tot_triangles * 3);
	/* TODO: use batch instead of immediate mode, to share vertices */

	bGPDtriangle *stroke_triangle = gps->triangles;
	for (int i = 0; i < gps->tot_triangles; i++, stroke_triangle++) {
		gp_add_filldata_tobuffer(&gps->points[stroke_triangle->v1], stroke_triangle->uv1,
			pos, texcoord, gps->flag,
			offsx, offsy, winx, winy, diff_mat);
		gp_add_filldata_tobuffer(&gps->points[stroke_triangle->v2], stroke_triangle->uv2,
			pos, texcoord, gps->flag,
			offsx, offsy, winx, winy, diff_mat);
		gp_add_filldata_tobuffer(&gps->points[stroke_triangle->v3], stroke_triangle->uv3,
			pos, texcoord, gps->flag,
			offsx, offsy, winx, winy, diff_mat);
	}

	immEnd();
	immUnbindProgram();
}

/* ----- Existing Strokes Drawing (3D and Point) ------ */

/* draw a given stroke - just a single dot (only one point) */
static void gp_draw_stroke_point(
        const bGPDspoint *points, short thickness, short UNUSED(dflag), short sflag,
        int offsx, int offsy, int winx, int winy, const float diff_mat[4][4], const float ink[4])
{
	const bGPDspoint *pt = points;

	/* get final position using parent matrix */
	float fpt[3];
	mul_v3_m4v3(fpt, diff_mat, &pt->x);

	VertexFormat *format = immVertexFormat();
	unsigned int pos = VertexFormat_add_attrib(format, "pos", COMP_F32, 3, KEEP_FLOAT);

	if (sflag & GP_STROKE_3DSPACE) {
		immBindBuiltinProgram(GPU_SHADER_3D_POINT_UNIFORM_SIZE_UNIFORM_COLOR_AA);
	}
	else {
		immBindBuiltinProgram(GPU_SHADER_2D_POINT_UNIFORM_SIZE_UNIFORM_COLOR_AA);

		/* get 2D coordinates of point */
		float co[3] = { 0.0f };
		gp_calc_2d_stroke_fxy(fpt, sflag, offsx, offsy, winx, winy, co);
		copy_v3_v3(fpt, co);
	}

	gp_set_point_uniform_color(pt, ink);
	/* set point thickness (since there's only one of these) */
	immUniform1f("size", (float)(thickness + 2) * pt->pressure);

	immBegin(GL_POINTS, 1);
	immVertex3fv(pos, fpt);
	immEnd();

	immUnbindProgram();
}

/* draw a given stroke in 3d (i.e. in 3d-space) */
static void gp_draw_stroke_3d(const bGPDspoint *points, int totpoints, short thickness, bool UNUSED(debug),
                              short UNUSED(sflag), const float diff_mat[4][4], const float ink[4], bool cyclic,
	                          int winx, int winy, int offsx, int offsy)
{
	float viewport[2] = { winx, winy };
	float offset[2] = { offsx, offsy };
	float curpressure = points[0].pressure;
	float fpt[3];

	/* if cyclic needs more vertex */
	int cyclic_add = (cyclic) ? 2 : 0;

	VertexFormat *format = immVertexFormat();
<<<<<<< HEAD
	unsigned pos = add_attrib(format, "pos", GL_FLOAT, 3, KEEP_FLOAT);
	unsigned color = add_attrib(format, "color", GL_UNSIGNED_BYTE, 4, NORMALIZE_INT_TO_FLOAT);
	unsigned thickattrib = add_attrib(format, "thickness", GL_FLOAT, 1, KEEP_FLOAT);
=======
	unsigned int pos = VertexFormat_add_attrib(format, "pos", COMP_F32, 3, KEEP_FLOAT);
	unsigned int color = VertexFormat_add_attrib(format, "color", COMP_U8, 4, NORMALIZE_INT_TO_FLOAT);
>>>>>>> d8f931c9

	immBindBuiltinProgram(GPU_SHADER_GPENCIL_STROKE);
	immUniform2fv("Viewport", viewport);
	//immUniform2fv("Offset", offset);

	/* draw stroke curve */
	glLineWidth(max_ff(curpressure * thickness, 1.0f));
	immBeginAtMost(PRIM_LINE_STRIP_ADJACENCY, totpoints + cyclic_add + 2);
	const bGPDspoint *pt = points;

	for (int i = 0; i < totpoints; i++, pt++) {
		/* first point for adjacency (not drawn) */
		if (i == 0) {
			gp_set_point_varying_color(points, ink, color);
			immAttrib1f(thickattrib, max_ff(curpressure * thickness, 1.0f));
			mul_v3_m4v3(fpt, diff_mat, &(points + 1)->x);
			mul_v3_fl(fpt, -1.0f);
			immVertex3fv(pos, fpt);
		}
		/* set point */
		gp_set_point_varying_color(pt, ink, color);
		immAttrib1f(thickattrib, max_ff(curpressure * thickness , 1.0f));
		mul_v3_m4v3(fpt, diff_mat, &pt->x);
		immVertex3fv(pos, fpt);

		curpressure = pt->pressure;
	}

	if (cyclic && totpoints > 2) {
		/* draw line to first point to complete the cycle */
		immAttrib1f(thickattrib, max_ff(points->pressure * thickness, 1.0f));
		mul_v3_m4v3(fpt, diff_mat, &points->x);
		immVertex3fv(pos, fpt);

		/* now add adjacency points using 2nd & 3rd point to get smooth transition */
		immAttrib1f(thickattrib, max_ff((points + 1)->pressure * thickness, 1.0f));
		mul_v3_m4v3(fpt, diff_mat, &(points + 1)->x);
		immVertex3fv(pos, fpt);

		immAttrib1f(thickattrib, max_ff((points + 2)->pressure * thickness, 1.0f));
		mul_v3_m4v3(fpt, diff_mat, &(points + 2)->x);
		immVertex3fv(pos, fpt);
	}
	/* last adjacency point (not drawn) */
	else {
		gp_set_point_varying_color(points + totpoints - 1, ink, color);
		immAttrib1f(thickattrib, max_ff(curpressure * thickness, 1.0f));
		mul_v3_m4v3(fpt, diff_mat, &(points + totpoints - 2)->x);
		mul_v3_fl(fpt, -1.0f);
		immVertex3fv(pos, fpt);
	}

	immEnd();
	immUnbindProgram();
}

/* ----- Fancy 2D-Stroke Drawing ------ */

/* draw a given stroke in 2d */
static void gp_draw_stroke_2d(const bGPDspoint *points, int totpoints, short thickness_s, short dflag, short sflag,
                              bool UNUSED(debug), int offsx, int offsy, int winx, int winy, const float diff_mat[4][4], const float ink[4])
{
	/* otherwise thickness is twice that of the 3D view */
	float thickness = (float)thickness_s * 0.5f;

	/* strokes in Image Editor need a scale factor, since units there are not pixels! */
	float scalefac  = 1.0f;
	if ((dflag & GP_DRAWDATA_IEDITHACK) && (dflag & GP_DRAWDATA_ONLYV2D)) {
		scalefac = 0.001f;
	}

	/* TODO: fancy++ with the magic of shaders */

	/* tessellation code - draw stroke as series of connected quads with connection
	 * edges rotated to minimize shrinking artifacts, and rounded endcaps
	 */
	{
		const bGPDspoint *pt1, *pt2;
		float pm[2];
		int i;
		float fpt[3];

		VertexFormat *format = immVertexFormat();
		unsigned int pos = VertexFormat_add_attrib(format, "pos", COMP_F32, 2, KEEP_FLOAT);
		unsigned int color = VertexFormat_add_attrib(format, "color", COMP_U8, 4, NORMALIZE_INT_TO_FLOAT);

		immBindBuiltinProgram(GPU_SHADER_2D_FLAT_COLOR);
		immBegin(GL_QUADS, (totpoints - 2) * 4 + 12);

		for (i = 0, pt1 = points, pt2 = points + 1; i < (totpoints - 1); i++, pt1++, pt2++) {
			float s0[2], s1[2];     /* segment 'center' points */
			float t0[2], t1[2];     /* tessellated coordinates */
			float m1[2], m2[2];     /* gradient and normal */
			float mt[2], sc[2];     /* gradient for thickness, point for end-cap */
			float pthick;           /* thickness at segment point */

			/* get x and y coordinates from points */
			mul_v3_m4v3(fpt, diff_mat, &pt1->x);
			gp_calc_2d_stroke_fxy(fpt, sflag, offsx, offsy, winx, winy, s0);

			mul_v3_m4v3(fpt, diff_mat, &pt2->x);
			gp_calc_2d_stroke_fxy(fpt, sflag, offsx, offsy, winx, winy, s1);

			/* calculate gradient and normal - 'angle'=(ny/nx) */
			m1[1] = s1[1] - s0[1];
			m1[0] = s1[0] - s0[0];
			normalize_v2(m1);
			m2[1] = -m1[0];
			m2[0] = m1[1];

			/* always use pressure from first point here */
			pthick = (pt1->pressure * thickness * scalefac);

			/* color of point */
			gp_set_point_varying_color(pt1, ink, color);

			/* if the first segment, start of segment is segment's normal */
			if (i == 0) {
				/* draw start cap first
				 *	- make points slightly closer to center (about halfway across)
				 */
				mt[0] = m2[0] * pthick * 0.5f;
				mt[1] = m2[1] * pthick * 0.5f;
				sc[0] = s0[0] - (m1[0] * pthick * 0.75f);
				sc[1] = s0[1] - (m1[1] * pthick * 0.75f);

				t0[0] = sc[0] - mt[0];
				t0[1] = sc[1] - mt[1];
				t1[0] = sc[0] + mt[0];
				t1[1] = sc[1] + mt[1];

				immVertex2fv(pos, t0);
				immVertex2fv(pos, t1);

				/* calculate points for start of segment */
				mt[0] = m2[0] * pthick;
				mt[1] = m2[1] * pthick;

				t0[0] = s0[0] - mt[0];
				t0[1] = s0[1] - mt[1];
				t1[0] = s0[0] + mt[0];
				t1[1] = s0[1] + mt[1];

				/* draw this line twice (first to finish off start cap, then for stroke) */
				immVertex2fv(pos, t1);
				immVertex2fv(pos, t0);
				immVertex2fv(pos, t0);
				immVertex2fv(pos, t1);
			}
			/* if not the first segment, use bisector of angle between segments */
			else {
				float mb[2];         /* bisector normal */
				float athick, dfac;  /* actual thickness, difference between thicknesses */

				/* calculate gradient of bisector (as average of normals) */
				mb[0] = (pm[0] + m2[0]) / 2;
				mb[1] = (pm[1] + m2[1]) / 2;
				normalize_v2(mb);

				/* calculate gradient to apply
				 *  - as basis, use just pthick * bisector gradient
				 *	- if cross-section not as thick as it should be, add extra padding to fix it
				 */
				mt[0] = mb[0] * pthick;
				mt[1] = mb[1] * pthick;
				athick = len_v2(mt);
				dfac = pthick - (athick * 2);

				if (((athick * 2.0f) < pthick) && (IS_EQF(athick, pthick) == 0)) {
					mt[0] += (mb[0] * dfac);
					mt[1] += (mb[1] * dfac);
				}

				/* calculate points for start of segment */
				t0[0] = s0[0] - mt[0];
				t0[1] = s0[1] - mt[1];
				t1[0] = s0[0] + mt[0];
				t1[1] = s0[1] + mt[1];

				/* draw this line twice (once for end of current segment, and once for start of next) */
				immVertex2fv(pos, t1);
				immVertex2fv(pos, t0);
				immVertex2fv(pos, t0);
				immVertex2fv(pos, t1);
			}

			/* if last segment, also draw end of segment (defined as segment's normal) */
			if (i == totpoints - 2) {
				/* for once, we use second point's pressure (otherwise it won't be drawn) */
				pthick = (pt2->pressure * thickness * scalefac);

				/* color of point */
				gp_set_point_varying_color(pt2, ink, color);

				/* calculate points for end of segment */
				mt[0] = m2[0] * pthick;
				mt[1] = m2[1] * pthick;

				t0[0] = s1[0] - mt[0];
				t0[1] = s1[1] - mt[1];
				t1[0] = s1[0] + mt[0];
				t1[1] = s1[1] + mt[1];

				/* draw this line twice (once for end of stroke, and once for endcap)*/
				immVertex2fv(pos, t1);
				immVertex2fv(pos, t0);
				immVertex2fv(pos, t0);
				immVertex2fv(pos, t1);

				/* draw end cap as last step
				 *	- make points slightly closer to center (about halfway across)
				 */
				mt[0] = m2[0] * pthick * 0.5f;
				mt[1] = m2[1] * pthick * 0.5f;
				sc[0] = s1[0] + (m1[0] * pthick * 0.75f);
				sc[1] = s1[1] + (m1[1] * pthick * 0.75f);

				t0[0] = sc[0] - mt[0];
				t0[1] = sc[1] - mt[1];
				t1[0] = sc[0] + mt[0];
				t1[1] = sc[1] + mt[1];

				immVertex2fv(pos, t1);
				immVertex2fv(pos, t0);
			}

			/* store stroke's 'natural' normal for next stroke to use */
			copy_v2_v2(pm, m2);
		}

		immEnd();
		immUnbindProgram();
	}
}

/* ----- Strokes Drawing ------ */

/* Helper for doing all the checks on whether a stroke can be drawn */
static bool gp_can_draw_stroke(const bGPDstroke *gps, const int dflag)
{
	/* skip stroke if it isn't in the right display space for this drawing context */
	/* 1) 3D Strokes */
	if ((dflag & GP_DRAWDATA_ONLY3D) && !(gps->flag & GP_STROKE_3DSPACE))
		return false;
	if (!(dflag & GP_DRAWDATA_ONLY3D) && (gps->flag & GP_STROKE_3DSPACE))
		return false;

	/* 2) Screen Space 2D Strokes */
	if ((dflag & GP_DRAWDATA_ONLYV2D) && !(gps->flag & GP_STROKE_2DSPACE))
		return false;
	if (!(dflag & GP_DRAWDATA_ONLYV2D) && (gps->flag & GP_STROKE_2DSPACE))
		return false;

	/* 3) Image Space (2D) */
	if ((dflag & GP_DRAWDATA_ONLYI2D) && !(gps->flag & GP_STROKE_2DIMAGE))
		return false;
	if (!(dflag & GP_DRAWDATA_ONLYI2D) && (gps->flag & GP_STROKE_2DIMAGE))
		return false;

	/* skip stroke if it doesn't have any valid data */
	if ((gps->points == NULL) || (gps->totpoints < 1))
		return false;

	/* stroke can be drawn */
	return true;
}

/* draw a set of strokes */
static void gp_draw_strokes(
        bGPdata *gpd, const bGPDframe *gpf, int offsx, int offsy, int winx, int winy, int dflag,
        bool debug, short lthick, const float opacity, const float tintcolor[4],
        const bool onion, const bool custonion, const float diff_mat[4][4])
{
	float tcolor[4];
	float tfill[4];
	short sthickness;
	float ink[4];

	GPU_enable_program_point_size();

	for (bGPDstroke *gps = gpf->strokes.first; gps; gps = gps->next) {
		/* check if stroke can be drawn */
		if (gp_can_draw_stroke(gps, dflag) == false) {
			continue;
		}
		/* check if the color is visible */
		PaletteColor *palcolor = gps->palcolor;
		if ((palcolor == NULL) ||
		    (palcolor->flag & PC_COLOR_HIDE) ||
		    /* if onion and ghost flag do not draw*/
		    (onion && (palcolor->flag & PC_COLOR_ONIONSKIN)))
		{
			continue;
		}

		/* calculate thickness */
		sthickness = gps->thickness + lthick;

		if (sthickness <= 0) {
			continue;
		}

		/* check which stroke-drawer to use */
		if (dflag & GP_DRAWDATA_ONLY3D) {
			const int no_xray = (dflag & GP_DRAWDATA_NO_XRAY);
			int mask_orig = 0;

			if (no_xray) {
				glGetIntegerv(GL_DEPTH_WRITEMASK, &mask_orig);
				glDepthMask(0);
				glEnable(GL_DEPTH_TEST);

				/* first arg is normally rv3d->dist, but this isn't
				 * available here and seems to work quite well without */
				bglPolygonOffset(1.0f, 1.0f);
			}

			/* 3D Fill */
			//if ((dflag & GP_DRAWDATA_FILL) && (gps->totpoints >= 3)) {
			if (gps->totpoints >= 3) {
				/* set color using palette, tint color and opacity */
				interp_v3_v3v3(tfill, palcolor->fill, tintcolor, tintcolor[3]);
				tfill[3] = palcolor->fill[3] * opacity;
				if ((tfill[3] > GPENCIL_ALPHA_OPACITY_THRESH) || (palcolor->fill_style > 0)) {
					const float *color;
					if (!onion) {
						color = tfill;
					}
					else {
						if (custonion) {
							color = tintcolor;
						}
						else {
							ARRAY_SET_ITEMS(tfill, UNPACK3(palcolor->fill), tintcolor[3]);
							color = tfill;
						}
					}
					gp_draw_stroke_fill(gpd, gps, offsx, offsy, winx, winy, diff_mat, color);
				}
			}

			/* 3D Stroke */
			/* set color using palette, tint color and opacity */
			if (!onion) {
				interp_v3_v3v3(tcolor, palcolor->rgb, tintcolor, tintcolor[3]);
				tcolor[3] = palcolor->rgb[3] * opacity;
				copy_v4_v4(ink, tcolor);
			}
			else {
				if (custonion) {
					copy_v4_v4(ink, tintcolor);
				}
				else {
					ARRAY_SET_ITEMS(tcolor, palcolor->rgb[0], palcolor->rgb[1], palcolor->rgb[2], opacity);
					copy_v4_v4(ink, tcolor);
				}
			}
			if (palcolor->stroke_style & STROKE_STYLE_VOLUMETRIC) {
				/* volumetric stroke drawing */
				gp_draw_stroke_volumetric_3d(gps->points, gps->totpoints, sthickness, ink);
			}
			else {
				/* 3D Lines - OpenGL primitives-based */
				if (gps->totpoints == 1) {
					gp_draw_stroke_point(gps->points, sthickness, dflag, gps->flag, offsx, offsy, winx, winy,
					                     diff_mat, ink);
				}
				else {
					gp_draw_stroke_3d(gps->points, gps->totpoints, sthickness, debug, gps->flag,
					                  diff_mat, ink, gps->flag & GP_STROKE_CYCLIC, 
									  winx , winy, offsx, offsy);
				}
			}
			if (no_xray) {
				glDepthMask(mask_orig);
				glDisable(GL_DEPTH_TEST);

				bglPolygonOffset(0.0, 0.0);
			}
		}
		else {
			/* 2D - Fill */
			if (gps->totpoints >= 3) {
				/* set color using palette, tint color and opacity */
				interp_v3_v3v3(tfill, palcolor->fill, tintcolor, tintcolor[3]);
				tfill[3] = palcolor->fill[3] * opacity;
				if ((tfill[3] > GPENCIL_ALPHA_OPACITY_THRESH) || (palcolor->fill_style > 0)) {
					const float *color;
					if (!onion) {
						color = tfill;
					}
					else {
						if (custonion) {
							color = tintcolor;
						}
						else {
							ARRAY_SET_ITEMS(tfill, palcolor->fill[0], palcolor->fill[1], palcolor->fill[2],
							                tintcolor[3]);
							color = tfill;
						}
					}
					gp_draw_stroke_fill(gpd, gps, offsx, offsy, winx, winy, diff_mat, color);
				}
			}

			/* 2D Strokes... */
			/* set color using palette, tint color and opacity */
			if (!onion) {
				interp_v3_v3v3(tcolor, palcolor->rgb, tintcolor, tintcolor[3]);
				tcolor[3] = palcolor->rgb[3] * opacity;
				copy_v4_v4(ink, tcolor);
			}
			else {
				if (custonion) {
					copy_v4_v4(ink, tintcolor);
				}
				else {
					ARRAY_SET_ITEMS(tcolor, palcolor->rgb[0], palcolor->rgb[1], palcolor->rgb[2], opacity);
					copy_v4_v4(ink, tcolor);
				}
			}
			if (palcolor->stroke_style & STROKE_STYLE_VOLUMETRIC) {
				/* blob/disk-based "volumetric" drawing */
				gp_draw_stroke_volumetric_2d(gps->points, gps->totpoints, sthickness, dflag, gps->flag,
				                             offsx, offsy, winx, winy, diff_mat, ink);
			}
			else {
				/* normal 2D strokes */
				if (gps->totpoints == 1) {
					gp_draw_stroke_point(gps->points, sthickness, dflag, gps->flag, offsx, offsy, winx, winy,
					                     diff_mat, ink);
				}
				else {
					gp_draw_stroke_2d(gps->points, gps->totpoints, sthickness, dflag, gps->flag, debug,
					                  offsx, offsy, winx, winy, diff_mat, ink);
				}
			}
		}
	}

	GPU_disable_program_point_size();
}

/* Draw selected verts for strokes being edited */
static void gp_draw_strokes_edit(
        bGPdata *gpd, const bGPDframe *gpf, int offsx, int offsy, int winx, int winy, short dflag,
        short lflag, const float diff_mat[4][4], float alpha)
{
	/* if alpha 0 do not draw */
	if (alpha == 0.0f)
		return;

	const bool no_xray = (dflag & GP_DRAWDATA_NO_XRAY) != 0;
	int mask_orig = 0;

	/* set up depth masks... */
	if (dflag & GP_DRAWDATA_ONLY3D) {
		if (no_xray) {
			glGetIntegerv(GL_DEPTH_WRITEMASK, &mask_orig);
			glDepthMask(0);
			glEnable(GL_DEPTH_TEST);

			/* first arg is normally rv3d->dist, but this isn't
			 * available here and seems to work quite well without */
			bglPolygonOffset(1.0f, 1.0f);
		}
	}

	GPU_enable_program_point_size();

	/* draw stroke verts */
	for (bGPDstroke *gps = gpf->strokes.first; gps; gps = gps->next) {
		/* check if stroke can be drawn */
		if (gp_can_draw_stroke(gps, dflag) == false)
			continue;

		/* Optimisation: only draw points for selected strokes
		 * We assume that selected points can only occur in
		 * strokes that are selected too.
		 */
		if ((gps->flag & GP_STROKE_SELECT) == 0)
			continue;

		/* verify palette color lock */
		{
			PaletteColor *palcolor = gps->palcolor;
			if (palcolor != NULL) {
				if (palcolor->flag & PC_COLOR_HIDE) {
					continue;
				}
				if (((lflag & GP_LAYER_UNLOCK_COLOR) == 0) && (palcolor->flag & PC_COLOR_LOCKED)) {
					continue;
				}
			}
		}

		/* Get size of verts:
		 * - The selected state needs to be larger than the unselected state so that
		 *   they stand out more.
		 * - We use the theme setting for size of the unselected verts
		 */
		float bsize = UI_GetThemeValuef(TH_GP_VERTEX_SIZE);
		float vsize;
		if ((int)bsize > 8) {
			vsize = 10.0f;
			bsize = 8.0f;
		}
		else {
			vsize = bsize + 2;
		}

		/* for now, we assume that the base color of the points is not too close to the real color */
		/* set color using palette */
		PaletteColor *palcolor = gps->palcolor;

		float selectColor[4];
		UI_GetThemeColor3fv(TH_GP_VERTEX_SELECT, selectColor);
		selectColor[3] = alpha;

		VertexFormat *format = immVertexFormat();
		unsigned int pos; /* specified later */
		unsigned int size = VertexFormat_add_attrib(format, "size", COMP_F32, 1, KEEP_FLOAT);
		unsigned int color = VertexFormat_add_attrib(format, "color", COMP_F32, 3, KEEP_FLOAT);

		if (gps->flag & GP_STROKE_3DSPACE) {
			pos = VertexFormat_add_attrib(format, "pos", COMP_F32, 3, KEEP_FLOAT);
			immBindBuiltinProgram(GPU_SHADER_3D_POINT_VARYING_SIZE_VARYING_COLOR);
		}
		else {
			pos = VertexFormat_add_attrib(format, "pos", COMP_F32, 2, KEEP_FLOAT);
			immBindBuiltinProgram(GPU_SHADER_2D_POINT_VARYING_SIZE_VARYING_COLOR);
		}

		immBegin(GL_POINTS, gps->totpoints);

		/* Draw start and end point differently if enabled stroke direction hint */
		bool show_direction_hint = (gpd->flag & GP_DATA_SHOW_DIRECTION) && (gps->totpoints > 1);

		/* Draw all the stroke points (selected or not) */
		bGPDspoint *pt = gps->points;
		float fpt[3];
		for (int i = 0; i < gps->totpoints; i++, pt++) {
			/* size and color first */
			if (show_direction_hint && i == 0) {
				/* start point in green bigger */
				immAttrib3f(color, 0.0f, 1.0f, 0.0f);
				immAttrib1f(size, vsize + 4);
			}
			else if (show_direction_hint && (i == gps->totpoints - 1)) {
				/* end point in red smaller */
				immAttrib3f(color, 1.0f, 0.0f, 0.0f);
				immAttrib1f(size, vsize + 1);
			}
			else if (pt->flag & GP_SPOINT_SELECT) {
				immAttrib3fv(color, selectColor);
				immAttrib1f(size, vsize);
			}
			else {
				immAttrib3fv(color, palcolor->rgb);
				immAttrib1f(size, bsize);
			}

			/* then position */
			if (gps->flag & GP_STROKE_3DSPACE) {
				mul_v3_m4v3(fpt, diff_mat, &pt->x);
				immVertex3fv(pos, fpt);
			}
			else {
				float co[2];
				mul_v3_m4v3(fpt, diff_mat, &pt->x);
				gp_calc_2d_stroke_fxy(fpt, gps->flag, offsx, offsy, winx, winy, co);
				immVertex2fv(pos, co);
			}
		}

		immEnd();
		immUnbindProgram();
	}

	GPU_disable_program_point_size();

	/* clear depth mask */
	if (dflag & GP_DRAWDATA_ONLY3D) {
		if (no_xray) {
			glDepthMask(mask_orig);
			glDisable(GL_DEPTH_TEST);

			bglPolygonOffset(0.0, 0.0);
#if 0
			glDisable(GL_POLYGON_OFFSET_LINE);
			glPolygonOffset(0, 0);
#endif
		}
	}
}

/* ----- General Drawing ------ */

/* draw onion-skinning for a layer */
static void gp_draw_onionskins(
        bGPdata *gpd, const bGPDlayer *gpl, const bGPDframe *gpf, int offsx, int offsy, int winx, int winy,
        int UNUSED(cfra), int dflag, bool debug, const float diff_mat[4][4])
{
	const float default_color[3] = {UNPACK3(U.gpencil_new_layer_col)};
	const float alpha = 1.0f;
	float color[4];

	/* 1) Draw Previous Frames First */
	if (gpl->flag & GP_LAYER_GHOST_PREVCOL) {
		copy_v3_v3(color, gpl->gcolor_prev);
	}
	else {
		copy_v3_v3(color, default_color);
	}

	if (gpl->gstep > 0) {
		/* draw previous frames first */
		for (bGPDframe *gf = gpf->prev; gf; gf = gf->prev) {
			/* check if frame is drawable */
			if ((gpf->framenum - gf->framenum) <= gpl->gstep) {
				/* alpha decreases with distance from curframe index */
				float fac = 1.0f - ((float)(gpf->framenum - gf->framenum) / (float)(gpl->gstep + 1));
				color[3] = alpha * fac * 0.66f;
				gp_draw_strokes(gpd, gf, offsx, offsy, winx, winy, dflag, debug, gpl->thickness, 1.0f, color,
				                true, gpl->flag & GP_LAYER_GHOST_PREVCOL, diff_mat);
			}
			else
				break;
		}
	}
	else if (gpl->gstep == 0) {
		/* draw the strokes for the ghost frames (at half of the alpha set by user) */
		if (gpf->prev) {
			color[3] = (alpha / 7);
			gp_draw_strokes(gpd, gpf->prev, offsx, offsy, winx, winy, dflag, debug, gpl->thickness, 1.0f, color,
			                true, gpl->flag & GP_LAYER_GHOST_PREVCOL, diff_mat);
		}
	}
	else {
		/* don't draw - disabled */
	}

	/* 2) Now draw next frames */
	if (gpl->flag & GP_LAYER_GHOST_NEXTCOL) {
		copy_v3_v3(color, gpl->gcolor_next);
	}
	else {
		copy_v3_v3(color, default_color);
	}

	if (gpl->gstep_next > 0) {
		/* now draw next frames */
		for (bGPDframe *gf = gpf->next; gf; gf = gf->next) {
			/* check if frame is drawable */
			if ((gf->framenum - gpf->framenum) <= gpl->gstep_next) {
				/* alpha decreases with distance from curframe index */
				float fac = 1.0f - ((float)(gf->framenum - gpf->framenum) / (float)(gpl->gstep_next + 1));
				color[3] = alpha * fac * 0.66f;
				gp_draw_strokes(gpd, gf, offsx, offsy, winx, winy, dflag, debug, gpl->thickness, 1.0f, color,
				                true, gpl->flag & GP_LAYER_GHOST_NEXTCOL, diff_mat);
			}
			else
				break;
		}
	}
	else if (gpl->gstep_next == 0) {
		/* draw the strokes for the ghost frames (at half of the alpha set by user) */
		if (gpf->next) {
			color[3] = (alpha / 4);
			gp_draw_strokes(gpd, gpf->next, offsx, offsy, winx, winy, dflag, debug, gpl->thickness, 1.0f, color,
			                true, gpl->flag & GP_LAYER_GHOST_NEXTCOL, diff_mat);
		}
	}
	else {
		/* don't draw - disabled */
	}
}

/* draw interpolate strokes (used only while operator is running) */
void ED_gp_draw_interpolation(const bContext *C, tGPDinterpolate *tgpi, const int type)
{
	tGPDinterpolate_layer *tgpil;
	Object *obact = CTX_data_active_object(C);
	float diff_mat[4][4];
	float color[4];

	int offsx = 0;
	int offsy = 0;
	int winx = tgpi->ar->winx;
	int winy = tgpi->ar->winy;

	UI_GetThemeColor3fv(TH_GP_VERTEX_SELECT, color);
	color[3] = 0.6f;
	int dflag = 0; 
	/* if 3d stuff, enable flags */
	if (type == REGION_DRAW_POST_VIEW) {
		dflag |= (GP_DRAWDATA_ONLY3D | GP_DRAWDATA_NOSTATUS);
	}

	/* turn on alpha-blending */
	glEnable(GL_BLEND);
	for (tgpil = tgpi->ilayers.first; tgpil; tgpil = tgpil->next) {
		/* calculate parent position */
		ED_gpencil_parent_location(obact, tgpi->gpd, tgpil->gpl, diff_mat);
		if (tgpil->interFrame) {
			gp_draw_strokes(tgpi->gpd, tgpil->interFrame, offsx, offsy, winx, winy, dflag, false,
				tgpil->gpl->thickness, 1.0f, color, true, true, diff_mat);
		}
	}
	glDisable(GL_BLEND);
}

/* loop over gpencil data layers, drawing them */
static void gp_draw_data_layers(
        const bGPDbrush *brush, float alpha, Object *ob, bGPdata *gpd,
        int offsx, int offsy, int winx, int winy, int cfra, int dflag)
{
	float diff_mat[4][4];

	for (bGPDlayer *gpl = gpd->layers.first; gpl; gpl = gpl->next) {
		/* calculate parent position */
		ED_gpencil_parent_location(ob, gpd, gpl, diff_mat);

		bool debug = (gpl->flag & GP_LAYER_DRAWDEBUG);
		short lthick = brush->thickness + gpl->thickness;

		/* don't draw layer if hidden */
		if (gpl->flag & GP_LAYER_HIDE)
			continue;

		/* get frame to draw */
		bGPDframe *gpf = BKE_gpencil_layer_getframe(gpl, cfra, 0);
		if (gpf == NULL)
			continue;

		/* set basic stroke thickness */
		glLineWidth(lthick);
		
		/* Add layer drawing settings to the set of "draw flags"
		 * NOTE: If the setting doesn't apply, it *must* be cleared,
		 *       as dflag's carry over from the previous layer
		 */
#define GP_DRAWFLAG_APPLY(condition, draw_flag_value)     { \
			if (condition) dflag |= (draw_flag_value);      \
			else           dflag &= ~(draw_flag_value);     \
		} (void)0

		/* xray... */
		GP_DRAWFLAG_APPLY((gpl->flag & GP_LAYER_NO_XRAY), GP_DRAWDATA_NO_XRAY);

		/* volumetric strokes... */
		GP_DRAWFLAG_APPLY((gpl->flag & GP_LAYER_VOLUMETRIC), GP_DRAWDATA_VOLUMETRIC);

#undef GP_DRAWFLAG_APPLY
		
		/* Draw 'onionskins' (frame left + right)
		 *   - It is only possible to show these if the option is enabled
		 *   - The "no onions" flag prevents ghosts from appearing during animation playback/scrubbing
		 *     and in renders
		 *   - The per-layer "always show" flag however overrides the playback/render restriction,
		 *     allowing artists to selectively turn onionskins on/off during playback
		 */
		if ((gpl->flag & GP_LAYER_ONIONSKIN) && 
		    ((dflag & GP_DRAWDATA_NO_ONIONS) == 0 || (gpl->flag & GP_LAYER_GHOST_ALWAYS))) 
		{
			/* Drawing method - only immediately surrounding (gstep = 0),
			 * or within a frame range on either side (gstep > 0)
			 */
			gp_draw_onionskins(gpd, gpl, gpf, offsx, offsy, winx, winy, cfra, dflag, debug, diff_mat);
		}

		/* draw the strokes already in active frame */
		gp_draw_strokes(gpd, gpf, offsx, offsy, winx, winy, dflag, debug, gpl->thickness,
		                gpl->opacity, gpl->tintcolor, false, false, diff_mat);

		/* Draw verts of selected strokes
		 *  - when doing OpenGL renders, we don't want to be showing these, as that ends up flickering
		 * 	- locked layers can't be edited, so there's no point showing these verts
		 *    as they will have no bearings on what gets edited
		 *  - only show when in editmode, since operators shouldn't work otherwise
		 *    (NOTE: doing it this way means that the toggling editmode shows visible change immediately)
		 */
		/* XXX: perhaps we don't want to show these when users are drawing... */
		if ((G.f & G_RENDER_OGL) == 0 &&
		    (gpl->flag & GP_LAYER_LOCKED) == 0 &&
		    (gpd->flag & GP_DATA_STROKE_EDITMODE))
		{
			gp_draw_strokes_edit(gpd, gpf, offsx, offsy, winx, winy, dflag, gpl->flag, diff_mat, alpha);
		}

		/* Check if may need to draw the active stroke cache, only if this layer is the active layer
		 * that is being edited. (Stroke buffer is currently stored in gp-data)
		 */
		if (ED_gpencil_session_active() && (gpl->flag & GP_LAYER_ACTIVE) &&
		    (gpf->flag & GP_FRAME_PAINT))
		{
			/* Buffer stroke needs to be drawn with a different linestyle
			 * to help differentiate them from normal strokes.
			 * 
			 * It should also be noted that sbuffer contains temporary point types
			 * i.e. tGPspoints NOT bGPDspoints
			 */
			if (gpd->bstroke_style & STROKE_STYLE_VOLUMETRIC) {
				gp_draw_stroke_volumetric_buffer(gpd->sbuffer, gpd->sbuffer_size, lthick,
				                                 dflag, gpd->scolor);
			}
			else {
				gp_draw_stroke_buffer(gpd->sbuffer, gpd->sbuffer_size, lthick, dflag, gpd->sbuffer_sflag, gpd->scolor, gpd->sfill);
			}
		}
	}
}

/* draw a short status message in the top-right corner */
static void gp_draw_status_text(const bGPdata *gpd, ARegion *ar)
{
	rcti rect;

	/* Cannot draw any status text when drawing OpenGL Renders */
	if (G.f & G_RENDER_OGL)
		return;

	/* Get bounds of region - Necessary to avoid problems with region overlap */
	ED_region_visible_rect(ar, &rect);

	/* for now, this should only be used to indicate when we are in stroke editmode */
	if (gpd->flag & GP_DATA_STROKE_EDITMODE) {
		const char *printable = IFACE_("GPencil Stroke Editing");
		float       printable_size[2];

		int font_id = BLF_default();

		BLF_width_and_height(font_id, printable, BLF_DRAW_STR_DUMMY_MAX, &printable_size[0], &printable_size[1]);
		
		int xco = (rect.xmax - U.widget_unit) - (int)printable_size[0];
		int yco = (rect.ymax - U.widget_unit);

		/* text label */
		UI_FontThemeColor(font_id, TH_TEXT_HI);
#ifdef WITH_INTERNATIONAL
		BLF_draw_default(xco, yco, 0.0f, printable, BLF_DRAW_STR_DUMMY_MAX);
#else
		BLF_draw_default_ascii(xco, yco, 0.0f, printable, BLF_DRAW_STR_DUMMY_MAX);
#endif

		/* grease pencil icon... */
		// XXX: is this too intrusive?
		glBlendFunc(GL_SRC_ALPHA, GL_ONE_MINUS_SRC_ALPHA);
		glEnable(GL_BLEND);

		xco -= U.widget_unit;
		yco -= (int)printable_size[1] / 2;

		UI_icon_draw(xco, yco, ICON_GREASEPENCIL);

		glDisable(GL_BLEND);
	}
}

/* draw grease-pencil datablock */
static void gp_draw_data(
        const bGPDbrush *brush, float alpha, Object *ob, bGPdata *gpd,
        int offsx, int offsy, int winx, int winy, int cfra, int dflag)
{
	/* turn on smooth lines (i.e. anti-aliasing) */
	glEnable(GL_LINE_SMOOTH);

	/* XXX: turn on some way of ensuring that the polygon edges get smoothed 
	 *      GL_POLYGON_SMOOTH is nasty and shouldn't be used, as it ends up
	 *      creating internal white rays due to the ways it accumulates stuff
	 */

	/* turn on alpha-blending */
	glBlendFuncSeparate(GL_SRC_ALPHA, GL_ONE_MINUS_SRC_ALPHA, GL_ONE, GL_ONE_MINUS_SRC_ALPHA);
	glEnable(GL_BLEND);

	/* draw! */
	gp_draw_data_layers(brush, alpha, ob, gpd, offsx, offsy, winx, winy, cfra, dflag);

	/* turn off alpha blending, then smooth lines */
	glDisable(GL_BLEND); // alpha blending
	glDisable(GL_LINE_SMOOTH); // smooth lines
}

/* if we have strokes for scenes (3d view)/clips (movie clip editor)
 * and objects/tracks, multiple data blocks have to be drawn */
static void gp_draw_data_all(Scene *scene, bGPdata *gpd, int offsx, int offsy, int winx, int winy,
                             int cfra, int dflag, const char spacetype)
{
	bGPdata *gpd_source = NULL;
	ToolSettings *ts;
	bGPDbrush *brush = NULL;
	if (scene) {
		ts = scene->toolsettings;
		brush = BKE_gpencil_brush_getactive(ts);
		/* if no brushes, create default set */
		if (brush == NULL) {
			BKE_gpencil_brush_init_presets(ts);
			brush = BKE_gpencil_brush_getactive(ts);
		}

		if (spacetype == SPACE_VIEW3D) {
			gpd_source = (scene->gpd ? scene->gpd : NULL);
		}
		else if (spacetype == SPACE_CLIP && scene->clip) {
			/* currently drawing only gpencil data from either clip or track, but not both - XXX fix logic behind */
			gpd_source = (scene->clip->gpd ? scene->clip->gpd : NULL);
		}

		if (gpd_source) {
			if (brush != NULL) {
				gp_draw_data(brush, ts->gp_sculpt.alpha, NULL, gpd_source,
				             offsx, offsy, winx, winy, cfra, dflag);
			}
		}
	}

	/* scene/clip data has already been drawn, only object/track data is drawn here
	 * if gpd_source == gpd, we don't have any object/track data and we can skip */
	if (gpd_source == NULL || (gpd_source && gpd_source != gpd)) {
		if (brush != NULL) {
			gp_draw_data(brush, ts->gp_sculpt.alpha, NULL, gpd,
			             offsx, offsy, winx, winy, cfra, dflag);
		}
	}
}

/* ----- Grease Pencil Sketches Drawing API ------ */

/* ............................
 * XXX
 *	We need to review the calls below, since they may be/are not that suitable for
 *	the new ways that we intend to be drawing data...
 * ............................ */

/* draw grease-pencil sketches to specified 2d-view that uses ibuf corrections */
void ED_gpencil_draw_2dimage(const bContext *C)
{
	wmWindowManager *wm = CTX_wm_manager(C);
	ScrArea *sa = CTX_wm_area(C);
	ARegion *ar = CTX_wm_region(C);
	Scene *scene = CTX_data_scene(C);

	int offsx, offsy, sizex, sizey;
	int dflag = GP_DRAWDATA_NOSTATUS;

	bGPdata *gpd = ED_gpencil_data_get_active(C); // XXX
	if (gpd == NULL) return;

	/* calculate rect */
	switch (sa->spacetype) {
		case SPACE_IMAGE: /* image */
		case SPACE_CLIP: /* clip */
		{
			/* just draw using standard scaling (settings here are currently ignored anyways) */
			/* FIXME: the opengl poly-strokes don't draw at right thickness when done this way, so disabled */
			offsx = 0;
			offsy = 0;
			sizex = ar->winx;
			sizey = ar->winy;

			wmOrtho2(ar->v2d.cur.xmin, ar->v2d.cur.xmax, ar->v2d.cur.ymin, ar->v2d.cur.ymax);

			dflag |= GP_DRAWDATA_ONLYV2D | GP_DRAWDATA_IEDITHACK;
			break;
		}
		case SPACE_SEQ: /* sequence */
		{
			/* just draw using standard scaling (settings here are currently ignored anyways) */
			offsx = 0;
			offsy = 0;
			sizex = ar->winx;
			sizey = ar->winy;

			/* NOTE: I2D was used in 2.4x, but the old settings for that have been deprecated
			 * and everything moved to standard View2d
			 */
			dflag |= GP_DRAWDATA_ONLYV2D;
			break;
		}
		default: /* for spacetype not yet handled */
			offsx = 0;
			offsy = 0;
			sizex = ar->winx;
			sizey = ar->winy;

			dflag |= GP_DRAWDATA_ONLYI2D;
			break;
	}

	if (ED_screen_animation_playing(wm)) {
		/* don't show onionskins during animation playback/scrub (i.e. it obscures the poses)
		 * OpenGL Renders (i.e. final output), or depth buffer (i.e. not real strokes)
		 */
		dflag |= GP_DRAWDATA_NO_ONIONS;
	}

	/* draw it! */
	gp_draw_data_all(scene, gpd, offsx, offsy, sizex, sizey, CFRA, dflag, sa->spacetype);
}

/* draw grease-pencil sketches to specified 2d-view assuming that matrices are already set correctly
 * Note: this gets called twice - first time with onlyv2d=true to draw 'canvas' strokes,
 * second time with onlyv2d=false for screen-aligned strokes */
void ED_gpencil_draw_view2d(const bContext *C, bool onlyv2d)
{
	wmWindowManager *wm = CTX_wm_manager(C);
	ScrArea *sa = CTX_wm_area(C);
	ARegion *ar = CTX_wm_region(C);
	Scene *scene = CTX_data_scene(C);
	int dflag = 0;
	
	/* check that we have grease-pencil stuff to draw */
	if (sa == NULL) return;
	bGPdata *gpd = ED_gpencil_data_get_active(C); // XXX
	if (gpd == NULL) return;

	/* special hack for Image Editor */
	/* FIXME: the opengl poly-strokes don't draw at right thickness when done this way, so disabled */
	if (ELEM(sa->spacetype, SPACE_IMAGE, SPACE_CLIP))
		dflag |= GP_DRAWDATA_IEDITHACK;

	/* draw it! */
	if (onlyv2d) dflag |= (GP_DRAWDATA_ONLYV2D | GP_DRAWDATA_NOSTATUS);
	if (ED_screen_animation_playing(wm)) dflag |= GP_DRAWDATA_NO_ONIONS;

	gp_draw_data_all(scene, gpd, 0, 0, ar->winx, ar->winy, CFRA, dflag, sa->spacetype);

	/* draw status text (if in screen/pixel-space) */
	if (!onlyv2d) {
		gp_draw_status_text(gpd, ar);
	}
}

/* draw grease-pencil sketches to specified 3d-view assuming that matrices are already set correctly
 * Note: this gets called twice - first time with only3d=true to draw 3d-strokes,
 * second time with only3d=false for screen-aligned strokes */
void ED_gpencil_draw_view3d(wmWindowManager *wm, Scene *scene, View3D *v3d, ARegion *ar, bool only3d)
{
	int dflag = 0;
	RegionView3D *rv3d = ar->regiondata;
	int offsx,  offsy,  winx,  winy;

	/* check that we have grease-pencil stuff to draw */
	bGPdata *gpd = ED_gpencil_data_get_active_v3d(scene, v3d);
	if (gpd == NULL) return;

	/* when rendering to the offscreen buffer we don't want to
	 * deal with the camera border, otherwise map the coords to the camera border. */
	if ((rv3d->persp == RV3D_CAMOB) && !(G.f & G_RENDER_OGL)) {
		rctf rectf;
		ED_view3d_calc_camera_border(scene, ar, v3d, rv3d, &rectf, true); /* no shift */

		offsx = iroundf(rectf.xmin);
		offsy = iroundf(rectf.ymin);
		winx  = iroundf(rectf.xmax - rectf.xmin);
		winy  = iroundf(rectf.ymax - rectf.ymin);
	}
	else {
		offsx = 0;
		offsy = 0;
		winx  = ar->winx;
		winy  = ar->winy;
	}

	/* set flags */
	if (only3d) {
		/* 3D strokes/3D space:
		 * - only 3D space points
		 * - don't status text either (as it's the wrong space)
		 */
		dflag |= (GP_DRAWDATA_ONLY3D | GP_DRAWDATA_NOSTATUS);
	}

	if (v3d->flag2 & V3D_RENDER_OVERRIDE) {
		/* don't draw status text when "only render" flag is set */
		dflag |= GP_DRAWDATA_NOSTATUS;
	}

	if ((wm == NULL) || ED_screen_animation_playing(wm)) {
		/* don't show onionskins during animation playback/scrub (i.e. it obscures the poses)
		 * OpenGL Renders (i.e. final output), or depth buffer (i.e. not real strokes)
		 */
		dflag |= GP_DRAWDATA_NO_ONIONS;
	}

	/* draw it! */
	gp_draw_data_all(scene, gpd, offsx, offsy, winx, winy, CFRA, dflag, v3d->spacetype);	
}

/* draw grease-pencil sketches to specified 3d-view for gp object
* assuming that matrices are already set correctly */
void ED_gpencil_draw_view3d_object(wmWindowManager *wm, Scene *scene, Object *ob, View3D *v3d, ARegion *ar, bool only3d)
{
	int dflag = 0;
	RegionView3D *rv3d = ar->regiondata;
	int offsx, offsy, winx, winy;

	/* check that we have grease-pencil stuff to draw */
	bGPdata *gpd = ob->gpd;
	if (gpd == NULL) return;

	/* when rendering to the offscreen buffer we don't want to
	* deal with the camera border, otherwise map the coords to the camera border. */
	if ((rv3d->persp == RV3D_CAMOB) && !(G.f & G_RENDER_OGL)) {
		rctf rectf;
		ED_view3d_calc_camera_border(scene, ar, v3d, rv3d, &rectf, true); /* no shift */

		offsx = iroundf(rectf.xmin);
		offsy = iroundf(rectf.ymin);
		winx = iroundf(rectf.xmax - rectf.xmin);
		winy = iroundf(rectf.ymax - rectf.ymin);
	}
	else {
		offsx = 0;
		offsy = 0;
		winx = ar->winx;
		winy = ar->winy;
	}

	/* set flags */
	if (only3d) {
		/* 3D strokes/3D space:
		* - only 3D space points
		* - don't status text either (as it's the wrong space)
		*/
		dflag |= (GP_DRAWDATA_ONLY3D | GP_DRAWDATA_NOSTATUS);
	}

	if (v3d->flag2 & V3D_RENDER_OVERRIDE) {
		/* don't draw status text when "only render" flag is set */
		dflag |= GP_DRAWDATA_NOSTATUS;
	}

	if ((wm == NULL) || ED_screen_animation_playing(wm)) {
		/* don't show onionskins during animation playback/scrub (i.e. it obscures the poses)
		* OpenGL Renders (i.e. final output), or depth buffer (i.e. not real strokes)
		*/
		dflag |= GP_DRAWDATA_NO_ONIONS;
	}

	/* draw it! */
	ToolSettings *ts = scene->toolsettings;
	bGPDbrush *brush = BKE_gpencil_brush_getactive(ts);
	if (brush != NULL) {
		gp_draw_data(brush, ts->gp_sculpt.alpha, ob, gpd,
			offsx, offsy, winx, winy, CFRA, dflag);
	}
}

void ED_gpencil_draw_ex(Scene *scene, bGPdata *gpd, int winx, int winy, const int cfra, const char spacetype)
{
	int dflag = GP_DRAWDATA_NOSTATUS | GP_DRAWDATA_ONLYV2D;

	gp_draw_data_all(scene, gpd, 0, 0, winx, winy, cfra, dflag, spacetype);
}

/* ************************************************** */<|MERGE_RESOLUTION|>--- conflicted
+++ resolved
@@ -594,19 +594,7 @@
 	ImageUser iuser = { NULL };
 	void *lock;
 
-<<<<<<< HEAD
 	iuser.ok = true;
-=======
-		unsigned int pos;
-		if (gps->flag & GP_STROKE_3DSPACE) {
-			pos = VertexFormat_add_attrib(immVertexFormat(), "pos", COMP_F32, 3, KEEP_FLOAT);
-			immBindBuiltinProgram(GPU_SHADER_3D_UNIFORM_COLOR);
-		}
-		else {
-			pos = VertexFormat_add_attrib(immVertexFormat(), "pos", COMP_F32, 2, KEEP_FLOAT);
-			immBindBuiltinProgram(GPU_SHADER_2D_UNIFORM_COLOR);
-		}
->>>>>>> d8f931c9
 
 	ibuf = BKE_image_acquire_ibuf(image, &iuser, &lock);
 
@@ -648,8 +636,8 @@
 	BLI_assert(gps->tot_triangles >= 1);
 
 	VertexFormat *format = immVertexFormat();
-	unsigned pos = add_attrib(format, "pos", GL_FLOAT, 3, KEEP_FLOAT);
-	unsigned texcoord = add_attrib(format, "texCoord", GL_FLOAT, 2, KEEP_FLOAT);
+	unsigned pos = VertexFormat_add_attrib(format, "pos", GL_FLOAT, 3, KEEP_FLOAT);
+	unsigned texcoord = VertexFormat_add_attrib(format, "texCoord", GL_FLOAT, 2, KEEP_FLOAT);
 	immBindBuiltinProgram(GPU_SHADER_GPENCIL_FILL);
 
 	immUniformColor4fv(color);
@@ -748,14 +736,9 @@
 	int cyclic_add = (cyclic) ? 2 : 0;
 
 	VertexFormat *format = immVertexFormat();
-<<<<<<< HEAD
-	unsigned pos = add_attrib(format, "pos", GL_FLOAT, 3, KEEP_FLOAT);
-	unsigned color = add_attrib(format, "color", GL_UNSIGNED_BYTE, 4, NORMALIZE_INT_TO_FLOAT);
-	unsigned thickattrib = add_attrib(format, "thickness", GL_FLOAT, 1, KEEP_FLOAT);
-=======
-	unsigned int pos = VertexFormat_add_attrib(format, "pos", COMP_F32, 3, KEEP_FLOAT);
-	unsigned int color = VertexFormat_add_attrib(format, "color", COMP_U8, 4, NORMALIZE_INT_TO_FLOAT);
->>>>>>> d8f931c9
+	unsigned pos = VertexFormat_add_attrib(format, "pos", GL_FLOAT, 3, KEEP_FLOAT);
+	unsigned color = VertexFormat_add_attrib(format, "color", GL_UNSIGNED_BYTE, 4, NORMALIZE_INT_TO_FLOAT);
+	unsigned thickattrib = VertexFormat_add_attrib(format, "thickness", GL_FLOAT, 1, KEEP_FLOAT);
 
 	immBindBuiltinProgram(GPU_SHADER_GPENCIL_STROKE);
 	immUniform2fv("Viewport", viewport);
