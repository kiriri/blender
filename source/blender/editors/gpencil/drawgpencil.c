/*
 * ***** BEGIN GPL LICENSE BLOCK *****
 *
 * This program is free software; you can redistribute it and/or
 * modify it under the terms of the GNU General Public License
 * as published by the Free Software Foundation; either version 2
 * of the License, or (at your option) any later version.
 *
 * This program is distributed in the hope that it will be useful,
 * but WITHOUT ANY WARRANTY; without even the implied warranty of
 * MERCHANTABILITY or FITNESS FOR A PARTICULAR PURPOSE.  See the
 * GNU General Public License for more details.
 *
 * You should have received a copy of the GNU General Public License
 * along with this program; if not, write to the Free Software Foundation,
 * Inc., 51 Franklin Street, Fifth Floor, Boston, MA 02110-1301, USA.
 *
 * The Original Code is Copyright (C) 2008, Blender Foundation
 * This is a new part of Blender
 *
 * Contributor(s): Joshua Leung
 *
 * ***** END GPL LICENSE BLOCK *****
 */

/** \file blender/editors/gpencil/drawgpencil.c
 *  \ingroup edgpencil
 */

#include <stdio.h>
#include <string.h>
#include <stdlib.h>
#include <stddef.h>
#include <math.h>
#include <float.h>

#include "BLI_sys_types.h"

#include "BLI_blenlib.h"
#include "BLI_math.h"
#include "BLI_utildefines.h"

#include "DNA_gpencil_types.h"
#include "DNA_scene_types.h"
#include "DNA_screen_types.h"
#include "DNA_space_types.h"
#include "DNA_userdef_types.h"
#include "DNA_view3d_types.h"

#include "BKE_blender.h"
#include "BKE_context.h"
#include "BKE_global.h"
#include "BKE_gpencil.h"

#include "WM_api.h"

#include "BIF_glutil.h"

#include "ED_gpencil.h"
#include "ED_sequencer.h"
#include "ED_view3d.h"

#include "GPU_blender_aspect.h"
#include "GPU_primitives.h"
#include "GPU_raster.h"
#include "GPU_sprite.h"
#include "GPU_state_latch.h"

#include "gpencil_intern.h"

/* ************************************************** */
/* GREASE PENCIL DRAWING */

/* ----- General Defines ------ */

/* flags for sflag */
typedef enum eDrawStrokeFlags {
	GP_DRAWDATA_NOSTATUS    = (1 << 0),   /* don't draw status info */
	GP_DRAWDATA_ONLY3D      = (1 << 1),   /* only draw 3d-strokes */
	GP_DRAWDATA_ONLYV2D     = (1 << 2),   /* only draw 'canvas' strokes */
	GP_DRAWDATA_ONLYI2D     = (1 << 3),   /* only draw 'image' strokes */
	GP_DRAWDATA_IEDITHACK   = (1 << 4),   /* special hack for drawing strokes in Image Editor (weird coordinates) */
	GP_DRAWDATA_NO_XRAY     = (1 << 5),   /* don't draw xray in 3D view (which is default) */
} eDrawStrokeFlags;



/* thickness above which we should use special drawing */
#define GP_DRAWTHICKNESS_SPECIAL    3

/* ----- Tool Buffer Drawing ------ */

/* draw stroke defined in buffer (simple ogl lines/points for now, as dotted lines) */
static void gp_draw_stroke_buffer(tGPspoint *points, int totpoints, short thickness, short dflag, short sflag)
{
	tGPspoint *pt;
	int i;
	
	/* error checking */
	if ((points == NULL) || (totpoints <= 0))
		return;
	
	/* check if buffer can be drawn */
	if (dflag & (GP_DRAWDATA_ONLY3D | GP_DRAWDATA_ONLYV2D))
		return;
	
	/* if drawing a single point, draw it larger */
	if (totpoints == 1) {
		/* draw point */
		gpuBegin(GL_POINTS);
		gpuVertex2f(points->x, points->y);
		gpuEnd();
	}
	else if (sflag & GP_STROKE_ERASER) {
		/* don't draw stroke at all! */
	}
	else {
		float oldpressure = points[0].pressure;

		GPU_raster_begin();

		/* draw stroke curve */
		if (G.debug & G_DEBUG) GPU_raster_set_line_style(2);

		gpuLineWidth(oldpressure * thickness);
		gpuBegin(GL_LINE_STRIP);

		for (i = 0, pt = points; i < totpoints && pt; i++, pt++) {
			/* if there was a significant pressure change, stop the curve, change the thickness of the stroke,
			 * and continue drawing again (since line-width cannot change in middle of GL_LINE_STRIP)
			 */
			if (fabsf(pt->pressure - oldpressure) > 0.2f) {
				gpuEnd();
				gpuLineWidth(pt->pressure * thickness);
				gpuBegin(GL_LINE_STRIP);
				
				/* need to roll-back one point to ensure that there are no gaps in the stroke */
				if (i != 0)
					gpuVertex2f((pt - 1)->x, (pt -1)->y);

				/* now the point we want... */
				gpuVertex2f(pt->x, pt->y);

				oldpressure = pt->pressure;
			}
			else
				gpuVertex2f(pt->x, pt->y);
		}
		gpuEnd();

		/* reset for predictable OpenGL context */
		gpuLineWidth(1.0f);
		
		if (G.debug & G_DEBUG) GPU_raster_set_line_style(0);

		GPU_raster_end();
	}
}

/* ----- Existing Strokes Drawing (3D and Point) ------ */

/* draw a given stroke - just a single dot (only one point) */
static void gp_draw_stroke_point(bGPDspoint *points, short thickness, short dflag, short sflag,
                                 int offsx, int offsy, int winx, int winy)
{
	/* draw point */
	if (sflag & GP_STROKE_3DSPACE) {
		gpuBegin(GL_POINTS);
		gpuVertex3fv(&points->x);
		gpuEnd();
	}
	else {
		float co[2];

		/* get coordinates of point */
		if (sflag & GP_STROKE_2DSPACE) {
			co[0] = points->x;
			co[1] = points->y;
		}
		else if (sflag & GP_STROKE_2DIMAGE) {
			co[0] = (points->x * winx) + offsx;
			co[1] = (points->y * winy) + offsy;
		}
		else {
			co[0] = (points->x / 100 * winx) + offsx;
			co[1] = (points->y / 100 * winy) + offsy;
		}

		/* if thickness is less than GP_DRAWTHICKNESS_SPECIAL, simple dot looks ok
		 *  - also mandatory in if Image Editor 'image-based' dot
		 */
		if ((thickness < GP_DRAWTHICKNESS_SPECIAL) ||
		    ((dflag & GP_DRAWDATA_IEDITHACK) && (sflag & GP_STROKE_2DSPACE)))
		{
			gpuBegin(GL_POINTS);
			gpuVertex2fv(co);
			gpuEnd();
		}
		else {
			gpuDrawDisk(co[0], co[1], thickness, 32);
		}
	}
}

/* draw a given stroke in 3d (i.e. in 3d-space), using simple ogl lines */
static void gp_draw_stroke_3d(bGPDspoint *points, int totpoints, short thickness, short debug)
{
	bGPDspoint *pt;
	float curpressure = points[0].pressure;
	int i;
	
	/* draw stroke curve */
<<<<<<< HEAD
	gpuBegin(GL_LINE_STRIP);
=======
	glLineWidth(curpressure * thickness);
	glBegin(GL_LINE_STRIP);
>>>>>>> 42946c37
	for (i = 0, pt = points; i < totpoints && pt; i++, pt++) {
		/* if there was a significant pressure change, stop the curve, change the thickness of the stroke,
		 * and continue drawing again (since line-width cannot change in middle of GL_LINE_STRIP)
		 * Note: we want more visible levels of pressures when thickness is bigger.
		 */
<<<<<<< HEAD
		if (fabsf(pt->pressure - oldpressure) > 0.2f) {
			gpuEnd();
			gpuLineWidth(pt->pressure * thickness);
			gpuBegin(GL_LINE_STRIP);
=======
		if (fabsf(pt->pressure - curpressure) > 0.2f / (float)thickness) {
			glEnd();
			curpressure = pt->pressure;
			glLineWidth(curpressure * thickness);
			glBegin(GL_LINE_STRIP);
>>>>>>> 42946c37
			
			/* need to roll-back one point to ensure that there are no gaps in the stroke */
			if (i != 0) gpuVertex3fv(&(pt - 1)->x);
			
			/* now the point we want... */
<<<<<<< HEAD
			gpuVertex3fv(&pt->x);
			
			oldpressure = pt->pressure;
=======
			glVertex3fv(&pt->x);
>>>>>>> 42946c37
		}
		else {
			gpuVertex3fv(&pt->x);
		}
	}
	gpuEnd();
	
	/* draw debug points of curve on top? */
	if (debug) {
		gpuBegin(GL_POINTS);
		for (i = 0, pt = points; i < totpoints && pt; i++, pt++)
			gpuVertex3fv(&pt->x);
		gpuEnd();
	}
}

/* ----- Fancy 2D-Stroke Drawing ------ */

/* draw a given stroke in 2d */
static void gp_draw_stroke(bGPDspoint *points, int totpoints, short thickness_s, short dflag, short sflag,
                           short debug, int offsx, int offsy, int winx, int winy)
{
	/* otherwise thickness is twice that of the 3D view */
	float thickness = (float)thickness_s * 0.5f;

	/* if thickness is less than GP_DRAWTHICKNESS_SPECIAL, 'smooth' opengl lines look better
	 *  - 'smooth' opengl lines are also required if Image Editor 'image-based' stroke
	 */
	if ((thickness < GP_DRAWTHICKNESS_SPECIAL) ||
	    ((dflag & GP_DRAWDATA_IEDITHACK) && (dflag & GP_DRAWDATA_ONLYV2D)))
	{
		bGPDspoint *pt;
		int i;
		
		gpuBegin(GL_LINE_STRIP);
		for (i = 0, pt = points; i < totpoints && pt; i++, pt++) {
			if (sflag & GP_STROKE_2DSPACE) {
				gpuVertex2f(pt->x, pt->y);
			}
			else if (sflag & GP_STROKE_2DIMAGE) {
				const float x = (pt->x * winx) + offsx;
				const float y = (pt->y * winy) + offsy;
				
				gpuVertex2f(x, y);
			}
			else {
				const float x = (pt->x / 100 * winx) + offsx;
				const float y = (pt->y / 100 * winy) + offsy;
				
				gpuVertex2f(x, y);
			}
		}
		gpuEnd();
	}
	
	/* tessellation code - draw stroke as series of connected quads with connection
	 * edges rotated to minimize shrinking artifacts, and rounded endcaps
	 */
	else {
		bGPDspoint *pt1, *pt2;
		float pm[2];
		int i;
		
		//gpuShadeModel(GL_FLAT); //XXX jwilkins: no need for shademodel because there are no non-pos attributes
		gpuBegin(GL_QUADS);
		
		for (i = 0, pt1 = points, pt2 = points + 1; i < (totpoints - 1); i++, pt1++, pt2++) {
			float s0[2], s1[2];     /* segment 'center' points */
			float t0[2], t1[2];     /* tessellated coordinates */
			float m1[2], m2[2];     /* gradient and normal */
			float mt[2], sc[2];     /* gradient for thickness, point for end-cap */
			float pthick;           /* thickness at segment point */
			
			/* get x and y coordinates from points */
			if (sflag & GP_STROKE_2DSPACE) {
				s0[0] = pt1->x;      s0[1] = pt1->y;
				s1[0] = pt2->x;      s1[1] = pt2->y;
			}
			else if (sflag & GP_STROKE_2DIMAGE) {
				s0[0] = (pt1->x * winx) + offsx;
				s0[1] = (pt1->y * winy) + offsy;
				s1[0] = (pt2->x * winx) + offsx;
				s1[1] = (pt2->y * winy) + offsy;
			}
			else {
				s0[0] = (pt1->x / 100 * winx) + offsx;
				s0[1] = (pt1->y / 100 * winy) + offsy;
				s1[0] = (pt2->x / 100 * winx) + offsx;
				s1[1] = (pt2->y / 100 * winy) + offsy;
			}
			
			/* calculate gradient and normal - 'angle'=(ny/nx) */
			m1[1] = s1[1] - s0[1];
			m1[0] = s1[0] - s0[0];
			normalize_v2(m1);
			m2[1] = -m1[0];
			m2[0] = m1[1];
			
			/* always use pressure from first point here */
			pthick = (pt1->pressure * thickness);
			
			/* if the first segment, start of segment is segment's normal */
			if (i == 0) {
				/* draw start cap first 
				 *	- make points slightly closer to center (about halfway across) 
				 */
				mt[0] = m2[0] * pthick * 0.5f;
				mt[1] = m2[1] * pthick * 0.5f;
				sc[0] = s0[0] - (m1[0] * pthick * 0.75f);
				sc[1] = s0[1] - (m1[1] * pthick * 0.75f);
				
				t0[0] = sc[0] - mt[0];
				t0[1] = sc[1] - mt[1];
				t1[0] = sc[0] + mt[0];
				t1[1] = sc[1] + mt[1];
				
				gpuVertex2fv(t0);
				gpuVertex2fv(t1);
				
				/* calculate points for start of segment */
				mt[0] = m2[0] * pthick;
				mt[1] = m2[1] * pthick;
				
				t0[0] = s0[0] - mt[0];
				t0[1] = s0[1] - mt[1];
				t1[0] = s0[0] + mt[0];
				t1[1] = s0[1] + mt[1];
				
				/* draw this line twice (first to finish off start cap, then for stroke) */
				gpuVertex2fv(t1);
				gpuVertex2fv(t0);
				gpuVertex2fv(t0);
				gpuVertex2fv(t1);
			}
			/* if not the first segment, use bisector of angle between segments */
			else {
				float mb[2];         /* bisector normal */
				float athick, dfac;  /* actual thickness, difference between thicknesses */
				
				/* calculate gradient of bisector (as average of normals) */
				mb[0] = (pm[0] + m2[0]) / 2;
				mb[1] = (pm[1] + m2[1]) / 2;
				normalize_v2(mb);
				
				/* calculate gradient to apply 
				 *  - as basis, use just pthick * bisector gradient
				 *	- if cross-section not as thick as it should be, add extra padding to fix it
				 */
				mt[0] = mb[0] * pthick;
				mt[1] = mb[1] * pthick;
				athick = len_v2(mt);
				dfac = pthick - (athick * 2);
				
				if (((athick * 2.0f) < pthick) && (IS_EQF(athick, pthick) == 0)) {
					mt[0] += (mb[0] * dfac);
					mt[1] += (mb[1] * dfac);
				}
				
				/* calculate points for start of segment */
				t0[0] = s0[0] - mt[0];
				t0[1] = s0[1] - mt[1];
				t1[0] = s0[0] + mt[0];
				t1[1] = s0[1] + mt[1];
				
				/* draw this line twice (once for end of current segment, and once for start of next) */
				gpuVertex2fv(t1);
				gpuVertex2fv(t0);
				gpuVertex2fv(t0);
				gpuVertex2fv(t1);
			}
			
			/* if last segment, also draw end of segment (defined as segment's normal) */
			if (i == totpoints - 2) {
				/* for once, we use second point's pressure (otherwise it won't be drawn) */
				pthick = (pt2->pressure * thickness);
				
				/* calculate points for end of segment */
				mt[0] = m2[0] * pthick;
				mt[1] = m2[1] * pthick;
				
				t0[0] = s1[0] - mt[0];
				t0[1] = s1[1] - mt[1];
				t1[0] = s1[0] + mt[0];
				t1[1] = s1[1] + mt[1];
				
				/* draw this line twice (once for end of stroke, and once for endcap)*/
				gpuVertex2fv(t1);
				gpuVertex2fv(t0);
				gpuVertex2fv(t0);
				gpuVertex2fv(t1);
				
				
				/* draw end cap as last step 
				 *	- make points slightly closer to center (about halfway across) 
				 */
				mt[0] = m2[0] * pthick * 0.5f;
				mt[1] = m2[1] * pthick * 0.5f;
				sc[0] = s1[0] + (m1[0] * pthick * 0.75f);
				sc[1] = s1[1] + (m1[1] * pthick * 0.75f);
				
				t0[0] = sc[0] - mt[0];
				t0[1] = sc[1] - mt[1];
				t1[0] = sc[0] + mt[0];
				t1[1] = sc[1] + mt[1];
				
				gpuVertex2fv(t1);
				gpuVertex2fv(t0);
			}
			
			/* store stroke's 'natural' normal for next stroke to use */
			copy_v2_v2(pm, m2);
		}
		
		gpuEnd();
	}
	
	/* draw debug points of curve on top? (original stroke points) */
	if (debug) {
		bGPDspoint *pt;
		int i;
		
		gpuBegin(GL_POINTS);
		for (i = 0, pt = points; i < totpoints && pt; i++, pt++) {
			if (sflag & GP_STROKE_2DSPACE) {
				gpuVertex2fv(&pt->x);
			}
			else if (sflag & GP_STROKE_2DIMAGE) {
				const float x = (float)((pt->x * winx) + offsx);
				const float y = (float)((pt->y * winy) + offsy);
				
				gpuVertex2f(x, y);
			}
			else {
				const float x = (float)(pt->x / 100 * winx) + offsx;
				const float y = (float)(pt->y / 100 * winy) + offsy;
				
				gpuVertex2f(x, y);
			}
		}
		gpuEnd();
	}
}

/* ----- General Drawing ------ */

/* draw a set of strokes */
static void gp_draw_strokes(bGPDframe *gpf, int offsx, int offsy, int winx, int winy, int dflag,
                            short debug, short lthick, float color[4])
{
	bGPDstroke *gps;
	
	/* set color first (may need to reset it again later too) */
	gpuColor4fv(color);
	
	for (gps = gpf->strokes.first; gps; gps = gps->next) {
		/* check if stroke can be drawn - checks here generally fall into pairs */
		if ((dflag & GP_DRAWDATA_ONLY3D) && !(gps->flag & GP_STROKE_3DSPACE))
			continue;
		if (!(dflag & GP_DRAWDATA_ONLY3D) && (gps->flag & GP_STROKE_3DSPACE))
			continue;
		if ((dflag & GP_DRAWDATA_ONLYV2D) && !(gps->flag & GP_STROKE_2DSPACE))
			continue;
		if (!(dflag & GP_DRAWDATA_ONLYV2D) && (gps->flag & GP_STROKE_2DSPACE))
			continue;
		if ((dflag & GP_DRAWDATA_ONLYI2D) && !(gps->flag & GP_STROKE_2DIMAGE))
			continue;
		if (!(dflag & GP_DRAWDATA_ONLYI2D) && (gps->flag & GP_STROKE_2DIMAGE))
			continue;
		if ((gps->points == NULL) || (gps->totpoints < 1))
			continue;
		
		/* check which stroke-drawer to use */
		if (dflag & GP_DRAWDATA_ONLY3D) {
			const int no_xray = (dflag & GP_DRAWDATA_NO_XRAY);
			int mask_orig = 0;
			
			if (no_xray) {
				mask_orig = gpuGetDepthWriteMask();
				gpuDepthMask(GL_FALSE);
				glEnable(GL_DEPTH_TEST);
				
				/* first arg is normally rv3d->dist, but this isn't
				 * available here and seems to work quite well without */
				bglPolygonOffset(1.0f, 1.0f);
#if 0
				glEnable(GL_POLYGON_OFFSET_LINE);
				glPolygonOffset(-1.0f, -1.0f);
#endif
			}
			
			if (gps->totpoints == 1) {
				gp_draw_stroke_point(gps->points, lthick, dflag, gps->flag, offsx, offsy, winx, winy);
			}
			else {
				gp_draw_stroke_3d(gps->points, gps->totpoints, lthick, debug);
			}
			
			if (no_xray) {
				gpuDepthMask(mask_orig);
				glDisable(GL_DEPTH_TEST);
				
				bglPolygonOffset(0.0, 0.0);
#if 0
				glDisable(GL_POLYGON_OFFSET_LINE);
				glPolygonOffset(0, 0);
#endif
			}
		}
		else {
			if (gps->totpoints == 1) {
				gp_draw_stroke_point(gps->points, lthick, dflag, gps->flag, offsx, offsy, winx, winy);
			}
			else {
				gp_draw_stroke(gps->points, gps->totpoints, lthick, dflag, gps->flag, debug, offsx, offsy, winx, winy);
			}
		}
	}
}

/* draw grease-pencil datablock */
static void gp_draw_data(bGPdata *gpd, int offsx, int offsy, int winx, int winy, int cfra, int dflag)
{
	bGPDlayer *gpl;

	gpuImmediateFormat_V3();

	/* reset line drawing style (in case previous user didn't reset) */
	GPU_raster_set_line_style(0);

	/* turn on smooth lines (i.e. anti-aliasing) */
	GPU_aspect_enable(GPU_ASPECT_RASTER, GPU_RASTER_AA);

	/* turn on alpha-blending */
	glEnable(GL_BLEND);

	/* loop over layers, drawing them */
	for (gpl = gpd->layers.first; gpl; gpl = gpl->next) {
		bGPDframe *gpf;
		
		short debug = (gpl->flag & GP_LAYER_DRAWDEBUG) ? 1 : 0;
		short lthick = gpl->thickness;
		float color[4], tcolor[4];
		
		/* don't draw layer if hidden */
		if (gpl->flag & GP_LAYER_HIDE) 
			continue;
		
		/* get frame to draw */
		gpf = gpencil_layer_getframe(gpl, cfra, 0);
		if (gpf == NULL) 
			continue;
		
		/* set color, stroke thickness, and point size */
		gpuLineWidth(lthick);
		copy_v4_v4(color, gpl->color); // just for copying 4 array elements
		copy_v4_v4(tcolor, gpl->color); // additional copy of color (for ghosting)
		gpuColor4fv(color);
		GPU_point_size((float)(gpl->thickness + 2));
		
		/* apply xray layer setting */
		if (gpl->flag & GP_LAYER_NO_XRAY) dflag |=  GP_DRAWDATA_NO_XRAY;
		else dflag &= ~GP_DRAWDATA_NO_XRAY;
		
		/* draw 'onionskins' (frame left + right) */
		if (gpl->flag & GP_LAYER_ONIONSKIN) {
			/* drawing method - only immediately surrounding (gstep = 0),
			 * or within a frame range on either side (gstep > 0)*/
			if (gpl->gstep) {
				bGPDframe *gf;
				float fac;
				
				/* draw previous frames first */
				for (gf = gpf->prev; gf; gf = gf->prev) {
					/* check if frame is drawable */
					if ((gpf->framenum - gf->framenum) <= gpl->gstep) {
						/* alpha decreases with distance from curframe index */
						fac = 1.0f - ((float)(gpf->framenum - gf->framenum) / (float)(gpl->gstep + 1));
						tcolor[3] = color[3] * fac * 0.66f;
						gp_draw_strokes(gf, offsx, offsy, winx, winy, dflag, debug, lthick, tcolor);
					}
					else 
						break;
				}
				
				/* now draw next frames */
				for (gf = gpf->next; gf; gf = gf->next) {
					/* check if frame is drawable */
					if ((gf->framenum - gpf->framenum) <= gpl->gstep) {
						/* alpha decreases with distance from curframe index */
						fac = 1.0f - ((float)(gf->framenum - gpf->framenum) / (float)(gpl->gstep + 1));
						tcolor[3] = color[3] * fac * 0.66f;
						gp_draw_strokes(gf, offsx, offsy, winx, winy, dflag, debug, lthick, tcolor);
					}
					else 
						break;
				}
				
				/* restore alpha */
				gpuColor4fv(color);
			}
			else {
				/* draw the strokes for the ghost frames (at half of the alpha set by user) */
				if (gpf->prev) {
					tcolor[3] = (color[3] / 7);
					gp_draw_strokes(gpf->prev, offsx, offsy, winx, winy, dflag, debug, lthick, tcolor);
				}
				
				if (gpf->next) {
					tcolor[3] = (color[3] / 4);
					gp_draw_strokes(gpf->next, offsx, offsy, winx, winy, dflag, debug, lthick, tcolor);
				}
				
				/* restore alpha */
				gpuColor4fv(color);
			}
		}
		
		/* draw the strokes already in active frame */
		tcolor[3] = color[3];
		gp_draw_strokes(gpf, offsx, offsy, winx, winy, dflag, debug, lthick, tcolor);
		
		/* Check if may need to draw the active stroke cache, only if this layer is the active layer
		 * that is being edited. (Stroke buffer is currently stored in gp-data)
		 */
		if (ED_gpencil_session_active() && (gpl->flag & GP_LAYER_ACTIVE) &&
		    (gpf->flag & GP_FRAME_PAINT))
		{
			/* Buffer stroke needs to be drawn with a different linestyle
			 * to help differentiate them from normal strokes. */
			gp_draw_stroke_buffer(gpd->sbuffer, gpd->sbuffer_size, lthick, dflag, gpd->sbuffer_sflag);
		}
	}

	/* turn off alpha blending */
	glDisable(GL_BLEND);

	/* turn off smooth lines */
	GPU_aspect_disable(GPU_ASPECT_RASTER, GPU_RASTER_AA);

	/* restore initial gl conditions */
	gpuLineWidth(1.0);
	GPU_point_size(1);

	gpuImmediateUnformat();
}

/* ----- Grease Pencil Sketches Drawing API ------ */

/* ............................
 * XXX
 *	We need to review the calls below, since they may be/are not that suitable for
 *	the new ways that we intend to be drawing data...
 * ............................ */

/* draw grease-pencil sketches to specified 2d-view that uses ibuf corrections */
void draw_gpencil_2dimage(const bContext *C)
{
	ScrArea *sa = CTX_wm_area(C);
	ARegion *ar = CTX_wm_region(C);
	Scene *scene = CTX_data_scene(C);
	bGPdata *gpd;
	int offsx, offsy, sizex, sizey;
	int dflag = GP_DRAWDATA_NOSTATUS;
	
	gpd = gpencil_data_get_active(C); // XXX
	if (gpd == NULL) return;

	/* calculate rect */
	switch (sa->spacetype) {
		case SPACE_IMAGE: /* image */
		case SPACE_CLIP: /* clip */
		{
			
			/* just draw using standard scaling (settings here are currently ignored anyways) */
			/* FIXME: the opengl poly-strokes don't draw at right thickness when done this way, so disabled */
			offsx = 0;
			offsy = 0;
			sizex = ar->winx;
			sizey = ar->winy;
			
			wmOrtho2(ar->v2d.cur.xmin, ar->v2d.cur.xmax, ar->v2d.cur.ymin, ar->v2d.cur.ymax);
			
			dflag |= GP_DRAWDATA_ONLYV2D | GP_DRAWDATA_IEDITHACK;
			break;
		}
		case SPACE_SEQ: /* sequence */
		{
			/* just draw using standard scaling (settings here are currently ignored anyways) */
			offsx = 0;
			offsy = 0;
			sizex = ar->winx;
			sizey = ar->winy;
			
			/* NOTE: I2D was used in 2.4x, but the old settings for that have been deprecated 
			 * and everything moved to standard View2d 
			 */
			dflag |= GP_DRAWDATA_ONLYV2D;
			break;
		}
		default: /* for spacetype not yet handled */
			offsx = 0;
			offsy = 0;
			sizex = ar->winx;
			sizey = ar->winy;
			
			dflag |= GP_DRAWDATA_ONLYI2D;
			break;
	}
	
	
	/* draw it! */
	gp_draw_data(gpd, offsx, offsy, sizex, sizey, CFRA, dflag);
}

/* draw grease-pencil sketches to specified 2d-view assuming that matrices are already set correctly 
 * Note: this gets called twice - first time with onlyv2d=1 to draw 'canvas' strokes,
 * second time with onlyv2d=0 for screen-aligned strokes */
void draw_gpencil_view2d(const bContext *C, short onlyv2d)
{
	ScrArea *sa = CTX_wm_area(C);
	ARegion *ar = CTX_wm_region(C);
	Scene *scene = CTX_data_scene(C);
	bGPdata *gpd;
	int dflag = 0;
	
	/* check that we have grease-pencil stuff to draw */
	if (sa == NULL) return;
	gpd = gpencil_data_get_active(C); // XXX
	if (gpd == NULL) return;
	
	/* special hack for Image Editor */
	/* FIXME: the opengl poly-strokes don't draw at right thickness when done this way, so disabled */
	if (ELEM(sa->spacetype, SPACE_IMAGE, SPACE_CLIP))
		dflag |= GP_DRAWDATA_IEDITHACK;
	
	/* draw it! */

	if (onlyv2d) {
		dflag |= (GP_DRAWDATA_ONLYV2D | GP_DRAWDATA_NOSTATUS);
	}

	gp_draw_data(gpd, 0, 0, ar->winx, ar->winy, CFRA, dflag);
}

/* draw grease-pencil sketches to specified 3d-view assuming that matrices are already set correctly 
 * Note: this gets called twice - first time with only3d=1 to draw 3d-strokes,
 * second time with only3d=0 for screen-aligned strokes */
void draw_gpencil_view3d(Scene *scene, View3D *v3d, ARegion *ar, bool only3d)
{
	bGPdata *gpd;
	int dflag = 0;
	RegionView3D *rv3d = ar->regiondata;
	int offsx,  offsy,  winx,  winy;

	/* check that we have grease-pencil stuff to draw */
	gpd = gpencil_data_get_active_v3d(scene); // XXX
	if (gpd == NULL) return;

	/* when rendering to the offscreen buffer we don't want to
	 * deal with the camera border, otherwise map the coords to the camera border. */
	if ((rv3d->persp == RV3D_CAMOB) && !(G.f & G_RENDER_OGL)) {
		rctf rectf;
		ED_view3d_calc_camera_border(scene, ar, v3d, rv3d, &rectf, TRUE); /* no shift */

		offsx = iroundf(rectf.xmin);
		offsy = iroundf(rectf.ymin);
		winx  = iroundf(rectf.xmax - rectf.xmin);
		winy  = iroundf(rectf.ymax - rectf.ymin);
	}
	else {
		offsx = 0;
		offsy = 0;
		winx  = ar->winx;
		winy  = ar->winy;
	}

	/* draw it! */

	if (only3d) {
		dflag |= (GP_DRAWDATA_ONLY3D | GP_DRAWDATA_NOSTATUS);
	}

	gp_draw_data(gpd, offsx, offsy, winx, winy, CFRA, dflag);
}

/* ************************************************** */<|MERGE_RESOLUTION|>--- conflicted
+++ resolved
@@ -210,41 +210,24 @@
 	int i;
 	
 	/* draw stroke curve */
-<<<<<<< HEAD
+	gpuLineWidth(curpressure * thickness);
 	gpuBegin(GL_LINE_STRIP);
-=======
-	glLineWidth(curpressure * thickness);
-	glBegin(GL_LINE_STRIP);
->>>>>>> 42946c37
 	for (i = 0, pt = points; i < totpoints && pt; i++, pt++) {
 		/* if there was a significant pressure change, stop the curve, change the thickness of the stroke,
 		 * and continue drawing again (since line-width cannot change in middle of GL_LINE_STRIP)
 		 * Note: we want more visible levels of pressures when thickness is bigger.
 		 */
-<<<<<<< HEAD
-		if (fabsf(pt->pressure - oldpressure) > 0.2f) {
+		if (fabsf(pt->pressure - curpressure) > 0.2f / (float)thickness) {
 			gpuEnd();
-			gpuLineWidth(pt->pressure * thickness);
+			curpressure = pt->pressure;
+			gpulLineWidth(curpressure * thickness);
 			gpuBegin(GL_LINE_STRIP);
-=======
-		if (fabsf(pt->pressure - curpressure) > 0.2f / (float)thickness) {
-			glEnd();
-			curpressure = pt->pressure;
-			glLineWidth(curpressure * thickness);
-			glBegin(GL_LINE_STRIP);
->>>>>>> 42946c37
 			
 			/* need to roll-back one point to ensure that there are no gaps in the stroke */
 			if (i != 0) gpuVertex3fv(&(pt - 1)->x);
 			
 			/* now the point we want... */
-<<<<<<< HEAD
 			gpuVertex3fv(&pt->x);
-			
-			oldpressure = pt->pressure;
-=======
-			glVertex3fv(&pt->x);
->>>>>>> 42946c37
 		}
 		else {
 			gpuVertex3fv(&pt->x);
