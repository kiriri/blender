--- conflicted
+++ resolved
@@ -864,15 +864,11 @@
 	pt = gps->points;
 	dvert = gps->dvert;
 	point2D = (tGPspoint *)tgpf->sbuffer;
-<<<<<<< HEAD
 
 	const int def_nr = tgpf->ob->actdef - 1;
 	const bool is_weight = (bool)BLI_findlink(&tgpf->ob->defbase, def_nr);
 
 	for (int i = 0; i < tgpf->sbuffer_size && point2D; i++, point2D++, pt++, dvert++) {
-=======
-	for (int i = 0; i < tgpf->sbuffer_size && point2D; i++, point2D++, pt++) {
->>>>>>> 19486814
 		/* convert screen-coordinates to 3D coordinates */
 		gp_stroke_convertcoords_tpoint(
 		        tgpf->scene, tgpf->ar, tgpf->v3d, tgpf->ob,
@@ -884,19 +880,12 @@
 		pt->strength = 1.0f;;
 		pt->time = 0.0f;
 
-<<<<<<< HEAD
 		if ((ts->gpencil_flags & GP_TOOL_FLAG_CREATE_WEIGHTS) && (is_weight)) {
 			BKE_gpencil_vgroup_add_point_weight(dvert, def_nr, ts->vgroup_weight);
 		}
 		else {
 			dvert->totweight = 0;
 			dvert->dw = NULL;
-=======
-		if (gps->dvert != NULL) {
-			dvert->totweight = 0;
-			dvert->dw = NULL;
-			dvert++;
->>>>>>> 19486814
 		}
 	}
 
