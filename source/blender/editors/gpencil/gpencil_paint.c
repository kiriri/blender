--- conflicted
+++ resolved
@@ -1655,11 +1655,7 @@
 }
 
 /* init new stroke */
-<<<<<<< HEAD
-static void gp_paint_initstroke(wmOperator *op, tGPsdata *p, eGPencil_PaintModes paintmode)
-=======
 static void gp_paint_initstroke(tGPsdata *p, eGPencil_PaintModes paintmode, const Depsgraph *depsgraph)
->>>>>>> d9858d58
 {
 	Scene *scene = p->scene;
 	ToolSettings *ts = scene->toolsettings;
@@ -2051,11 +2047,7 @@
 	}
 	
 	/* init painting data */
-<<<<<<< HEAD
-	gp_paint_initstroke(op, p, paintmode);
-=======
 	gp_paint_initstroke(p, paintmode, CTX_data_depsgraph(C));
->>>>>>> d9858d58
 	if (p->status == GP_STATUS_ERROR) {
 		gpencil_draw_exit(C, op);
 		return 0;
@@ -2155,11 +2147,7 @@
 			/* finish off old stroke */
 			gp_paint_strokeend(p);
 			/* And start a new one!!! Else, projection errors! */
-<<<<<<< HEAD
-			gp_paint_initstroke(op, p, p->paintmode);
-=======
 			gp_paint_initstroke(p, p->paintmode, depsgraph);
->>>>>>> d9858d58
 			
 			/* start a new stroke, starting from previous point */
 			/* XXX Must manually reset inittime... */
@@ -2363,11 +2351,7 @@
 			if ((p->flags & GP_PAINTFLAG_FIRSTRUN) == 0) {
 				/* TODO: both of these ops can set error-status, but we probably don't need to worry */
 				gp_paint_strokeend(p);
-<<<<<<< HEAD
-				gp_paint_initstroke(op, p, p->paintmode);
-=======
 				gp_paint_initstroke(p, p->paintmode, depsgraph);
->>>>>>> d9858d58
 			}
 		}
 		
@@ -2510,11 +2494,7 @@
 	 *      it'd be nice to allow changing paint-mode when in sketching-sessions */
 	
 	if (gp_session_initdata(C, p))
-<<<<<<< HEAD
-		gp_paint_initstroke(op, p, p->paintmode);
-=======
 		gp_paint_initstroke(p, p->paintmode, CTX_data_depsgraph(C));
->>>>>>> d9858d58
 	
 	if (p->status != GP_STATUS_ERROR) {
 		p->status = GP_STATUS_PAINTING;
