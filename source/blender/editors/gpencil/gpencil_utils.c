--- conflicted
+++ resolved
@@ -3106,7 +3106,184 @@
   return hit;
 }
 
-<<<<<<< HEAD
+bGPDstroke *ED_gpencil_stroke_nearest_to_ends(bContext *C,
+                                              GP_SpaceConversion *gsc,
+                                              bGPDlayer *gpl,
+                                              bGPDframe *gpf,
+                                              bGPDstroke *gps,
+                                              const float radius,
+                                              int *r_index)
+{
+  Depsgraph *depsgraph = CTX_data_ensure_evaluated_depsgraph(C);
+  Object *ob = CTX_data_active_object(C);
+  bGPDstroke *gps_rtn = NULL;
+  const float radius_sqr = radius * radius;
+
+  /* calculate difference matrix object */
+  float diff_mat[4][4];
+  BKE_gpencil_parent_matrix_get(depsgraph, ob, gpl, diff_mat);
+
+  /* Calculate the extremes of the stroke in 2D. */
+  bGPDspoint pt_parent;
+  float pt2d_start[2], pt2d_end[2];
+
+  bGPDspoint *pt = &gps->points[0];
+  gpencil_point_to_parent_space(pt, diff_mat, &pt_parent);
+  gpencil_point_to_xy_fl(gsc, gps, &pt_parent, &pt2d_start[0], &pt2d_start[1]);
+
+  pt = &gps->points[gps->totpoints - 1];
+  gpencil_point_to_parent_space(pt, diff_mat, &pt_parent);
+  gpencil_point_to_xy_fl(gsc, gps, &pt_parent, &pt2d_end[0], &pt2d_end[1]);
+
+  /* Loop all strokes of the active frame. */
+  float dist_min = FLT_MAX;
+  LISTBASE_FOREACH (bGPDstroke *, gps_target, &gpf->strokes) {
+    /* Check if the color is editable. */
+    if ((gps_target == gps) || (ED_gpencil_stroke_color_use(ob, gpl, gps) == false)) {
+      continue;
+    }
+
+    /* Check if one of the ends is inside target stroke bounding box. */
+    if (!ED_gpencil_stroke_check_collision(gsc, gps, pt2d_start, radius, diff_mat)) {
+      continue;
+    }
+    if (!ED_gpencil_stroke_check_collision(gsc, gps, pt2d_end, radius, diff_mat)) {
+      continue;
+    }
+    /* Check the distance of the ends with the ends of target stroke to avoid middle contact.
+     * All is done in 2D plane. */
+    float pt2d_target_start[2], pt2d_target_end[2];
+
+    pt = &gps_target->points[0];
+    gpencil_point_to_parent_space(pt, diff_mat, &pt_parent);
+    gpencil_point_to_xy_fl(gsc, gps, &pt_parent, &pt2d_target_start[0], &pt2d_target_start[1]);
+
+    pt = &gps_target->points[gps_target->totpoints - 1];
+    gpencil_point_to_parent_space(pt, diff_mat, &pt_parent);
+    gpencil_point_to_xy_fl(gsc, gps, &pt_parent, &pt2d_target_end[0], &pt2d_target_end[1]);
+
+    if ((len_squared_v2v2(pt2d_start, pt2d_target_start) > radius_sqr) &&
+        (len_squared_v2v2(pt2d_start, pt2d_target_end) > radius_sqr) &&
+        (len_squared_v2v2(pt2d_end, pt2d_target_start) > radius_sqr) &&
+        (len_squared_v2v2(pt2d_end, pt2d_target_end) > radius_sqr)) {
+      continue;
+    }
+
+    /* Loop all points and check what is the nearest point. */
+    int i;
+    for (i = 0, pt = gps_target->points; i < gps_target->totpoints; i++, pt++) {
+      /* Convert point to 2D. */
+      float pt2d[2];
+      gpencil_point_to_parent_space(pt, diff_mat, &pt_parent);
+      gpencil_point_to_xy_fl(gsc, gps, &pt_parent, &pt2d[0], &pt2d[1]);
+
+      /* Check with Start point. */
+      float dist = len_squared_v2v2(pt2d, pt2d_start);
+      if ((dist <= radius_sqr) && (dist < dist_min)) {
+        *r_index = i;
+        dist_min = dist;
+        gps_rtn = gps_target;
+      }
+      /* Check with End point. */
+      dist = len_squared_v2v2(pt2d, pt2d_end);
+      if ((dist <= radius_sqr) && (dist < dist_min)) {
+        *r_index = i;
+        dist_min = dist;
+        gps_rtn = gps_target;
+      }
+    }
+  }
+
+  return gps_rtn;
+}
+
+/* Join two stroke using a contact point index and trimming the rest.  */
+bGPDstroke *ED_gpencil_stroke_join_and_trim(
+    bGPdata *gpd, bGPDframe *gpf, bGPDstroke *gps, bGPDstroke *gps_dst, const int pt_index)
+{
+  if ((gps->totpoints < 1) || (gps_dst->totpoints < 1)) {
+    return false;
+  }
+  BLI_assert(pt_index >= 0 && pt_index < gps_dst->totpoints);
+
+  bGPDspoint *pt = NULL;
+
+  /* Cannot be cyclic. */
+  gps->flag &= ~GP_STROKE_CYCLIC;
+  gps_dst->flag &= ~GP_STROKE_CYCLIC;
+
+  /* Trim stroke. */
+  bGPDstroke *gps_final = gps_dst;
+  if ((pt_index > 0) && (pt_index < gps_dst->totpoints - 2)) {
+    /* Untag any pending operation. */
+    gps_dst->flag &= ~GP_STROKE_TAG;
+    for (int i = 0; i < gps_dst->totpoints; i++) {
+      gps_dst->points[i].flag &= ~GP_SPOINT_TAG;
+    }
+
+    /* Delete points of the shorter extreme */
+    pt = &gps_dst->points[0];
+    float dist_to_start = BKE_gpencil_stroke_segment_length(gps_dst, 0, pt_index, true);
+    pt = &gps_dst->points[gps_dst->totpoints - 1];
+    float dist_to_end = BKE_gpencil_stroke_segment_length(
+        gps_dst, pt_index, gps_dst->totpoints - 1, true);
+
+    if (dist_to_start < dist_to_end) {
+      for (int i = 0; i < pt_index; i++) {
+        gps_dst->points[i].flag |= GP_SPOINT_TAG;
+      }
+    }
+    else {
+      for (int i = pt_index + 1; i < gps_dst->totpoints; i++) {
+        gps_dst->points[i].flag |= GP_SPOINT_TAG;
+      }
+    }
+    /* Remove tagged points to trim stroke. */
+    gps_final = BKE_gpencil_stroke_delete_tagged_points(
+        gpd, gpf, gps_dst, gps_dst->next, GP_SPOINT_TAG, false, 0);
+  }
+
+  /* Join both strokes. */
+  int totpoint = gps_final->totpoints;
+  BKE_gpencil_stroke_join(gps_final, gps, false, true);
+
+  /* Select the join points and merge if the distance is very small. */
+  pt = &gps_final->points[totpoint - 1];
+  pt->flag |= GP_SPOINT_SELECT;
+
+  pt = &gps_final->points[totpoint];
+  pt->flag |= GP_SPOINT_SELECT;
+  BKE_gpencil_stroke_merge_distance(gpd, gpf, gps_final, 0.01f, false);
+
+  /* Unselect all points. */
+  for (int i = 0; i < gps_final->totpoints; i++) {
+    gps_final->points[i].flag &= ~GP_SPOINT_SELECT;
+  }
+
+  /* Delete old stroke. */
+  BLI_remlink(&gpf->strokes, gps);
+  BKE_gpencil_free_stroke(gps);
+
+  return gps_final;
+}
+
+/* Close if the distance between extremes is below threshold. */
+void ED_gpencil_stroke_close_by_distance(bGPDstroke *gps, const float threshold)
+{
+  if (gps == NULL) {
+    return;
+  }
+  bGPDspoint *pt_start = &gps->points[0];
+  bGPDspoint *pt_end = &gps->points[gps->totpoints - 1];
+
+  const float threshold_sqr = threshold * threshold;
+  float dist_to_close = len_squared_v3v3(&pt_start->x, &pt_end->x);
+  if (dist_to_close < threshold_sqr) {
+    gps->flag |= GP_STROKE_CYCLIC;
+    BKE_gpencil_stroke_close(gps);
+  }
+}
+
 /* Helper to move a point in buffer. */
 static void gpencil_spread_point(
     Brush *brush, GP_SpaceConversion *gsc, const int pt_index, const float x, const float y)
@@ -3303,182 +3480,5 @@
     }
     /* Spread the points. */
     gpencil_spread_points(brush, gsc, spread, idx);
-=======
-bGPDstroke *ED_gpencil_stroke_nearest_to_ends(bContext *C,
-                                              GP_SpaceConversion *gsc,
-                                              bGPDlayer *gpl,
-                                              bGPDframe *gpf,
-                                              bGPDstroke *gps,
-                                              const float radius,
-                                              int *r_index)
-{
-  Depsgraph *depsgraph = CTX_data_ensure_evaluated_depsgraph(C);
-  Object *ob = CTX_data_active_object(C);
-  bGPDstroke *gps_rtn = NULL;
-  const float radius_sqr = radius * radius;
-
-  /* calculate difference matrix object */
-  float diff_mat[4][4];
-  BKE_gpencil_parent_matrix_get(depsgraph, ob, gpl, diff_mat);
-
-  /* Calculate the extremes of the stroke in 2D. */
-  bGPDspoint pt_parent;
-  float pt2d_start[2], pt2d_end[2];
-
-  bGPDspoint *pt = &gps->points[0];
-  gpencil_point_to_parent_space(pt, diff_mat, &pt_parent);
-  gpencil_point_to_xy_fl(gsc, gps, &pt_parent, &pt2d_start[0], &pt2d_start[1]);
-
-  pt = &gps->points[gps->totpoints - 1];
-  gpencil_point_to_parent_space(pt, diff_mat, &pt_parent);
-  gpencil_point_to_xy_fl(gsc, gps, &pt_parent, &pt2d_end[0], &pt2d_end[1]);
-
-  /* Loop all strokes of the active frame. */
-  float dist_min = FLT_MAX;
-  LISTBASE_FOREACH (bGPDstroke *, gps_target, &gpf->strokes) {
-    /* Check if the color is editable. */
-    if ((gps_target == gps) || (ED_gpencil_stroke_color_use(ob, gpl, gps) == false)) {
-      continue;
-    }
-
-    /* Check if one of the ends is inside target stroke bounding box. */
-    if (!ED_gpencil_stroke_check_collision(gsc, gps, pt2d_start, radius, diff_mat)) {
-      continue;
-    }
-    if (!ED_gpencil_stroke_check_collision(gsc, gps, pt2d_end, radius, diff_mat)) {
-      continue;
-    }
-    /* Check the distance of the ends with the ends of target stroke to avoid middle contact.
-     * All is done in 2D plane. */
-    float pt2d_target_start[2], pt2d_target_end[2];
-
-    pt = &gps_target->points[0];
-    gpencil_point_to_parent_space(pt, diff_mat, &pt_parent);
-    gpencil_point_to_xy_fl(gsc, gps, &pt_parent, &pt2d_target_start[0], &pt2d_target_start[1]);
-
-    pt = &gps_target->points[gps_target->totpoints - 1];
-    gpencil_point_to_parent_space(pt, diff_mat, &pt_parent);
-    gpencil_point_to_xy_fl(gsc, gps, &pt_parent, &pt2d_target_end[0], &pt2d_target_end[1]);
-
-    if ((len_squared_v2v2(pt2d_start, pt2d_target_start) > radius_sqr) &&
-        (len_squared_v2v2(pt2d_start, pt2d_target_end) > radius_sqr) &&
-        (len_squared_v2v2(pt2d_end, pt2d_target_start) > radius_sqr) &&
-        (len_squared_v2v2(pt2d_end, pt2d_target_end) > radius_sqr)) {
-      continue;
-    }
-
-    /* Loop all points and check what is the nearest point. */
-    int i;
-    for (i = 0, pt = gps_target->points; i < gps_target->totpoints; i++, pt++) {
-      /* Convert point to 2D. */
-      float pt2d[2];
-      gpencil_point_to_parent_space(pt, diff_mat, &pt_parent);
-      gpencil_point_to_xy_fl(gsc, gps, &pt_parent, &pt2d[0], &pt2d[1]);
-
-      /* Check with Start point. */
-      float dist = len_squared_v2v2(pt2d, pt2d_start);
-      if ((dist <= radius_sqr) && (dist < dist_min)) {
-        *r_index = i;
-        dist_min = dist;
-        gps_rtn = gps_target;
-      }
-      /* Check with End point. */
-      dist = len_squared_v2v2(pt2d, pt2d_end);
-      if ((dist <= radius_sqr) && (dist < dist_min)) {
-        *r_index = i;
-        dist_min = dist;
-        gps_rtn = gps_target;
-      }
-    }
-  }
-
-  return gps_rtn;
-}
-
-/* Join two stroke using a contact point index and trimming the rest.  */
-bGPDstroke *ED_gpencil_stroke_join_and_trim(
-    bGPdata *gpd, bGPDframe *gpf, bGPDstroke *gps, bGPDstroke *gps_dst, const int pt_index)
-{
-  if ((gps->totpoints < 1) || (gps_dst->totpoints < 1)) {
-    return false;
-  }
-  BLI_assert(pt_index >= 0 && pt_index < gps_dst->totpoints);
-
-  bGPDspoint *pt = NULL;
-
-  /* Cannot be cyclic. */
-  gps->flag &= ~GP_STROKE_CYCLIC;
-  gps_dst->flag &= ~GP_STROKE_CYCLIC;
-
-  /* Trim stroke. */
-  bGPDstroke *gps_final = gps_dst;
-  if ((pt_index > 0) && (pt_index < gps_dst->totpoints - 2)) {
-    /* Untag any pending operation. */
-    gps_dst->flag &= ~GP_STROKE_TAG;
-    for (int i = 0; i < gps_dst->totpoints; i++) {
-      gps_dst->points[i].flag &= ~GP_SPOINT_TAG;
-    }
-
-    /* Delete points of the shorter extreme */
-    pt = &gps_dst->points[0];
-    float dist_to_start = BKE_gpencil_stroke_segment_length(gps_dst, 0, pt_index, true);
-    pt = &gps_dst->points[gps_dst->totpoints - 1];
-    float dist_to_end = BKE_gpencil_stroke_segment_length(
-        gps_dst, pt_index, gps_dst->totpoints - 1, true);
-
-    if (dist_to_start < dist_to_end) {
-      for (int i = 0; i < pt_index; i++) {
-        gps_dst->points[i].flag |= GP_SPOINT_TAG;
-      }
-    }
-    else {
-      for (int i = pt_index + 1; i < gps_dst->totpoints; i++) {
-        gps_dst->points[i].flag |= GP_SPOINT_TAG;
-      }
-    }
-    /* Remove tagged points to trim stroke. */
-    gps_final = BKE_gpencil_stroke_delete_tagged_points(
-        gpd, gpf, gps_dst, gps_dst->next, GP_SPOINT_TAG, false, 0);
-  }
-
-  /* Join both strokes. */
-  int totpoint = gps_final->totpoints;
-  BKE_gpencil_stroke_join(gps_final, gps, false, true);
-
-  /* Select the join points and merge if the distance is very small. */
-  pt = &gps_final->points[totpoint - 1];
-  pt->flag |= GP_SPOINT_SELECT;
-
-  pt = &gps_final->points[totpoint];
-  pt->flag |= GP_SPOINT_SELECT;
-  BKE_gpencil_stroke_merge_distance(gpd, gpf, gps_final, 0.01f, false);
-
-  /* Unselect all points. */
-  for (int i = 0; i < gps_final->totpoints; i++) {
-    gps_final->points[i].flag &= ~GP_SPOINT_SELECT;
-  }
-
-  /* Delete old stroke. */
-  BLI_remlink(&gpf->strokes, gps);
-  BKE_gpencil_free_stroke(gps);
-
-  return gps_final;
-}
-
-/* Close if the distance between extremes is below threshold. */
-void ED_gpencil_stroke_close_by_distance(bGPDstroke *gps, const float threshold)
-{
-  if (gps == NULL) {
-    return;
-  }
-  bGPDspoint *pt_start = &gps->points[0];
-  bGPDspoint *pt_end = &gps->points[gps->totpoints - 1];
-
-  const float threshold_sqr = threshold * threshold;
-  float dist_to_close = len_squared_v3v3(&pt_start->x, &pt_end->x);
-  if (dist_to_close < threshold_sqr) {
-    gps->flag |= GP_STROKE_CYCLIC;
-    BKE_gpencil_stroke_close(gps);
->>>>>>> e9607f45
   }
 }