--- conflicted
+++ resolved
@@ -1464,13 +1464,8 @@
 	View3D *v3d = CTX_wm_view3d(C);
 
 	const bool use_offset = RNA_boolean_get(op->ptr, "use_offset");
-<<<<<<< HEAD
 	const float *cursor_global = ED_view3d_cursor3d_get(scene, v3d)->location;
-	
-=======
-	const float *cursor_global = ED_view3d_cursor3d_get(scene, v3d);
-
->>>>>>> 44505b38
+
 	for (bGPDlayer *gpl = gpd->layers.first; gpl; gpl = gpl->next) {
 		/* only editable and visible layers are considered */
 		if (gpencil_layer_is_editable(gpl) && (gpl->actframe != NULL)) {
@@ -1555,13 +1550,8 @@
 
 	Scene *scene = CTX_data_scene(C);
 	View3D *v3d = CTX_wm_view3d(C);
-<<<<<<< HEAD
-	
+
 	float *cursor = ED_view3d_cursor3d_get(scene, v3d)->location;
-=======
-
-	float *cursor = ED_view3d_cursor3d_get(scene, v3d);
->>>>>>> 44505b38
 	float centroid[3] = {0.0f};
 	float min[3], max[3];
 	size_t count = 0;
@@ -1615,13 +1605,8 @@
 			}
 		}
 	}
-<<<<<<< HEAD
-	
+
 	if (scene->toolsettings->transform_pivot_point == V3D_AROUND_CENTER_MEAN && count) {
-=======
-
-	if (v3d->around == V3D_AROUND_CENTER_MEAN && count) {
->>>>>>> 44505b38
 		mul_v3_fl(centroid, 1.0f / (float)count);
 		copy_v3_v3(cursor, centroid);
 	}
