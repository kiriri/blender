/*
 * This program is free software; you can redistribute it and/or
 * modify it under the terms of the GNU General Public License
 * as published by the Free Software Foundation; either version 2
 * of the License, or (at your option) any later version.
 *
 * This program is distributed in the hope that it will be useful,
 * but WITHOUT ANY WARRANTY; without even the implied warranty of
 * MERCHANTABILITY or FITNESS FOR A PARTICULAR PURPOSE.  See the
 * GNU General Public License for more details.
 *
 * You should have received a copy of the GNU General Public License
 * along with this program; if not, write to the Free Software Foundation,
 * Inc., 51 Franklin Street, Fifth Floor, Boston, MA 02110-1301, USA.
 *
 * The Original Code is Copyright (C) 2008, Blender Foundation
 * This is a new part of Blender
 * Operators for editing Grease Pencil strokes
 */

/** \file
 * \ingroup edgpencil
 */

#include <stdio.h>
#include <string.h>
#include <stdlib.h>
#include <stddef.h>
#include <math.h>

#include "MEM_guardedalloc.h"

#include "BLI_blenlib.h"
#include "BLI_ghash.h"
#include "BLI_lasso_2d.h"
#include "BLI_math.h"
#include "BLI_string.h"
#include "BLI_utildefines.h"

#include "BLT_translation.h"

#include "DNA_meshdata_types.h"
#include "DNA_object_types.h"
#include "DNA_scene_types.h"
#include "DNA_screen_types.h"
#include "DNA_space_types.h"
#include "DNA_view3d_types.h"
#include "DNA_gpencil_types.h"

#include "BKE_brush.h"
#include "BKE_context.h"
#include "BKE_global.h"
#include "BKE_gpencil.h"
#include "BKE_library.h"
#include "BKE_main.h"
#include "BKE_material.h"
#include "BKE_object.h"
#include "BKE_paint.h"
#include "BKE_report.h"
#include "BKE_workspace.h"
#include "BKE_scene.h"

#include "UI_interface.h"
#include "UI_resources.h"

#include "WM_api.h"
#include "WM_types.h"
#include "WM_message.h"
#include "WM_toolsystem.h"

#include "RNA_access.h"
#include "RNA_define.h"
#include "RNA_enum_types.h"

#include "UI_view2d.h"

#include "ED_gpencil.h"
#include "ED_object.h"
#include "ED_screen.h"
#include "ED_transform_snap_object_context.h"
#include "ED_view3d.h"
#include "ED_select_utils.h"
#include "ED_space_api.h"

#include "DEG_depsgraph.h"
#include "DEG_depsgraph_build.h"
#include "DEG_depsgraph_query.h"

#include "gpencil_intern.h"

/* ************************************************ */
/* Stroke Edit Mode Management */

/* poll callback for all stroke editing operators */
static bool gp_stroke_edit_poll(bContext *C)
{
  /* edit only supported with grease pencil objects */
  Object *ob = CTX_data_active_object(C);
  if ((ob == NULL) || (ob->type != OB_GPENCIL)) {
    return false;
  }

  /* NOTE: this is a bit slower, but is the most accurate... */
  return CTX_DATA_COUNT(C, editable_gpencil_strokes) != 0;
}

/* poll callback to verify edit mode in 3D view only */
static bool gp_strokes_edit3d_poll(bContext *C)
{
  /* edit only supported with grease pencil objects */
  Object *ob = CTX_data_active_object(C);
  if ((ob == NULL) || (ob->type != OB_GPENCIL)) {
    return false;
  }

  /* 2 Requirements:
   * - 1) Editable GP data
   * - 2) 3D View only
   */
  return (gp_stroke_edit_poll(C) && ED_operator_view3d_active(C));
}

static bool gpencil_editmode_toggle_poll(bContext *C)
{
  /* edit only supported with grease pencil objects */
  Object *ob = CTX_data_active_object(C);
  if ((ob == NULL) || (ob->type != OB_GPENCIL)) {
    return false;
  }

  /* if using gpencil object, use this gpd */
  if (ob->type == OB_GPENCIL) {
    return ob->data != NULL;
  }

  return ED_gpencil_data_get_active(C) != NULL;
}

static int gpencil_editmode_toggle_exec(bContext *C, wmOperator *op)
{
  const int back = RNA_boolean_get(op->ptr, "back");

  struct wmMsgBus *mbus = CTX_wm_message_bus(C);
  bGPdata *gpd = ED_gpencil_data_get_active(C);
  bool is_object = false;
  short mode;
  /* if using a gpencil object, use this datablock */
  Object *ob = CTX_data_active_object(C);
  if ((ob) && (ob->type == OB_GPENCIL)) {
    gpd = ob->data;
    is_object = true;
  }

  if (gpd == NULL) {
    BKE_report(op->reports, RPT_ERROR, "No active GP data");
    return OPERATOR_CANCELLED;
  }

  /* Just toggle editmode flag... */
  gpd->flag ^= GP_DATA_STROKE_EDITMODE;
  /* recalculate parent matrix */
  if (gpd->flag & GP_DATA_STROKE_EDITMODE) {
    Depsgraph *depsgraph = CTX_data_ensure_evaluated_depsgraph(C);
    ED_gpencil_reset_layers_parent(depsgraph, ob, gpd);
  }
  /* set mode */
  if (gpd->flag & GP_DATA_STROKE_EDITMODE) {
    mode = OB_MODE_EDIT_GPENCIL;
  }
  else {
    mode = OB_MODE_OBJECT;
  }

  if (is_object) {
    /* try to back previous mode */
    if ((ob->restore_mode) && ((gpd->flag & GP_DATA_STROKE_EDITMODE) == 0) && (back == 1)) {
      mode = ob->restore_mode;
    }
    ob->restore_mode = ob->mode;
    ob->mode = mode;
  }

  /* setup other modes */
  ED_gpencil_setup_modes(C, gpd, mode);
  /* set cache as dirty */
  DEG_id_tag_update(&gpd->id, ID_RECALC_TRANSFORM | ID_RECALC_GEOMETRY);

  WM_event_add_notifier(C, NC_GPENCIL | ND_DATA, NULL);
  WM_event_add_notifier(C, NC_GPENCIL | ND_GPENCIL_EDITMODE, NULL);
  WM_event_add_notifier(C, NC_SCENE | ND_MODE, NULL);

  if (is_object) {
    WM_msg_publish_rna_prop(mbus, &ob->id, ob, Object, mode);
  }
  if (G.background == false) {
    WM_toolsystem_update_from_context_view3d(C);
  }

  return OPERATOR_FINISHED;
}

void GPENCIL_OT_editmode_toggle(wmOperatorType *ot)
{
  PropertyRNA *prop;

  /* identifiers */
  ot->name = "Strokes Edit Mode Toggle";
  ot->idname = "GPENCIL_OT_editmode_toggle";
  ot->description = "Enter/Exit edit mode for Grease Pencil strokes";

  /* callbacks */
  ot->exec = gpencil_editmode_toggle_exec;
  ot->poll = gpencil_editmode_toggle_poll;

  /* flags */
  ot->flag = OPTYPE_UNDO | OPTYPE_REGISTER;

  /* properties */
  prop = RNA_def_boolean(
      ot->srna, "back", 0, "Return to Previous Mode", "Return to previous mode");
  RNA_def_property_flag(prop, PROP_HIDDEN | PROP_SKIP_SAVE);
}

/* set select mode */
static bool gpencil_selectmode_toggle_poll(bContext *C)
{
  /* edit only supported with grease pencil objects */
  Object *ob = CTX_data_active_object(C);
  if ((ob == NULL) || (ob->type != OB_GPENCIL) || (ob->mode != OB_MODE_EDIT_GPENCIL)) {
    return false;
  }

  return ED_operator_view3d_active(C);
}

static int gpencil_selectmode_toggle_exec(bContext *C, wmOperator *op)
{
  Scene *scene = CTX_data_scene(C);
  ToolSettings *ts = CTX_data_tool_settings(C);
  Object *ob = CTX_data_active_object(C);
  const int mode = RNA_int_get(op->ptr, "mode");
  bool changed = false;

  if (ts->gpencil_selectmode_edit == mode) {
    return OPERATOR_FINISHED;
  }

  /* Just set mode */
  ts->gpencil_selectmode_edit = mode;

  /* If the mode is Stroke, extend selection. */
  if ((ob) && (ts->gpencil_selectmode_edit == GP_SELECTMODE_STROKE)) {
    bGPdata *gpd = (bGPdata *)ob->data;
    /* Extend selection to all points in all selected strokes. */
    CTX_DATA_BEGIN (C, bGPDstroke *, gps, editable_gpencil_strokes) {
      if ((gps->flag & GP_STROKE_SELECT) && (gps->totpoints > 1)) {
        changed = true;
        bGPDspoint *pt;
        for (int i = 0; i < gps->totpoints; i++) {
          pt = &gps->points[i];
          pt->flag |= GP_SPOINT_SELECT;
        }
      }
    }
    CTX_DATA_END;
    if (changed) {
      DEG_id_tag_update(&gpd->id, ID_RECALC_TRANSFORM | ID_RECALC_GEOMETRY);
    }
  }

  WM_event_add_notifier(C, NC_GPENCIL | NA_SELECTED, NULL);
  WM_main_add_notifier(NC_SCENE | ND_TOOLSETTINGS, NULL);
  DEG_id_tag_update(&scene->id, ID_RECALC_COPY_ON_WRITE);

  return OPERATOR_FINISHED;
}

void GPENCIL_OT_selectmode_toggle(wmOperatorType *ot)
{
  PropertyRNA *prop;

  /* identifiers */
  ot->name = "Select Mode Toggle";
  ot->idname = "GPENCIL_OT_selectmode_toggle";
  ot->description = "Set selection mode for Grease Pencil strokes";

  /* callbacks */
  ot->exec = gpencil_selectmode_toggle_exec;
  ot->poll = gpencil_selectmode_toggle_poll;

  /* flags */
  ot->flag = OPTYPE_UNDO | OPTYPE_REGISTER;

  /* properties */
  prop = RNA_def_int(ot->srna, "mode", 0, 0, 2, "Select mode", "Select mode", 0, 2);
  RNA_def_property_flag(prop, PROP_HIDDEN | PROP_SKIP_SAVE);
}

/* Stroke Paint Mode Management */

static bool gpencil_paintmode_toggle_poll(bContext *C)
{
  /* if using gpencil object, use this gpd */
  Object *ob = CTX_data_active_object(C);
  if ((ob) && (ob->type == OB_GPENCIL)) {
    return ob->data != NULL;
  }
  return ED_gpencil_data_get_active(C) != NULL;
}

static int gpencil_paintmode_toggle_exec(bContext *C, wmOperator *op)
{
  const bool back = RNA_boolean_get(op->ptr, "back");

  struct wmMsgBus *mbus = CTX_wm_message_bus(C);
  Main *bmain = CTX_data_main(C);
  bGPdata *gpd = ED_gpencil_data_get_active(C);
  ToolSettings *ts = CTX_data_tool_settings(C);

  bool is_object = false;
  short mode;
  /* if using a gpencil object, use this datablock */
  Object *ob = CTX_data_active_object(C);
  if ((ob) && (ob->type == OB_GPENCIL)) {
    gpd = ob->data;
    is_object = true;
  }

  if (gpd == NULL) {
    return OPERATOR_CANCELLED;
  }

  /* Just toggle paintmode flag... */
  gpd->flag ^= GP_DATA_STROKE_PAINTMODE;
  /* set mode */
  if (gpd->flag & GP_DATA_STROKE_PAINTMODE) {
    mode = OB_MODE_PAINT_GPENCIL;
  }
  else {
    mode = OB_MODE_OBJECT;
  }

  if (is_object) {
    /* try to back previous mode */
    if ((ob->restore_mode) && ((gpd->flag & GP_DATA_STROKE_PAINTMODE) == 0) && (back == 1)) {
      mode = ob->restore_mode;
    }
    ob->restore_mode = ob->mode;
    ob->mode = mode;
  }

  if (mode == OB_MODE_PAINT_GPENCIL) {
    /* be sure we have brushes */
    BKE_paint_ensure(ts, (Paint **)&ts->gp_paint);
    Paint *paint = &ts->gp_paint->paint;
    /* if not exist, create a new one */
    if ((paint->brush == NULL) || (paint->brush->gpencil_settings == NULL)) {
      BKE_brush_gpencil_paint_presets(bmain, ts);
    }
    BKE_paint_toolslots_brush_validate(bmain, &ts->gp_paint->paint);
  }

  /* setup other modes */
  ED_gpencil_setup_modes(C, gpd, mode);
  /* set cache as dirty */
  DEG_id_tag_update(&gpd->id, ID_RECALC_TRANSFORM | ID_RECALC_GEOMETRY);

  WM_event_add_notifier(C, NC_GPENCIL | ND_DATA | ND_GPENCIL_EDITMODE, NULL);
  WM_event_add_notifier(C, NC_SCENE | ND_MODE, NULL);

  if (is_object) {
    WM_msg_publish_rna_prop(mbus, &ob->id, ob, Object, mode);
  }
  if (G.background == false) {
    WM_toolsystem_update_from_context_view3d(C);
  }

  return OPERATOR_FINISHED;
}

void GPENCIL_OT_paintmode_toggle(wmOperatorType *ot)
{
  PropertyRNA *prop;

  /* identifiers */
  ot->name = "Strokes Paint Mode Toggle";
  ot->idname = "GPENCIL_OT_paintmode_toggle";
  ot->description = "Enter/Exit paint mode for Grease Pencil strokes";

  /* callbacks */
  ot->exec = gpencil_paintmode_toggle_exec;
  ot->poll = gpencil_paintmode_toggle_poll;

  /* flags */
  ot->flag = OPTYPE_UNDO | OPTYPE_REGISTER;

  /* properties */
  prop = RNA_def_boolean(
      ot->srna, "back", 0, "Return to Previous Mode", "Return to previous mode");
  RNA_def_property_flag(prop, PROP_HIDDEN | PROP_SKIP_SAVE);
}

/* Stroke Sculpt Mode Management */

static bool gpencil_sculptmode_toggle_poll(bContext *C)
{
  /* if using gpencil object, use this gpd */
  Object *ob = CTX_data_active_object(C);
  if ((ob) && (ob->type == OB_GPENCIL)) {
    return ob->data != NULL;
  }
  return ED_gpencil_data_get_active(C) != NULL;
}

static int gpencil_sculptmode_toggle_exec(bContext *C, wmOperator *op)
{
  Main *bmain = CTX_data_main(C);
  ToolSettings *ts = CTX_data_tool_settings(C);

  const bool back = RNA_boolean_get(op->ptr, "back");

  struct wmMsgBus *mbus = CTX_wm_message_bus(C);
  bGPdata *gpd = ED_gpencil_data_get_active(C);
  bool is_object = false;
  short mode;
  /* if using a gpencil object, use this datablock */
  Object *ob = CTX_data_active_object(C);
  if ((ob) && (ob->type == OB_GPENCIL)) {
    gpd = ob->data;
    is_object = true;
  }

  if (gpd == NULL) {
    return OPERATOR_CANCELLED;
  }

  /* Just toggle sculptmode flag... */
  gpd->flag ^= GP_DATA_STROKE_SCULPTMODE;
  /* set mode */
  if (gpd->flag & GP_DATA_STROKE_SCULPTMODE) {
    mode = OB_MODE_SCULPT_GPENCIL;
  }
  else {
    mode = OB_MODE_OBJECT;
  }

  if (is_object) {
    /* try to back previous mode */
    if ((ob->restore_mode) && ((gpd->flag & GP_DATA_STROKE_SCULPTMODE) == 0) && (back == 1)) {
      mode = ob->restore_mode;
    }
    ob->restore_mode = ob->mode;
    ob->mode = mode;
  }

  if (mode == OB_MODE_SCULPT_GPENCIL) {
    /* be sure we have brushes */
    BKE_paint_ensure(ts, (Paint **)&ts->gp_sculptpaint);
    BKE_paint_toolslots_brush_validate(bmain, &ts->gp_sculptpaint->paint);
  }

  /* setup other modes */
  ED_gpencil_setup_modes(C, gpd, mode);
  /* set cache as dirty */
  DEG_id_tag_update(&gpd->id, ID_RECALC_TRANSFORM | ID_RECALC_GEOMETRY);

  WM_event_add_notifier(C, NC_GPENCIL | ND_DATA | ND_GPENCIL_EDITMODE, NULL);
  WM_event_add_notifier(C, NC_SCENE | ND_MODE, NULL);

  if (is_object) {
    WM_msg_publish_rna_prop(mbus, &ob->id, ob, Object, mode);
  }
  if (G.background == false) {
    WM_toolsystem_update_from_context_view3d(C);
  }

  return OPERATOR_FINISHED;
}

void GPENCIL_OT_sculptmode_toggle(wmOperatorType *ot)
{
  PropertyRNA *prop;

  /* identifiers */
  ot->name = "Strokes Sculpt Mode Toggle";
  ot->idname = "GPENCIL_OT_sculptmode_toggle";
  ot->description = "Enter/Exit sculpt mode for Grease Pencil strokes";

  /* callbacks */
  ot->exec = gpencil_sculptmode_toggle_exec;
  ot->poll = gpencil_sculptmode_toggle_poll;

  /* flags */
  ot->flag = OPTYPE_UNDO | OPTYPE_REGISTER;

  /* properties */
  prop = RNA_def_boolean(
      ot->srna, "back", 0, "Return to Previous Mode", "Return to previous mode");
  RNA_def_property_flag(prop, PROP_HIDDEN | PROP_SKIP_SAVE);
}

/* Stroke Weight Paint Mode Management */

static bool gpencil_weightmode_toggle_poll(bContext *C)
{
  /* if using gpencil object, use this gpd */
  Object *ob = CTX_data_active_object(C);
  if ((ob) && (ob->type == OB_GPENCIL)) {
    return ob->data != NULL;
  }
  return ED_gpencil_data_get_active(C) != NULL;
}

static int gpencil_weightmode_toggle_exec(bContext *C, wmOperator *op)
{
  Main *bmain = CTX_data_main(C);
  ToolSettings *ts = CTX_data_tool_settings(C);

  const bool back = RNA_boolean_get(op->ptr, "back");

  struct wmMsgBus *mbus = CTX_wm_message_bus(C);
  bGPdata *gpd = ED_gpencil_data_get_active(C);
  bool is_object = false;
  short mode;
  /* if using a gpencil object, use this datablock */
  Object *ob = CTX_data_active_object(C);
  if ((ob) && (ob->type == OB_GPENCIL)) {
    gpd = ob->data;
    is_object = true;
  }

  if (gpd == NULL) {
    return OPERATOR_CANCELLED;
  }

  /* Just toggle weightmode flag... */
  gpd->flag ^= GP_DATA_STROKE_WEIGHTMODE;
  /* set mode */
  if (gpd->flag & GP_DATA_STROKE_WEIGHTMODE) {
    mode = OB_MODE_WEIGHT_GPENCIL;
  }
  else {
    mode = OB_MODE_OBJECT;
  }

  if (is_object) {
    /* try to back previous mode */
    if ((ob->restore_mode) && ((gpd->flag & GP_DATA_STROKE_WEIGHTMODE) == 0) && (back == 1)) {
      mode = ob->restore_mode;
    }
    ob->restore_mode = ob->mode;
    ob->mode = mode;
  }

  if (mode == OB_MODE_WEIGHT_GPENCIL) {
    /* be sure we have brushes */
    BKE_paint_ensure(ts, (Paint **)&ts->gp_weightpaint);
    BKE_paint_toolslots_brush_validate(bmain, &ts->gp_weightpaint->paint);
  }

  /* setup other modes */
  ED_gpencil_setup_modes(C, gpd, mode);
  /* set cache as dirty */
  DEG_id_tag_update(&gpd->id, ID_RECALC_TRANSFORM | ID_RECALC_GEOMETRY);

  WM_event_add_notifier(C, NC_GPENCIL | ND_DATA | ND_GPENCIL_EDITMODE, NULL);
  WM_event_add_notifier(C, NC_SCENE | ND_MODE, NULL);

  if (is_object) {
    WM_msg_publish_rna_prop(mbus, &ob->id, ob, Object, mode);
  }
  if (G.background == false) {
    WM_toolsystem_update_from_context_view3d(C);
  }

  return OPERATOR_FINISHED;
}

void GPENCIL_OT_weightmode_toggle(wmOperatorType *ot)
{
  PropertyRNA *prop;

  /* identifiers */
  ot->name = "Strokes Weight Mode Toggle";
  ot->idname = "GPENCIL_OT_weightmode_toggle";
  ot->description = "Enter/Exit weight paint mode for Grease Pencil strokes";

  /* callbacks */
  ot->exec = gpencil_weightmode_toggle_exec;
  ot->poll = gpencil_weightmode_toggle_poll;

  /* flags */
  ot->flag = OPTYPE_UNDO | OPTYPE_REGISTER;

  /* properties */
  prop = RNA_def_boolean(
      ot->srna, "back", 0, "Return to Previous Mode", "Return to previous mode");
  RNA_def_property_flag(prop, PROP_HIDDEN | PROP_SKIP_SAVE);
}

/* Vertex Paint Mode Management */

static bool gpencil_vertexmode_toggle_poll(bContext *C)
{
  /* if using gpencil object, use this gpd */
  Object *ob = CTX_data_active_object(C);
  if ((ob) && (ob->type == OB_GPENCIL)) {
    return ob->data != NULL;
  }
  return ED_gpencil_data_get_active(C) != NULL;
}
static int gpencil_vertexmode_toggle_exec(bContext *C, wmOperator *op)
{
  const bool back = RNA_boolean_get(op->ptr, "back");

  struct wmMsgBus *mbus = CTX_wm_message_bus(C);
  Main *bmain = CTX_data_main(C);
  bGPdata *gpd = ED_gpencil_data_get_active(C);
  ToolSettings *ts = CTX_data_tool_settings(C);

  bool is_object = false;
  short mode;
  /* if using a gpencil object, use this datablock */
  Object *ob = CTX_data_active_object(C);
  if ((ob) && (ob->type == OB_GPENCIL)) {
    gpd = ob->data;
    is_object = true;
  }

  if (gpd == NULL) {
    return OPERATOR_CANCELLED;
  }

  /* Just toggle paintmode flag... */
  gpd->flag ^= GP_DATA_STROKE_VERTEXMODE;
  /* set mode */
  if (gpd->flag & GP_DATA_STROKE_VERTEXMODE) {
    mode = OB_MODE_VERTEX_GPENCIL;
  }
  else {
    mode = OB_MODE_OBJECT;
  }

  if (is_object) {
    /* try to back previous mode */
    if ((ob->restore_mode) && ((gpd->flag & GP_DATA_STROKE_VERTEXMODE) == 0) && (back == 1)) {
      mode = ob->restore_mode;
    }
    ob->restore_mode = ob->mode;
    ob->mode = mode;
  }

  if (mode == OB_MODE_VERTEX_GPENCIL) {
    /* be sure we have brushes */
    BKE_paint_ensure(ts, (Paint **)&ts->gp_vertexpaint);
    BKE_paint_toolslots_brush_validate(bmain, &ts->gp_vertexpaint->paint);
  }

  /* setup other modes */
  ED_gpencil_setup_modes(C, gpd, mode);
  /* set cache as dirty */
  DEG_id_tag_update(&gpd->id, ID_RECALC_TRANSFORM | ID_RECALC_GEOMETRY);

  WM_event_add_notifier(C, NC_GPENCIL | ND_DATA | ND_GPENCIL_EDITMODE, NULL);
  WM_event_add_notifier(C, NC_SCENE | ND_MODE, NULL);

  if (is_object) {
    WM_msg_publish_rna_prop(mbus, &ob->id, ob, Object, mode);
  }
  if (G.background == false) {
    WM_toolsystem_update_from_context_view3d(C);
  }

  return OPERATOR_FINISHED;
}

void GPENCIL_OT_vertexmode_toggle(wmOperatorType *ot)
{
  PropertyRNA *prop;

  /* identifiers */
  ot->name = "Strokes Vertex Mode Toggle";
  ot->idname = "GPENCIL_OT_vertexmode_toggle";
  ot->description = "Enter/Exit vertex paint mode for Grease Pencil strokes";

  /* callbacks */
  ot->exec = gpencil_vertexmode_toggle_exec;
  ot->poll = gpencil_vertexmode_toggle_poll;

  /* flags */
  ot->flag = OPTYPE_UNDO | OPTYPE_REGISTER;

  /* properties */
  prop = RNA_def_boolean(
      ot->srna, "back", 0, "Return to Previous Mode", "Return to previous mode");
  RNA_def_property_flag(prop, PROP_HIDDEN | PROP_SKIP_SAVE);
}

/* ************************************************ */
/* Stroke Editing Operators */

/* ************ Stroke Hide selection Toggle ************** */

static int gpencil_hideselect_toggle_exec(bContext *C, wmOperator *UNUSED(op))
{
  View3D *v3d = CTX_wm_view3d(C);
  if (v3d == NULL) {
    return OPERATOR_CANCELLED;
  }

  /* Just toggle alpha... */
  if (v3d->vertex_opacity > 0.0f) {
    v3d->vertex_opacity = 0.0f;
  }
  else {
    v3d->vertex_opacity = 1.0f;
  }

  WM_event_add_notifier(C, NC_GPENCIL | ND_DATA, NULL);
  WM_event_add_notifier(C, NC_GPENCIL | ND_GPENCIL_EDITMODE, NULL);
  WM_event_add_notifier(C, NC_SCENE | ND_MODE, NULL);

  return OPERATOR_FINISHED;
}

void GPENCIL_OT_selection_opacity_toggle(wmOperatorType *ot)
{
  /* identifiers */
  ot->name = "Hide Selected";
  ot->idname = "GPENCIL_OT_selection_opacity_toggle";
  ot->description = "Hide/Unhide selected points for Grease Pencil strokes setting alpha factor";

  /* callbacks */
  ot->exec = gpencil_hideselect_toggle_exec;
  ot->poll = gp_stroke_edit_poll;

  /* flags */
  ot->flag = OPTYPE_UNDO | OPTYPE_REGISTER;
}

/* ************** Duplicate Selected Strokes **************** */

/* Make copies of selected point segments in a selected stroke */
static void gp_duplicate_points(const bGPDstroke *gps,
                                ListBase *new_strokes,
                                const char *layername)
{
  bGPDspoint *pt;
  int i;

  int start_idx = -1;

  /* Step through the original stroke's points:
   * - We accumulate selected points (from start_idx to current index)
   *   and then convert that to a new stroke
   */
  for (i = 0, pt = gps->points; i < gps->totpoints; i++, pt++) {
    /* searching for start, are waiting for end? */
    if (start_idx == -1) {
      /* is this the first selected point for a new island? */
      if (pt->flag & GP_SPOINT_SELECT) {
        start_idx = i;
      }
    }
    else {
      size_t len = 0;

      /* is this the end of current island yet?
       * 1) Point i-1 was the last one that was selected
       * 2) Point i is the last in the array
       */
      if ((pt->flag & GP_SPOINT_SELECT) == 0) {
        len = i - start_idx;
      }
      else if (i == gps->totpoints - 1) {
        len = i - start_idx + 1;
      }
      // printf("copying from %d to %d = %d\n", start_idx, i, len);

      /* make copies of the relevant data */
      if (len) {
        bGPDstroke *gpsd;

        /* make a stupid copy first of the entire stroke (to get the flags too) */
        gpsd = MEM_dupallocN(gps);

        /* saves original layer name */
        BLI_strncpy(gpsd->runtime.tmp_layerinfo, layername, sizeof(gpsd->runtime.tmp_layerinfo));

        /* initialize triangle memory - will be calculated on next redraw */
        gpsd->triangles = NULL;
        gpsd->flag |= GP_STROKE_RECALC_GEOMETRY;
        gpsd->tot_triangles = 0;

        /* now, make a new points array, and copy of the relevant parts */
        gpsd->points = MEM_callocN(sizeof(bGPDspoint) * len, "gps stroke points copy");
        memcpy(gpsd->points, gps->points + start_idx, sizeof(bGPDspoint) * len);
        gpsd->totpoints = len;

        if (gps->dvert != NULL) {
          gpsd->dvert = MEM_callocN(sizeof(MDeformVert) * len, "gps stroke weights copy");
          memcpy(gpsd->dvert, gps->dvert + start_idx, sizeof(MDeformVert) * len);

          /* Copy weights */
          int e = start_idx;
          for (int j = 0; j < gpsd->totpoints; j++) {
            MDeformVert *dvert_dst = &gps->dvert[e];
            MDeformVert *dvert_src = &gps->dvert[j];
            dvert_dst->dw = MEM_dupallocN(dvert_src->dw);
            e++;
          }
        }

        /* add to temp buffer */
        gpsd->next = gpsd->prev = NULL;
        BLI_addtail(new_strokes, gpsd);

        /* cleanup + reset for next */
        start_idx = -1;
      }
    }
  }
}

static int gp_duplicate_exec(bContext *C, wmOperator *op)
{
  bGPdata *gpd = ED_gpencil_data_get_active(C);

  if (gpd == NULL) {
    BKE_report(op->reports, RPT_ERROR, "No Grease Pencil data");
    return OPERATOR_CANCELLED;
  }

  if (GPENCIL_MULTIEDIT_SESSIONS_ON(gpd)) {
    BKE_report(op->reports, RPT_ERROR, "Operator not supported in multiframe edition");
    return OPERATOR_CANCELLED;
  }

  /* for each visible (and editable) layer's selected strokes,
   * copy the strokes into a temporary buffer, then append
   * once all done
   */
  CTX_DATA_BEGIN (C, bGPDlayer *, gpl, editable_gpencil_layers) {
    ListBase new_strokes = {NULL, NULL};
    bGPDframe *gpf = gpl->actframe;
    bGPDstroke *gps;

    if (gpf == NULL) {
      continue;
    }

    /* make copies of selected strokes, and deselect these once we're done */
    for (gps = gpf->strokes.first; gps; gps = gps->next) {
      /* skip strokes that are invalid for current view */
      if (ED_gpencil_stroke_can_use(C, gps) == false) {
        continue;
      }

      if (gps->flag & GP_STROKE_SELECT) {
        if (gps->totpoints == 1) {
          /* Special Case: If there's just a single point in this stroke... */
          bGPDstroke *gpsd;

          /* make direct copies of the stroke and its points */
          gpsd = MEM_dupallocN(gps);
          BLI_strncpy(gpsd->runtime.tmp_layerinfo, gpl->info, sizeof(gpsd->runtime.tmp_layerinfo));
          gpsd->points = MEM_dupallocN(gps->points);
          if (gps->dvert != NULL) {
            gpsd->dvert = MEM_dupallocN(gps->dvert);
            BKE_gpencil_stroke_weights_duplicate(gps, gpsd);
          }

          /* triangle information - will be calculated on next redraw */
          gpsd->flag |= GP_STROKE_RECALC_GEOMETRY;
          gpsd->triangles = NULL;

          /* add to temp buffer */
          gpsd->next = gpsd->prev = NULL;
          BLI_addtail(&new_strokes, gpsd);
        }
        else {
          /* delegate to a helper, as there's too much to fit in here (for copying subsets)... */
          gp_duplicate_points(gps, &new_strokes, gpl->info);
        }

        /* deselect original stroke, or else the originals get moved too
         * (when using the copy + move macro)
         */
        bGPDspoint *pt;
        int i;
        for (i = 0, pt = gps->points; i < gps->totpoints; i++, pt++) {
          pt->flag &= ~GP_SPOINT_SELECT;
        }
        gps->flag &= ~GP_STROKE_SELECT;
      }
    }

    /* add all new strokes in temp buffer to the frame (preventing double-copies) */
    BLI_movelisttolist(&gpf->strokes, &new_strokes);
    BLI_assert(new_strokes.first == NULL);
  }
  CTX_DATA_END;

  /* updates */
  DEG_id_tag_update(&gpd->id, ID_RECALC_TRANSFORM | ID_RECALC_GEOMETRY);
  WM_event_add_notifier(C, NC_GPENCIL | ND_DATA | NA_EDITED, NULL);

  return OPERATOR_FINISHED;
}

void GPENCIL_OT_duplicate(wmOperatorType *ot)
{
  /* identifiers */
  ot->name = "Duplicate Strokes";
  ot->idname = "GPENCIL_OT_duplicate";
  ot->description = "Duplicate the selected Grease Pencil strokes";

  /* callbacks */
  ot->exec = gp_duplicate_exec;
  ot->poll = gp_stroke_edit_poll;

  /* flags */
  ot->flag = OPTYPE_REGISTER | OPTYPE_UNDO;
}

/* ************** Extrude Selected Strokes **************** */

/* helper to copy a point to temp area */
static void copy_move_point(bGPDstroke *gps,
                            bGPDspoint *temp_points,
                            MDeformVert *temp_dverts,
                            int from_idx,
                            int to_idx,
                            const bool copy)
{
  bGPDspoint *pt = &temp_points[from_idx];
  bGPDspoint *pt_final = &gps->points[to_idx];

  copy_v3_v3(&pt_final->x, &pt->x);
  pt_final->pressure = pt->pressure;
  pt_final->strength = pt->strength;
  pt_final->time = pt->time;
  pt_final->flag = pt->flag;
  pt_final->uv_fac = pt->uv_fac;
  pt_final->uv_rot = pt->uv_rot;
  copy_v4_v4(pt_final->mix_color, pt->mix_color);

  if (gps->dvert != NULL) {
    MDeformVert *dvert = &temp_dverts[from_idx];
    MDeformVert *dvert_final = &gps->dvert[to_idx];

    dvert_final->totweight = dvert->totweight;
    /* if copy, duplicate memory, otherwise move only the pointer */
    if (copy) {
      dvert_final->dw = MEM_dupallocN(dvert->dw);
    }
    else {
      dvert_final->dw = dvert->dw;
    }
  }
}

static void gpencil_add_move_points(bGPDframe *gpf, bGPDstroke *gps)
{
  bGPDspoint *temp_points = NULL;
  MDeformVert *temp_dverts = NULL;
  bGPDspoint *pt = NULL;
  const bGPDspoint *pt_start = &gps->points[0];
  const bGPDspoint *pt_last = &gps->points[gps->totpoints - 1];
  const bool do_first = (pt_start->flag & GP_SPOINT_SELECT);
  const bool do_last = ((pt_last->flag & GP_SPOINT_SELECT) && (pt_start != pt_last));
  const bool do_stroke = (do_first || do_last);

  /* review points in the middle of stroke to create new strokes */
  for (int i = 0; i < gps->totpoints; i++) {
    /* skip first and last point */
    if ((i == 0) || (i == gps->totpoints - 1)) {
      continue;
    }

    pt = &gps->points[i];
    if (pt->flag == GP_SPOINT_SELECT) {
      /* duplicate original stroke data */
      bGPDstroke *gps_new = MEM_dupallocN(gps);
      gps_new->prev = gps_new->next = NULL;

      /* add new points array */
      gps_new->totpoints = 1;
      gps_new->points = MEM_callocN(sizeof(bGPDspoint), __func__);
      gps_new->dvert = NULL;

      if (gps->dvert != NULL) {
        gps_new->dvert = MEM_callocN(sizeof(MDeformVert), __func__);
      }

      gps->flag |= GP_STROKE_RECALC_GEOMETRY;
      gps_new->triangles = NULL;
      gps_new->tot_triangles = 0;
      BLI_insertlinkafter(&gpf->strokes, gps, gps_new);

      /* copy selected point data to new stroke */
      copy_move_point(gps_new, gps->points, gps->dvert, i, 0, true);

      /* deselect orinal point */
      pt->flag &= ~GP_SPOINT_SELECT;
    }
  }

  /* review first and last point to reuse same stroke */
  int i2 = 0;
  int totnewpoints, oldtotpoints;
  /* if first or last, reuse stroke and resize */
  if ((do_first) || (do_last)) {
    totnewpoints = gps->totpoints;
    if (do_first) {
      totnewpoints++;
    }
    if (do_last) {
      totnewpoints++;
    }

    /* duplicate points in a temp area */
    temp_points = MEM_dupallocN(gps->points);
    oldtotpoints = gps->totpoints;
    if (gps->dvert != NULL) {
      temp_dverts = MEM_dupallocN(gps->dvert);
    }

    /* if first point, need move all one position */
    if (do_first) {
      i2 = 1;
    }

    /* resize the points arrays */
    gps->totpoints = totnewpoints;
    gps->points = MEM_recallocN(gps->points, sizeof(*gps->points) * gps->totpoints);
    if (gps->dvert != NULL) {
      gps->dvert = MEM_recallocN(gps->dvert, sizeof(*gps->dvert) * gps->totpoints);
    }

    /* move points to new position */
    for (int i = 0; i < oldtotpoints; i++) {
      copy_move_point(gps, temp_points, temp_dverts, i, i2, false);
      i2++;
    }
    gps->flag |= GP_STROKE_RECALC_GEOMETRY;

    /* If first point, add new point at the beginning. */
    if (do_first) {
      copy_move_point(gps, temp_points, temp_dverts, 0, 0, true);
      /* deselect old */
      pt = &gps->points[1];
      pt->flag &= ~GP_SPOINT_SELECT;
      /* select new */
      pt = &gps->points[0];
      pt->flag |= GP_SPOINT_SELECT;
    }

    /* if last point, add new point at the end */
    if (do_last) {
      copy_move_point(gps, temp_points, temp_dverts, oldtotpoints - 1, gps->totpoints - 1, true);

      /* deselect old */
      pt = &gps->points[gps->totpoints - 2];
      pt->flag &= ~GP_SPOINT_SELECT;
      /* select new */
      pt = &gps->points[gps->totpoints - 1];
      pt->flag |= GP_SPOINT_SELECT;
    }

    MEM_SAFE_FREE(temp_points);
    MEM_SAFE_FREE(temp_dverts);
  }

  /* if the stroke is not reused, deselect */
  if (!do_stroke) {
    gps->flag &= ~GP_STROKE_SELECT;
  }
}

static int gp_extrude_exec(bContext *C, wmOperator *op)
{
  Object *obact = CTX_data_active_object(C);
  bGPdata *gpd = (bGPdata *)obact->data;
  const bool is_multiedit = (bool)GPENCIL_MULTIEDIT_SESSIONS_ON(gpd);
  bGPDstroke *gps = NULL;

  if (gpd == NULL) {
    BKE_report(op->reports, RPT_ERROR, "No Grease Pencil data");
    return OPERATOR_CANCELLED;
  }

  CTX_DATA_BEGIN (C, bGPDlayer *, gpl, editable_gpencil_layers) {
    bGPDframe *init_gpf = (is_multiedit) ? gpl->frames.first : gpl->actframe;

    for (bGPDframe *gpf = init_gpf; gpf; gpf = gpf->next) {
      if ((gpf == gpl->actframe) || ((gpf->flag & GP_FRAME_SELECT) && (is_multiedit))) {
        if (gpf == NULL) {
          continue;
        }

        for (gps = gpf->strokes.first; gps; gps = gps->next) {
          /* skip strokes that are invalid for current view */
          if (ED_gpencil_stroke_can_use(C, gps) == false) {
            continue;
          }

          if (gps->flag & GP_STROKE_SELECT) {
            gpencil_add_move_points(gpf, gps);
          }
        }
        /* if not multiedit, exit loop*/
        if (!is_multiedit) {
          break;
        }
      }
    }
  }
  CTX_DATA_END;

  /* updates */
  DEG_id_tag_update(&gpd->id, ID_RECALC_TRANSFORM | ID_RECALC_GEOMETRY | ID_RECALC_COPY_ON_WRITE);
  DEG_id_tag_update(&obact->id, ID_RECALC_COPY_ON_WRITE);
  WM_event_add_notifier(C, NC_GPENCIL | ND_DATA | NA_EDITED, NULL);

  return OPERATOR_FINISHED;
}

void GPENCIL_OT_extrude(wmOperatorType *ot)
{
  /* identifiers */
  ot->name = "Extrude Stroke Points";
  ot->idname = "GPENCIL_OT_extrude";
  ot->description = "Extrude the selected Grease Pencil points";

  /* callbacks */
  ot->exec = gp_extrude_exec;
  ot->poll = gp_stroke_edit_poll;

  /* flags */
  ot->flag = OPTYPE_REGISTER | OPTYPE_UNDO;
}

/* ******************* Copy/Paste Strokes ************************* */
/* Grease Pencil stroke data copy/paste buffer:
 * - The copy operation collects all segments of selected strokes,
 *   dumping "ready to be copied" copies of the strokes into the buffer.
 * - The paste operation makes a copy of those elements, and adds them
 *   to the active layer. This effectively flattens down the strokes
 *   from several different layers into a single layer.
 */

/* list of bGPDstroke instances */
/* NOTE: is exposed within the editors/gpencil module so that other tools can use it too */
ListBase gp_strokes_copypastebuf = {NULL, NULL};

/* Hash for hanging on to all the colors used by strokes in the buffer
 *
 * This is needed to prevent dangling and unsafe pointers when pasting across data-blocks,
 * or after a color used by a stroke in the buffer gets deleted (via user action or undo).
 */
static GHash *gp_strokes_copypastebuf_colors = NULL;

static GHash *gp_strokes_copypastebuf_colors_material_to_name_create(Main *bmain)
{
  GHash *ma_to_name = BLI_ghash_ptr_new(__func__);

  for (Material *ma = bmain->materials.first; ma != NULL; ma = ma->id.next) {
    char *name = BKE_id_to_unique_string_key(&ma->id);
    BLI_ghash_insert(ma_to_name, ma, name);
  }

  return ma_to_name;
}

static void gp_strokes_copypastebuf_colors_material_to_name_free(GHash *ma_to_name)
{
  BLI_ghash_free(ma_to_name, NULL, MEM_freeN);
}

static GHash *gp_strokes_copypastebuf_colors_name_to_material_create(Main *bmain)
{
  GHash *name_to_ma = BLI_ghash_str_new(__func__);

  for (Material *ma = bmain->materials.first; ma != NULL; ma = ma->id.next) {
    char *name = BKE_id_to_unique_string_key(&ma->id);
    BLI_ghash_insert(name_to_ma, name, ma);
  }

  return name_to_ma;
}

static void gp_strokes_copypastebuf_colors_name_to_material_free(GHash *name_to_ma)
{
  BLI_ghash_free(name_to_ma, MEM_freeN, NULL);
}

/* Free copy/paste buffer data */
void ED_gpencil_strokes_copybuf_free(void)
{
  bGPDstroke *gps, *gpsn;

  /* Free the colors buffer
   * NOTE: This is done before the strokes so that the ptrs are still safe
   */
  if (gp_strokes_copypastebuf_colors) {
    BLI_ghash_free(gp_strokes_copypastebuf_colors, NULL, MEM_freeN);
    gp_strokes_copypastebuf_colors = NULL;
  }

  /* Free the stroke buffer */
  for (gps = gp_strokes_copypastebuf.first; gps; gps = gpsn) {
    gpsn = gps->next;

    if (gps->points) {
      MEM_freeN(gps->points);
    }
    if (gps->dvert) {
      BKE_gpencil_free_stroke_weights(gps);
      MEM_freeN(gps->dvert);
    }

    MEM_SAFE_FREE(gps->triangles);

    BLI_freelinkN(&gp_strokes_copypastebuf, gps);
  }

  gp_strokes_copypastebuf.first = gp_strokes_copypastebuf.last = NULL;
}

/**
 * Ensure that destination datablock has all the colors the pasted strokes need.
 * Helper function for copy-pasting strokes
 */
GHash *gp_copybuf_validate_colormap(bContext *C)
{
  Main *bmain = CTX_data_main(C);
  Object *ob = CTX_data_active_object(C);
  GHash *new_colors = BLI_ghash_int_new("GPencil Paste Dst Colors");
  GHashIterator gh_iter;

  /* For each color, check if exist and add if not */
  GHash *name_to_ma = gp_strokes_copypastebuf_colors_name_to_material_create(bmain);

  GHASH_ITER (gh_iter, gp_strokes_copypastebuf_colors) {
    int *key = BLI_ghashIterator_getKey(&gh_iter);
    char *ma_name = BLI_ghashIterator_getValue(&gh_iter);
    Material *ma = BLI_ghash_lookup(name_to_ma, ma_name);

    BKE_gpencil_object_material_ensure(bmain, ob, ma);

    /* Store this mapping (for use later when pasting) */
    if (!BLI_ghash_haskey(new_colors, POINTER_FROM_INT(*key))) {
      BLI_ghash_insert(new_colors, POINTER_FROM_INT(*key), ma);
    }
  }

  gp_strokes_copypastebuf_colors_name_to_material_free(name_to_ma);

  return new_colors;
}

/* --------------------- */
/* Copy selected strokes */

static int gp_strokes_copy_exec(bContext *C, wmOperator *op)
{
  Main *bmain = CTX_data_main(C);
  Object *ob = CTX_data_active_object(C);
  bGPdata *gpd = ED_gpencil_data_get_active(C);

  if (gpd == NULL) {
    BKE_report(op->reports, RPT_ERROR, "No Grease Pencil data");
    return OPERATOR_CANCELLED;
  }

  if (GPENCIL_MULTIEDIT_SESSIONS_ON(gpd)) {
    BKE_report(op->reports, RPT_ERROR, "Operator not supported in multiframe edition");
    return OPERATOR_CANCELLED;
  }

  /* clear the buffer first */
  ED_gpencil_strokes_copybuf_free();

  /* for each visible (and editable) layer's selected strokes,
   * copy the strokes into a temporary buffer, then append
   * once all done
   */
  CTX_DATA_BEGIN (C, bGPDlayer *, gpl, editable_gpencil_layers) {
    bGPDframe *gpf = gpl->actframe;
    bGPDstroke *gps;

    if (gpf == NULL) {
      continue;
    }

    /* make copies of selected strokes, and deselect these once we're done */
    for (gps = gpf->strokes.first; gps; gps = gps->next) {
      /* skip strokes that are invalid for current view */
      if (ED_gpencil_stroke_can_use(C, gps) == false) {
        continue;
      }

      if (gps->flag & GP_STROKE_SELECT) {
        if (gps->totpoints == 1) {
          /* Special Case: If there's just a single point in this stroke... */
          bGPDstroke *gpsd;

          /* make direct copies of the stroke and its points */
          gpsd = MEM_dupallocN(gps);
          /* saves original layer name */
          BLI_strncpy(gpsd->runtime.tmp_layerinfo, gpl->info, sizeof(gpsd->runtime.tmp_layerinfo));
          gpsd->points = MEM_dupallocN(gps->points);
          if (gps->dvert != NULL) {
            gpsd->dvert = MEM_dupallocN(gps->dvert);
            BKE_gpencil_stroke_weights_duplicate(gps, gpsd);
          }

          /* triangles cache - will be recalculated on next redraw */
          gpsd->flag |= GP_STROKE_RECALC_GEOMETRY;
          gpsd->tot_triangles = 0;
          gpsd->triangles = NULL;

          /* add to temp buffer */
          gpsd->next = gpsd->prev = NULL;
          BLI_addtail(&gp_strokes_copypastebuf, gpsd);
        }
        else {
          /* delegate to a helper, as there's too much to fit in here (for copying subsets)... */
          gp_duplicate_points(gps, &gp_strokes_copypastebuf, gpl->info);
        }
      }
    }
  }
  CTX_DATA_END;

  /* Build up hash of material colors used in these strokes */
  if (gp_strokes_copypastebuf.first) {
    gp_strokes_copypastebuf_colors = BLI_ghash_int_new("GPencil CopyBuf Colors");
    GHash *ma_to_name = gp_strokes_copypastebuf_colors_material_to_name_create(bmain);
    for (bGPDstroke *gps = gp_strokes_copypastebuf.first; gps; gps = gps->next) {
      if (ED_gpencil_stroke_can_use(C, gps)) {
        Material *ma = give_current_material(ob, gps->mat_nr + 1);
        /* Avoid default material. */
        if (ma == NULL) {
          continue;
        }

        char **ma_name_val;
        if (!BLI_ghash_ensure_p(
                gp_strokes_copypastebuf_colors, &gps->mat_nr, (void ***)&ma_name_val)) {
          char *ma_name = BLI_ghash_lookup(ma_to_name, ma);
          *ma_name_val = MEM_dupallocN(ma_name);
        }
      }
    }
    gp_strokes_copypastebuf_colors_material_to_name_free(ma_to_name);
  }

  /* updates (to ensure operator buttons are refreshed, when used via hotkeys) */
  WM_event_add_notifier(C, NC_GPENCIL | ND_DATA, NULL);  // XXX?

  /* done */
  return OPERATOR_FINISHED;
}

void GPENCIL_OT_copy(wmOperatorType *ot)
{
  /* identifiers */
  ot->name = "Copy Strokes";
  ot->idname = "GPENCIL_OT_copy";
  ot->description = "Copy selected Grease Pencil points and strokes";

  /* callbacks */
  ot->exec = gp_strokes_copy_exec;
  ot->poll = gp_stroke_edit_poll;

  /* flags */
  // ot->flag = OPTYPE_REGISTER;
}

/* --------------------- */
/* Paste selected strokes */

static bool gp_strokes_paste_poll(bContext *C)
{
  /* 1) Must have GP datablock to paste to
   *    - We don't need to have an active layer though, as that can easily get added
   *    - If the active layer is locked, we can't paste there,
   *      but that should prompt a warning instead.
   * 2) Copy buffer must at least have something (though it may be the wrong sort...).
   */
  return (ED_gpencil_data_get_active(C) != NULL) &&
         (!BLI_listbase_is_empty(&gp_strokes_copypastebuf));
}

typedef enum eGP_PasteMode {
  GP_COPY_BY_LAYER = -1,
  GP_COPY_TO_ACTIVE = 1,
} eGP_PasteMode;

static int gp_strokes_paste_exec(bContext *C, wmOperator *op)
{
  Object *ob = CTX_data_active_object(C);
  bGPdata *gpd = ED_gpencil_data_get_active(C);
  bGPDlayer *gpl = CTX_data_active_gpencil_layer(C); /* only use active for copy merge */
  Scene *scene = CTX_data_scene(C);
  bGPDframe *gpf;

  eGP_PasteMode type = RNA_enum_get(op->ptr, "type");
  GHash *new_colors;

  /* check for various error conditions */
  if (gpd == NULL) {
    BKE_report(op->reports, RPT_ERROR, "No Grease Pencil data");
    return OPERATOR_CANCELLED;
  }
  else if (GPENCIL_MULTIEDIT_SESSIONS_ON(gpd)) {
    BKE_report(op->reports, RPT_ERROR, "Operator not supported in multiframe edition");
    return OPERATOR_CANCELLED;
  }
  else if (BLI_listbase_is_empty(&gp_strokes_copypastebuf)) {
    BKE_report(op->reports,
               RPT_ERROR,
               "No strokes to paste, select and copy some points before trying again");
    return OPERATOR_CANCELLED;
  }
  else if (gpl == NULL) {
    /* no active layer - let's just create one */
    gpl = BKE_gpencil_layer_addnew(gpd, DATA_("GP_Layer"), true);
  }
  else if ((gpencil_layer_is_editable(gpl) == false) && (type == GP_COPY_TO_ACTIVE)) {
    BKE_report(
        op->reports, RPT_ERROR, "Can not paste strokes when active layer is hidden or locked");
    return OPERATOR_CANCELLED;
  }
  else {
    /* Check that some of the strokes in the buffer can be used */
    bGPDstroke *gps;
    bool ok = false;

    for (gps = gp_strokes_copypastebuf.first; gps; gps = gps->next) {
      if (ED_gpencil_stroke_can_use(C, gps)) {
        ok = true;
        break;
      }
    }

    if (ok == false) {
      /* XXX: this check is not 100% accurate
       * (i.e. image editor is incompatible with normal 2D strokes),
       * but should be enough to give users a good idea of what's going on.
       */
      if (CTX_wm_area(C)->spacetype == SPACE_VIEW3D) {
        BKE_report(op->reports, RPT_ERROR, "Cannot paste 2D strokes in 3D View");
      }
      else {
        BKE_report(op->reports, RPT_ERROR, "Cannot paste 3D strokes in 2D editors");
      }

      return OPERATOR_CANCELLED;
    }
  }

  /* Deselect all strokes first */
  CTX_DATA_BEGIN (C, bGPDstroke *, gps, editable_gpencil_strokes) {
    bGPDspoint *pt;
    int i;

    for (i = 0, pt = gps->points; i < gps->totpoints; i++, pt++) {
      pt->flag &= ~GP_SPOINT_SELECT;
    }

    gps->flag &= ~GP_STROKE_SELECT;
  }
  CTX_DATA_END;

  /* Ensure that all the necessary colors exist */
  new_colors = gp_copybuf_validate_colormap(C);

  /* Copy over the strokes from the buffer (and adjust the colors) */
  for (bGPDstroke *gps = gp_strokes_copypastebuf.first; gps; gps = gps->next) {
    if (ED_gpencil_stroke_can_use(C, gps)) {
      /* Need to verify if layer exists */
      if (type != GP_COPY_TO_ACTIVE) {
        gpl = BLI_findstring(&gpd->layers, gps->runtime.tmp_layerinfo, offsetof(bGPDlayer, info));
        if (gpl == NULL) {
          /* no layer - use active (only if layer deleted before paste) */
          gpl = CTX_data_active_gpencil_layer(C);
        }
      }

      /* Ensure we have a frame to draw into
       * NOTE: Since this is an op which creates strokes,
       *       we are obliged to add a new frame if one
       *       doesn't exist already
       */
      gpf = BKE_gpencil_layer_frame_get(gpl, CFRA, GP_GETFRAME_ADD_NEW);
      if (gpf) {
        /* Create new stroke */
        bGPDstroke *new_stroke = MEM_dupallocN(gps);
        new_stroke->runtime.tmp_layerinfo[0] = '\0';

        new_stroke->points = MEM_dupallocN(gps->points);
        if (gps->dvert != NULL) {
          new_stroke->dvert = MEM_dupallocN(gps->dvert);
          BKE_gpencil_stroke_weights_duplicate(gps, new_stroke);
        }
        new_stroke->flag |= GP_STROKE_RECALC_GEOMETRY;
        new_stroke->triangles = NULL;

        new_stroke->next = new_stroke->prev = NULL;
        BLI_addtail(&gpf->strokes, new_stroke);

        /* Remap material */
        Material *ma = BLI_ghash_lookup(new_colors, POINTER_FROM_INT(new_stroke->mat_nr));
        new_stroke->mat_nr = BKE_gpencil_object_material_index_get(ob, ma);
        CLAMP_MIN(new_stroke->mat_nr, 0);
      }
    }
  }

  /* free temp data */
  BLI_ghash_free(new_colors, NULL, NULL);

  /* updates */
  DEG_id_tag_update(&gpd->id, ID_RECALC_TRANSFORM | ID_RECALC_GEOMETRY);
  WM_event_add_notifier(C, NC_GPENCIL | ND_DATA | NA_EDITED, NULL);

  return OPERATOR_FINISHED;
}

void GPENCIL_OT_paste(wmOperatorType *ot)
{
  static const EnumPropertyItem copy_type[] = {
      {GP_COPY_TO_ACTIVE, "ACTIVE", 0, "Paste to Active", ""},
      {GP_COPY_BY_LAYER, "LAYER", 0, "Paste by Layer", ""},
      {0, NULL, 0, NULL, NULL},
  };

  /* identifiers */
  ot->name = "Paste Strokes";
  ot->idname = "GPENCIL_OT_paste";
  ot->description = "Paste previously copied strokes to active layer or to original layer";

  /* callbacks */
  ot->exec = gp_strokes_paste_exec;
  ot->poll = gp_strokes_paste_poll;

  /* flags */
  ot->flag = OPTYPE_REGISTER | OPTYPE_UNDO;

  /* properties */
  ot->prop = RNA_def_enum(ot->srna, "type", copy_type, GP_COPY_TO_ACTIVE, "Type", "");
}

/* ******************* Move To Layer ****************************** */

static int gp_move_to_layer_exec(bContext *C, wmOperator *op)
{
  bGPdata *gpd = CTX_data_gpencil_data(C);
  Scene *scene = CTX_data_scene(C);
  bGPDlayer *target_layer = NULL;
  ListBase strokes = {NULL, NULL};
  int layer_num = RNA_int_get(op->ptr, "layer");
  const bool use_autolock = (bool)(gpd->flag & GP_DATA_AUTOLOCK_LAYERS);

  if (GPENCIL_MULTIEDIT_SESSIONS_ON(gpd)) {
    BKE_report(op->reports, RPT_ERROR, "Operator not supported in multiframe edition");
    return OPERATOR_CANCELLED;
  }

  /* if autolock enabled, disabled now */
  if (use_autolock) {
    gpd->flag &= ~GP_DATA_AUTOLOCK_LAYERS;
  }

  /* Try to get layer */
  target_layer = BLI_findlink(&gpd->layers, layer_num);

  if (target_layer == NULL) {
    /* back autolock status */
    if (use_autolock) {
      gpd->flag |= GP_DATA_AUTOLOCK_LAYERS;
    }
    BKE_reportf(op->reports, RPT_ERROR, "There is no layer number %d", layer_num);
    return OPERATOR_CANCELLED;
  }

  /* Extract all strokes to move to this layer
   * NOTE: We need to do this in a two-pass system to avoid conflicts with strokes
   *       getting repeatedly moved
   */
  CTX_DATA_BEGIN (C, bGPDlayer *, gpl, editable_gpencil_layers) {
    bGPDframe *gpf = gpl->actframe;
    bGPDstroke *gps, *gpsn;

    /* skip if no frame with strokes, or if this is the layer we're moving strokes to */
    if ((gpl == target_layer) || (gpf == NULL)) {
      continue;
    }

    /* make copies of selected strokes, and deselect these once we're done */
    for (gps = gpf->strokes.first; gps; gps = gpsn) {
      gpsn = gps->next;

      /* skip strokes that are invalid for current view */
      if (ED_gpencil_stroke_can_use(C, gps) == false) {
        continue;
      }

      /* TODO: Don't just move entire strokes - instead, only copy the selected portions... */
      if (gps->flag & GP_STROKE_SELECT) {
        BLI_remlink(&gpf->strokes, gps);
        BLI_addtail(&strokes, gps);
      }
    }

    /* if new layer and autolock, lock old layer */
    if ((layer_num == -1) && (use_autolock)) {
      gpl->flag |= GP_LAYER_LOCKED;
    }
  }
  CTX_DATA_END;

  /* Paste them all in one go */
  if (strokes.first) {
    bGPDframe *gpf = BKE_gpencil_layer_frame_get(target_layer, CFRA, GP_GETFRAME_ADD_NEW);

    BLI_movelisttolist(&gpf->strokes, &strokes);
    BLI_assert((strokes.first == strokes.last) && (strokes.first == NULL));
  }

  /* back autolock status */
  if (use_autolock) {
    gpd->flag |= GP_DATA_AUTOLOCK_LAYERS;
  }

  /* updates */
  DEG_id_tag_update(&gpd->id, ID_RECALC_TRANSFORM | ID_RECALC_GEOMETRY);
  WM_event_add_notifier(C, NC_GPENCIL | ND_DATA | NA_EDITED, NULL);

  return OPERATOR_FINISHED;
}

void GPENCIL_OT_move_to_layer(wmOperatorType *ot)
{
  /* identifiers */
  ot->name = "Move Strokes to Layer";
  ot->idname = "GPENCIL_OT_move_to_layer";
  ot->description =
      "Move selected strokes to another layer";  // XXX: allow moving individual points too?

  /* callbacks */
  ot->exec = gp_move_to_layer_exec;
  ot->poll = gp_stroke_edit_poll;  // XXX?

  /* flags */
  ot->flag = OPTYPE_REGISTER | OPTYPE_UNDO;

  /* GPencil layer to use. */
  ot->prop = RNA_def_int(ot->srna, "layer", 0, 0, INT_MAX, "Grease Pencil Layer", "", 0, INT_MAX);
  RNA_def_property_flag(ot->prop, PROP_HIDDEN | PROP_SKIP_SAVE);
}

/* ********************* Add Blank Frame *************************** */

/* Basically the same as the drawing op */
static bool UNUSED_FUNCTION(gp_blank_frame_add_poll)(bContext *C)
{
  if (ED_operator_regionactive(C)) {
    /* check if current context can support GPencil data */
    if (ED_gpencil_data_get_pointers(C, NULL) != NULL) {
      return 1;
    }
    else {
      CTX_wm_operator_poll_msg_set(C, "Failed to find Grease Pencil data to draw into");
    }
  }
  else {
    CTX_wm_operator_poll_msg_set(C, "Active region not set");
  }

  return 0;
}

static int gp_blank_frame_add_exec(bContext *C, wmOperator *op)
{
  bGPdata *gpd = ED_gpencil_data_get_active(C);
  Scene *scene = CTX_data_scene(C);
  int cfra = CFRA;

  bGPDlayer *active_gpl = BKE_gpencil_layer_active_get(gpd);

  const bool all_layers = RNA_boolean_get(op->ptr, "all_layers");

  /* Initialise datablock and an active layer if nothing exists yet */
  if (ELEM(NULL, gpd, active_gpl)) {
    /* Let's just be lazy, and call the "Add New Layer" operator,
     * which sets everything up as required. */
    WM_operator_name_call(C, "GPENCIL_OT_layer_add", WM_OP_EXEC_DEFAULT, NULL);
  }

  /* Go through each layer, adding a frame after the active one
   * and/or shunting all the others out of the way
   */
  CTX_DATA_BEGIN (C, bGPDlayer *, gpl, editable_gpencil_layers) {
    if ((all_layers == false) && (gpl != active_gpl)) {
      continue;
    }

    /* 1) Check for an existing frame on the current frame */
    bGPDframe *gpf = BKE_gpencil_layer_frame_find(gpl, cfra);
    if (gpf) {
      /* Shunt all frames after (and including) the existing one later by 1-frame */
      for (; gpf; gpf = gpf->next) {
        gpf->framenum += 1;
      }
    }

    /* 2) Now add a new frame, with nothing in it */
    gpl->actframe = BKE_gpencil_layer_frame_get(gpl, cfra, GP_GETFRAME_ADD_NEW);
  }
  CTX_DATA_END;

  /* notifiers */
  DEG_id_tag_update(&gpd->id, ID_RECALC_TRANSFORM | ID_RECALC_GEOMETRY);
  WM_event_add_notifier(C, NC_GPENCIL | ND_DATA | NA_EDITED, NULL);

  return OPERATOR_FINISHED;
}

void GPENCIL_OT_blank_frame_add(wmOperatorType *ot)
{
  PropertyRNA *prop;

  /* identifiers */
  ot->name = "Insert Blank Frame";
  ot->idname = "GPENCIL_OT_blank_frame_add";
  ot->description =
      "Insert a blank frame on the current frame "
      "(all subsequently existing frames, if any, are shifted right by one frame)";

  /* callbacks */
  ot->exec = gp_blank_frame_add_exec;
  ot->poll = gp_add_poll;

  ot->flag = OPTYPE_REGISTER | OPTYPE_UNDO;

  /* properties */
  prop = RNA_def_boolean(ot->srna,
                         "all_layers",
                         false,
                         "All Layers",
                         "Create blank frame in all layers, not only active");
  RNA_def_property_flag(prop, PROP_SKIP_SAVE);
}

/* ******************* Delete Active Frame ************************ */

static bool gp_actframe_delete_poll(bContext *C)
{
  bGPdata *gpd = ED_gpencil_data_get_active(C);
  bGPDlayer *gpl = BKE_gpencil_layer_active_get(gpd);

  /* only if there's an active layer with an active frame */
  return (gpl && gpl->actframe);
}

static bool gp_annotation_actframe_delete_poll(bContext *C)
{
  bGPdata *gpd = ED_annotation_data_get_active(C);
  bGPDlayer *gpl = BKE_gpencil_layer_getactive(gpd);

  /* only if there's an active layer with an active frame */
  return (gpl && gpl->actframe);
}

/* delete active frame - wrapper around API calls */
static int gp_actframe_delete_exec(bContext *C, wmOperator *op)
{
<<<<<<< HEAD
  bGPdata *gpd = ED_gpencil_data_get_active(C);
  bGPDlayer *gpl = BKE_gpencil_layer_active_get(gpd);
=======
  const int is_annotation = RNA_boolean_get(op->ptr, "is_annotation");

  bGPdata *gpd = (!is_annotation) ? ED_gpencil_data_get_active(C) :
                                    ED_annotation_data_get_active(C);

  bGPDlayer *gpl = BKE_gpencil_layer_getactive(gpd);
>>>>>>> 70264903

  Scene *scene = CTX_data_scene(C);

  bGPDframe *gpf = BKE_gpencil_layer_frame_get(gpl, CFRA, GP_GETFRAME_USE_PREV);

  /* if there's no existing Grease-Pencil data there, add some */
  if (gpd == NULL) {
    BKE_report(op->reports, RPT_ERROR, "No grease pencil data");
    return OPERATOR_CANCELLED;
  }
  if (ELEM(NULL, gpl, gpf)) {
    BKE_report(op->reports, RPT_ERROR, "No active frame to delete");
    return OPERATOR_CANCELLED;
  }

  /* delete it... */
  BKE_gpencil_layer_frame_delete(gpl, gpf);

  /* notifiers */
  DEG_id_tag_update(&gpd->id, ID_RECALC_TRANSFORM | ID_RECALC_GEOMETRY);
  WM_event_add_notifier(C, NC_GPENCIL | ND_DATA | NA_EDITED, NULL);

  return OPERATOR_FINISHED;
}

void GPENCIL_OT_active_frame_delete(wmOperatorType *ot)
{
  PropertyRNA *prop;

  /* identifiers */
  ot->name = "Delete Active Frame";
  ot->idname = "GPENCIL_OT_active_frame_delete";
  ot->description = "Delete the active frame for the active Grease Pencil Layer";

  ot->flag = OPTYPE_REGISTER | OPTYPE_UNDO;

  /* callbacks */
  ot->exec = gp_actframe_delete_exec;
  ot->poll = gp_actframe_delete_poll;

  prop = RNA_def_boolean(ot->srna, "is_annotation", false, "Annotation", "");
  RNA_def_property_flag(prop, PROP_HIDDEN | PROP_SKIP_SAVE);
}

void GPENCIL_OT_annotation_active_frame_delete(wmOperatorType *ot)
{
  PropertyRNA *prop;

  /* identifiers */
  ot->name = "Delete Active Frame";
  ot->idname = "GPENCIL_OT_annotation_active_frame_delete";
  ot->description = "Delete the active frame for the active Annotation Layer";

  ot->flag = OPTYPE_REGISTER | OPTYPE_UNDO;

  /* callbacks */
  ot->exec = gp_actframe_delete_exec;
  ot->poll = gp_annotation_actframe_delete_poll;

  prop = RNA_def_boolean(ot->srna, "is_annotation", true, "Annotation", "");
  RNA_def_property_flag(prop, PROP_HIDDEN | PROP_SKIP_SAVE);
}
/* **************** Delete All Active Frames ****************** */

static bool gp_actframe_delete_all_poll(bContext *C)
{
  bGPdata *gpd = ED_gpencil_data_get_active(C);

  /* 1) There must be grease pencil data
   * 2) Hopefully some of the layers have stuff we can use
   */
  return (gpd && gpd->layers.first);
}

static int gp_actframe_delete_all_exec(bContext *C, wmOperator *op)
{
  bGPdata *gpd = ED_gpencil_data_get_active(C);
  Scene *scene = CTX_data_scene(C);

  bool success = false;

  CTX_DATA_BEGIN (C, bGPDlayer *, gpl, editable_gpencil_layers) {
    /* try to get the "active" frame - but only if it actually occurs on this frame */
    bGPDframe *gpf = BKE_gpencil_layer_frame_get(gpl, CFRA, GP_GETFRAME_USE_PREV);

    if (gpf == NULL) {
      continue;
    }

    /* delete it... */
    BKE_gpencil_layer_frame_delete(gpl, gpf);

    /* we successfully modified something */
    success = true;
  }
  CTX_DATA_END;

  /* updates */
  if (success) {
    DEG_id_tag_update(&gpd->id, ID_RECALC_TRANSFORM | ID_RECALC_GEOMETRY);
    WM_event_add_notifier(C, NC_GPENCIL | ND_DATA | NA_EDITED, NULL);
    return OPERATOR_FINISHED;
  }
  else {
    BKE_report(op->reports, RPT_ERROR, "No active frame(s) to delete");
    return OPERATOR_CANCELLED;
  }
}

void GPENCIL_OT_active_frames_delete_all(wmOperatorType *ot)
{
  /* identifiers */
  ot->name = "Delete All Active Frames";
  ot->idname = "GPENCIL_OT_active_frames_delete_all";
  ot->description = "Delete the active frame(s) of all editable Grease Pencil layers";

  ot->flag = OPTYPE_REGISTER | OPTYPE_UNDO;

  /* callbacks */
  ot->exec = gp_actframe_delete_all_exec;
  ot->poll = gp_actframe_delete_all_poll;
}

/* ******************* Delete Operator ************************ */

typedef enum eGP_DeleteMode {
  /* delete selected stroke points */
  GP_DELETEOP_POINTS = 0,
  /* delete selected strokes */
  GP_DELETEOP_STROKES = 1,
  /* delete active frame */
  GP_DELETEOP_FRAME = 2,
} eGP_DeleteMode;

typedef enum eGP_DissolveMode {
  /* dissolve all selected points */
  GP_DISSOLVE_POINTS = 0,
  /* dissolve between selected points */
  GP_DISSOLVE_BETWEEN = 1,
  /* dissolve unselected points */
  GP_DISSOLVE_UNSELECT = 2,
} eGP_DissolveMode;

/* ----------------------------------- */

/* Delete selected strokes */
static int gp_delete_selected_strokes(bContext *C)
{
  bool changed = false;
  bGPdata *gpd = ED_gpencil_data_get_active(C);
  const bool is_multiedit = (bool)GPENCIL_MULTIEDIT_SESSIONS_ON(gpd);

  CTX_DATA_BEGIN (C, bGPDlayer *, gpl, editable_gpencil_layers) {
    bGPDframe *init_gpf = (is_multiedit) ? gpl->frames.first : gpl->actframe;

    for (bGPDframe *gpf = init_gpf; gpf; gpf = gpf->next) {
      if ((gpf == gpl->actframe) || ((gpf->flag & GP_FRAME_SELECT) && (is_multiedit))) {
        bGPDstroke *gps, *gpsn;

        if (gpf == NULL) {
          continue;
        }

        /* simply delete strokes which are selected */
        for (gps = gpf->strokes.first; gps; gps = gpsn) {
          gpsn = gps->next;

          /* skip strokes that are invalid for current view */
          if (ED_gpencil_stroke_can_use(C, gps) == false) {
            continue;
          }

          /* free stroke if selected */
          if (gps->flag & GP_STROKE_SELECT) {
            /* free stroke memory arrays, then stroke itself */
            if (gps->points) {
              MEM_freeN(gps->points);
            }
            if (gps->dvert) {
              BKE_gpencil_free_stroke_weights(gps);
              MEM_freeN(gps->dvert);
            }
            MEM_SAFE_FREE(gps->triangles);
            BLI_freelinkN(&gpf->strokes, gps);

            changed = true;
          }
        }
      }
    }
  }
  CTX_DATA_END;

  if (changed) {
    DEG_id_tag_update(&gpd->id, ID_RECALC_TRANSFORM | ID_RECALC_GEOMETRY);
    WM_event_add_notifier(C, NC_GPENCIL | ND_DATA | NA_EDITED, NULL);
    return OPERATOR_FINISHED;
  }
  else {
    return OPERATOR_CANCELLED;
  }
}

/* ----------------------------------- */

/* Delete selected points but keep the stroke */
static int gp_dissolve_selected_points(bContext *C, eGP_DissolveMode mode)
{
  Object *ob = CTX_data_active_object(C);
  bGPdata *gpd = (bGPdata *)ob->data;
  bool changed = false;
  int first = 0;
  int last = 0;

  GP_EDITABLE_STROKES_BEGIN (gpstroke_iter, C, gpl, gps) {
    /* the stroke must have at least one point selected for any operator */
    if (gps->flag & GP_STROKE_SELECT) {
      bGPDspoint *pt;
      MDeformVert *dvert = NULL;
      int i;

      int tot = gps->totpoints; /* number of points in new buffer */

      /* first pass: count points to remove */
      switch (mode) {
        case GP_DISSOLVE_POINTS:
          /* Count how many points are selected (i.e. how many to remove) */
          for (i = 0, pt = gps->points; i < gps->totpoints; i++, pt++) {
            if (pt->flag & GP_SPOINT_SELECT) {
              /* selected point - one of the points to remove */
              tot--;
            }
          }
          break;
        case GP_DISSOLVE_BETWEEN:
          /* need to find first and last point selected */
          first = -1;
          last = 0;
          for (i = 0, pt = gps->points; i < gps->totpoints; i++, pt++) {
            if (pt->flag & GP_SPOINT_SELECT) {
              if (first < 0) {
                first = i;
              }
              last = i;
            }
          }
          /* count unselected points in the range */
          for (i = first, pt = gps->points + first; i < last; i++, pt++) {
            if ((pt->flag & GP_SPOINT_SELECT) == 0) {
              tot--;
            }
          }
          break;
        case GP_DISSOLVE_UNSELECT:
          /* count number of unselected points */
          for (i = 0, pt = gps->points; i < gps->totpoints; i++, pt++) {
            if ((pt->flag & GP_SPOINT_SELECT) == 0) {
              tot--;
            }
          }
          break;
        default:
          return false;
          break;
      }

      /* if no points are left, we simply delete the entire stroke */
      if (tot <= 0) {
        /* remove the entire stroke */
        if (gps->points) {
          MEM_freeN(gps->points);
        }
        if (gps->dvert) {
          BKE_gpencil_free_stroke_weights(gps);
          MEM_freeN(gps->dvert);
        }
        if (gps->triangles) {
          MEM_freeN(gps->triangles);
        }
        BLI_freelinkN(&gpf_->strokes, gps);
        DEG_id_tag_update(&gpd->id, ID_RECALC_TRANSFORM | ID_RECALC_GEOMETRY);
      }
      else {
        /* just copy all points to keep into a smaller buffer */
        bGPDspoint *new_points = MEM_callocN(sizeof(bGPDspoint) * tot,
                                             "new gp stroke points copy");
        bGPDspoint *npt = new_points;

        MDeformVert *new_dvert = NULL;
        MDeformVert *ndvert = NULL;

        if (gps->dvert != NULL) {
          new_dvert = MEM_callocN(sizeof(MDeformVert) * tot, "new gp stroke weights copy");
          ndvert = new_dvert;
        }

        switch (mode) {
          case GP_DISSOLVE_POINTS:
            (gps->dvert != NULL) ? dvert = gps->dvert : NULL;
            for (i = 0, pt = gps->points; i < gps->totpoints; i++, pt++) {
              if ((pt->flag & GP_SPOINT_SELECT) == 0) {
                *npt = *pt;
                npt++;

                if (gps->dvert != NULL) {
                  *ndvert = *dvert;
                  ndvert->dw = MEM_dupallocN(dvert->dw);
                  ndvert++;
                }
              }
              if (gps->dvert != NULL) {
                dvert++;
              }
            }
            break;
          case GP_DISSOLVE_BETWEEN:
            /* copy first segment */
            (gps->dvert != NULL) ? dvert = gps->dvert : NULL;
            for (i = 0, pt = gps->points; i < first; i++, pt++) {
              *npt = *pt;
              npt++;

              if (gps->dvert != NULL) {
                *ndvert = *dvert;
                ndvert->dw = MEM_dupallocN(dvert->dw);
                ndvert++;
                dvert++;
              }
            }
            /* copy segment (selected points) */
            (gps->dvert != NULL) ? dvert = gps->dvert + first : NULL;
            for (i = first, pt = gps->points + first; i < last; i++, pt++) {
              if (pt->flag & GP_SPOINT_SELECT) {
                *npt = *pt;
                npt++;

                if (gps->dvert != NULL) {
                  *ndvert = *dvert;
                  ndvert->dw = MEM_dupallocN(dvert->dw);
                  ndvert++;
                }
              }
              if (gps->dvert != NULL) {
                dvert++;
              }
            }
            /* copy last segment */
            (gps->dvert != NULL) ? dvert = gps->dvert + last : NULL;
            for (i = last, pt = gps->points + last; i < gps->totpoints; i++, pt++) {
              *npt = *pt;
              npt++;

              if (gps->dvert != NULL) {
                *ndvert = *dvert;
                ndvert->dw = MEM_dupallocN(dvert->dw);
                ndvert++;
                dvert++;
              }
            }

            break;
          case GP_DISSOLVE_UNSELECT:
            /* copy any selected point */
            (gps->dvert != NULL) ? dvert = gps->dvert : NULL;
            for (i = 0, pt = gps->points; i < gps->totpoints; i++, pt++) {
              if (pt->flag & GP_SPOINT_SELECT) {
                *npt = *pt;
                npt++;

                if (gps->dvert != NULL) {
                  *ndvert = *dvert;
                  ndvert->dw = MEM_dupallocN(dvert->dw);
                  ndvert++;
                }
              }
              if (gps->dvert != NULL) {
                dvert++;
              }
            }
            break;
        }

        /* free the old buffer */
        if (gps->points) {
          MEM_freeN(gps->points);
        }
        if (gps->dvert) {
          BKE_gpencil_free_stroke_weights(gps);
          MEM_freeN(gps->dvert);
        }

        /* save the new buffer */
        gps->points = new_points;
        gps->dvert = new_dvert;
        gps->totpoints = tot;

        /* triangles cache needs to be recalculated */
        gps->flag |= GP_STROKE_RECALC_GEOMETRY;
        gps->tot_triangles = 0;

        /* deselect the stroke, since none of its selected points will still be selected */
        gps->flag &= ~GP_STROKE_SELECT;
        for (i = 0, pt = gps->points; i < gps->totpoints; i++, pt++) {
          pt->flag &= ~GP_SPOINT_SELECT;
        }
      }

      changed = true;
    }
  }
  GP_EDITABLE_STROKES_END(gpstroke_iter);

  if (changed) {
    DEG_id_tag_update(&gpd->id, ID_RECALC_TRANSFORM | ID_RECALC_GEOMETRY);
    WM_event_add_notifier(C, NC_GPENCIL | ND_DATA | NA_EDITED, NULL);
    return OPERATOR_FINISHED;
  }
  else {
    return OPERATOR_CANCELLED;
  }
}

/* ----------------------------------- */

/* Temp data for storing information about an "island" of points
 * that should be kept when splitting up a stroke. Used in:
 * gp_stroke_delete_tagged_points()
 */
typedef struct tGPDeleteIsland {
  int start_idx;
  int end_idx;
} tGPDeleteIsland;

static void gp_stroke_join_islands(bGPDframe *gpf, bGPDstroke *gps_first, bGPDstroke *gps_last)
{
  bGPDspoint *pt = NULL;
  bGPDspoint *pt_final = NULL;
  const int totpoints = gps_first->totpoints + gps_last->totpoints;

  /* create new stroke */
  bGPDstroke *join_stroke = MEM_dupallocN(gps_first);

  join_stroke->points = MEM_callocN(sizeof(bGPDspoint) * totpoints, __func__);
  join_stroke->totpoints = totpoints;
  join_stroke->flag &= ~GP_STROKE_CYCLIC;

  /* copy points (last before) */
  int e1 = 0;
  int e2 = 0;
  float delta = 0.0f;

  for (int i = 0; i < totpoints; i++) {
    pt_final = &join_stroke->points[i];
    if (i < gps_last->totpoints) {
      pt = &gps_last->points[e1];
      e1++;
    }
    else {
      pt = &gps_first->points[e2];
      e2++;
    }

    /* copy current point */
    copy_v3_v3(&pt_final->x, &pt->x);
    pt_final->pressure = pt->pressure;
    pt_final->strength = pt->strength;
    pt_final->time = delta;
    pt_final->flag = pt->flag;
    copy_v4_v4(pt_final->mix_color, pt->mix_color);

    /* retiming with fixed time interval (we cannot determine real time) */
    delta += 0.01f;
  }

  /* Copy over vertex weight data (if available) */
  if ((gps_first->dvert != NULL) || (gps_last->dvert != NULL)) {
    join_stroke->dvert = MEM_callocN(sizeof(MDeformVert) * totpoints, __func__);
    MDeformVert *dvert_src = NULL;
    MDeformVert *dvert_dst = NULL;

    /* Copy weights (last before)*/
    e1 = 0;
    e2 = 0;
    for (int i = 0; i < totpoints; i++) {
      dvert_dst = &join_stroke->dvert[i];
      dvert_src = NULL;
      if (i < gps_last->totpoints) {
        if (gps_last->dvert) {
          dvert_src = &gps_last->dvert[e1];
          e1++;
        }
      }
      else {
        if (gps_first->dvert) {
          dvert_src = &gps_first->dvert[e2];
          e2++;
        }
      }

      if ((dvert_src) && (dvert_src->dw)) {
        dvert_dst->dw = MEM_dupallocN(dvert_src->dw);
      }
    }
  }

  /* add new stroke at head */
  BLI_addhead(&gpf->strokes, join_stroke);

  /* remove first stroke */
  BLI_remlink(&gpf->strokes, gps_first);
  BKE_gpencil_free_stroke(gps_first);

  /* remove last stroke */
  BLI_remlink(&gpf->strokes, gps_last);
  BKE_gpencil_free_stroke(gps_last);
}

/* Split the given stroke into several new strokes, partitioning
 * it based on whether the stroke points have a particular flag
 * is set (e.g. "GP_SPOINT_SELECT" in most cases, but not always)
 *
 * The algorithm used here is as follows:
 * 1) We firstly identify the number of "islands" of non-tagged points
 *    which will all end up being in new strokes.
 *    - In the most extreme case (i.e. every other vert is a 1-vert island),
 *      we have at most n / 2 islands
 *    - Once we start having larger islands than that, the number required
 *      becomes much less
 * 2) Each island gets converted to a new stroke
 * If the number of points is <= limit, the stroke is deleted
 */
void gp_stroke_delete_tagged_points(bGPDframe *gpf,
                                    bGPDstroke *gps,
                                    bGPDstroke *next_stroke,
                                    int tag_flags,
                                    bool select,
                                    int limit)
{
  tGPDeleteIsland *islands = MEM_callocN(sizeof(tGPDeleteIsland) * (gps->totpoints + 1) / 2,
                                         "gp_point_islands");
  bool in_island = false;
  int num_islands = 0;

  bGPDstroke *gps_first = NULL;
  const bool is_cyclic = (bool)(gps->flag & GP_STROKE_CYCLIC);

  /* First Pass: Identify start/end of islands */
  bGPDspoint *pt = gps->points;
  for (int i = 0; i < gps->totpoints; i++, pt++) {
    if (pt->flag & tag_flags) {
      /* selected - stop accumulating to island */
      in_island = false;
    }
    else {
      /* unselected - start of a new island? */
      int idx;

      if (in_island) {
        /* extend existing island */
        idx = num_islands - 1;
        islands[idx].end_idx = i;
      }
      else {
        /* start of new island */
        in_island = true;
        num_islands++;

        idx = num_islands - 1;
        islands[idx].start_idx = islands[idx].end_idx = i;
      }
    }
  }

  /* Watch out for special case where No islands = All points selected = Delete Stroke only */
  if (num_islands) {
    /* There are islands, so create a series of new strokes,
     * adding them before the "next" stroke. */
    int idx;
    bGPDstroke *new_stroke = NULL;

    /* Create each new stroke... */
    for (idx = 0; idx < num_islands; idx++) {
      tGPDeleteIsland *island = &islands[idx];
      new_stroke = MEM_dupallocN(gps);

      /* if cyclic and first stroke, save to join later */
      if ((is_cyclic) && (gps_first == NULL)) {
        gps_first = new_stroke;
      }

      /* initialize triangle memory  - to be calculated on next redraw */
      new_stroke->triangles = NULL;
      new_stroke->flag |= GP_STROKE_RECALC_GEOMETRY;
      new_stroke->flag &= ~GP_STROKE_CYCLIC;
      new_stroke->tot_triangles = 0;

      /* Compute new buffer size (+ 1 needed as the endpoint index is "inclusive") */
      new_stroke->totpoints = island->end_idx - island->start_idx + 1;

      /* Copy over the relevant point data */
      new_stroke->points = MEM_callocN(sizeof(bGPDspoint) * new_stroke->totpoints,
                                       "gp delete stroke fragment");
      memcpy(new_stroke->points,
             gps->points + island->start_idx,
             sizeof(bGPDspoint) * new_stroke->totpoints);

      /* Copy over vertex weight data (if available) */
      if (gps->dvert != NULL) {
        /* Copy over the relevant vertex-weight points */
        new_stroke->dvert = MEM_callocN(sizeof(MDeformVert) * new_stroke->totpoints,
                                        "gp delete stroke fragment weight");
        memcpy(new_stroke->dvert,
               gps->dvert + island->start_idx,
               sizeof(MDeformVert) * new_stroke->totpoints);

        /* Copy weights */
        int e = island->start_idx;
        for (int i = 0; i < new_stroke->totpoints; i++) {
          MDeformVert *dvert_src = &gps->dvert[e];
          MDeformVert *dvert_dst = &new_stroke->dvert[i];
          if (dvert_src->dw) {
            dvert_dst->dw = MEM_dupallocN(dvert_src->dw);
          }
          e++;
        }
      }
      /* Each island corresponds to a new stroke.
       * We must adjust the timings of these new strokes:
       *
       * Each point's timing data is a delta from stroke's inittime, so as we erase some points
       * from the start of the stroke, we have to offset this inittime and all remaining points'
       * delta values. This way we get a new stroke with exactly the same timing as if user had
       * started drawing from the first non-removed point.
       */
      {
        bGPDspoint *pts;
        float delta = gps->points[island->start_idx].time;
        int j;

        new_stroke->inittime += (double)delta;

        pts = new_stroke->points;
        for (j = 0; j < new_stroke->totpoints; j++, pts++) {
          pts->time -= delta;
          /* set flag for select again later */
          if (select == true) {
            pts->flag &= ~GP_SPOINT_SELECT;
            pts->flag |= GP_SPOINT_TAG;
          }
        }
      }

      /* Add new stroke to the frame or delete if below limit */
      if ((limit > 0) && (new_stroke->totpoints <= limit)) {
        BKE_gpencil_free_stroke(new_stroke);
      }
      else {
        if (next_stroke) {
          BLI_insertlinkbefore(&gpf->strokes, next_stroke, new_stroke);
        }
        else {
          BLI_addtail(&gpf->strokes, new_stroke);
        }
      }
    }
    /* if cyclic, need to join last stroke with first stroke */
    if ((is_cyclic) && (gps_first != NULL) && (gps_first != new_stroke)) {
      gp_stroke_join_islands(gpf, gps_first, new_stroke);
    }
  }

  /* free islands */
  MEM_freeN(islands);

  /* Delete the old stroke */
  BLI_remlink(&gpf->strokes, gps);
  BKE_gpencil_free_stroke(gps);
}

/* Split selected strokes into segments, splitting on selected points */
static int gp_delete_selected_points(bContext *C)
{
  Object *ob = CTX_data_active_object(C);
  bGPdata *gpd = ED_gpencil_data_get_active(C);
  const bool is_multiedit = (bool)GPENCIL_MULTIEDIT_SESSIONS_ON(gpd);
  bool changed = false;

  CTX_DATA_BEGIN (C, bGPDlayer *, gpl, editable_gpencil_layers) {
    bGPDframe *init_gpf = (is_multiedit) ? gpl->frames.first : gpl->actframe;

    for (bGPDframe *gpf = init_gpf; gpf; gpf = gpf->next) {
      if ((gpf == gpl->actframe) || ((gpf->flag & GP_FRAME_SELECT) && (is_multiedit))) {
        bGPDstroke *gps, *gpsn;

        if (gpf == NULL) {
          continue;
        }

        /* simply delete strokes which are selected */
        for (gps = gpf->strokes.first; gps; gps = gpsn) {
          gpsn = gps->next;

          /* skip strokes that are invalid for current view */
          if (ED_gpencil_stroke_can_use(C, gps) == false) {
            continue;
          }
          /* check if the color is editable */
          if (ED_gpencil_stroke_color_use(ob, gpl, gps) == false) {
            continue;
          }

          if (gps->flag & GP_STROKE_SELECT) {
            /* deselect old stroke, since it will be used as template for the new strokes */
            gps->flag &= ~GP_STROKE_SELECT;

            /* delete unwanted points by splitting stroke into several smaller ones */
            gp_stroke_delete_tagged_points(gpf, gps, gpsn, GP_SPOINT_SELECT, false, 0);

            changed = true;
          }
        }
      }
    }
  }
  CTX_DATA_END;

  if (changed) {
    DEG_id_tag_update(&gpd->id, ID_RECALC_TRANSFORM | ID_RECALC_GEOMETRY);
    WM_event_add_notifier(C, NC_GPENCIL | ND_DATA | NA_EDITED, NULL);
    return OPERATOR_FINISHED;
  }
  else {
    return OPERATOR_CANCELLED;
  }
}

/* simple wrapper to external call */
int gp_delete_selected_point_wrap(bContext *C)
{
  return gp_delete_selected_points(C);
}

/* ----------------------------------- */

static int gp_delete_exec(bContext *C, wmOperator *op)
{
  eGP_DeleteMode mode = RNA_enum_get(op->ptr, "type");
  int result = OPERATOR_CANCELLED;

  switch (mode) {
    case GP_DELETEOP_STROKES: /* selected strokes */
      result = gp_delete_selected_strokes(C);
      break;

    case GP_DELETEOP_POINTS: /* selected points (breaks the stroke into segments) */
      result = gp_delete_selected_points(C);
      break;

    case GP_DELETEOP_FRAME: /* active frame */
      result = gp_actframe_delete_exec(C, op);
      break;
  }

  return result;
}

void GPENCIL_OT_delete(wmOperatorType *ot)
{
  static const EnumPropertyItem prop_gpencil_delete_types[] = {
      {GP_DELETEOP_POINTS,
       "POINTS",
       0,
       "Points",
       "Delete selected points and split strokes into segments"},
      {GP_DELETEOP_STROKES, "STROKES", 0, "Strokes", "Delete selected strokes"},
      {GP_DELETEOP_FRAME, "FRAME", 0, "Frame", "Delete active frame"},
      {0, NULL, 0, NULL, NULL},
  };

  /* identifiers */
  ot->name = "Delete";
  ot->idname = "GPENCIL_OT_delete";
  ot->description = "Delete selected Grease Pencil strokes, vertices, or frames";

  /* callbacks */
  ot->invoke = WM_menu_invoke;
  ot->exec = gp_delete_exec;
  ot->poll = gp_stroke_edit_poll;

  /* flags */
  ot->flag = OPTYPE_UNDO | OPTYPE_REGISTER;

  /* props */
  ot->prop = RNA_def_enum(ot->srna,
                          "type",
                          prop_gpencil_delete_types,
                          0,
                          "Type",
                          "Method used for deleting Grease Pencil data");
}

static int gp_dissolve_exec(bContext *C, wmOperator *op)
{
  eGP_DissolveMode mode = RNA_enum_get(op->ptr, "type");

  return gp_dissolve_selected_points(C, mode);
}

void GPENCIL_OT_dissolve(wmOperatorType *ot)
{
  static EnumPropertyItem prop_gpencil_dissolve_types[] = {
      {GP_DISSOLVE_POINTS, "POINTS", 0, "Dissolve", "Dissolve selected points"},
      {GP_DISSOLVE_BETWEEN,
       "BETWEEN",
       0,
       "Dissolve Between",
       "Dissolve points between selected points"},
      {GP_DISSOLVE_UNSELECT, "UNSELECT", 0, "Dissolve Unselect", "Dissolve all unselected points"},
      {0, NULL, 0, NULL, NULL},
  };

  /* identifiers */
  ot->name = "Dissolve";
  ot->idname = "GPENCIL_OT_dissolve";
  ot->description = "Delete selected points without splitting strokes";

  /* callbacks */
  ot->invoke = WM_menu_invoke;
  ot->exec = gp_dissolve_exec;
  ot->poll = gp_stroke_edit_poll;

  /* flags */
  ot->flag = OPTYPE_UNDO | OPTYPE_REGISTER;

  /* props */
  ot->prop = RNA_def_enum(ot->srna,
                          "type",
                          prop_gpencil_dissolve_types,
                          0,
                          "Type",
                          "Method used for dissolving Stroke points");
}

/* ****************** Snapping - Strokes <-> Cursor ************************ */

/* Poll callback for snap operators */
/* NOTE: For now, we only allow these in the 3D view, as other editors do not
 *       define a cursor or gridstep which can be used
 */
static bool gp_snap_poll(bContext *C)
{
  bGPdata *gpd = CTX_data_gpencil_data(C);
  ScrArea *sa = CTX_wm_area(C);

  return (gpd != NULL) && ((sa != NULL) && (sa->spacetype == SPACE_VIEW3D));
}

/* --------------------------------- */

static int gp_snap_to_grid(bContext *C, wmOperator *UNUSED(op))
{
  bGPdata *gpd = ED_gpencil_data_get_active(C);
  RegionView3D *rv3d = CTX_wm_region_data(C);
  View3D *v3d = CTX_wm_view3d(C);
  Scene *scene = CTX_data_scene(C);
  Depsgraph *depsgraph = CTX_data_ensure_evaluated_depsgraph(C);
  Object *obact = CTX_data_active_object(C);
  const float gridf = ED_view3d_grid_view_scale(scene, v3d, rv3d, NULL);

  for (bGPDlayer *gpl = gpd->layers.first; gpl; gpl = gpl->next) {
    /* only editable and visible layers are considered */
    if (gpencil_layer_is_editable(gpl) && (gpl->actframe != NULL)) {
      bGPDframe *gpf = gpl->actframe;
      float diff_mat[4][4];

      /* calculate difference matrix object */
      ED_gpencil_parent_location(depsgraph, obact, gpd, gpl, diff_mat);

      for (bGPDstroke *gps = gpf->strokes.first; gps; gps = gps->next) {
        bGPDspoint *pt;
        int i;

        /* skip strokes that are invalid for current view */
        if (ED_gpencil_stroke_can_use(C, gps) == false) {
          continue;
        }
        /* check if the color is editable */
        if (ED_gpencil_stroke_color_use(obact, gpl, gps) == false) {
          continue;
        }

        // TODO: if entire stroke is selected, offset entire stroke by same amount?
        for (i = 0, pt = gps->points; i < gps->totpoints; i++, pt++) {
          /* only if point is selected */
          if (pt->flag & GP_SPOINT_SELECT) {
            /* apply parent transformations */
            float fpt[3];
            mul_v3_m4v3(fpt, diff_mat, &pt->x);

            fpt[0] = gridf * floorf(0.5f + fpt[0] / gridf);
            fpt[1] = gridf * floorf(0.5f + fpt[1] / gridf);
            fpt[2] = gridf * floorf(0.5f + fpt[2] / gridf);

            /* return data */
            copy_v3_v3(&pt->x, fpt);
            gp_apply_parent_point(depsgraph, obact, gpd, gpl, pt);
          }
        }
      }
    }
  }

  DEG_id_tag_update(&gpd->id, ID_RECALC_TRANSFORM | ID_RECALC_GEOMETRY);
  DEG_id_tag_update(&obact->id, ID_RECALC_COPY_ON_WRITE);
  WM_event_add_notifier(C, NC_GPENCIL | ND_DATA | NA_EDITED, NULL);
  return OPERATOR_FINISHED;
}

void GPENCIL_OT_snap_to_grid(wmOperatorType *ot)
{
  /* identifiers */
  ot->name = "Snap Selection to Grid";
  ot->idname = "GPENCIL_OT_snap_to_grid";
  ot->description = "Snap selected points to the nearest grid points";

  /* callbacks */
  ot->exec = gp_snap_to_grid;
  ot->poll = gp_snap_poll;

  /* flags */
  ot->flag = OPTYPE_REGISTER | OPTYPE_UNDO;
}

/* ------------------------------- */

static int gp_snap_to_cursor(bContext *C, wmOperator *op)
{
  bGPdata *gpd = ED_gpencil_data_get_active(C);

  Scene *scene = CTX_data_scene(C);
  Depsgraph *depsgraph = CTX_data_ensure_evaluated_depsgraph(C);
  Object *obact = CTX_data_active_object(C);

  const bool use_offset = RNA_boolean_get(op->ptr, "use_offset");
  const float *cursor_global = scene->cursor.location;

  for (bGPDlayer *gpl = gpd->layers.first; gpl; gpl = gpl->next) {
    /* only editable and visible layers are considered */
    if (gpencil_layer_is_editable(gpl) && (gpl->actframe != NULL)) {
      bGPDframe *gpf = gpl->actframe;
      float diff_mat[4][4];

      /* calculate difference matrix */
      ED_gpencil_parent_location(depsgraph, obact, gpd, gpl, diff_mat);

      for (bGPDstroke *gps = gpf->strokes.first; gps; gps = gps->next) {
        bGPDspoint *pt;
        int i;

        /* skip strokes that are invalid for current view */
        if (ED_gpencil_stroke_can_use(C, gps) == false) {
          continue;
        }
        /* check if the color is editable */
        if (ED_gpencil_stroke_color_use(obact, gpl, gps) == false) {
          continue;
        }
        /* only continue if this stroke is selected (editable doesn't guarantee this)... */
        if ((gps->flag & GP_STROKE_SELECT) == 0) {
          continue;
        }

        if (use_offset) {
          float offset[3];

          /* compute offset from first point of stroke to cursor */
          /* TODO: Allow using midpoint instead? */
          sub_v3_v3v3(offset, cursor_global, &gps->points->x);

          /* apply offset to all points in the stroke */
          for (i = 0, pt = gps->points; i < gps->totpoints; i++, pt++) {
            add_v3_v3(&pt->x, offset);
          }
        }
        else {
          /* affect each selected point */
          for (i = 0, pt = gps->points; i < gps->totpoints; i++, pt++) {
            if (pt->flag & GP_SPOINT_SELECT) {
              copy_v3_v3(&pt->x, cursor_global);
              gp_apply_parent_point(depsgraph, obact, gpd, gpl, pt);
            }
          }
        }
      }
    }
  }

  DEG_id_tag_update(&gpd->id, ID_RECALC_TRANSFORM | ID_RECALC_GEOMETRY);
  DEG_id_tag_update(&obact->id, ID_RECALC_COPY_ON_WRITE);
  WM_event_add_notifier(C, NC_GPENCIL | ND_DATA | NA_EDITED, NULL);
  return OPERATOR_FINISHED;
}

void GPENCIL_OT_snap_to_cursor(wmOperatorType *ot)
{
  /* identifiers */
  ot->name = "Snap Selection to Cursor";
  ot->idname = "GPENCIL_OT_snap_to_cursor";
  ot->description = "Snap selected points/strokes to the cursor";

  /* callbacks */
  ot->exec = gp_snap_to_cursor;
  ot->poll = gp_snap_poll;

  /* flags */
  ot->flag = OPTYPE_REGISTER | OPTYPE_UNDO;

  /* props */
  ot->prop = RNA_def_boolean(ot->srna,
                             "use_offset",
                             true,
                             "With Offset",
                             "Offset the entire stroke instead of selected points only");
}

/* ------------------------------- */

static int gp_snap_cursor_to_sel(bContext *C, wmOperator *UNUSED(op))
{
  bGPdata *gpd = ED_gpencil_data_get_active(C);

  Scene *scene = CTX_data_scene(C);
  View3D *v3d = CTX_wm_view3d(C);
  Depsgraph *depsgraph = CTX_data_ensure_evaluated_depsgraph(C);
  Object *obact = CTX_data_active_object(C);

  float *cursor = scene->cursor.location;
  float centroid[3] = {0.0f};
  float min[3], max[3];
  size_t count = 0;

  INIT_MINMAX(min, max);

  /* calculate midpoints from selected points */
  for (bGPDlayer *gpl = gpd->layers.first; gpl; gpl = gpl->next) {
    /* only editable and visible layers are considered */
    if (gpencil_layer_is_editable(gpl) && (gpl->actframe != NULL)) {
      bGPDframe *gpf = gpl->actframe;
      float diff_mat[4][4];

      /* calculate difference matrix */
      ED_gpencil_parent_location(depsgraph, obact, gpd, gpl, diff_mat);

      for (bGPDstroke *gps = gpf->strokes.first; gps; gps = gps->next) {
        bGPDspoint *pt;
        int i;

        /* skip strokes that are invalid for current view */
        if (ED_gpencil_stroke_can_use(C, gps) == false) {
          continue;
        }
        /* check if the color is editable */
        if (ED_gpencil_stroke_color_use(obact, gpl, gps) == false) {
          continue;
        }
        /* only continue if this stroke is selected (editable doesn't guarantee this)... */
        if ((gps->flag & GP_STROKE_SELECT) == 0) {
          continue;
        }

        for (i = 0, pt = gps->points; i < gps->totpoints; i++, pt++) {
          if (pt->flag & GP_SPOINT_SELECT) {
            /* apply parent transformations */
            float fpt[3];
            mul_v3_m4v3(fpt, diff_mat, &pt->x);

            add_v3_v3(centroid, fpt);
            minmax_v3v3_v3(min, max, fpt);

            count++;
          }
        }
      }
    }
  }

  if (scene->toolsettings->transform_pivot_point == V3D_AROUND_CENTER_MEDIAN && count) {
    mul_v3_fl(centroid, 1.0f / (float)count);
    copy_v3_v3(cursor, centroid);
  }
  else {
    mid_v3_v3v3(cursor, min, max);
  }

  DEG_id_tag_update(&scene->id, ID_RECALC_COPY_ON_WRITE);
  WM_event_add_notifier(C, NC_SPACE | ND_SPACE_VIEW3D, v3d);

  return OPERATOR_FINISHED;
}

void GPENCIL_OT_snap_cursor_to_selected(wmOperatorType *ot)
{
  /* identifiers */
  ot->name = "Snap Cursor to Selected Points";
  ot->idname = "GPENCIL_OT_snap_cursor_to_selected";
  ot->description = "Snap cursor to center of selected points";

  /* callbacks */
  ot->exec = gp_snap_cursor_to_sel;
  ot->poll = gp_snap_poll;

  /* flags */
  ot->flag = OPTYPE_REGISTER | OPTYPE_UNDO;
}

/* ******************* Apply layer thickness change to strokes ************************** */

static int gp_stroke_apply_thickness_exec(bContext *C, wmOperator *UNUSED(op))
{
  bGPdata *gpd = ED_gpencil_data_get_active(C);
  bGPDlayer *gpl = BKE_gpencil_layer_active_get(gpd);

  /* sanity checks */
  if (ELEM(NULL, gpd, gpl, gpl->frames.first)) {
    return OPERATOR_CANCELLED;
  }

  /* loop all strokes */
  for (bGPDframe *gpf = gpl->frames.first; gpf; gpf = gpf->next) {
    for (bGPDstroke *gps = gpf->strokes.first; gps; gps = gps->next) {
      /* Apply thickness */
      if ((gps->thickness == 0) && (gpl->line_change == 0)) {
        gps->thickness = gpl->thickness;
      }
      else {
        gps->thickness = gps->thickness + gpl->line_change;
      }
    }
  }
  /* clear value */
  gpl->thickness = 0.0f;
  gpl->line_change = 0;

  /* notifiers */
  DEG_id_tag_update(&gpd->id, ID_RECALC_TRANSFORM | ID_RECALC_GEOMETRY);
  WM_event_add_notifier(C, NC_GPENCIL | ND_DATA | NA_EDITED, NULL);

  return OPERATOR_FINISHED;
}

void GPENCIL_OT_stroke_apply_thickness(wmOperatorType *ot)
{
  /* identifiers */
  ot->name = "Apply Stroke Thickness";
  ot->idname = "GPENCIL_OT_stroke_apply_thickness";
  ot->description = "Apply the thickness change of the layer to its strokes";

  /* api callbacks */
  ot->exec = gp_stroke_apply_thickness_exec;
  ot->poll = gp_active_layer_poll;
}

/* ******************* Close Strokes ************************** */

enum {
  GP_STROKE_CYCLIC_CLOSE = 1,
  GP_STROKE_CYCLIC_OPEN = 2,
  GP_STROKE_CYCLIC_TOGGLE = 3,
};

static int gp_stroke_cyclical_set_exec(bContext *C, wmOperator *op)
{
  bGPdata *gpd = ED_gpencil_data_get_active(C);
  Object *ob = CTX_data_active_object(C);

  const int type = RNA_enum_get(op->ptr, "type");
  const bool geometry = RNA_boolean_get(op->ptr, "geometry");
  const bool is_multiedit = (bool)GPENCIL_MULTIEDIT_SESSIONS_ON(gpd);
  bGPDstroke *gps = NULL;

  /* sanity checks */
  if (ELEM(NULL, gpd)) {
    return OPERATOR_CANCELLED;
  }

  /* loop all selected strokes */
  CTX_DATA_BEGIN (C, bGPDlayer *, gpl, editable_gpencil_layers) {
    bGPDframe *init_gpf = (is_multiedit) ? gpl->frames.first : gpl->actframe;

    for (bGPDframe *gpf = init_gpf; gpf; gpf = gpf->next) {
      if ((gpf == gpl->actframe) || ((gpf->flag & GP_FRAME_SELECT) && (is_multiedit))) {
        if (gpf == NULL) {
          continue;
        }

        for (gps = gpf->strokes.first; gps; gps = gps->next) {
          MaterialGPencilStyle *gp_style = BKE_material_gpencil_settings_get(ob, gps->mat_nr + 1);
          /* skip strokes that are not selected or invalid for current view */
          if (((gps->flag & GP_STROKE_SELECT) == 0) ||
              ED_gpencil_stroke_can_use(C, gps) == false) {
            continue;
          }
          /* skip hidden or locked colors */
          if (!gp_style || (gp_style->flag & GP_STYLE_COLOR_HIDE) ||
              (gp_style->flag & GP_STYLE_COLOR_LOCKED)) {
            continue;
          }

          switch (type) {
            case GP_STROKE_CYCLIC_CLOSE:
              /* Close all (enable) */
              gps->flag |= GP_STROKE_CYCLIC;
              break;
            case GP_STROKE_CYCLIC_OPEN:
              /* Open all (disable) */
              gps->flag &= ~GP_STROKE_CYCLIC;
              break;
            case GP_STROKE_CYCLIC_TOGGLE:
              /* Just toggle flag... */
              gps->flag ^= GP_STROKE_CYCLIC;
              break;
            default:
              BLI_assert(0);
              break;
          }

          /* Create new geometry. */
          if ((gps->flag & GP_STROKE_CYCLIC) && (geometry)) {
            BKE_gpencil_close_stroke(gps);
          }
        }

        /* if not multiedit, exit loop*/
        if (!is_multiedit) {
          break;
        }
      }
    }
  }
  CTX_DATA_END;

  /* notifiers */
  DEG_id_tag_update(&gpd->id, ID_RECALC_TRANSFORM | ID_RECALC_GEOMETRY);
  WM_event_add_notifier(C, NC_GPENCIL | ND_DATA | NA_EDITED, NULL);

  return OPERATOR_FINISHED;
}

/**
 * Similar to #CURVE_OT_cyclic_toggle or #MASK_OT_cyclic_toggle, but with
 * option to force opened/closed strokes instead of just toggle behavior.
 */
void GPENCIL_OT_stroke_cyclical_set(wmOperatorType *ot)
{
  PropertyRNA *prop;

  static const EnumPropertyItem cyclic_type[] = {
      {GP_STROKE_CYCLIC_CLOSE, "CLOSE", 0, "Close all", ""},
      {GP_STROKE_CYCLIC_OPEN, "OPEN", 0, "Open all", ""},
      {GP_STROKE_CYCLIC_TOGGLE, "TOGGLE", 0, "Toggle", ""},
      {0, NULL, 0, NULL, NULL},
  };

  /* identifiers */
  ot->name = "Set Cyclical State";
  ot->idname = "GPENCIL_OT_stroke_cyclical_set";
  ot->description = "Close or open the selected stroke adding an edge from last to first point";

  /* api callbacks */
  ot->exec = gp_stroke_cyclical_set_exec;
  ot->poll = gp_active_layer_poll;

  /* flags */
  ot->flag = OPTYPE_REGISTER | OPTYPE_UNDO;

  /* properties */
  ot->prop = RNA_def_enum(ot->srna, "type", cyclic_type, GP_STROKE_CYCLIC_TOGGLE, "Type", "");
  prop = RNA_def_boolean(
      ot->srna, "geometry", false, "Create Geometry", "Create new geometry for closing stroke");
  RNA_def_property_flag(prop, PROP_SKIP_SAVE);
}

/* ******************* Flat Stroke Caps ************************** */

enum {
  GP_STROKE_CAPS_TOGGLE_BOTH = 0,
  GP_STROKE_CAPS_TOGGLE_START = 1,
  GP_STROKE_CAPS_TOGGLE_END = 2,
  GP_STROKE_CAPS_TOGGLE_DEFAULT = 3,
};

static int gp_stroke_caps_set_exec(bContext *C, wmOperator *op)
{
  bGPdata *gpd = ED_gpencil_data_get_active(C);
  Object *ob = CTX_data_active_object(C);

  const int type = RNA_enum_get(op->ptr, "type");

  /* sanity checks */
  if (ELEM(NULL, gpd)) {
    return OPERATOR_CANCELLED;
  }

  /* loop all selected strokes */
  CTX_DATA_BEGIN (C, bGPDlayer *, gpl, editable_gpencil_layers) {
    if (gpl->actframe == NULL) {
      continue;
    }

    for (bGPDstroke *gps = gpl->actframe->strokes.last; gps; gps = gps->prev) {
      MaterialGPencilStyle *gp_style = BKE_material_gpencil_settings_get(ob, gps->mat_nr + 1);

      /* skip strokes that are not selected or invalid for current view */
      if (((gps->flag & GP_STROKE_SELECT) == 0) || (ED_gpencil_stroke_can_use(C, gps) == false)) {
        continue;
      }
      /* skip hidden or locked colors */
      if (!gp_style || (gp_style->flag & GP_STYLE_COLOR_HIDE) ||
          (gp_style->flag & GP_STYLE_COLOR_LOCKED)) {
        continue;
      }

      if ((type == GP_STROKE_CAPS_TOGGLE_BOTH) || (type == GP_STROKE_CAPS_TOGGLE_START)) {
        ++gps->caps[0];
        if (gps->caps[0] >= GP_STROKE_CAP_MAX) {
          gps->caps[0] = GP_STROKE_CAP_ROUND;
        }
      }
      if ((type == GP_STROKE_CAPS_TOGGLE_BOTH) || (type == GP_STROKE_CAPS_TOGGLE_END)) {
        ++gps->caps[1];
        if (gps->caps[1] >= GP_STROKE_CAP_MAX) {
          gps->caps[1] = GP_STROKE_CAP_ROUND;
        }
      }
      if (type == GP_STROKE_CAPS_TOGGLE_DEFAULT) {
        gps->caps[0] = GP_STROKE_CAP_ROUND;
        gps->caps[1] = GP_STROKE_CAP_ROUND;
      }
    }
  }
  CTX_DATA_END;

  /* notifiers */
  DEG_id_tag_update(&gpd->id, ID_RECALC_TRANSFORM | ID_RECALC_GEOMETRY);
  WM_event_add_notifier(C, NC_GPENCIL | ND_DATA | NA_EDITED, NULL);

  return OPERATOR_FINISHED;
}

/**
 * Change Stroke caps mode Rounded or Flat
 */
void GPENCIL_OT_stroke_caps_set(wmOperatorType *ot)
{
  static const EnumPropertyItem toggle_type[] = {
      {GP_STROKE_CAPS_TOGGLE_BOTH, "TOGGLE", 0, "Both", ""},
      {GP_STROKE_CAPS_TOGGLE_START, "START", 0, "Start", ""},
      {GP_STROKE_CAPS_TOGGLE_END, "END", 0, "End", ""},
      {GP_STROKE_CAPS_TOGGLE_DEFAULT, "TOGGLE", 0, "Default", "Set as default rounded"},
      {0, NULL, 0, NULL, NULL},
  };

  /* identifiers */
  ot->name = "Set Caps Mode";
  ot->idname = "GPENCIL_OT_stroke_caps_set";
  ot->description = "Change Stroke caps mode (rounded or flat)";

  /* api callbacks */
  ot->exec = gp_stroke_caps_set_exec;
  ot->poll = gp_active_layer_poll;

  /* flags */
  ot->flag = OPTYPE_REGISTER | OPTYPE_UNDO;

  /* properties */
  ot->prop = RNA_def_enum(ot->srna, "type", toggle_type, GP_STROKE_CAPS_TOGGLE_BOTH, "Type", "");
}

/* ******************* Stroke join ************************** */

/* Helper: flip stroke */
static void gpencil_flip_stroke(bGPDstroke *gps)
{
  int end = gps->totpoints - 1;

  for (int i = 0; i < gps->totpoints / 2; i++) {
    bGPDspoint *point, *point2;
    bGPDspoint pt;

    /* save first point */
    point = &gps->points[i];
    pt.x = point->x;
    pt.y = point->y;
    pt.z = point->z;
    pt.flag = point->flag;
    pt.pressure = point->pressure;
    pt.strength = point->strength;
    pt.time = point->time;
    copy_v4_v4(pt.mix_color, point->mix_color);

    /* replace first point with last point */
    point2 = &gps->points[end];
    point->x = point2->x;
    point->y = point2->y;
    point->z = point2->z;
    point->flag = point2->flag;
    point->pressure = point2->pressure;
    point->strength = point2->strength;
    point->time = point2->time;
    copy_v4_v4(point->mix_color, point2->mix_color);

    /* replace last point with first saved before */
    point = &gps->points[end];
    point->x = pt.x;
    point->y = pt.y;
    point->z = pt.z;
    point->flag = pt.flag;
    point->pressure = pt.pressure;
    point->strength = pt.strength;
    point->time = pt.time;
    copy_v4_v4(point->mix_color, pt.mix_color);

    end--;
  }
}

/* Helper: copy point between strokes */
static void gpencil_stroke_copy_point(bGPDstroke *gps,
                                      bGPDspoint *point,
                                      int idx,
                                      const float delta[3],
                                      float pressure,
                                      float strength,
                                      float deltatime)
{
  bGPDspoint *newpoint;

  gps->points = MEM_reallocN(gps->points, sizeof(bGPDspoint) * (gps->totpoints + 1));
  if (gps->dvert != NULL) {
    gps->dvert = MEM_reallocN(gps->dvert, sizeof(MDeformVert) * (gps->totpoints + 1));
  }
  gps->totpoints++;
  newpoint = &gps->points[gps->totpoints - 1];

  newpoint->x = point->x * delta[0];
  newpoint->y = point->y * delta[1];
  newpoint->z = point->z * delta[2];
  newpoint->flag = point->flag;
  newpoint->pressure = pressure;
  newpoint->strength = strength;
  newpoint->time = point->time + deltatime;
  copy_v4_v4(newpoint->mix_color, point->mix_color);

  if (gps->dvert != NULL) {
    MDeformVert *dvert = &gps->dvert[idx];
    MDeformVert *newdvert = &gps->dvert[gps->totpoints - 1];

    newdvert->totweight = dvert->totweight;
    newdvert->dw = MEM_dupallocN(dvert->dw);
  }
}

/* Helper: join two strokes using the shortest distance (reorder stroke if necessary ) */
static void gpencil_stroke_join_strokes(bGPDstroke *gps_a,
                                        bGPDstroke *gps_b,
                                        const bool leave_gaps)
{
  bGPDspoint point;
  bGPDspoint *pt;
  int i;
  float delta[3] = {1.0f, 1.0f, 1.0f};
  float deltatime = 0.0f;

  /* sanity checks */
  if (ELEM(NULL, gps_a, gps_b)) {
    return;
  }

  if ((gps_a->totpoints == 0) || (gps_b->totpoints == 0)) {
    return;
  }

  /* define start and end points of each stroke */
  float sa[3], sb[3], ea[3], eb[3];
  pt = &gps_a->points[0];
  copy_v3_v3(sa, &pt->x);

  pt = &gps_a->points[gps_a->totpoints - 1];
  copy_v3_v3(ea, &pt->x);

  pt = &gps_b->points[0];
  copy_v3_v3(sb, &pt->x);

  pt = &gps_b->points[gps_b->totpoints - 1];
  copy_v3_v3(eb, &pt->x);

  /* review if need flip stroke B */
  float ea_sb = len_squared_v3v3(ea, sb);
  float ea_eb = len_squared_v3v3(ea, eb);
  /* flip if distance to end point is shorter */
  if (ea_eb < ea_sb) {
    gpencil_flip_stroke(gps_b);
  }

  /* don't visibly link the first and last points? */
  if (leave_gaps) {
    /* 1st: add one tail point to start invisible area */
    point = gps_a->points[gps_a->totpoints - 1];
    deltatime = point.time;
    gpencil_stroke_copy_point(gps_a, &point, gps_a->totpoints - 1, delta, 0.0f, 0.0f, 0.0f);

    /* 2nd: add one head point to finish invisible area */
    point = gps_b->points[0];
    gpencil_stroke_copy_point(gps_a, &point, 0, delta, 0.0f, 0.0f, deltatime);
  }

  /* 3rd: add all points */
  for (i = 0, pt = gps_b->points; i < gps_b->totpoints && pt; i++, pt++) {
    gpencil_stroke_copy_point(gps_a, pt, i, delta, pt->pressure, pt->strength, deltatime);
  }
}

static int gp_stroke_join_exec(bContext *C, wmOperator *op)
{
  bGPdata *gpd = ED_gpencil_data_get_active(C);
  bGPDlayer *activegpl = BKE_gpencil_layer_active_get(gpd);
  bGPDstroke *gps, *gpsn;
  Object *ob = CTX_data_active_object(C);

  bGPDframe *gpf_a = NULL;
  bGPDstroke *stroke_a = NULL;
  bGPDstroke *stroke_b = NULL;
  bGPDstroke *new_stroke = NULL;

  const int type = RNA_enum_get(op->ptr, "type");
  const bool leave_gaps = RNA_boolean_get(op->ptr, "leave_gaps");

  /* sanity checks */
  if (ELEM(NULL, gpd)) {
    return OPERATOR_CANCELLED;
  }

  if (activegpl->flag & GP_LAYER_LOCKED) {
    return OPERATOR_CANCELLED;
  }

  BLI_assert(ELEM(type, GP_STROKE_JOIN, GP_STROKE_JOINCOPY));

  /* read all selected strokes */
  bool first = false;
  CTX_DATA_BEGIN (C, bGPDlayer *, gpl, editable_gpencil_layers) {
    bGPDframe *gpf = gpl->actframe;
    if (gpf == NULL) {
      continue;
    }

    for (gps = gpf->strokes.first; gps; gps = gpsn) {
      gpsn = gps->next;
      if (gps->flag & GP_STROKE_SELECT) {
        /* skip strokes that are invalid for current view */
        if (ED_gpencil_stroke_can_use(C, gps) == false) {
          continue;
        }
        /* check if the color is editable */
        if (ED_gpencil_stroke_color_use(ob, gpl, gps) == false) {
          continue;
        }

        /* to join strokes, cyclic must be disabled */
        gps->flag &= ~GP_STROKE_CYCLIC;

        /* saves first frame and stroke */
        if (!first) {
          first = true;
          gpf_a = gpf;
          stroke_a = gps;
        }
        else {
          stroke_b = gps;

          /* create a new stroke if was not created before (only created if something to join) */
          if (new_stroke == NULL) {
            new_stroke = MEM_dupallocN(stroke_a);
            new_stroke->points = MEM_dupallocN(stroke_a->points);
            if (stroke_a->dvert != NULL) {
              new_stroke->dvert = MEM_dupallocN(stroke_a->dvert);
              BKE_gpencil_stroke_weights_duplicate(stroke_a, new_stroke);
            }
            new_stroke->triangles = NULL;
            new_stroke->tot_triangles = 0;
            new_stroke->flag |= GP_STROKE_RECALC_GEOMETRY;

            /* if new, set current color */
            if (type == GP_STROKE_JOINCOPY) {
              new_stroke->mat_nr = stroke_a->mat_nr;
            }
          }

          /* join new_stroke and stroke B. New stroke will contain all the previous data */
          gpencil_stroke_join_strokes(new_stroke, stroke_b, leave_gaps);

          /* if join only, delete old strokes */
          if (type == GP_STROKE_JOIN) {
            if (stroke_a) {
              BLI_insertlinkbefore(&gpf_a->strokes, stroke_a, new_stroke);
              BLI_remlink(&gpf->strokes, stroke_a);
              BKE_gpencil_free_stroke(stroke_a);
              stroke_a = NULL;
            }
            if (stroke_b) {
              BLI_remlink(&gpf->strokes, stroke_b);
              BKE_gpencil_free_stroke(stroke_b);
              stroke_b = NULL;
            }
          }
        }
      }
    }
  }
  CTX_DATA_END;

  /* add new stroke if was not added before */
  if (type == GP_STROKE_JOINCOPY) {
    if (new_stroke) {
      /* Add a new frame if needed */
      if (activegpl->actframe == NULL) {
        activegpl->actframe = BKE_gpencil_frame_addnew(activegpl, gpf_a->framenum);
      }

      BLI_addtail(&activegpl->actframe->strokes, new_stroke);
    }
  }

  /* notifiers */
  DEG_id_tag_update(&gpd->id, ID_RECALC_TRANSFORM | ID_RECALC_GEOMETRY);
  WM_event_add_notifier(C, NC_GPENCIL | ND_DATA | NA_EDITED, NULL);

  return OPERATOR_FINISHED;
}

void GPENCIL_OT_stroke_join(wmOperatorType *ot)
{
  static const EnumPropertyItem join_type[] = {
      {GP_STROKE_JOIN, "JOIN", 0, "Join", ""},
      {GP_STROKE_JOINCOPY, "JOINCOPY", 0, "Join and Copy", ""},
      {0, NULL, 0, NULL, NULL},
  };

  /* identifiers */
  ot->name = "Join Strokes";
  ot->idname = "GPENCIL_OT_stroke_join";
  ot->description = "Join selected strokes (optionally as new stroke)";

  /* api callbacks */
  ot->exec = gp_stroke_join_exec;
  ot->poll = gp_active_layer_poll;

  /* flags */
  ot->flag = OPTYPE_REGISTER | OPTYPE_UNDO;

  /* properties */
  ot->prop = RNA_def_enum(ot->srna, "type", join_type, GP_STROKE_JOIN, "Type", "");
  RNA_def_boolean(ot->srna,
                  "leave_gaps",
                  false,
                  "Leave Gaps",
                  "Leave gaps between joined strokes instead of linking them");
}

/* ******************* Stroke flip ************************** */

static int gp_stroke_flip_exec(bContext *C, wmOperator *UNUSED(op))
{
  bGPdata *gpd = ED_gpencil_data_get_active(C);
  Object *ob = CTX_data_active_object(C);

  /* sanity checks */
  if (ELEM(NULL, gpd)) {
    return OPERATOR_CANCELLED;
  }

  /* read all selected strokes */
  CTX_DATA_BEGIN (C, bGPDlayer *, gpl, editable_gpencil_layers) {
    bGPDframe *gpf = gpl->actframe;
    if (gpf == NULL) {
      continue;
    }

    for (bGPDstroke *gps = gpf->strokes.first; gps; gps = gps->next) {
      if (gps->flag & GP_STROKE_SELECT) {
        /* skip strokes that are invalid for current view */
        if (ED_gpencil_stroke_can_use(C, gps) == false) {
          continue;
        }
        /* check if the color is editable */
        if (ED_gpencil_stroke_color_use(ob, gpl, gps) == false) {
          continue;
        }

        /* flip stroke */
        gpencil_flip_stroke(gps);
      }
    }
  }
  CTX_DATA_END;

  /* notifiers */
  DEG_id_tag_update(&gpd->id, ID_RECALC_TRANSFORM | ID_RECALC_GEOMETRY);
  WM_event_add_notifier(C, NC_GPENCIL | ND_DATA | NA_EDITED, NULL);

  return OPERATOR_FINISHED;
}

void GPENCIL_OT_stroke_flip(wmOperatorType *ot)
{
  /* identifiers */
  ot->name = "Flip Stroke";
  ot->idname = "GPENCIL_OT_stroke_flip";
  ot->description = "Change direction of the points of the selected strokes";

  /* api callbacks */
  ot->exec = gp_stroke_flip_exec;
  ot->poll = gp_active_layer_poll;

  /* flags */
  ot->flag = OPTYPE_REGISTER | OPTYPE_UNDO;
}

/* ***************** Reproject Strokes ********************** */

typedef enum eGP_ReprojectModes {
  /* Axis */
  GP_REPROJECT_FRONT = 0,
  GP_REPROJECT_SIDE,
  GP_REPROJECT_TOP,
  /* On same plane, parallel to view-plane. */
  GP_REPROJECT_VIEW,
  /* Reprojected on to the scene geometry */
  GP_REPROJECT_SURFACE,
  /* Reprojected on 3D cursor orientation */
  GP_REPROJECT_CURSOR,
} eGP_ReprojectModes;

static int gp_strokes_reproject_exec(bContext *C, wmOperator *op)
{
  bGPdata *gpd = ED_gpencil_data_get_active(C);
  Scene *scene = CTX_data_scene(C);
  Main *bmain = CTX_data_main(C);
  ToolSettings *ts = CTX_data_tool_settings(C);
  Depsgraph *depsgraph = CTX_data_ensure_evaluated_depsgraph(C);
  Object *ob = CTX_data_active_object(C);
  ARegion *ar = CTX_wm_region(C);
  RegionView3D *rv3d = ar->regiondata;
  SnapObjectContext *sctx = NULL;
  int oldframe = (int)DEG_get_ctime(depsgraph);

  GP_SpaceConversion gsc = {NULL};
  eGP_ReprojectModes mode = RNA_enum_get(op->ptr, "type");

  float origin[3];

  /* init space conversion stuff */
  gp_point_conversion_init(C, &gsc);

  int cfra_prv = INT_MIN;
  /* init snap context for geometry projection */
  sctx = ED_transform_snap_object_context_create_view3d(
      bmain, scene, depsgraph, 0, ar, CTX_wm_view3d(C));

  /* Go through each editable + selected stroke, adjusting each of its points one by one... */
  GP_EDITABLE_STROKES_BEGIN (gpstroke_iter, C, gpl, gps) {
    if (gps->flag & GP_STROKE_SELECT) {

      /* update frame to get the new location of objects */
      if ((mode == GP_REPROJECT_SURFACE) && (cfra_prv != gpf_->framenum)) {
        cfra_prv = gpf_->framenum;
        CFRA = gpf_->framenum;
        BKE_scene_graph_update_for_newframe(depsgraph, bmain);
      }

      bGPDspoint *pt;
      int i;
      /* Adjust each point */
      for (i = 0, pt = gps->points; i < gps->totpoints; i++, pt++) {
        float xy[2];

        /* 3D to Screen-space */
        /* Note: We can't use gp_point_to_xy() here because that uses ints for the screen-space
         * coordinates, resulting in lost precision, which in turn causes stair-stepping
         * artifacts in the final points. */

        bGPDspoint pt2;
        gp_point_to_parent_space(pt, gpstroke_iter.diff_mat, &pt2);
        gp_point_to_xy_fl(&gsc, gps, &pt2, &xy[0], &xy[1]);

        /* Project stroke in one axis */
        if (ELEM(mode,
                 GP_REPROJECT_FRONT,
                 GP_REPROJECT_SIDE,
                 GP_REPROJECT_TOP,
                 GP_REPROJECT_CURSOR)) {
          if (mode != GP_REPROJECT_CURSOR) {
            ED_gpencil_drawing_reference_get(scene, ob, gpl, ts->gpencil_v3d_align, origin);
          }
          else {
            copy_v3_v3(origin, scene->cursor.location);
          }

          int axis = 0;
          switch (mode) {
            case GP_REPROJECT_FRONT: {
              axis = 1;
              break;
            }
            case GP_REPROJECT_SIDE: {
              axis = 0;
              break;
            }
            case GP_REPROJECT_TOP: {
              axis = 2;
              break;
            }
            case GP_REPROJECT_CURSOR: {
              axis = 3;
              break;
            }
            default: {
              axis = 1;
              break;
            }
          }

          ED_gp_project_point_to_plane(scene, ob, rv3d, origin, axis, &pt2);

          copy_v3_v3(&pt->x, &pt2.x);

          /* apply parent again */
          gp_apply_parent_point(depsgraph, ob, gpd, gpl, pt);
        }
        /* Project screen-space back to 3D space (from current perspective)
         * so that all points have been treated the same way. */
        else if (mode == GP_REPROJECT_VIEW) {
          /* Planar - All on same plane parallel to the view-plane. */
          gp_point_xy_to_3d(&gsc, scene, xy, &pt->x);
        }
        else {
          /* Geometry - Snap to surfaces of visible geometry */
          float ray_start[3];
          float ray_normal[3];
          /* magic value for initial depth copied from the default
           * value of Python's Scene.ray_cast function
           */
          float depth = 1.70141e+38f;
          float location[3] = {0.0f, 0.0f, 0.0f};
          float normal[3] = {0.0f, 0.0f, 0.0f};

          ED_view3d_win_to_ray(ar, xy, &ray_start[0], &ray_normal[0]);
          if (ED_transform_snap_object_project_ray(sctx,
                                                   &(const struct SnapObjectParams){
                                                       .snap_select = SNAP_ALL,
                                                   },
                                                   &ray_start[0],
                                                   &ray_normal[0],
                                                   &depth,
                                                   &location[0],
                                                   &normal[0])) {
            copy_v3_v3(&pt->x, location);
          }
          else {
            /* Default to planar */
            gp_point_xy_to_3d(&gsc, scene, xy, &pt->x);
          }
        }

        /* Unapply parent corrections */
        if (!ELEM(mode, GP_REPROJECT_FRONT, GP_REPROJECT_SIDE, GP_REPROJECT_TOP)) {
          mul_m4_v3(gpstroke_iter.inverse_diff_mat, &pt->x);
        }
      }
    }
  }
  GP_EDITABLE_STROKES_END(gpstroke_iter);

  /* return frame state and DB to original state */
  CFRA = oldframe;
  BKE_scene_graph_update_for_newframe(depsgraph, bmain);

  if (sctx != NULL) {
    ED_transform_snap_object_context_destroy(sctx);
  }

  /* update changed data */
  DEG_id_tag_update(&gpd->id, ID_RECALC_TRANSFORM | ID_RECALC_GEOMETRY);
  WM_event_add_notifier(C, NC_GPENCIL | ND_DATA | NA_EDITED, NULL);
  return OPERATOR_FINISHED;
}

void GPENCIL_OT_reproject(wmOperatorType *ot)
{
  static const EnumPropertyItem reproject_type[] = {
      {GP_REPROJECT_FRONT, "FRONT", 0, "Front", "Reproject the strokes using the X-Z plane"},
      {GP_REPROJECT_SIDE, "SIDE", 0, "Side", "Reproject the strokes using the Y-Z plane"},
      {GP_REPROJECT_TOP, "TOP", 0, "Top", "Reproject the strokes using the X-Y plane"},
      {GP_REPROJECT_VIEW,
       "VIEW",
       0,
       "View",
       "Reproject the strokes to end up on the same plane, as if drawn from the current viewpoint "
       "using 'Cursor' Stroke Placement"},
      {GP_REPROJECT_SURFACE,
       "SURFACE",
       0,
       "Surface",
       "Reproject the strokes on to the scene geometry, as if drawn using 'Surface' placement"},
      {GP_REPROJECT_CURSOR,
       "CURSOR",
       0,
       "Cursor",
       "Reproject the strokes using the orientation of 3D cursor"},
      {0, NULL, 0, NULL, NULL},
  };

  /* identifiers */
  ot->name = "Reproject Strokes";
  ot->idname = "GPENCIL_OT_reproject";
  ot->description =
      "Reproject the selected strokes from the current viewpoint as if they had been newly drawn "
      "(e.g. to fix problems from accidental 3D cursor movement or accidental viewport changes, "
      "or for matching deforming geometry)";

  /* callbacks */
  ot->invoke = WM_menu_invoke;
  ot->exec = gp_strokes_reproject_exec;
  ot->poll = gp_strokes_edit3d_poll;

  /* flags */
  ot->flag = OPTYPE_REGISTER | OPTYPE_UNDO;

  /* properties */
  ot->prop = RNA_def_enum(
      ot->srna, "type", reproject_type, GP_REPROJECT_VIEW, "Projection Type", "");
}

/* ******************* Stroke subdivide ************************** */
/* helper to smooth */
static void gp_smooth_stroke(bContext *C, wmOperator *op)
{
  const int repeat = RNA_int_get(op->ptr, "repeat");
  float factor = RNA_float_get(op->ptr, "factor");
  const bool only_selected = RNA_boolean_get(op->ptr, "only_selected");
  const bool smooth_position = RNA_boolean_get(op->ptr, "smooth_position");
  const bool smooth_thickness = RNA_boolean_get(op->ptr, "smooth_thickness");
  const bool smooth_strength = RNA_boolean_get(op->ptr, "smooth_strength");
  const bool smooth_uv = RNA_boolean_get(op->ptr, "smooth_uv");

  if (factor == 0.0f) {
    return;
  }

  GP_EDITABLE_STROKES_BEGIN (gpstroke_iter, C, gpl, gps) {
    if (gps->flag & GP_STROKE_SELECT) {
      for (int r = 0; r < repeat; r++) {
        for (int i = 0; i < gps->totpoints; i++) {
          bGPDspoint *pt = &gps->points[i];
          if ((only_selected) && ((pt->flag & GP_SPOINT_SELECT) == 0)) {
            continue;
          }

          /* perform smoothing */
          if (smooth_position) {
            BKE_gpencil_smooth_stroke(gps, i, factor);
          }
          if (smooth_strength) {
            BKE_gpencil_smooth_stroke_strength(gps, i, factor);
          }
          if (smooth_thickness) {
            /* thickness need to repeat process several times */
            for (int r2 = 0; r2 < r * 20; r2++) {
              BKE_gpencil_smooth_stroke_thickness(gps, i, factor);
            }
          }
          if (smooth_uv) {
            BKE_gpencil_smooth_stroke_uv(gps, i, factor);
          }
        }
      }
    }
  }
  GP_EDITABLE_STROKES_END(gpstroke_iter);
}

/* helper: Count how many points need to be inserted */
static int gp_count_subdivision_cuts(bGPDstroke *gps)
{
  bGPDspoint *pt;
  int i;
  int totnewpoints = 0;
  for (i = 0, pt = gps->points; i < gps->totpoints && pt; i++, pt++) {
    if (pt->flag & GP_SPOINT_SELECT) {
      if (i + 1 < gps->totpoints) {
        if (gps->points[i + 1].flag & GP_SPOINT_SELECT) {
          totnewpoints++;
        }
      }
    }
  }

  return totnewpoints;
}

static int gp_stroke_subdivide_exec(bContext *C, wmOperator *op)
{
  bGPdata *gpd = ED_gpencil_data_get_active(C);
  bGPDspoint *temp_points;
  const int cuts = RNA_int_get(op->ptr, "number_cuts");

  int totnewpoints, oldtotpoints;
  int i2;

  /* sanity checks */
  if (ELEM(NULL, gpd)) {
    return OPERATOR_CANCELLED;
  }

  /* Go through each editable + selected stroke */
  GP_EDITABLE_STROKES_BEGIN (gpstroke_iter, C, gpl, gps) {
    if (gps->flag & GP_STROKE_SELECT) {
      /* loop as many times as cuts */
      for (int s = 0; s < cuts; s++) {
        totnewpoints = gp_count_subdivision_cuts(gps);
        if (totnewpoints == 0) {
          continue;
        }
        /* duplicate points in a temp area */
        temp_points = MEM_dupallocN(gps->points);
        oldtotpoints = gps->totpoints;

        MDeformVert *temp_dverts = NULL;
        MDeformVert *dvert_final = NULL;
        MDeformVert *dvert = NULL;
        MDeformVert *dvert_next = NULL;
        if (gps->dvert != NULL) {
          temp_dverts = MEM_dupallocN(gps->dvert);
        }

        /* resize the points arrays */
        gps->totpoints += totnewpoints;
        gps->points = MEM_recallocN(gps->points, sizeof(*gps->points) * gps->totpoints);
        if (gps->dvert != NULL) {
          gps->dvert = MEM_recallocN(gps->dvert, sizeof(*gps->dvert) * gps->totpoints);
        }
        gps->flag |= GP_STROKE_RECALC_GEOMETRY;

        /* loop and interpolate */
        i2 = 0;
        for (int i = 0; i < oldtotpoints; i++) {
          bGPDspoint *pt = &temp_points[i];
          bGPDspoint *pt_final = &gps->points[i2];

          /* copy current point */
          copy_v3_v3(&pt_final->x, &pt->x);
          pt_final->pressure = pt->pressure;
          pt_final->strength = pt->strength;
          pt_final->time = pt->time;
          pt_final->flag = pt->flag;
          copy_v4_v4(pt_final->mix_color, pt->mix_color);

          if (gps->dvert != NULL) {
            dvert = &temp_dverts[i];
            dvert_final = &gps->dvert[i2];
            dvert_final->totweight = dvert->totweight;
            dvert_final->dw = dvert->dw;
          }
          i2++;

          /* if next point is selected add a half way point */
          if (pt->flag & GP_SPOINT_SELECT) {
            if (i + 1 < oldtotpoints) {
              if (temp_points[i + 1].flag & GP_SPOINT_SELECT) {
                pt_final = &gps->points[i2];
                if (gps->dvert != NULL) {
                  dvert_final = &gps->dvert[i2];
                }
                /* Interpolate all values */
                bGPDspoint *next = &temp_points[i + 1];
                interp_v3_v3v3(&pt_final->x, &pt->x, &next->x, 0.5f);
                pt_final->pressure = interpf(pt->pressure, next->pressure, 0.5f);
                pt_final->strength = interpf(pt->strength, next->strength, 0.5f);
                CLAMP(pt_final->strength, GPENCIL_STRENGTH_MIN, 1.0f);
                interp_v4_v4v4(pt_final->mix_color, pt->mix_color, next->mix_color, 0.5f);
                pt_final->time = interpf(pt->time, next->time, 0.5f);
                pt_final->flag |= GP_SPOINT_SELECT;

                /* interpolate weights */
                if (gps->dvert != NULL) {
                  dvert = &temp_dverts[i];
                  dvert_next = &temp_dverts[i + 1];
                  dvert_final = &gps->dvert[i2];

                  dvert_final->totweight = dvert->totweight;
                  dvert_final->dw = MEM_dupallocN(dvert->dw);

                  /* interpolate weight values */
                  for (int d = 0; d < dvert->totweight; d++) {
                    MDeformWeight *dw_a = &dvert->dw[d];
                    if (dvert_next->totweight > d) {
                      MDeformWeight *dw_b = &dvert_next->dw[d];
                      MDeformWeight *dw_final = &dvert_final->dw[d];
                      dw_final->weight = interpf(dw_a->weight, dw_b->weight, 0.5f);
                    }
                  }
                }

                i2++;
              }
            }
          }
        }
        /* free temp memory */
        MEM_SAFE_FREE(temp_points);
        MEM_SAFE_FREE(temp_dverts);
      }

      /* triangles cache needs to be recalculated */
      gps->flag |= GP_STROKE_RECALC_GEOMETRY;
      gps->tot_triangles = 0;
    }
  }
  GP_EDITABLE_STROKES_END(gpstroke_iter);

  /* smooth stroke */
  gp_smooth_stroke(C, op);

  /* notifiers */
  DEG_id_tag_update(&gpd->id, ID_RECALC_TRANSFORM | ID_RECALC_GEOMETRY);
  WM_event_add_notifier(C, NC_GPENCIL | ND_DATA | NA_EDITED, NULL);

  return OPERATOR_FINISHED;
}

void GPENCIL_OT_stroke_subdivide(wmOperatorType *ot)
{
  PropertyRNA *prop;

  /* identifiers */
  ot->name = "Subdivide Stroke";
  ot->idname = "GPENCIL_OT_stroke_subdivide";
  ot->description =
      "Subdivide between continuous selected points of the stroke adding a point half way between "
      "them";

  /* api callbacks */
  ot->exec = gp_stroke_subdivide_exec;
  ot->poll = gp_active_layer_poll;

  /* flags */
  ot->flag = OPTYPE_REGISTER | OPTYPE_UNDO;

  /* properties */
  prop = RNA_def_int(ot->srna, "number_cuts", 1, 1, 10, "Number of Cuts", "", 1, 5);
  /* avoid re-using last var because it can cause _very_ high value and annoy users */
  RNA_def_property_flag(prop, PROP_SKIP_SAVE);

  /* Smooth parameters */
  RNA_def_float(ot->srna, "factor", 0.0f, 0.0f, 2.0f, "Smooth", "", 0.0f, 2.0f);
  prop = RNA_def_int(ot->srna, "repeat", 1, 1, 10, "Repeat", "", 1, 5);
  RNA_def_property_flag(prop, PROP_SKIP_SAVE);
  RNA_def_boolean(ot->srna,
                  "only_selected",
                  true,
                  "Selected Points",
                  "Smooth only selected points in the stroke");
  RNA_def_boolean(ot->srna, "smooth_position", true, "Position", "");
  RNA_def_boolean(ot->srna, "smooth_thickness", true, "Thickness", "");
  RNA_def_boolean(ot->srna, "smooth_strength", false, "Strength", "");
  RNA_def_boolean(ot->srna, "smooth_uv", false, "UV", "");
}

/* ** simplify stroke *** */
static int gp_stroke_simplify_exec(bContext *C, wmOperator *op)
{
  bGPdata *gpd = ED_gpencil_data_get_active(C);
  float factor = RNA_float_get(op->ptr, "factor");

  /* sanity checks */
  if (ELEM(NULL, gpd)) {
    return OPERATOR_CANCELLED;
  }

  /* Go through each editable + selected stroke */
  GP_EDITABLE_STROKES_BEGIN (gpstroke_iter, C, gpl, gps) {
    if (gps->flag & GP_STROKE_SELECT) {
      /* simplify stroke using Ramer-Douglas-Peucker algorithm */
      BKE_gpencil_simplify_stroke(gps, factor);
    }
  }
  GP_EDITABLE_STROKES_END(gpstroke_iter);

  /* notifiers */
  DEG_id_tag_update(&gpd->id, ID_RECALC_TRANSFORM | ID_RECALC_GEOMETRY);
  WM_event_add_notifier(C, NC_GPENCIL | ND_DATA | NA_EDITED, NULL);

  return OPERATOR_FINISHED;
}

void GPENCIL_OT_stroke_simplify(wmOperatorType *ot)
{
  PropertyRNA *prop;

  /* identifiers */
  ot->name = "Simplify Stroke";
  ot->idname = "GPENCIL_OT_stroke_simplify";
  ot->description = "Simplify selected stroked reducing number of points";

  /* api callbacks */
  ot->exec = gp_stroke_simplify_exec;
  ot->poll = gp_active_layer_poll;

  /* flags */
  ot->flag = OPTYPE_REGISTER | OPTYPE_UNDO;

  /* properties */
  prop = RNA_def_float(ot->srna, "factor", 0.0f, 0.0f, 100.0f, "Factor", "", 0.0f, 100.0f);
  /* avoid re-using last var */
  RNA_def_property_flag(prop, PROP_SKIP_SAVE);
}

/* ** simplify stroke using fixed algorithm *** */
static int gp_stroke_simplify_fixed_exec(bContext *C, wmOperator *op)
{
  bGPdata *gpd = ED_gpencil_data_get_active(C);
  int steps = RNA_int_get(op->ptr, "step");

  /* sanity checks */
  if (ELEM(NULL, gpd)) {
    return OPERATOR_CANCELLED;
  }

  /* Go through each editable + selected stroke */
  GP_EDITABLE_STROKES_BEGIN (gpstroke_iter, C, gpl, gps) {
    if (gps->flag & GP_STROKE_SELECT) {
      for (int i = 0; i < steps; i++) {
        BKE_gpencil_simplify_fixed(gps);
      }
    }
  }
  GP_EDITABLE_STROKES_END(gpstroke_iter);

  /* notifiers */
  DEG_id_tag_update(&gpd->id, ID_RECALC_TRANSFORM | ID_RECALC_GEOMETRY);
  WM_event_add_notifier(C, NC_GPENCIL | ND_DATA | NA_EDITED, NULL);

  return OPERATOR_FINISHED;
}

void GPENCIL_OT_stroke_simplify_fixed(wmOperatorType *ot)
{
  PropertyRNA *prop;

  /* identifiers */
  ot->name = "Simplify Fixed Stroke";
  ot->idname = "GPENCIL_OT_stroke_simplify_fixed";
  ot->description = "Simplify selected stroked reducing number of points using fixed algorithm";

  /* api callbacks */
  ot->exec = gp_stroke_simplify_fixed_exec;
  ot->poll = gp_active_layer_poll;

  /* flags */
  ot->flag = OPTYPE_REGISTER | OPTYPE_UNDO;

  /* properties */
  prop = RNA_def_int(ot->srna, "step", 1, 1, 100, "Steps", "Number of simplify steps", 1, 10);

  /* avoid re-using last var */
  RNA_def_property_flag(prop, PROP_SKIP_SAVE);
}

/* ** Resample stroke *** */
static int gp_stroke_sample_exec(bContext *C, wmOperator *op)
{
  bGPdata *gpd = ED_gpencil_data_get_active(C);
  const float length = RNA_float_get(op->ptr, "length");

  /* sanity checks */
  if (ELEM(NULL, gpd)) {
    return OPERATOR_CANCELLED;
  }

  /* Go through each editable + selected stroke */
  GP_EDITABLE_STROKES_BEGIN (gpstroke_iter, C, gpl, gps) {
    if (gps->flag & GP_STROKE_SELECT) {
      BKE_gpencil_sample_stroke(gps, length, true);
    }
  }
  GP_EDITABLE_STROKES_END(gpstroke_iter);

  /* notifiers */
  DEG_id_tag_update(&gpd->id, ID_RECALC_TRANSFORM | ID_RECALC_GEOMETRY);
  WM_event_add_notifier(C, NC_GPENCIL | ND_DATA | NA_EDITED, NULL);

  return OPERATOR_FINISHED;
}

void GPENCIL_OT_stroke_sample(wmOperatorType *ot)
{
  PropertyRNA *prop;

  /* identifiers */
  ot->name = "Sample Stroke";
  ot->idname = "GPENCIL_OT_stroke_sample";
  ot->description = "Sample stroke points to predefined segment length";

  /* api callbacks */
  ot->exec = gp_stroke_sample_exec;
  ot->poll = gp_active_layer_poll;

  /* flags */
  ot->flag = OPTYPE_REGISTER | OPTYPE_UNDO;

  /* properties */
  prop = RNA_def_float(ot->srna, "length", 0.1f, 0.0f, 100.0f, "Length", "", 0.0f, 100.0f);
  /* avoid re-using last var */
  RNA_def_property_flag(prop, PROP_SKIP_SAVE);
}

/* ******************* Stroke trim ************************** */
static int gp_stroke_trim_exec(bContext *C, wmOperator *UNUSED(op))
{
  bGPdata *gpd = ED_gpencil_data_get_active(C);

  /* sanity checks */
  if (ELEM(NULL, gpd)) {
    return OPERATOR_CANCELLED;
  }

  /* Go through each editable + selected stroke */
  const bool is_multiedit = (bool)GPENCIL_MULTIEDIT_SESSIONS_ON(gpd);

  CTX_DATA_BEGIN (C, bGPDlayer *, gpl, editable_gpencil_layers) {
    bGPDframe *init_gpf = (is_multiedit) ? gpl->frames.first : gpl->actframe;

    for (bGPDframe *gpf = init_gpf; gpf; gpf = gpf->next) {
      if ((gpf == gpl->actframe) || ((gpf->flag & GP_FRAME_SELECT) && (is_multiedit))) {
        bGPDstroke *gps, *gpsn;

        if (gpf == NULL) {
          continue;
        }

        for (gps = gpf->strokes.first; gps; gps = gpsn) {
          gpsn = gps->next;

          /* skip strokes that are invalid for current view */
          if (ED_gpencil_stroke_can_use(C, gps) == false) {
            continue;
          }

          if (gps->flag & GP_STROKE_SELECT) {
            BKE_gpencil_trim_stroke(gps);
          }
        }
        /* if not multiedit, exit loop*/
        if (!is_multiedit) {
          break;
        }
      }
    }
  }
  CTX_DATA_END;

  /* notifiers */
  DEG_id_tag_update(&gpd->id, ID_RECALC_TRANSFORM | ID_RECALC_GEOMETRY);
  WM_event_add_notifier(C, NC_GPENCIL | ND_DATA | NA_EDITED, NULL);

  return OPERATOR_FINISHED;
}

void GPENCIL_OT_stroke_trim(wmOperatorType *ot)
{
  /* identifiers */
  ot->name = "Trim Stroke";
  ot->idname = "GPENCIL_OT_stroke_trim";
  ot->description = "Trim selected stroke to first loop or intersection";

  /* api callbacks */
  ot->exec = gp_stroke_trim_exec;
  ot->poll = gp_active_layer_poll;

  /* flags */
  ot->flag = OPTYPE_REGISTER | OPTYPE_UNDO;
}

/* ***************** Separate Strokes ********************** */
typedef enum eGP_SeparateModes {
  /* Points */
  GP_SEPARATE_POINT = 0,
  /* Selected Strokes */
  GP_SEPARATE_STROKE,
  /* Current Layer */
  GP_SEPARATE_LAYER,
} eGP_SeparateModes;

static int gp_stroke_separate_exec(bContext *C, wmOperator *op)
{
  Base *base_new;
  Main *bmain = CTX_data_main(C);
  Scene *scene = CTX_data_scene(C);
  ViewLayer *view_layer = CTX_data_view_layer(C);
  Base *base_old = CTX_data_active_base(C);
  bGPdata *gpd_src = ED_gpencil_data_get_active(C);
  Object *ob = CTX_data_active_object(C);

  Object *ob_dst = NULL;
  bGPdata *gpd_dst = NULL;
  bGPDlayer *gpl_dst = NULL;
  bGPDframe *gpf_dst = NULL;
  bGPDspoint *pt;
  Material *ma = NULL;
  int i, idx;

  eGP_SeparateModes mode = RNA_enum_get(op->ptr, "mode");

  /* sanity checks */
  if (ELEM(NULL, gpd_src)) {
    return OPERATOR_CANCELLED;
  }

  if ((mode == GP_SEPARATE_LAYER) && (BLI_listbase_count(&gpd_src->layers) == 1)) {
    BKE_report(op->reports, RPT_ERROR, "Cannot separate an object with one layer only");
    return OPERATOR_CANCELLED;
  }

  const bool is_multiedit = (bool)GPENCIL_MULTIEDIT_SESSIONS_ON(gpd_src);

  /* create a new object */
  base_new = ED_object_add_duplicate(bmain, scene, view_layer, base_old, 0);
  ob_dst = base_new->object;
  ob_dst->mode = OB_MODE_OBJECT;
  /* create new grease pencil datablock */
  gpd_dst = BKE_gpencil_data_addnew(bmain, gpd_src->id.name + 2);
  ob_dst->data = (bGPdata *)gpd_dst;

  /* loop old datablock and separate parts */
  if ((mode == GP_SEPARATE_POINT) || (mode == GP_SEPARATE_STROKE)) {
    CTX_DATA_BEGIN (C, bGPDlayer *, gpl, editable_gpencil_layers) {
      gpl_dst = NULL;
      bGPDframe *init_gpf = (is_multiedit) ? gpl->frames.first : gpl->actframe;

      for (bGPDframe *gpf = init_gpf; gpf; gpf = gpf->next) {
        if ((gpf == gpl->actframe) || ((gpf->flag & GP_FRAME_SELECT) && (is_multiedit))) {
          bGPDstroke *gps, *gpsn;

          if (gpf == NULL) {
            continue;
          }

          gpf_dst = NULL;

          for (gps = gpf->strokes.first; gps; gps = gpsn) {
            gpsn = gps->next;

            /* skip strokes that are invalid for current view */
            if (ED_gpencil_stroke_can_use(C, gps) == false) {
              continue;
            }
            /* check if the color is editable */
            if (ED_gpencil_stroke_color_use(ob, gpl, gps) == false) {
              continue;
            }
            /*  separate selected strokes */
            if (gps->flag & GP_STROKE_SELECT) {
              /* add layer if not created before */
              if (gpl_dst == NULL) {
                gpl_dst = BKE_gpencil_layer_addnew(gpd_dst, gpl->info, false);
              }

              /* add frame if not created before */
              if (gpf_dst == NULL) {
                gpf_dst = BKE_gpencil_layer_frame_get(gpl_dst, gpf->framenum, GP_GETFRAME_ADD_NEW);
              }

              /* add duplicate materials */

              /* XXX same material can be in multiple slots. */
              ma = BKE_material_gpencil_get(ob, gps->mat_nr + 1);

              idx = BKE_gpencil_object_material_ensure(bmain, ob_dst, ma);

              /* selected points mode */
              if (mode == GP_SEPARATE_POINT) {
                /* make copy of source stroke */
                bGPDstroke *gps_dst = BKE_gpencil_stroke_duplicate(gps);

                /* Reassign material. */
                gps_dst->mat_nr = idx;

                /* link to destination frame */
                BLI_addtail(&gpf_dst->strokes, gps_dst);

                /* Invert selection status of all points in destination stroke */
                for (i = 0, pt = gps_dst->points; i < gps_dst->totpoints; i++, pt++) {
                  pt->flag ^= GP_SPOINT_SELECT;
                }

                /* delete selected points from destination stroke */
                gp_stroke_delete_tagged_points(gpf_dst, gps_dst, NULL, GP_SPOINT_SELECT, false, 0);

                /* delete selected points from origin stroke */
                gp_stroke_delete_tagged_points(gpf, gps, gpsn, GP_SPOINT_SELECT, false, 0);
              }
              /* selected strokes mode */
              else if (mode == GP_SEPARATE_STROKE) {
                /* deselect old stroke */
                gps->flag &= ~GP_STROKE_SELECT;
                /* unlink from source frame */
                BLI_remlink(&gpf->strokes, gps);
                gps->prev = gps->next = NULL;
                /* relink to destination frame */
                BLI_addtail(&gpf_dst->strokes, gps);
                /* Reassign material. */
                gps->mat_nr = idx;
              }
            }
          }
        }

        /* if not multiedit, exit loop*/
        if (!is_multiedit) {
          break;
        }
      }
    }
    CTX_DATA_END;
  }
  else if (mode == GP_SEPARATE_LAYER) {
    bGPDlayer *gpl = CTX_data_active_gpencil_layer(C);
    if (gpl) {
      /* try to set a new active layer in source datablock */
      if (gpl->prev) {
        BKE_gpencil_layer_active_set(gpd_src, gpl->prev);
      }
      else if (gpl->next) {
        BKE_gpencil_layer_active_set(gpd_src, gpl->next);
      }
      /* unlink from source datablock */
      BLI_remlink(&gpd_src->layers, gpl);
      gpl->prev = gpl->next = NULL;
      /* relink to destination datablock */
      BLI_addtail(&gpd_dst->layers, gpl);

      /* add duplicate materials */
      for (bGPDframe *gpf = gpl->frames.first; gpf; gpf = gpf->next) {
        for (bGPDstroke *gps = gpf->strokes.first; gps; gps = gps->next) {
          /* skip strokes that are invalid for current view */
          if (ED_gpencil_stroke_can_use(C, gps) == false) {
            continue;
          }
          ma = BKE_material_gpencil_get(ob, gps->mat_nr + 1);
          gps->mat_nr = BKE_gpencil_object_material_ensure(bmain, ob_dst, ma);
        }
      }
    }
  }

  DEG_id_tag_update(&gpd_src->id, ID_RECALC_TRANSFORM | ID_RECALC_GEOMETRY);
  DEG_id_tag_update(&gpd_dst->id, ID_RECALC_TRANSFORM | ID_RECALC_GEOMETRY);

  DEG_relations_tag_update(bmain);
  WM_event_add_notifier(C, NC_OBJECT | ND_DRAW, NULL);
  WM_event_add_notifier(C, NC_GPENCIL | ND_DATA | NA_EDITED, NULL);

  return OPERATOR_FINISHED;
}

void GPENCIL_OT_stroke_separate(wmOperatorType *ot)
{
  static const EnumPropertyItem separate_type[] = {
      {GP_SEPARATE_POINT, "POINT", 0, "Selected Points", "Separate the selected points"},
      {GP_SEPARATE_STROKE, "STROKE", 0, "Selected Strokes", "Separate the selected strokes"},
      {GP_SEPARATE_LAYER, "LAYER", 0, "Active Layer", "Separate the strokes of the current layer"},
      {0, NULL, 0, NULL, NULL},
  };

  /* identifiers */
  ot->name = "Separate Strokes";
  ot->idname = "GPENCIL_OT_stroke_separate";
  ot->description = "Separate the selected strokes or layer in a new grease pencil object";

  /* callbacks */
  ot->invoke = WM_menu_invoke;
  ot->exec = gp_stroke_separate_exec;
  ot->poll = gp_strokes_edit3d_poll;

  /* flags */
  ot->flag = OPTYPE_REGISTER | OPTYPE_UNDO;

  /* properties */
  ot->prop = RNA_def_enum(ot->srna, "mode", separate_type, GP_SEPARATE_POINT, "Mode", "");
}

/* ***************** Split Strokes ********************** */
static int gp_stroke_split_exec(bContext *C, wmOperator *UNUSED(op))
{
  Object *ob = CTX_data_active_object(C);
  bGPdata *gpd = ED_gpencil_data_get_active(C);
  bGPDspoint *pt;
  int i;

  /* sanity checks */
  if (ELEM(NULL, gpd)) {
    return OPERATOR_CANCELLED;
  }
  const bool is_multiedit = (bool)GPENCIL_MULTIEDIT_SESSIONS_ON(gpd);

  /* loop strokes and split parts */
  CTX_DATA_BEGIN (C, bGPDlayer *, gpl, editable_gpencil_layers) {
    bGPDframe *init_gpf = (is_multiedit) ? gpl->frames.first : gpl->actframe;

    for (bGPDframe *gpf = init_gpf; gpf; gpf = gpf->next) {
      if ((gpf == gpl->actframe) || ((gpf->flag & GP_FRAME_SELECT) && (is_multiedit))) {
        bGPDstroke *gps, *gpsn;

        if (gpf == NULL) {
          continue;
        }

        for (gps = gpf->strokes.first; gps; gps = gpsn) {
          gpsn = gps->next;

          /* skip strokes that are invalid for current view */
          if (ED_gpencil_stroke_can_use(C, gps) == false) {
            continue;
          }
          /* check if the color is editable */
          if (ED_gpencil_stroke_color_use(ob, gpl, gps) == false) {
            continue;
          }
          /*  split selected strokes */
          if (gps->flag & GP_STROKE_SELECT) {
            /* make copy of source stroke */
            bGPDstroke *gps_dst = BKE_gpencil_stroke_duplicate(gps);

            /* link to same frame */
            BLI_addtail(&gpf->strokes, gps_dst);

            /* invert selection status of all points in destination stroke */
            for (i = 0, pt = gps_dst->points; i < gps_dst->totpoints; i++, pt++) {
              pt->flag ^= GP_SPOINT_SELECT;
            }

            /* delete selected points from destination stroke */
            gp_stroke_delete_tagged_points(gpf, gps_dst, NULL, GP_SPOINT_SELECT, true, 0);

            /* delete selected points from origin stroke */
            gp_stroke_delete_tagged_points(gpf, gps, gpsn, GP_SPOINT_SELECT, false, 0);
          }
        }
        /* select again tagged points */
        for (gps = gpf->strokes.first; gps; gps = gps->next) {
          bGPDspoint *ptn = gps->points;
          for (int i2 = 0; i2 < gps->totpoints; i2++, ptn++) {
            if (ptn->flag & GP_SPOINT_TAG) {
              ptn->flag |= GP_SPOINT_SELECT;
              ptn->flag &= ~GP_SPOINT_TAG;
            }
          }
        }
      }

      /* if not multiedit, exit loop*/
      if (!is_multiedit) {
        break;
      }
    }
  }
  CTX_DATA_END;

  DEG_id_tag_update(&gpd->id, ID_RECALC_TRANSFORM | ID_RECALC_GEOMETRY);

  WM_event_add_notifier(C, NC_GPENCIL | ND_DATA | NA_EDITED, NULL);

  return OPERATOR_FINISHED;
}

void GPENCIL_OT_stroke_split(wmOperatorType *ot)
{
  /* identifiers */
  ot->name = "Split Strokes";
  ot->idname = "GPENCIL_OT_stroke_split";
  ot->description = "Split selected points as new stroke on same frame";

  /* callbacks */
  ot->exec = gp_stroke_split_exec;
  ot->poll = gp_strokes_edit3d_poll;

  /* flags */
  ot->flag = OPTYPE_REGISTER | OPTYPE_UNDO;
}

static int gp_stroke_smooth_exec(bContext *C, wmOperator *op)
{
  bGPdata *gpd = ED_gpencil_data_get_active(C);

  /* sanity checks */
  if (ELEM(NULL, gpd)) {
    return OPERATOR_CANCELLED;
  }

  gp_smooth_stroke(C, op);

  /* notifiers */
  DEG_id_tag_update(&gpd->id, ID_RECALC_TRANSFORM | ID_RECALC_GEOMETRY);
  WM_event_add_notifier(C, NC_GPENCIL | ND_DATA | NA_EDITED, NULL);

  return OPERATOR_FINISHED;
}

void GPENCIL_OT_stroke_smooth(wmOperatorType *ot)
{
  PropertyRNA *prop;

  /* identifiers */
  ot->name = "Smooth Stroke";
  ot->idname = "GPENCIL_OT_stroke_smooth";
  ot->description = "Smooth selected strokes";

  /* api callbacks */
  ot->exec = gp_stroke_smooth_exec;
  ot->poll = gp_active_layer_poll;

  /* flags */
  ot->flag = OPTYPE_REGISTER | OPTYPE_UNDO;

  /* properties */
  prop = RNA_def_int(ot->srna, "repeat", 1, 1, 50, "Repeat", "", 1, 20);
  RNA_def_property_flag(prop, PROP_SKIP_SAVE);

  RNA_def_float(ot->srna, "factor", 0.5f, 0.0f, 2.0f, "Factor", "", 0.0f, 2.0f);
  RNA_def_boolean(ot->srna,
                  "only_selected",
                  true,
                  "Selected Points",
                  "Smooth only selected points in the stroke");
  RNA_def_boolean(ot->srna, "smooth_position", true, "Position", "");
  RNA_def_boolean(ot->srna, "smooth_thickness", true, "Thickness", "");
  RNA_def_boolean(ot->srna, "smooth_strength", false, "Strength", "");
  RNA_def_boolean(ot->srna, "smooth_uv", false, "UV", "");
}

/* smart stroke cutter for trimming stroke ends */
struct GP_SelectLassoUserData {
  rcti rect;
  const int (*mcords)[2];
  int mcords_len;
};

static bool gpencil_test_lasso(bGPDstroke *gps,
                               bGPDspoint *pt,
                               const GP_SpaceConversion *gsc,
                               const float diff_mat[4][4],
                               void *user_data)
{
  const struct GP_SelectLassoUserData *data = user_data;
  bGPDspoint pt2;
  int x0, y0;
  gp_point_to_parent_space(pt, diff_mat, &pt2);
  gp_point_to_xy(gsc, gps, &pt2, &x0, &y0);
  /* test if in lasso */
  return ((!ELEM(V2D_IS_CLIPPED, x0, y0)) && BLI_rcti_isect_pt(&data->rect, x0, y0) &&
          BLI_lasso_is_point_inside(data->mcords, data->mcords_len, x0, y0, INT_MAX));
}

typedef bool (*GPencilTestFn)(bGPDstroke *gps,
                              bGPDspoint *pt,
                              const GP_SpaceConversion *gsc,
                              const float diff_mat[4][4],
                              void *user_data);

static void gpencil_cutter_dissolve(bGPDlayer *hit_layer, bGPDstroke *hit_stroke)
{
  bGPDspoint *pt = NULL;
  bGPDspoint *pt1 = NULL;
  int i;

  bGPDstroke *gpsn = hit_stroke->next;

  int totselect = 0;
  for (i = 0, pt = hit_stroke->points; i < hit_stroke->totpoints; i++, pt++) {
    if (pt->flag & GP_SPOINT_SELECT) {
      totselect++;
    }
  }

  /* if all points selected delete or only 2 points and 1 selected */
  if (((totselect == 1) && (hit_stroke->totpoints == 2)) || (hit_stroke->totpoints == totselect)) {
    BLI_remlink(&hit_layer->actframe->strokes, hit_stroke);
    BKE_gpencil_free_stroke(hit_stroke);
    hit_stroke = NULL;
  }

  /* if very small distance delete */
  if ((hit_stroke) && (hit_stroke->totpoints == 2)) {
    pt = &hit_stroke->points[0];
    pt1 = &hit_stroke->points[1];
    if (len_v3v3(&pt->x, &pt1->x) < 0.001f) {
      BLI_remlink(&hit_layer->actframe->strokes, hit_stroke);
      BKE_gpencil_free_stroke(hit_stroke);
      hit_stroke = NULL;
    }
  }

  if (hit_stroke) {
    /* tag and dissolve (untag new points) */
    for (i = 0, pt = hit_stroke->points; i < hit_stroke->totpoints; i++, pt++) {
      if (pt->flag & GP_SPOINT_SELECT) {
        pt->flag &= ~GP_SPOINT_SELECT;
        pt->flag |= GP_SPOINT_TAG;
      }
      else if (pt->flag & GP_SPOINT_TAG) {
        pt->flag &= ~GP_SPOINT_TAG;
      }
    }
    gp_stroke_delete_tagged_points(hit_layer->actframe, hit_stroke, gpsn, GP_SPOINT_TAG, false, 1);
  }
}

static int gpencil_cutter_lasso_select(bContext *C,
                                       wmOperator *op,
                                       GPencilTestFn is_inside_fn,
                                       void *user_data)
{
  bGPdata *gpd = ED_gpencil_data_get_active(C);
  ScrArea *sa = CTX_wm_area(C);
  ToolSettings *ts = CTX_data_tool_settings(C);
  const float scale = ts->gp_sculpt.isect_threshold;

  bGPDspoint *pt;
  int i;
  GP_SpaceConversion gsc = {NULL};

  bool changed = false;

  /* sanity checks */
  if (sa == NULL) {
    BKE_report(op->reports, RPT_ERROR, "No active area");
    return OPERATOR_CANCELLED;
  }

  /* init space conversion stuff */
  gp_point_conversion_init(C, &gsc);

  /* deselect all strokes first */
  CTX_DATA_BEGIN (C, bGPDstroke *, gps, editable_gpencil_strokes) {
    for (i = 0, pt = gps->points; i < gps->totpoints; i++, pt++) {
      pt->flag &= ~GP_SPOINT_SELECT;
    }

    gps->flag &= ~GP_STROKE_SELECT;
  }
  CTX_DATA_END;

  /* select points */
  GP_EDITABLE_STROKES_BEGIN (gpstroke_iter, C, gpl, gps) {
    int tot_inside = 0;
    const int oldtot = gps->totpoints;
    for (i = 0; i < gps->totpoints; i++) {
      pt = &gps->points[i];
      if ((pt->flag & GP_SPOINT_SELECT) || (pt->flag & GP_SPOINT_TAG)) {
        continue;
      }
      /* convert point coords to screen-space */
      const bool is_inside = is_inside_fn(gps, pt, &gsc, gpstroke_iter.diff_mat, user_data);
      if (is_inside) {
        tot_inside++;
        changed = true;
        pt->flag |= GP_SPOINT_SELECT;
        gps->flag |= GP_STROKE_SELECT;
        float r_hita[3], r_hitb[3];
        if (gps->totpoints > 1) {
          ED_gpencil_select_stroke_segment(gpl, gps, pt, true, true, scale, r_hita, r_hitb);
        }
        /* avoid infinite loops */
        if (gps->totpoints > oldtot) {
          break;
        }
      }
    }
    /* if mark all points inside lasso set to remove all stroke */
    if ((tot_inside == oldtot) || ((tot_inside == 1) && (oldtot == 2))) {
      for (i = 0; i < gps->totpoints; i++) {
        pt = &gps->points[i];
        pt->flag |= GP_SPOINT_SELECT;
      }
    }
  }
  GP_EDITABLE_STROKES_END(gpstroke_iter);

  /* dissolve selected points */
  bGPDstroke *gpsn;
  for (bGPDlayer *gpl = gpd->layers.first; gpl; gpl = gpl->next) {
    if (gpl->flag & GP_LAYER_LOCKED) {
      continue;
    }

    bGPDframe *gpf = gpl->actframe;
    if (gpf == NULL) {
      continue;
    }
    for (bGPDstroke *gps = gpf->strokes.first; gps; gps = gpsn) {
      gpsn = gps->next;
      if (gps->flag & GP_STROKE_SELECT) {
        gpencil_cutter_dissolve(gpl, gps);
      }
    }
  }

  /* updates */
  if (changed) {
    DEG_id_tag_update(&gpd->id, ID_RECALC_GEOMETRY | ID_RECALC_COPY_ON_WRITE);
    WM_event_add_notifier(C, NC_GPENCIL | NA_SELECTED, NULL);
    WM_event_add_notifier(C, NC_GEOM | ND_SELECT, NULL);
  }

  return OPERATOR_FINISHED;
}

static bool gpencil_cutter_poll(bContext *C)
{
  bGPdata *gpd = ED_gpencil_data_get_active(C);

  if (GPENCIL_PAINT_MODE(gpd)) {
    if (gpd->layers.first) {
      return true;
    }
  }

  return false;
}

static int gpencil_cutter_exec(bContext *C, wmOperator *op)
{
  ScrArea *sa = CTX_wm_area(C);
  /* sanity checks */
  if (sa == NULL) {
    BKE_report(op->reports, RPT_ERROR, "No active area");
    return OPERATOR_CANCELLED;
  }

  struct GP_SelectLassoUserData data = {0};
  data.mcords = WM_gesture_lasso_path_to_array(C, op, &data.mcords_len);

  /* Sanity check. */
  if (data.mcords == NULL) {
    return OPERATOR_PASS_THROUGH;
  }

  /* Compute boundbox of lasso (for faster testing later). */
  BLI_lasso_boundbox(&data.rect, data.mcords, data.mcords_len);

  gpencil_cutter_lasso_select(C, op, gpencil_test_lasso, &data);

  MEM_freeN((void *)data.mcords);

  return OPERATOR_FINISHED;
}

void GPENCIL_OT_stroke_cutter(wmOperatorType *ot)
{
  /* identifiers */
  ot->name = "Stroke Cutter";
  ot->description = "Select section and cut";
  ot->idname = "GPENCIL_OT_stroke_cutter";

  /* callbacks */
  ot->invoke = WM_gesture_lasso_invoke;
  ot->modal = WM_gesture_lasso_modal;
  ot->exec = gpencil_cutter_exec;
  ot->poll = gpencil_cutter_poll;
  ot->cancel = WM_gesture_lasso_cancel;

  /* flag */
  ot->flag = OPTYPE_UNDO;

  /* properties */
  WM_operator_properties_gesture_lasso(ot);
}

bool ED_object_gpencil_exit(struct Main *bmain, Object *ob)
{
  bool ok = false;
  if (ob) {
    bGPdata *gpd = (bGPdata *)ob->data;

    gpd->flag &= ~(GP_DATA_STROKE_PAINTMODE | GP_DATA_STROKE_EDITMODE | GP_DATA_STROKE_SCULPTMODE |
                   GP_DATA_STROKE_WEIGHTMODE | GP_DATA_STROKE_VERTEXMODE);

    ob->restore_mode = ob->mode;
    ob->mode &= ~(OB_MODE_PAINT_GPENCIL | OB_MODE_EDIT_GPENCIL | OB_MODE_SCULPT_GPENCIL |
                  OB_MODE_WEIGHT_GPENCIL | OB_MODE_VERTEX_GPENCIL);

    /* Inform all CoW versions that we changed the mode. */
    DEG_id_tag_update_ex(bmain, &ob->id, ID_RECALC_COPY_ON_WRITE);
    ok = true;
  }
  return ok;
}

/* ** merge by distance *** */
static bool gp_merge_by_distance_poll(bContext *C)
{
  Object *ob = CTX_data_active_object(C);
  if ((ob == NULL) || (ob->type != OB_GPENCIL)) {
    return false;
  }
  bGPdata *gpd = (bGPdata *)ob->data;
  if (gpd == NULL) {
    return false;
  }

  bGPDlayer *gpl = BKE_gpencil_layer_active_get(gpd);

  return ((gpl != NULL) && (ob->mode == OB_MODE_EDIT_GPENCIL));
}

static int gp_merge_by_distance_exec(bContext *C, wmOperator *op)
{
  Object *ob = CTX_data_active_object(C);
  bGPdata *gpd = (bGPdata *)ob->data;
  const float threshold = RNA_float_get(op->ptr, "threshold");
  const bool unselected = RNA_boolean_get(op->ptr, "use_unselected");

  /* sanity checks */
  if (ELEM(NULL, gpd)) {
    return OPERATOR_CANCELLED;
  }

  /* Go through each editable selected stroke */
  GP_EDITABLE_STROKES_BEGIN (gpstroke_iter, C, gpl, gps) {
    if (gps->flag & GP_STROKE_SELECT) {
      BKE_gpencil_merge_distance_stroke(gpf_, gps, threshold, unselected);
    }
  }
  GP_EDITABLE_STROKES_END(gpstroke_iter);

  /* notifiers */
  DEG_id_tag_update(&gpd->id, ID_RECALC_TRANSFORM | ID_RECALC_GEOMETRY);
  WM_event_add_notifier(C, NC_GPENCIL | ND_DATA | NA_EDITED, NULL);

  return OPERATOR_FINISHED;
}

void GPENCIL_OT_stroke_merge_by_distance(wmOperatorType *ot)
{
  PropertyRNA *prop;

  /* identifiers */
  ot->name = "Merge by Distance";
  ot->idname = "GPENCIL_OT_stroke_merge_by_distance";
  ot->description = "Merge points by distance";

  /* api callbacks */
  ot->exec = gp_merge_by_distance_exec;
  ot->poll = gp_merge_by_distance_poll;

  /* flags */
  ot->flag = OPTYPE_REGISTER | OPTYPE_UNDO;

  /* properties */
  prop = RNA_def_float(ot->srna, "threshold", 0.001f, 0.0f, 100.0f, "Threshold", "", 0.0f, 100.0f);
  /* avoid re-using last var */
  RNA_def_property_flag(prop, PROP_SKIP_SAVE);

  prop = RNA_def_boolean(
      ot->srna, "use_unselected", 0, "Unselected", "Use whole stroke, not only selected points");
  RNA_def_property_flag(prop, PROP_SKIP_SAVE);
}<|MERGE_RESOLUTION|>--- conflicted
+++ resolved
@@ -1779,17 +1779,12 @@
 /* delete active frame - wrapper around API calls */
 static int gp_actframe_delete_exec(bContext *C, wmOperator *op)
 {
-<<<<<<< HEAD
-  bGPdata *gpd = ED_gpencil_data_get_active(C);
-  bGPDlayer *gpl = BKE_gpencil_layer_active_get(gpd);
-=======
   const int is_annotation = RNA_boolean_get(op->ptr, "is_annotation");
 
   bGPdata *gpd = (!is_annotation) ? ED_gpencil_data_get_active(C) :
                                     ED_annotation_data_get_active(C);
 
   bGPDlayer *gpl = BKE_gpencil_layer_getactive(gpd);
->>>>>>> 70264903
 
   Scene *scene = CTX_data_scene(C);
 
