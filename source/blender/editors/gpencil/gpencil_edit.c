/*
 * This program is free software; you can redistribute it and/or
 * modify it under the terms of the GNU General Public License
 * as published by the Free Software Foundation; either version 2
 * of the License, or (at your option) any later version.
 *
 * This program is distributed in the hope that it will be useful,
 * but WITHOUT ANY WARRANTY; without even the implied warranty of
 * MERCHANTABILITY or FITNESS FOR A PARTICULAR PURPOSE.  See the
 * GNU General Public License for more details.
 *
 * You should have received a copy of the GNU General Public License
 * along with this program; if not, write to the Free Software Foundation,
 * Inc., 51 Franklin Street, Fifth Floor, Boston, MA 02110-1301, USA.
 *
 * The Original Code is Copyright (C) 2008, Blender Foundation
 * This is a new part of Blender
 * Operators for editing Grease Pencil strokes
 */

/** \file
 * \ingroup edgpencil
 */

#include <stdio.h>
#include <string.h>
#include <stdlib.h>
#include <stddef.h>
#include <math.h>

#include "MEM_guardedalloc.h"

#include "BLI_blenlib.h"
#include "BLI_ghash.h"
#include "BLI_lasso_2d.h"
#include "BLI_math.h"
#include "BLI_string.h"
#include "BLI_utildefines.h"

#include "BLT_translation.h"

#include "DNA_meshdata_types.h"
#include "DNA_object_types.h"
#include "DNA_scene_types.h"
#include "DNA_screen_types.h"
#include "DNA_space_types.h"
#include "DNA_view3d_types.h"
#include "DNA_gpencil_types.h"

#include "BKE_brush.h"
#include "BKE_context.h"
#include "BKE_global.h"
#include "BKE_gpencil.h"
#include "BKE_library.h"
#include "BKE_main.h"
#include "BKE_material.h"
#include "BKE_object.h"
#include "BKE_paint.h"
#include "BKE_report.h"
#include "BKE_workspace.h"
#include "BKE_scene.h"

#include "UI_interface.h"
#include "UI_resources.h"

#include "WM_api.h"
#include "WM_types.h"
#include "WM_message.h"
#include "WM_toolsystem.h"

#include "RNA_access.h"
#include "RNA_define.h"
#include "RNA_enum_types.h"

#include "UI_view2d.h"

#include "ED_gpencil.h"
#include "ED_object.h"
#include "ED_screen.h"
#include "ED_transform_snap_object_context.h"
#include "ED_view3d.h"
#include "ED_select_utils.h"
#include "ED_space_api.h"

#include "DEG_depsgraph.h"
#include "DEG_depsgraph_build.h"
#include "DEG_depsgraph_query.h"

#include "gpencil_intern.h"

/* ************************************************ */
/* Stroke Edit Mode Management */

/* poll callback for all stroke editing operators */
static bool gp_stroke_edit_poll(bContext *C)
{
  /* edit only supported with grease pencil objects */
  Object *ob = CTX_data_active_object(C);
  if ((ob == NULL) || (ob->type != OB_GPENCIL)) {
    return false;
  }

  /* NOTE: this is a bit slower, but is the most accurate... */
  return CTX_DATA_COUNT(C, editable_gpencil_strokes) != 0;
}

/* poll callback to verify edit mode in 3D view only */
static bool gp_strokes_edit3d_poll(bContext *C)
{
  /* edit only supported with grease pencil objects */
  Object *ob = CTX_data_active_object(C);
  if ((ob == NULL) || (ob->type != OB_GPENCIL)) {
    return false;
  }

  /* 2 Requirements:
   * - 1) Editable GP data
   * - 2) 3D View only
   */
  return (gp_stroke_edit_poll(C) && ED_operator_view3d_active(C));
}

static bool gpencil_editmode_toggle_poll(bContext *C)
{
  /* edit only supported with grease pencil objects */
  Object *ob = CTX_data_active_object(C);
  if ((ob == NULL) || (ob->type != OB_GPENCIL)) {
    return false;
  }

  /* if using gpencil object, use this gpd */
  if (ob->type == OB_GPENCIL) {
    return ob->data != NULL;
  }

  return ED_gpencil_data_get_active(C) != NULL;
}

static int gpencil_editmode_toggle_exec(bContext *C, wmOperator *op)
{
  const int back = RNA_boolean_get(op->ptr, "back");

  struct wmMsgBus *mbus = CTX_wm_message_bus(C);
  Depsgraph *depsgraph = CTX_data_depsgraph(C);
  bGPdata *gpd = ED_gpencil_data_get_active(C);
  bool is_object = false;
  short mode;
  /* if using a gpencil object, use this datablock */
  Object *ob = CTX_data_active_object(C);
  if ((ob) && (ob->type == OB_GPENCIL)) {
    gpd = ob->data;
    is_object = true;
  }

  if (gpd == NULL) {
    BKE_report(op->reports, RPT_ERROR, "No active GP data");
    return OPERATOR_CANCELLED;
  }

  /* Just toggle editmode flag... */
  gpd->flag ^= GP_DATA_STROKE_EDITMODE;
  /* recalculate parent matrix */
  if (gpd->flag & GP_DATA_STROKE_EDITMODE) {
    ED_gpencil_reset_layers_parent(depsgraph, ob, gpd);
  }
  /* set mode */
  if (gpd->flag & GP_DATA_STROKE_EDITMODE) {
    mode = OB_MODE_EDIT_GPENCIL;
  }
  else {
    mode = OB_MODE_OBJECT;
  }

  if (is_object) {
    /* try to back previous mode */
    if ((ob->restore_mode) && ((gpd->flag & GP_DATA_STROKE_EDITMODE) == 0) && (back == 1)) {
      mode = ob->restore_mode;
    }
    ob->restore_mode = ob->mode;
    ob->mode = mode;
  }

  /* setup other modes */
  ED_gpencil_setup_modes(C, gpd, mode);
  /* set cache as dirty */
  DEG_id_tag_update(&gpd->id, ID_RECALC_TRANSFORM | ID_RECALC_GEOMETRY);

  WM_event_add_notifier(C, NC_GPENCIL | ND_DATA, NULL);
  WM_event_add_notifier(C, NC_GPENCIL | ND_GPENCIL_EDITMODE, NULL);
  WM_event_add_notifier(C, NC_SCENE | ND_MODE, NULL);

  if (is_object) {
    WM_msg_publish_rna_prop(mbus, &ob->id, ob, Object, mode);
  }
  if (G.background == false) {
    WM_toolsystem_update_from_context_view3d(C);
  }

  return OPERATOR_FINISHED;
}

void GPENCIL_OT_editmode_toggle(wmOperatorType *ot)
{
  PropertyRNA *prop;

  /* identifiers */
  ot->name = "Strokes Edit Mode Toggle";
  ot->idname = "GPENCIL_OT_editmode_toggle";
  ot->description = "Enter/Exit edit mode for Grease Pencil strokes";

  /* callbacks */
  ot->exec = gpencil_editmode_toggle_exec;
  ot->poll = gpencil_editmode_toggle_poll;

  /* flags */
  ot->flag = OPTYPE_UNDO | OPTYPE_REGISTER;

  /* properties */
  prop = RNA_def_boolean(
      ot->srna, "back", 0, "Return to Previous Mode", "Return to previous mode");
  RNA_def_property_flag(prop, PROP_HIDDEN | PROP_SKIP_SAVE);
}

/* set select mode */
static int gpencil_selectmode_toggle_exec(bContext *C, wmOperator *op)
{
  Scene *scene = CTX_data_scene(C);
  ToolSettings *ts = CTX_data_tool_settings(C);
  const int mode = RNA_int_get(op->ptr, "mode");

  /* Just set mode */
  ts->gpencil_selectmode = mode;

  WM_main_add_notifier(NC_SCENE | ND_TOOLSETTINGS, NULL);
  DEG_id_tag_update(&scene->id, ID_RECALC_COPY_ON_WRITE);

  return OPERATOR_FINISHED;
}

void GPENCIL_OT_selectmode_toggle(wmOperatorType *ot)
{
  PropertyRNA *prop;

  /* identifiers */
  ot->name = "Select Mode Toggle";
  ot->idname = "GPENCIL_OT_selectmode_toggle";
  ot->description = "Set selection mode for Grease Pencil strokes";

  /* callbacks */
  ot->exec = gpencil_selectmode_toggle_exec;
  ot->poll = gp_strokes_edit3d_poll;

  /* flags */
  ot->flag = OPTYPE_UNDO | OPTYPE_REGISTER;

  /* properties */
  prop = RNA_def_int(ot->srna, "mode", 0, 0, 2, "Select mode", "Select mode", 0, 2);
  RNA_def_property_flag(prop, PROP_HIDDEN | PROP_SKIP_SAVE);
}

/* Stroke Paint Mode Management */

static bool gpencil_paintmode_toggle_poll(bContext *C)
{
  /* if using gpencil object, use this gpd */
  Object *ob = CTX_data_active_object(C);
  if ((ob) && (ob->type == OB_GPENCIL)) {
    return ob->data != NULL;
  }
  return ED_gpencil_data_get_active(C) != NULL;
}

static int gpencil_paintmode_toggle_exec(bContext *C, wmOperator *op)
{
  const bool back = RNA_boolean_get(op->ptr, "back");

  struct wmMsgBus *mbus = CTX_wm_message_bus(C);
  Main *bmain = CTX_data_main(C);
  bGPdata *gpd = ED_gpencil_data_get_active(C);
  ToolSettings *ts = CTX_data_tool_settings(C);

  bool is_object = false;
  short mode;
  /* if using a gpencil object, use this datablock */
  Object *ob = CTX_data_active_object(C);
  if ((ob) && (ob->type == OB_GPENCIL)) {
    gpd = ob->data;
    is_object = true;
  }

  if (gpd == NULL) {
    return OPERATOR_CANCELLED;
  }

  /* Just toggle paintmode flag... */
  gpd->flag ^= GP_DATA_STROKE_PAINTMODE;
  /* set mode */
  if (gpd->flag & GP_DATA_STROKE_PAINTMODE) {
    mode = OB_MODE_PAINT_GPENCIL;
  }
  else {
    mode = OB_MODE_OBJECT;
  }

  if (is_object) {
    /* try to back previous mode */
    if ((ob->restore_mode) && ((gpd->flag & GP_DATA_STROKE_PAINTMODE) == 0) && (back == 1)) {
      mode = ob->restore_mode;
    }
    ob->restore_mode = ob->mode;
    ob->mode = mode;
  }

  if (mode == OB_MODE_PAINT_GPENCIL) {
    /* be sure we have brushes */
    BKE_paint_ensure(ts, (Paint **)&ts->gp_paint);
    Paint *paint = &ts->gp_paint->paint;
    /* if not exist, create a new one */
    if ((paint->brush == NULL) || (paint->brush->gpencil_settings == NULL)) {
      BKE_brush_gpencil_presets(C);
    }
    BKE_paint_toolslots_brush_validate(bmain, &ts->gp_paint->paint);
  }

  /* setup other modes */
  ED_gpencil_setup_modes(C, gpd, mode);
  /* set cache as dirty */
  DEG_id_tag_update(&gpd->id, ID_RECALC_TRANSFORM | ID_RECALC_GEOMETRY);

  WM_event_add_notifier(C, NC_GPENCIL | ND_DATA | ND_GPENCIL_EDITMODE, NULL);
  WM_event_add_notifier(C, NC_SCENE | ND_MODE, NULL);

  if (is_object) {
    WM_msg_publish_rna_prop(mbus, &ob->id, ob, Object, mode);
  }
  if (G.background == false) {
    WM_toolsystem_update_from_context_view3d(C);
  }

  return OPERATOR_FINISHED;
}

void GPENCIL_OT_paintmode_toggle(wmOperatorType *ot)
{
  PropertyRNA *prop;

  /* identifiers */
  ot->name = "Strokes Paint Mode Toggle";
  ot->idname = "GPENCIL_OT_paintmode_toggle";
  ot->description = "Enter/Exit paint mode for Grease Pencil strokes";

  /* callbacks */
  ot->exec = gpencil_paintmode_toggle_exec;
  ot->poll = gpencil_paintmode_toggle_poll;

  /* flags */
  ot->flag = OPTYPE_UNDO | OPTYPE_REGISTER;

  /* properties */
  prop = RNA_def_boolean(
      ot->srna, "back", 0, "Return to Previous Mode", "Return to previous mode");
  RNA_def_property_flag(prop, PROP_HIDDEN | PROP_SKIP_SAVE);
}

/* Stroke Sculpt Mode Management */

static bool gpencil_sculptmode_toggle_poll(bContext *C)
{
  /* if using gpencil object, use this gpd */
  Object *ob = CTX_data_active_object(C);
  if ((ob) && (ob->type == OB_GPENCIL)) {
    return ob->data != NULL;
  }
  return ED_gpencil_data_get_active(C) != NULL;
}

static int gpencil_sculptmode_toggle_exec(bContext *C, wmOperator *op)
{
  const bool back = RNA_boolean_get(op->ptr, "back");

  struct wmMsgBus *mbus = CTX_wm_message_bus(C);
  bGPdata *gpd = ED_gpencil_data_get_active(C);
  bool is_object = false;
  short mode;
  /* if using a gpencil object, use this datablock */
  Object *ob = CTX_data_active_object(C);
  if ((ob) && (ob->type == OB_GPENCIL)) {
    gpd = ob->data;
    is_object = true;
  }

  if (gpd == NULL) {
    return OPERATOR_CANCELLED;
  }

  /* Just toggle sculptmode flag... */
  gpd->flag ^= GP_DATA_STROKE_SCULPTMODE;
  /* set mode */
  if (gpd->flag & GP_DATA_STROKE_SCULPTMODE) {
    mode = OB_MODE_SCULPT_GPENCIL;
  }
  else {
    mode = OB_MODE_OBJECT;
  }

  if (is_object) {
    /* try to back previous mode */
    if ((ob->restore_mode) && ((gpd->flag & GP_DATA_STROKE_SCULPTMODE) == 0) && (back == 1)) {
      mode = ob->restore_mode;
    }
    ob->restore_mode = ob->mode;
    ob->mode = mode;
  }

  /* setup other modes */
  ED_gpencil_setup_modes(C, gpd, mode);
  /* set cache as dirty */
  DEG_id_tag_update(&gpd->id, ID_RECALC_TRANSFORM | ID_RECALC_GEOMETRY);

  WM_event_add_notifier(C, NC_GPENCIL | ND_DATA | ND_GPENCIL_EDITMODE, NULL);
  WM_event_add_notifier(C, NC_SCENE | ND_MODE, NULL);

  if (is_object) {
    WM_msg_publish_rna_prop(mbus, &ob->id, ob, Object, mode);
  }
  if (G.background == false) {
    WM_toolsystem_update_from_context_view3d(C);
  }

  return OPERATOR_FINISHED;
}

void GPENCIL_OT_sculptmode_toggle(wmOperatorType *ot)
{
  PropertyRNA *prop;

  /* identifiers */
  ot->name = "Strokes Sculpt Mode Toggle";
  ot->idname = "GPENCIL_OT_sculptmode_toggle";
  ot->description = "Enter/Exit sculpt mode for Grease Pencil strokes";

  /* callbacks */
  ot->exec = gpencil_sculptmode_toggle_exec;
  ot->poll = gpencil_sculptmode_toggle_poll;

  /* flags */
  ot->flag = OPTYPE_UNDO | OPTYPE_REGISTER;

  /* properties */
  prop = RNA_def_boolean(
      ot->srna, "back", 0, "Return to Previous Mode", "Return to previous mode");
  RNA_def_property_flag(prop, PROP_HIDDEN | PROP_SKIP_SAVE);
}

/* Stroke Weight Paint Mode Management */

static bool gpencil_weightmode_toggle_poll(bContext *C)
{
  /* if using gpencil object, use this gpd */
  Object *ob = CTX_data_active_object(C);
  if ((ob) && (ob->type == OB_GPENCIL)) {
    return ob->data != NULL;
  }
  return ED_gpencil_data_get_active(C) != NULL;
}

static int gpencil_weightmode_toggle_exec(bContext *C, wmOperator *op)
{
  const bool back = RNA_boolean_get(op->ptr, "back");

  struct wmMsgBus *mbus = CTX_wm_message_bus(C);
  bGPdata *gpd = ED_gpencil_data_get_active(C);
  bool is_object = false;
  short mode;
  /* if using a gpencil object, use this datablock */
  Object *ob = CTX_data_active_object(C);
  if ((ob) && (ob->type == OB_GPENCIL)) {
    gpd = ob->data;
    is_object = true;
  }

  if (gpd == NULL) {
    return OPERATOR_CANCELLED;
  }

  /* Just toggle weightmode flag... */
  gpd->flag ^= GP_DATA_STROKE_WEIGHTMODE;
  /* set mode */
  if (gpd->flag & GP_DATA_STROKE_WEIGHTMODE) {
    mode = OB_MODE_WEIGHT_GPENCIL;
  }
  else {
    mode = OB_MODE_OBJECT;
  }

  if (is_object) {
    /* try to back previous mode */
    if ((ob->restore_mode) && ((gpd->flag & GP_DATA_STROKE_WEIGHTMODE) == 0) && (back == 1)) {
      mode = ob->restore_mode;
    }
    ob->restore_mode = ob->mode;
    ob->mode = mode;
  }

  /* setup other modes */
  ED_gpencil_setup_modes(C, gpd, mode);
  /* set cache as dirty */
  DEG_id_tag_update(&gpd->id, ID_RECALC_TRANSFORM | ID_RECALC_GEOMETRY);

  WM_event_add_notifier(C, NC_GPENCIL | ND_DATA | ND_GPENCIL_EDITMODE, NULL);
  WM_event_add_notifier(C, NC_SCENE | ND_MODE, NULL);

  if (is_object) {
    WM_msg_publish_rna_prop(mbus, &ob->id, ob, Object, mode);
  }
  if (G.background == false) {
    WM_toolsystem_update_from_context_view3d(C);
  }

  return OPERATOR_FINISHED;
}

void GPENCIL_OT_weightmode_toggle(wmOperatorType *ot)
{
  PropertyRNA *prop;

  /* identifiers */
  ot->name = "Strokes Weight Mode Toggle";
  ot->idname = "GPENCIL_OT_weightmode_toggle";
  ot->description = "Enter/Exit weight paint mode for Grease Pencil strokes";

  /* callbacks */
  ot->exec = gpencil_weightmode_toggle_exec;
  ot->poll = gpencil_weightmode_toggle_poll;

  /* flags */
  ot->flag = OPTYPE_UNDO | OPTYPE_REGISTER;

  /* properties */
  prop = RNA_def_boolean(
      ot->srna, "back", 0, "Return to Previous Mode", "Return to previous mode");
  RNA_def_property_flag(prop, PROP_HIDDEN | PROP_SKIP_SAVE);
}

/* ************************************************ */
/* Stroke Editing Operators */

/* ************ Stroke Hide selection Toggle ************** */

static int gpencil_hideselect_toggle_exec(bContext *C, wmOperator *UNUSED(op))
{
  View3D *v3d = CTX_wm_view3d(C);
  if (v3d == NULL) {
    return OPERATOR_CANCELLED;
  }

  /* Just toggle alpha... */
  if (v3d->vertex_opacity > 0.0f) {
    v3d->vertex_opacity = 0.0f;
  }
  else {
    v3d->vertex_opacity = 1.0f;
  }

  WM_event_add_notifier(C, NC_GPENCIL | ND_DATA, NULL);
  WM_event_add_notifier(C, NC_GPENCIL | ND_GPENCIL_EDITMODE, NULL);
  WM_event_add_notifier(C, NC_SCENE | ND_MODE, NULL);

  return OPERATOR_FINISHED;
}

void GPENCIL_OT_selection_opacity_toggle(wmOperatorType *ot)
{
  /* identifiers */
  ot->name = "Hide Selected";
  ot->idname = "GPENCIL_OT_selection_opacity_toggle";
  ot->description = "Hide/Unhide selected points for Grease Pencil strokes setting alpha factor";

  /* callbacks */
  ot->exec = gpencil_hideselect_toggle_exec;
  ot->poll = gp_stroke_edit_poll;

  /* flags */
  ot->flag = OPTYPE_UNDO | OPTYPE_REGISTER;
}

/* ************** Duplicate Selected Strokes **************** */

/* Make copies of selected point segments in a selected stroke */
static void gp_duplicate_points(const bGPDstroke *gps,
                                ListBase *new_strokes,
                                const char *layername)
{
  bGPDspoint *pt;
  int i;

  int start_idx = -1;

  /* Step through the original stroke's points:
   * - We accumulate selected points (from start_idx to current index)
   *   and then convert that to a new stroke
   */
  for (i = 0, pt = gps->points; i < gps->totpoints; i++, pt++) {
    /* searching for start, are waiting for end? */
    if (start_idx == -1) {
      /* is this the first selected point for a new island? */
      if (pt->flag & GP_SPOINT_SELECT) {
        start_idx = i;
      }
    }
    else {
      size_t len = 0;

      /* is this the end of current island yet?
       * 1) Point i-1 was the last one that was selected
       * 2) Point i is the last in the array
       */
      if ((pt->flag & GP_SPOINT_SELECT) == 0) {
        len = i - start_idx;
      }
      else if (i == gps->totpoints - 1) {
        len = i - start_idx + 1;
      }
      // printf("copying from %d to %d = %d\n", start_idx, i, len);

      /* make copies of the relevant data */
      if (len) {
        bGPDstroke *gpsd;

        /* make a stupid copy first of the entire stroke (to get the flags too) */
        gpsd = MEM_dupallocN(gps);

        /* saves original layer name */
        BLI_strncpy(gpsd->runtime.tmp_layerinfo, layername, sizeof(gpsd->runtime.tmp_layerinfo));

        /* initialize triangle memory - will be calculated on next redraw */
        gpsd->triangles = NULL;
        gpsd->flag |= GP_STROKE_RECALC_GEOMETRY;
        gpsd->tot_triangles = 0;

        /* now, make a new points array, and copy of the relevant parts */
        gpsd->points = MEM_callocN(sizeof(bGPDspoint) * len, "gps stroke points copy");
        memcpy(gpsd->points, gps->points + start_idx, sizeof(bGPDspoint) * len);
        gpsd->totpoints = len;

        if (gps->dvert != NULL) {
          gpsd->dvert = MEM_callocN(sizeof(MDeformVert) * len, "gps stroke weights copy");
          memcpy(gpsd->dvert, gps->dvert + start_idx, sizeof(MDeformVert) * len);

          /* Copy weights */
          int e = start_idx;
          for (int j = 0; j < gpsd->totpoints; j++) {
            MDeformVert *dvert_dst = &gps->dvert[e];
            MDeformVert *dvert_src = &gps->dvert[j];
            dvert_dst->dw = MEM_dupallocN(dvert_src->dw);
            e++;
          }
        }

        /* add to temp buffer */
        gpsd->next = gpsd->prev = NULL;
        BLI_addtail(new_strokes, gpsd);

        /* cleanup + reset for next */
        start_idx = -1;
      }
    }
  }
}

static int gp_duplicate_exec(bContext *C, wmOperator *op)
{
  bGPdata *gpd = ED_gpencil_data_get_active(C);

  if (gpd == NULL) {
    BKE_report(op->reports, RPT_ERROR, "No Grease Pencil data");
    return OPERATOR_CANCELLED;
  }

  if (GPENCIL_MULTIEDIT_SESSIONS_ON(gpd)) {
    BKE_report(op->reports, RPT_ERROR, "Operator not supported in multiframe edition");
    return OPERATOR_CANCELLED;
  }

  /* for each visible (and editable) layer's selected strokes,
   * copy the strokes into a temporary buffer, then append
   * once all done
   */
  CTX_DATA_BEGIN (C, bGPDlayer *, gpl, editable_gpencil_layers) {
    ListBase new_strokes = {NULL, NULL};
    bGPDframe *gpf = gpl->actframe;
    bGPDstroke *gps;

    if (gpf == NULL) {
      continue;
    }

    /* make copies of selected strokes, and deselect these once we're done */
    for (gps = gpf->strokes.first; gps; gps = gps->next) {
      /* skip strokes that are invalid for current view */
      if (ED_gpencil_stroke_can_use(C, gps) == false) {
        continue;
      }

      if (gps->flag & GP_STROKE_SELECT) {
        if (gps->totpoints == 1) {
          /* Special Case: If there's just a single point in this stroke... */
          bGPDstroke *gpsd;

          /* make direct copies of the stroke and its points */
          gpsd = MEM_dupallocN(gps);
          BLI_strncpy(gpsd->runtime.tmp_layerinfo, gpl->info, sizeof(gpsd->runtime.tmp_layerinfo));
          gpsd->points = MEM_dupallocN(gps->points);
          if (gps->dvert != NULL) {
            gpsd->dvert = MEM_dupallocN(gps->dvert);
            BKE_gpencil_stroke_weights_duplicate(gps, gpsd);
          }

          /* triangle information - will be calculated on next redraw */
          gpsd->flag |= GP_STROKE_RECALC_GEOMETRY;
          gpsd->triangles = NULL;

          /* add to temp buffer */
          gpsd->next = gpsd->prev = NULL;
          BLI_addtail(&new_strokes, gpsd);
        }
        else {
          /* delegate to a helper, as there's too much to fit in here (for copying subsets)... */
          gp_duplicate_points(gps, &new_strokes, gpl->info);
        }

        /* deselect original stroke, or else the originals get moved too
         * (when using the copy + move macro)
         */
        gps->flag &= ~GP_STROKE_SELECT;
      }
    }

    /* add all new strokes in temp buffer to the frame (preventing double-copies) */
    BLI_movelisttolist(&gpf->strokes, &new_strokes);
    BLI_assert(new_strokes.first == NULL);
  }
  CTX_DATA_END;

  /* updates */
  DEG_id_tag_update(&gpd->id, ID_RECALC_TRANSFORM | ID_RECALC_GEOMETRY);
  WM_event_add_notifier(C, NC_GPENCIL | ND_DATA | NA_EDITED, NULL);

  return OPERATOR_FINISHED;
}

void GPENCIL_OT_duplicate(wmOperatorType *ot)
{
  /* identifiers */
  ot->name = "Duplicate Strokes";
  ot->idname = "GPENCIL_OT_duplicate";
  ot->description = "Duplicate the selected Grease Pencil strokes";

  /* callbacks */
  ot->exec = gp_duplicate_exec;
  ot->poll = gp_stroke_edit_poll;

  /* flags */
  ot->flag = OPTYPE_REGISTER | OPTYPE_UNDO;
}

/* ************** Extrude Selected Strokes **************** */

/* helper to copy a point to temp area */
static void copy_move_point(bGPDstroke *gps,
                            bGPDspoint *temp_points,
                            MDeformVert *temp_dverts,
                            int from_idx,
                            int to_idx,
                            const bool copy)
{
  bGPDspoint *pt = &temp_points[from_idx];
  bGPDspoint *pt_final = &gps->points[to_idx];

  copy_v3_v3(&pt_final->x, &pt->x);
  pt_final->pressure = pt->pressure;
  pt_final->strength = pt->strength;
  pt_final->time = pt->time;
  pt_final->flag = pt->flag;
  pt_final->uv_fac = pt->uv_fac;
  pt_final->uv_rot = pt->uv_rot;

  if (gps->dvert != NULL) {
    MDeformVert *dvert = &temp_dverts[from_idx];
    MDeformVert *dvert_final = &gps->dvert[to_idx];

    dvert_final->totweight = dvert->totweight;
    /* if copy, duplicate memory, otherwise move only the pointer */
    if (copy) {
      dvert_final->dw = MEM_dupallocN(dvert->dw);
    }
    else {
      dvert_final->dw = dvert->dw;
    }
  }
}

static void gpencil_add_move_points(bGPDframe *gpf, bGPDstroke *gps)
{
  bGPDspoint *temp_points = NULL;
  MDeformVert *temp_dverts = NULL;
  bGPDspoint *pt = NULL;
  const bGPDspoint *pt_start = &gps->points[0];
  const bGPDspoint *pt_last = &gps->points[gps->totpoints - 1];
  const bool do_first = (pt_start->flag & GP_SPOINT_SELECT);
  const bool do_last = ((pt_last->flag & GP_SPOINT_SELECT) && (pt_start != pt_last));
  const bool do_stroke = (do_first || do_last);

  /* review points in the middle of stroke to create new strokes */
  for (int i = 0; i < gps->totpoints; i++) {
    /* skip first and last point */
    if ((i == 0) || (i == gps->totpoints - 1)) {
      continue;
    }

    pt = &gps->points[i];
    if (pt->flag == GP_SPOINT_SELECT) {
      /* duplicate original stroke data */
      bGPDstroke *gps_new = MEM_dupallocN(gps);
      gps_new->prev = gps_new->next = NULL;

      /* add new points array */
      gps_new->totpoints = 1;
      gps_new->points = MEM_callocN(sizeof(bGPDspoint), __func__);
      gps_new->dvert = NULL;

      if (gps->dvert != NULL) {
        gps_new->dvert = MEM_callocN(sizeof(MDeformVert), __func__);
      }

      gps->flag |= GP_STROKE_RECALC_GEOMETRY;
      gps_new->triangles = NULL;
      gps_new->tot_triangles = 0;
      BLI_insertlinkafter(&gpf->strokes, gps, gps_new);

      /* copy selected point data to new stroke */
      copy_move_point(gps_new, gps->points, gps->dvert, i, 0, true);

      /* deselect orinal point */
      pt->flag &= ~GP_SPOINT_SELECT;
    }
  }

  /* review first and last point to reuse same stroke */
  int i2 = 0;
  int totnewpoints, oldtotpoints;
  /* if first or last, reuse stroke and resize */
  if ((do_first) || (do_last)) {
    totnewpoints = gps->totpoints;
    if (do_first) {
      totnewpoints++;
    }
    if (do_last) {
      totnewpoints++;
    }

    /* duplicate points in a temp area */
    temp_points = MEM_dupallocN(gps->points);
    oldtotpoints = gps->totpoints;
    if (gps->dvert != NULL) {
      temp_dverts = MEM_dupallocN(gps->dvert);
    }

    /* if first point, need move all one position */
    if (do_first) {
      i2 = 1;
    }

    /* resize the points arrays */
    gps->totpoints = totnewpoints;
    gps->points = MEM_recallocN(gps->points, sizeof(*gps->points) * gps->totpoints);
    if (gps->dvert != NULL) {
      gps->dvert = MEM_recallocN(gps->dvert, sizeof(*gps->dvert) * gps->totpoints);
    }

    /* move points to new position */
    for (int i = 0; i < oldtotpoints; i++) {
      copy_move_point(gps, temp_points, temp_dverts, i, i2, false);
      i2++;
    }
    gps->flag |= GP_STROKE_RECALC_GEOMETRY;

    /* If first point, add new point at the beginning. */
    if (do_first) {
      copy_move_point(gps, temp_points, temp_dverts, 0, 0, true);
      /* deselect old */
      pt = &gps->points[1];
      pt->flag &= ~GP_SPOINT_SELECT;
      /* select new */
      pt = &gps->points[0];
      pt->flag |= GP_SPOINT_SELECT;
    }

    /* if last point, add new point at the end */
    if (do_last) {
      copy_move_point(gps, temp_points, temp_dverts, oldtotpoints - 1, gps->totpoints - 1, true);

      /* deselect old */
      pt = &gps->points[gps->totpoints - 2];
      pt->flag &= ~GP_SPOINT_SELECT;
      /* select new */
      pt = &gps->points[gps->totpoints - 1];
      pt->flag |= GP_SPOINT_SELECT;
    }

    MEM_SAFE_FREE(temp_points);
    MEM_SAFE_FREE(temp_dverts);
  }

  /* if the stroke is not reused, deselect */
  if (!do_stroke) {
    gps->flag &= ~GP_STROKE_SELECT;
  }
}

static int gp_extrude_exec(bContext *C, wmOperator *op)
{
  Object *obact = CTX_data_active_object(C);
  bGPdata *gpd = (bGPdata *)obact->data;
  const bool is_multiedit = (bool)GPENCIL_MULTIEDIT_SESSIONS_ON(gpd);
  bGPDstroke *gps = NULL;

  if (gpd == NULL) {
    BKE_report(op->reports, RPT_ERROR, "No Grease Pencil data");
    return OPERATOR_CANCELLED;
  }

  CTX_DATA_BEGIN (C, bGPDlayer *, gpl, editable_gpencil_layers) {
    bGPDframe *init_gpf = (is_multiedit) ? gpl->frames.first : gpl->actframe;

    for (bGPDframe *gpf = init_gpf; gpf; gpf = gpf->next) {
      if ((gpf == gpl->actframe) || ((gpf->flag & GP_FRAME_SELECT) && (is_multiedit))) {
        if (gpf == NULL) {
          continue;
        }

        for (gps = gpf->strokes.first; gps; gps = gps->next) {
          /* skip strokes that are invalid for current view */
          if (ED_gpencil_stroke_can_use(C, gps) == false) {
            continue;
          }

          if (gps->flag & GP_STROKE_SELECT) {
            gpencil_add_move_points(gpf, gps);
          }
        }
        /* if not multiedit, exit loop*/
        if (!is_multiedit) {
          break;
        }
      }
    }
  }
  CTX_DATA_END;

  /* updates */
  DEG_id_tag_update(&gpd->id, ID_RECALC_TRANSFORM | ID_RECALC_GEOMETRY | ID_RECALC_COPY_ON_WRITE);
  DEG_id_tag_update(&obact->id, ID_RECALC_COPY_ON_WRITE);
  WM_event_add_notifier(C, NC_GPENCIL | ND_DATA | NA_EDITED, NULL);

  return OPERATOR_FINISHED;
}

void GPENCIL_OT_extrude(wmOperatorType *ot)
{
  /* identifiers */
  ot->name = "Extrude Stroke Points";
  ot->idname = "GPENCIL_OT_extrude";
  ot->description = "Extrude the selected Grease Pencil points";

  /* callbacks */
  ot->exec = gp_extrude_exec;
  ot->poll = gp_stroke_edit_poll;

  /* flags */
  ot->flag = OPTYPE_REGISTER | OPTYPE_UNDO;
}

/* ******************* Copy/Paste Strokes ************************* */
/* Grease Pencil stroke data copy/paste buffer:
 * - The copy operation collects all segments of selected strokes,
 *   dumping "ready to be copied" copies of the strokes into the buffer.
 * - The paste operation makes a copy of those elements, and adds them
 *   to the active layer. This effectively flattens down the strokes
 *   from several different layers into a single layer.
 */

/* list of bGPDstroke instances */
/* NOTE: is exposed within the editors/gpencil module so that other tools can use it too */
ListBase gp_strokes_copypastebuf = {NULL, NULL};

/* Hash for hanging on to all the colors used by strokes in the buffer
 *
 * This is needed to prevent dangling and unsafe pointers when pasting across data-blocks,
 * or after a color used by a stroke in the buffer gets deleted (via user action or undo).
 */
static GHash *gp_strokes_copypastebuf_colors = NULL;

static GHash *gp_strokes_copypastebuf_colors_material_to_name_create(Main *bmain)
{
  GHash *ma_to_name = BLI_ghash_ptr_new(__func__);

  for (Material *ma = bmain->materials.first; ma != NULL; ma = ma->id.next) {
    char *name = BKE_id_to_unique_string_key(&ma->id);
    BLI_ghash_insert(ma_to_name, ma, name);
  }

  return ma_to_name;
}

static void gp_strokes_copypastebuf_colors_material_to_name_free(GHash *ma_to_name)
{
  BLI_ghash_free(ma_to_name, NULL, MEM_freeN);
}

static GHash *gp_strokes_copypastebuf_colors_name_to_material_create(Main *bmain)
{
  GHash *name_to_ma = BLI_ghash_str_new(__func__);

  for (Material *ma = bmain->materials.first; ma != NULL; ma = ma->id.next) {
    char *name = BKE_id_to_unique_string_key(&ma->id);
    BLI_ghash_insert(name_to_ma, name, ma);
  }

  return name_to_ma;
}

static void gp_strokes_copypastebuf_colors_name_to_material_free(GHash *name_to_ma)
{
  BLI_ghash_free(name_to_ma, MEM_freeN, NULL);
}

/* Free copy/paste buffer data */
void ED_gpencil_strokes_copybuf_free(void)
{
  bGPDstroke *gps, *gpsn;

  /* Free the colors buffer
   * NOTE: This is done before the strokes so that the ptrs are still safe
   */
  if (gp_strokes_copypastebuf_colors) {
    BLI_ghash_free(gp_strokes_copypastebuf_colors, NULL, MEM_freeN);
    gp_strokes_copypastebuf_colors = NULL;
  }

  /* Free the stroke buffer */
  for (gps = gp_strokes_copypastebuf.first; gps; gps = gpsn) {
    gpsn = gps->next;

    if (gps->points) {
      MEM_freeN(gps->points);
    }
    if (gps->dvert) {
      BKE_gpencil_free_stroke_weights(gps);
      MEM_freeN(gps->dvert);
    }

    MEM_SAFE_FREE(gps->triangles);

    BLI_freelinkN(&gp_strokes_copypastebuf, gps);
  }

  gp_strokes_copypastebuf.first = gp_strokes_copypastebuf.last = NULL;
}

/**
 * Ensure that destination datablock has all the colors the pasted strokes need.
 * Helper function for copy-pasting strokes
 */
GHash *gp_copybuf_validate_colormap(bContext *C)
{
  Main *bmain = CTX_data_main(C);
  Object *ob = CTX_data_active_object(C);
  GHash *new_colors = BLI_ghash_int_new("GPencil Paste Dst Colors");
  GHashIterator gh_iter;

  /* For each color, check if exist and add if not */
  GHash *name_to_ma = gp_strokes_copypastebuf_colors_name_to_material_create(bmain);

  GHASH_ITER (gh_iter, gp_strokes_copypastebuf_colors) {
    int *key = BLI_ghashIterator_getKey(&gh_iter);
    char *ma_name = BLI_ghashIterator_getValue(&gh_iter);
    Material *ma = BLI_ghash_lookup(name_to_ma, ma_name);

    BKE_gpencil_object_material_ensure(bmain, ob, ma);

    /* Store this mapping (for use later when pasting) */
    if (!BLI_ghash_haskey(new_colors, POINTER_FROM_INT(*key))) {
      BLI_ghash_insert(new_colors, POINTER_FROM_INT(*key), ma);
    }
  }

  gp_strokes_copypastebuf_colors_name_to_material_free(name_to_ma);

  return new_colors;
}

/* --------------------- */
/* Copy selected strokes */

static int gp_strokes_copy_exec(bContext *C, wmOperator *op)
{
  Main *bmain = CTX_data_main(C);
  Object *ob = CTX_data_active_object(C);
  bGPdata *gpd = ED_gpencil_data_get_active(C);

  if (gpd == NULL) {
    BKE_report(op->reports, RPT_ERROR, "No Grease Pencil data");
    return OPERATOR_CANCELLED;
  }

  if (GPENCIL_MULTIEDIT_SESSIONS_ON(gpd)) {
    BKE_report(op->reports, RPT_ERROR, "Operator not supported in multiframe edition");
    return OPERATOR_CANCELLED;
  }

  /* clear the buffer first */
  ED_gpencil_strokes_copybuf_free();

  /* for each visible (and editable) layer's selected strokes,
   * copy the strokes into a temporary buffer, then append
   * once all done
   */
  CTX_DATA_BEGIN (C, bGPDlayer *, gpl, editable_gpencil_layers) {
    bGPDframe *gpf = gpl->actframe;
    bGPDstroke *gps;

    if (gpf == NULL) {
      continue;
    }

    /* make copies of selected strokes, and deselect these once we're done */
    for (gps = gpf->strokes.first; gps; gps = gps->next) {
      /* skip strokes that are invalid for current view */
      if (ED_gpencil_stroke_can_use(C, gps) == false) {
        continue;
      }

      if (gps->flag & GP_STROKE_SELECT) {
        if (gps->totpoints == 1) {
          /* Special Case: If there's just a single point in this stroke... */
          bGPDstroke *gpsd;

          /* make direct copies of the stroke and its points */
          gpsd = MEM_dupallocN(gps);
          /* saves original layer name */
          BLI_strncpy(gpsd->runtime.tmp_layerinfo, gpl->info, sizeof(gpsd->runtime.tmp_layerinfo));
          gpsd->points = MEM_dupallocN(gps->points);
          if (gps->dvert != NULL) {
            gpsd->dvert = MEM_dupallocN(gps->dvert);
            BKE_gpencil_stroke_weights_duplicate(gps, gpsd);
          }

          /* triangles cache - will be recalculated on next redraw */
          gpsd->flag |= GP_STROKE_RECALC_GEOMETRY;
          gpsd->tot_triangles = 0;
          gpsd->triangles = NULL;

          /* add to temp buffer */
          gpsd->next = gpsd->prev = NULL;
          BLI_addtail(&gp_strokes_copypastebuf, gpsd);
        }
        else {
          /* delegate to a helper, as there's too much to fit in here (for copying subsets)... */
          gp_duplicate_points(gps, &gp_strokes_copypastebuf, gpl->info);
        }
      }
    }
  }
  CTX_DATA_END;

  /* Build up hash of material colors used in these strokes */
  if (gp_strokes_copypastebuf.first) {
    gp_strokes_copypastebuf_colors = BLI_ghash_int_new("GPencil CopyBuf Colors");
    GHash *ma_to_name = gp_strokes_copypastebuf_colors_material_to_name_create(bmain);
    for (bGPDstroke *gps = gp_strokes_copypastebuf.first; gps; gps = gps->next) {
      if (ED_gpencil_stroke_can_use(C, gps)) {
        char **ma_name_val;
        if (!BLI_ghash_ensure_p(
                gp_strokes_copypastebuf_colors, &gps->mat_nr, (void ***)&ma_name_val)) {
          Material *ma = give_current_material(ob, gps->mat_nr + 1);
          char *ma_name = BLI_ghash_lookup(ma_to_name, ma);
          *ma_name_val = MEM_dupallocN(ma_name);
        }
      }
    }
    gp_strokes_copypastebuf_colors_material_to_name_free(ma_to_name);
  }

  /* updates (to ensure operator buttons are refreshed, when used via hotkeys) */
  WM_event_add_notifier(C, NC_GPENCIL | ND_DATA, NULL);  // XXX?

  /* done */
  return OPERATOR_FINISHED;
}

void GPENCIL_OT_copy(wmOperatorType *ot)
{
  /* identifiers */
  ot->name = "Copy Strokes";
  ot->idname = "GPENCIL_OT_copy";
  ot->description = "Copy selected Grease Pencil points and strokes";

  /* callbacks */
  ot->exec = gp_strokes_copy_exec;
  ot->poll = gp_stroke_edit_poll;

  /* flags */
  // ot->flag = OPTYPE_REGISTER;
}

/* --------------------- */
/* Paste selected strokes */

static bool gp_strokes_paste_poll(bContext *C)
{
  /* 1) Must have GP datablock to paste to
   *    - We don't need to have an active layer though, as that can easily get added
   *    - If the active layer is locked, we can't paste there,
   *      but that should prompt a warning instead.
   * 2) Copy buffer must at least have something (though it may be the wrong sort...).
   */
  return (ED_gpencil_data_get_active(C) != NULL) &&
         (!BLI_listbase_is_empty(&gp_strokes_copypastebuf));
}

typedef enum eGP_PasteMode {
  GP_COPY_ONLY = -1,
  GP_COPY_MERGE = 1,
} eGP_PasteMode;

static int gp_strokes_paste_exec(bContext *C, wmOperator *op)
{
  Object *ob = CTX_data_active_object(C);
  bGPdata *gpd = ED_gpencil_data_get_active(C);
  bGPDlayer *gpl = CTX_data_active_gpencil_layer(C); /* only use active for copy merge */
  Scene *scene = CTX_data_scene(C);
  int cfra_eval = CFRA;
  bGPDframe *gpf;

  eGP_PasteMode type = RNA_enum_get(op->ptr, "type");
  GHash *new_colors;

  /* check for various error conditions */
  if (gpd == NULL) {
    BKE_report(op->reports, RPT_ERROR, "No Grease Pencil data");
    return OPERATOR_CANCELLED;
  }
  else if (GPENCIL_MULTIEDIT_SESSIONS_ON(gpd)) {
    BKE_report(op->reports, RPT_ERROR, "Operator not supported in multiframe edition");
    return OPERATOR_CANCELLED;
  }
  else if (BLI_listbase_is_empty(&gp_strokes_copypastebuf)) {
    BKE_report(op->reports,
               RPT_ERROR,
               "No strokes to paste, select and copy some points before trying again");
    return OPERATOR_CANCELLED;
  }
  else if (gpl == NULL) {
    /* no active layer - let's just create one */
    gpl = BKE_gpencil_layer_addnew(gpd, DATA_("GP_Layer"), true);
  }
  else if ((gpencil_layer_is_editable(gpl) == false) && (type == GP_COPY_MERGE)) {
    BKE_report(
        op->reports, RPT_ERROR, "Can not paste strokes when active layer is hidden or locked");
    return OPERATOR_CANCELLED;
  }
  else {
    /* Check that some of the strokes in the buffer can be used */
    bGPDstroke *gps;
    bool ok = false;

    for (gps = gp_strokes_copypastebuf.first; gps; gps = gps->next) {
      if (ED_gpencil_stroke_can_use(C, gps)) {
        ok = true;
        break;
      }
    }

    if (ok == false) {
      /* XXX: this check is not 100% accurate
       * (i.e. image editor is incompatible with normal 2D strokes),
       * but should be enough to give users a good idea of what's going on.
       */
      if (CTX_wm_area(C)->spacetype == SPACE_VIEW3D) {
        BKE_report(op->reports, RPT_ERROR, "Cannot paste 2D strokes in 3D View");
      }
      else {
        BKE_report(op->reports, RPT_ERROR, "Cannot paste 3D strokes in 2D editors");
      }

      return OPERATOR_CANCELLED;
    }
  }

  /* Deselect all strokes first */
  CTX_DATA_BEGIN (C, bGPDstroke *, gps, editable_gpencil_strokes) {
    bGPDspoint *pt;
    int i;

    for (i = 0, pt = gps->points; i < gps->totpoints; i++, pt++) {
      pt->flag &= ~GP_SPOINT_SELECT;
    }

    gps->flag &= ~GP_STROKE_SELECT;
  }
  CTX_DATA_END;

  /* Ensure that all the necessary colors exist */
  new_colors = gp_copybuf_validate_colormap(C);

  /* Copy over the strokes from the buffer (and adjust the colors) */
  for (bGPDstroke *gps = gp_strokes_copypastebuf.first; gps; gps = gps->next) {
    if (ED_gpencil_stroke_can_use(C, gps)) {
      /* Need to verify if layer exists */
      if (type != GP_COPY_MERGE) {
        gpl = BLI_findstring(&gpd->layers, gps->runtime.tmp_layerinfo, offsetof(bGPDlayer, info));
        if (gpl == NULL) {
          /* no layer - use active (only if layer deleted before paste) */
          gpl = CTX_data_active_gpencil_layer(C);
        }
      }

      /* Ensure we have a frame to draw into
       * NOTE: Since this is an op which creates strokes,
       *       we are obliged to add a new frame if one
       *       doesn't exist already
       */
      gpf = BKE_gpencil_layer_getframe(gpl, cfra_eval, GP_GETFRAME_ADD_NEW);
      if (gpf) {
        /* Create new stroke */
        bGPDstroke *new_stroke = MEM_dupallocN(gps);
        new_stroke->runtime.tmp_layerinfo[0] = '\0';

        new_stroke->points = MEM_dupallocN(gps->points);
        if (gps->dvert != NULL) {
          new_stroke->dvert = MEM_dupallocN(gps->dvert);
          BKE_gpencil_stroke_weights_duplicate(gps, new_stroke);
        }
        new_stroke->flag |= GP_STROKE_RECALC_GEOMETRY;
        new_stroke->triangles = NULL;

        new_stroke->next = new_stroke->prev = NULL;
        BLI_addtail(&gpf->strokes, new_stroke);

        /* Remap material */
        Material *ma = BLI_ghash_lookup(new_colors, POINTER_FROM_INT(new_stroke->mat_nr));
        new_stroke->mat_nr = BKE_gpencil_object_material_get_index(ob, ma);
        BLI_assert(new_stroke->mat_nr >= 0); /* have to add the material first */
      }
    }
  }

  /* free temp data */
  BLI_ghash_free(new_colors, NULL, NULL);

  /* updates */
  DEG_id_tag_update(&gpd->id, ID_RECALC_TRANSFORM | ID_RECALC_GEOMETRY);
  WM_event_add_notifier(C, NC_GPENCIL | ND_DATA | NA_EDITED, NULL);

  return OPERATOR_FINISHED;
}

void GPENCIL_OT_paste(wmOperatorType *ot)
{
  static const EnumPropertyItem copy_type[] = {
      {GP_COPY_ONLY, "COPY", 0, "Copy", ""},
      {GP_COPY_MERGE, "MERGE", 0, "Merge", ""},
      {0, NULL, 0, NULL, NULL},
  };

  /* identifiers */
  ot->name = "Paste Strokes";
  ot->idname = "GPENCIL_OT_paste";
  ot->description = "Paste previously copied strokes or copy and merge in active layer";

  /* callbacks */
  ot->exec = gp_strokes_paste_exec;
  ot->poll = gp_strokes_paste_poll;

  /* flags */
  ot->flag = OPTYPE_REGISTER | OPTYPE_UNDO | OPTYPE_USE_EVAL_DATA;

  /* properties */
  ot->prop = RNA_def_enum(ot->srna, "type", copy_type, 0, "Type", "");
}

/* ******************* Move To Layer ****************************** */

static int gp_move_to_layer_invoke(bContext *C, wmOperator *op, const wmEvent *UNUSED(evt))
{
  uiPopupMenu *pup;
  uiLayout *layout;

  /* call the menu, which will call this operator again, hence the canceled */
  pup = UI_popup_menu_begin(C, op->type->name, ICON_NONE);
  layout = UI_popup_menu_layout(pup);
  uiItemsEnumO(layout, "GPENCIL_OT_move_to_layer", "layer");
  UI_popup_menu_end(C, pup);

  return OPERATOR_INTERFACE;
}

// FIXME: allow moving partial strokes
static int gp_move_to_layer_exec(bContext *C, wmOperator *op)
{
  bGPdata *gpd = CTX_data_gpencil_data(C);
  Scene *scene = CTX_data_scene(C);
  int cfra_eval = CFRA;
  bGPDlayer *target_layer = NULL;
  ListBase strokes = {NULL, NULL};
  int layer_num = RNA_enum_get(op->ptr, "layer");
  const bool use_autolock = (bool)(gpd->flag & GP_DATA_AUTOLOCK_LAYERS);

  if (GPENCIL_MULTIEDIT_SESSIONS_ON(gpd)) {
    BKE_report(op->reports, RPT_ERROR, "Operator not supported in multiframe edition");
    return OPERATOR_CANCELLED;
  }

  /* if autolock enabled, disabled now */
  if (use_autolock) {
    gpd->flag &= ~GP_DATA_AUTOLOCK_LAYERS;
  }

  /* Get layer or create new one */
  if (layer_num == -1) {
    /* Create layer */
    target_layer = BKE_gpencil_layer_addnew(gpd, DATA_("GP_Layer"), true);
  }
  else {
    /* Try to get layer */
    target_layer = BLI_findlink(&gpd->layers, layer_num);

    if (target_layer == NULL) {
      /* back autolock status */
      if (use_autolock) {
        gpd->flag |= GP_DATA_AUTOLOCK_LAYERS;
      }
      BKE_reportf(op->reports, RPT_ERROR, "There is no layer number %d", layer_num);
      return OPERATOR_CANCELLED;
    }
  }

  /* Extract all strokes to move to this layer
   * NOTE: We need to do this in a two-pass system to avoid conflicts with strokes
   *       getting repeatedly moved
   */
  CTX_DATA_BEGIN (C, bGPDlayer *, gpl, editable_gpencil_layers) {
    bGPDframe *gpf = gpl->actframe;
    bGPDstroke *gps, *gpsn;

    /* skip if no frame with strokes, or if this is the layer we're moving strokes to */
    if ((gpl == target_layer) || (gpf == NULL)) {
      continue;
    }

    /* make copies of selected strokes, and deselect these once we're done */
    for (gps = gpf->strokes.first; gps; gps = gpsn) {
      gpsn = gps->next;

      /* skip strokes that are invalid for current view */
      if (ED_gpencil_stroke_can_use(C, gps) == false) {
        continue;
      }

      /* TODO: Don't just move entire strokes - instead, only copy the selected portions... */
      if (gps->flag & GP_STROKE_SELECT) {
        BLI_remlink(&gpf->strokes, gps);
        BLI_addtail(&strokes, gps);
      }
    }

    /* if new layer and autolock, lock old layer */
    if ((layer_num == -1) && (use_autolock)) {
      gpl->flag |= GP_LAYER_LOCKED;
    }
  }
  CTX_DATA_END;

  /* Paste them all in one go */
  if (strokes.first) {
    bGPDframe *gpf = BKE_gpencil_layer_getframe(target_layer, cfra_eval, GP_GETFRAME_ADD_NEW);

    BLI_movelisttolist(&gpf->strokes, &strokes);
    BLI_assert((strokes.first == strokes.last) && (strokes.first == NULL));
  }

  /* back autolock status */
  if (use_autolock) {
    gpd->flag |= GP_DATA_AUTOLOCK_LAYERS;
  }

  /* updates */
  DEG_id_tag_update(&gpd->id, ID_RECALC_TRANSFORM | ID_RECALC_GEOMETRY);
  WM_event_add_notifier(C, NC_GPENCIL | ND_DATA | NA_EDITED, NULL);

  return OPERATOR_FINISHED;
}

void GPENCIL_OT_move_to_layer(wmOperatorType *ot)
{
  /* identifiers */
  ot->name = "Move Strokes to Layer";
  ot->idname = "GPENCIL_OT_move_to_layer";
  ot->description =
      "Move selected strokes to another layer";  // XXX: allow moving individual points too?

  /* callbacks */
  ot->invoke = gp_move_to_layer_invoke;
  ot->exec = gp_move_to_layer_exec;
  ot->poll = gp_stroke_edit_poll;  // XXX?

  /* flags */
  ot->flag = OPTYPE_REGISTER | OPTYPE_UNDO;

  /* gp layer to use (dynamic enum) */
  ot->prop = RNA_def_enum(ot->srna, "layer", DummyRNA_DEFAULT_items, 0, "Grease Pencil Layer", "");
  RNA_def_enum_funcs(ot->prop, ED_gpencil_layers_with_new_enum_itemf);
}

/* ********************* Add Blank Frame *************************** */

/* Basically the same as the drawing op */
static bool UNUSED_FUNCTION(gp_blank_frame_add_poll)(bContext *C)
{
  if (ED_operator_regionactive(C)) {
    /* check if current context can support GPencil data */
    if (ED_gpencil_data_get_pointers(C, NULL) != NULL) {
      return 1;
    }
    else {
      CTX_wm_operator_poll_msg_set(C, "Failed to find Grease Pencil data to draw into");
    }
  }
  else {
    CTX_wm_operator_poll_msg_set(C, "Active region not set");
  }

  return 0;
}

static int gp_blank_frame_add_exec(bContext *C, wmOperator *op)
{
  bGPdata *gpd = ED_gpencil_data_get_active(C);
  Scene *scene = CTX_data_scene(C);
  int cfra_eval = CFRA;

  bGPDlayer *active_gpl = BKE_gpencil_layer_getactive(gpd);

  const bool all_layers = RNA_boolean_get(op->ptr, "all_layers");

  /* Initialise datablock and an active layer if nothing exists yet */
  if (ELEM(NULL, gpd, active_gpl)) {
    /* Let's just be lazy, and call the "Add New Layer" operator,
     * which sets everything up as required. */
    WM_operator_name_call(C, "GPENCIL_OT_layer_add", WM_OP_EXEC_DEFAULT, NULL);
  }

  /* Go through each layer, adding a frame after the active one
   * and/or shunting all the others out of the way
   */
  CTX_DATA_BEGIN (C, bGPDlayer *, gpl, editable_gpencil_layers) {
    if ((all_layers == false) && (gpl != active_gpl)) {
      continue;
    }

    /* 1) Check for an existing frame on the current frame */
    bGPDframe *gpf = BKE_gpencil_layer_find_frame(gpl, cfra_eval);
    if (gpf) {
      /* Shunt all frames after (and including) the existing one later by 1-frame */
      for (; gpf; gpf = gpf->next) {
        gpf->framenum += 1;
      }
    }

    /* 2) Now add a new frame, with nothing in it */
    gpl->actframe = BKE_gpencil_layer_getframe(gpl, cfra_eval, GP_GETFRAME_ADD_NEW);
  }
  CTX_DATA_END;

  /* notifiers */
  DEG_id_tag_update(&gpd->id, ID_RECALC_TRANSFORM | ID_RECALC_GEOMETRY);
  WM_event_add_notifier(C, NC_GPENCIL | ND_DATA | NA_EDITED, NULL);

  return OPERATOR_FINISHED;
}

void GPENCIL_OT_blank_frame_add(wmOperatorType *ot)
{
  /* identifiers */
  ot->name = "Insert Blank Frame";
  ot->idname = "GPENCIL_OT_blank_frame_add";
  ot->description =
      "Insert a blank frame on the current frame "
      "(all subsequently existing frames, if any, are shifted right by one frame)";

  /* callbacks */
  ot->exec = gp_blank_frame_add_exec;
  ot->poll = gp_add_poll;

  /* properties */
  ot->flag = OPTYPE_REGISTER | OPTYPE_UNDO;
  RNA_def_boolean(ot->srna,
                  "all_layers",
                  false,
                  "All Layers",
                  "Create blank frame in all layers, not only active");
}

/* ******************* Delete Active Frame ************************ */

static bool gp_actframe_delete_poll(bContext *C)
{
  bGPdata *gpd = ED_gpencil_data_get_active(C);
  bGPDlayer *gpl = BKE_gpencil_layer_getactive(gpd);

  /* only if there's an active layer with an active frame */
  return (gpl && gpl->actframe);
}

/* delete active frame - wrapper around API calls */
static int gp_actframe_delete_exec(bContext *C, wmOperator *op)
{
  bGPdata *gpd = ED_gpencil_data_get_active(C);
  bGPDlayer *gpl = BKE_gpencil_layer_getactive(gpd);

  Scene *scene = CTX_data_scene(C);
  int cfra_eval = CFRA;

  bGPDframe *gpf = BKE_gpencil_layer_getframe(gpl, cfra_eval, GP_GETFRAME_USE_PREV);

  /* if there's no existing Grease-Pencil data there, add some */
  if (gpd == NULL) {
    BKE_report(op->reports, RPT_ERROR, "No grease pencil data");
    return OPERATOR_CANCELLED;
  }
  if (ELEM(NULL, gpl, gpf)) {
    BKE_report(op->reports, RPT_ERROR, "No active frame to delete");
    return OPERATOR_CANCELLED;
  }

  /* delete it... */
  BKE_gpencil_layer_delframe(gpl, gpf);

  /* notifiers */
  DEG_id_tag_update(&gpd->id, ID_RECALC_TRANSFORM | ID_RECALC_GEOMETRY);
  WM_event_add_notifier(C, NC_GPENCIL | ND_DATA | NA_EDITED, NULL);

  return OPERATOR_FINISHED;
}

void GPENCIL_OT_active_frame_delete(wmOperatorType *ot)
{
  /* identifiers */
  ot->name = "Delete Active Frame";
  ot->idname = "GPENCIL_OT_active_frame_delete";
  ot->description = "Delete the active frame for the active Grease Pencil Layer";

  ot->flag = OPTYPE_REGISTER | OPTYPE_UNDO;

  /* callbacks */
  ot->exec = gp_actframe_delete_exec;
  ot->poll = gp_actframe_delete_poll;
}

/* **************** Delete All Active Frames ****************** */

static bool gp_actframe_delete_all_poll(bContext *C)
{
  bGPdata *gpd = ED_gpencil_data_get_active(C);

  /* 1) There must be grease pencil data
   * 2) Hopefully some of the layers have stuff we can use
   */
  return (gpd && gpd->layers.first);
}

static int gp_actframe_delete_all_exec(bContext *C, wmOperator *op)
{
  bGPdata *gpd = ED_gpencil_data_get_active(C);
  Scene *scene = CTX_data_scene(C);
  int cfra_eval = CFRA;

  bool success = false;

  CTX_DATA_BEGIN (C, bGPDlayer *, gpl, editable_gpencil_layers) {
    /* try to get the "active" frame - but only if it actually occurs on this frame */
    bGPDframe *gpf = BKE_gpencil_layer_getframe(gpl, cfra_eval, GP_GETFRAME_USE_PREV);

    if (gpf == NULL) {
      continue;
    }

    /* delete it... */
    BKE_gpencil_layer_delframe(gpl, gpf);

    /* we successfully modified something */
    success = true;
  }
  CTX_DATA_END;

  /* updates */
  if (success) {
    DEG_id_tag_update(&gpd->id, ID_RECALC_TRANSFORM | ID_RECALC_GEOMETRY);
    WM_event_add_notifier(C, NC_GPENCIL | ND_DATA | NA_EDITED, NULL);
    return OPERATOR_FINISHED;
  }
  else {
    BKE_report(op->reports, RPT_ERROR, "No active frame(s) to delete");
    return OPERATOR_CANCELLED;
  }
}

void GPENCIL_OT_active_frames_delete_all(wmOperatorType *ot)
{
  /* identifiers */
  ot->name = "Delete All Active Frames";
  ot->idname = "GPENCIL_OT_active_frames_delete_all";
  ot->description = "Delete the active frame(s) of all editable Grease Pencil layers";

  ot->flag = OPTYPE_REGISTER | OPTYPE_UNDO;

  /* callbacks */
  ot->exec = gp_actframe_delete_all_exec;
  ot->poll = gp_actframe_delete_all_poll;
}

/* ******************* Delete Operator ************************ */

typedef enum eGP_DeleteMode {
  /* delete selected stroke points */
  GP_DELETEOP_POINTS = 0,
  /* delete selected strokes */
  GP_DELETEOP_STROKES = 1,
  /* delete active frame */
  GP_DELETEOP_FRAME = 2,
} eGP_DeleteMode;

typedef enum eGP_DissolveMode {
  /* dissolve all selected points */
  GP_DISSOLVE_POINTS = 0,
  /* dissolve between selected points */
  GP_DISSOLVE_BETWEEN = 1,
  /* dissolve unselected points */
  GP_DISSOLVE_UNSELECT = 2,
} eGP_DissolveMode;

/* ----------------------------------- */

/* Delete selected strokes */
static int gp_delete_selected_strokes(bContext *C)
{
  bool changed = false;
  bGPdata *gpd = ED_gpencil_data_get_active(C);
  const bool is_multiedit = (bool)GPENCIL_MULTIEDIT_SESSIONS_ON(gpd);

  CTX_DATA_BEGIN (C, bGPDlayer *, gpl, editable_gpencil_layers) {
    bGPDframe *init_gpf = (is_multiedit) ? gpl->frames.first : gpl->actframe;

    for (bGPDframe *gpf = init_gpf; gpf; gpf = gpf->next) {
      if ((gpf == gpl->actframe) || ((gpf->flag & GP_FRAME_SELECT) && (is_multiedit))) {
        bGPDstroke *gps, *gpsn;

        if (gpf == NULL) {
          continue;
        }

        /* simply delete strokes which are selected */
        for (gps = gpf->strokes.first; gps; gps = gpsn) {
          gpsn = gps->next;

          /* skip strokes that are invalid for current view */
          if (ED_gpencil_stroke_can_use(C, gps) == false) {
            continue;
          }

          /* free stroke if selected */
          if (gps->flag & GP_STROKE_SELECT) {
            /* free stroke memory arrays, then stroke itself */
            if (gps->points) {
              MEM_freeN(gps->points);
            }
            if (gps->dvert) {
              BKE_gpencil_free_stroke_weights(gps);
              MEM_freeN(gps->dvert);
            }
            MEM_SAFE_FREE(gps->triangles);
            BLI_freelinkN(&gpf->strokes, gps);

            changed = true;
          }
        }
      }
    }
  }
  CTX_DATA_END;

  if (changed) {
    DEG_id_tag_update(&gpd->id, ID_RECALC_TRANSFORM | ID_RECALC_GEOMETRY);
    WM_event_add_notifier(C, NC_GPENCIL | ND_DATA | NA_EDITED, NULL);
    return OPERATOR_FINISHED;
  }
  else {
    return OPERATOR_CANCELLED;
  }
}

/* ----------------------------------- */

/* Delete selected points but keep the stroke */
static int gp_dissolve_selected_points(bContext *C, eGP_DissolveMode mode)
{
  Object *ob = CTX_data_active_object(C);
  bGPdata *gpd = ED_gpencil_data_get_active(C);
  const bool is_multiedit = (bool)GPENCIL_MULTIEDIT_SESSIONS_ON(gpd);
  bool changed = false;
  int first = 0;
  int last = 0;

  CTX_DATA_BEGIN (C, bGPDlayer *, gpl, editable_gpencil_layers) {
    bGPDframe *init_gpf = (is_multiedit) ? gpl->frames.first : gpl->actframe;

    for (bGPDframe *gpf = init_gpf; gpf; gpf = gpf->next) {
      if ((gpf == gpl->actframe) || ((gpf->flag & GP_FRAME_SELECT) && (is_multiedit))) {

        bGPDstroke *gps, *gpsn;

        if (gpf == NULL) {
          continue;
        }

        /* simply delete points from selected strokes
         * NOTE: we may still have to remove the stroke if it ends up having no points!
         */
        for (gps = gpf->strokes.first; gps; gps = gpsn) {
          gpsn = gps->next;

          /* skip strokes that are invalid for current view */
          if (ED_gpencil_stroke_can_use(C, gps) == false) {
            continue;
          }
          /* check if the color is editable */
          if (ED_gpencil_stroke_color_use(ob, gpl, gps) == false) {
            continue;
          }

          /* the stroke must have at least one point selected for any operator */
          if (gps->flag & GP_STROKE_SELECT) {
            bGPDspoint *pt;
            MDeformVert *dvert = NULL;
            int i;

            int tot = gps->totpoints; /* number of points in new buffer */

            /* first pass: count points to remove */
            switch (mode) {
              case GP_DISSOLVE_POINTS:
                /* Count how many points are selected (i.e. how many to remove) */
                for (i = 0, pt = gps->points; i < gps->totpoints; i++, pt++) {
                  if (pt->flag & GP_SPOINT_SELECT) {
                    /* selected point - one of the points to remove */
                    tot--;
                  }
                }
                break;
              case GP_DISSOLVE_BETWEEN:
                /* need to find first and last point selected */
                first = -1;
                last = 0;
                for (i = 0, pt = gps->points; i < gps->totpoints; i++, pt++) {
                  if (pt->flag & GP_SPOINT_SELECT) {
                    if (first < 0) {
                      first = i;
                    }
                    last = i;
                  }
                }
                /* count unselected points in the range */
                for (i = first, pt = gps->points + first; i < last; i++, pt++) {
                  if ((pt->flag & GP_SPOINT_SELECT) == 0) {
                    tot--;
                  }
                }
                break;
              case GP_DISSOLVE_UNSELECT:
                /* count number of unselected points */
                for (i = 0, pt = gps->points; i < gps->totpoints; i++, pt++) {
                  if ((pt->flag & GP_SPOINT_SELECT) == 0) {
                    tot--;
                  }
                }
                break;
              default:
                return false;
                break;
            }

            /* if no points are left, we simply delete the entire stroke */
            if (tot <= 0) {
              /* remove the entire stroke */
              if (gps->points) {
                MEM_freeN(gps->points);
              }
              if (gps->dvert) {
                BKE_gpencil_free_stroke_weights(gps);
                MEM_freeN(gps->dvert);
              }
              if (gps->triangles) {
                MEM_freeN(gps->triangles);
              }
              BLI_freelinkN(&gpf->strokes, gps);
              DEG_id_tag_update(&gpd->id, ID_RECALC_TRANSFORM | ID_RECALC_GEOMETRY);
            }
            else {
              /* just copy all points to keep into a smaller buffer */
              bGPDspoint *new_points = MEM_callocN(sizeof(bGPDspoint) * tot,
                                                   "new gp stroke points copy");
              bGPDspoint *npt = new_points;

              MDeformVert *new_dvert = NULL;
              MDeformVert *ndvert = NULL;

              if (gps->dvert != NULL) {
                new_dvert = MEM_callocN(sizeof(MDeformVert) * tot, "new gp stroke weights copy");
                ndvert = new_dvert;
              }

              switch (mode) {
                case GP_DISSOLVE_POINTS:
                  (gps->dvert != NULL) ? dvert = gps->dvert : NULL;
                  for (i = 0, pt = gps->points; i < gps->totpoints; i++, pt++) {
                    if ((pt->flag & GP_SPOINT_SELECT) == 0) {
                      *npt = *pt;
                      npt++;

                      if (gps->dvert != NULL) {
                        *ndvert = *dvert;
                        ndvert->dw = MEM_dupallocN(dvert->dw);
                        ndvert++;
                      }
                    }
                    if (gps->dvert != NULL) {
                      dvert++;
                    }
                  }
                  break;
                case GP_DISSOLVE_BETWEEN:
                  /* copy first segment */
                  (gps->dvert != NULL) ? dvert = gps->dvert : NULL;
                  for (i = 0, pt = gps->points; i < first; i++, pt++) {
                    *npt = *pt;
                    npt++;

                    if (gps->dvert != NULL) {
                      *ndvert = *dvert;
                      ndvert->dw = MEM_dupallocN(dvert->dw);
                      ndvert++;
                      dvert++;
                    }
                  }
                  /* copy segment (selected points) */
                  (gps->dvert != NULL) ? dvert = gps->dvert + first : NULL;
                  for (i = first, pt = gps->points + first; i < last; i++, pt++) {
                    if (pt->flag & GP_SPOINT_SELECT) {
                      *npt = *pt;
                      npt++;

                      if (gps->dvert != NULL) {
                        *ndvert = *dvert;
                        ndvert->dw = MEM_dupallocN(dvert->dw);
                        ndvert++;
                      }
                    }
                    if (gps->dvert != NULL) {
                      dvert++;
                    }
                  }
                  /* copy last segment */
                  (gps->dvert != NULL) ? dvert = gps->dvert + last : NULL;
                  for (i = last, pt = gps->points + last; i < gps->totpoints; i++, pt++) {
                    *npt = *pt;
                    npt++;

                    if (gps->dvert != NULL) {
                      *ndvert = *dvert;
                      ndvert->dw = MEM_dupallocN(dvert->dw);
                      ndvert++;
                      dvert++;
                    }
                  }

                  break;
                case GP_DISSOLVE_UNSELECT:
                  /* copy any selected point */
                  (gps->dvert != NULL) ? dvert = gps->dvert : NULL;
                  for (i = 0, pt = gps->points; i < gps->totpoints; i++, pt++) {
                    if (pt->flag & GP_SPOINT_SELECT) {
                      *npt = *pt;
                      npt++;

                      if (gps->dvert != NULL) {
                        *ndvert = *dvert;
                        ndvert->dw = MEM_dupallocN(dvert->dw);
                        ndvert++;
                      }
                    }
                    if (gps->dvert != NULL) {
                      dvert++;
                    }
                  }
                  break;
              }

              /* free the old buffer */
              if (gps->points) {
                MEM_freeN(gps->points);
              }
              if (gps->dvert) {
                BKE_gpencil_free_stroke_weights(gps);
                MEM_freeN(gps->dvert);
              }

              /* save the new buffer */
              gps->points = new_points;
              gps->dvert = new_dvert;
              gps->totpoints = tot;

              /* triangles cache needs to be recalculated */
              gps->flag |= GP_STROKE_RECALC_GEOMETRY;
              gps->tot_triangles = 0;

              /* deselect the stroke, since none of its selected points will still be selected */
              gps->flag &= ~GP_STROKE_SELECT;
              for (i = 0, pt = gps->points; i < gps->totpoints; i++, pt++) {
                pt->flag &= ~GP_SPOINT_SELECT;
              }
            }

            changed = true;
          }
        }
      }
    }
  }
  CTX_DATA_END;

  if (changed) {
    DEG_id_tag_update(&gpd->id, ID_RECALC_TRANSFORM | ID_RECALC_GEOMETRY);
    WM_event_add_notifier(C, NC_GPENCIL | ND_DATA | NA_EDITED, NULL);
    return OPERATOR_FINISHED;
  }
  else {
    return OPERATOR_CANCELLED;
  }
}

/* ----------------------------------- */

/* Split selected strokes into segments, splitting on selected points */
static int gp_delete_selected_points(bContext *C)
{
  Object *ob = CTX_data_active_object(C);
  bGPdata *gpd = ED_gpencil_data_get_active(C);
  const bool is_multiedit = (bool)GPENCIL_MULTIEDIT_SESSIONS_ON(gpd);
  bool changed = false;

  CTX_DATA_BEGIN (C, bGPDlayer *, gpl, editable_gpencil_layers) {
    bGPDframe *init_gpf = (is_multiedit) ? gpl->frames.first : gpl->actframe;

    for (bGPDframe *gpf = init_gpf; gpf; gpf = gpf->next) {
      if ((gpf == gpl->actframe) || ((gpf->flag & GP_FRAME_SELECT) && (is_multiedit))) {
        bGPDstroke *gps, *gpsn;

        if (gpf == NULL) {
          continue;
        }

        /* simply delete strokes which are selected */
        for (gps = gpf->strokes.first; gps; gps = gpsn) {
          gpsn = gps->next;

          /* skip strokes that are invalid for current view */
          if (ED_gpencil_stroke_can_use(C, gps) == false) {
            continue;
          }
          /* check if the color is editable */
          if (ED_gpencil_stroke_color_use(ob, gpl, gps) == false) {
            continue;
          }

          if (gps->flag & GP_STROKE_SELECT) {
            /* deselect old stroke, since it will be used as template for the new strokes */
            gps->flag &= ~GP_STROKE_SELECT;

            /* delete unwanted points by splitting stroke into several smaller ones */
            BKE_gpencil_delete_tagged_points(gpf, gps, gpsn, GP_SPOINT_SELECT, false, 0);

            changed = true;
          }
        }
      }
    }
  }
  CTX_DATA_END;

  if (changed) {
    DEG_id_tag_update(&gpd->id, ID_RECALC_TRANSFORM | ID_RECALC_GEOMETRY);
    WM_event_add_notifier(C, NC_GPENCIL | ND_DATA | NA_EDITED, NULL);
    return OPERATOR_FINISHED;
  }
  else {
    return OPERATOR_CANCELLED;
  }
}

/* simple wrapper to external call */
int gp_delete_selected_point_wrap(bContext *C)
{
  return gp_delete_selected_points(C);
}

/* ----------------------------------- */

static int gp_delete_exec(bContext *C, wmOperator *op)
{
  eGP_DeleteMode mode = RNA_enum_get(op->ptr, "type");
  int result = OPERATOR_CANCELLED;

  switch (mode) {
    case GP_DELETEOP_STROKES: /* selected strokes */
      result = gp_delete_selected_strokes(C);
      break;

    case GP_DELETEOP_POINTS: /* selected points (breaks the stroke into segments) */
      result = gp_delete_selected_points(C);
      break;

    case GP_DELETEOP_FRAME: /* active frame */
      result = gp_actframe_delete_exec(C, op);
      break;
  }

  return result;
}

void GPENCIL_OT_delete(wmOperatorType *ot)
{
  static const EnumPropertyItem prop_gpencil_delete_types[] = {
      {GP_DELETEOP_POINTS,
       "POINTS",
       0,
       "Points",
       "Delete selected points and split strokes into segments"},
      {GP_DELETEOP_STROKES, "STROKES", 0, "Strokes", "Delete selected strokes"},
      {GP_DELETEOP_FRAME, "FRAME", 0, "Frame", "Delete active frame"},
      {0, NULL, 0, NULL, NULL},
  };

  /* identifiers */
  ot->name = "Delete";
  ot->idname = "GPENCIL_OT_delete";
  ot->description = "Delete selected Grease Pencil strokes, vertices, or frames";

  /* callbacks */
  ot->invoke = WM_menu_invoke;
  ot->exec = gp_delete_exec;
  ot->poll = gp_stroke_edit_poll;

  /* flags */
  ot->flag = OPTYPE_UNDO | OPTYPE_REGISTER;

  /* props */
  ot->prop = RNA_def_enum(ot->srna,
                          "type",
                          prop_gpencil_delete_types,
                          0,
                          "Type",
                          "Method used for deleting Grease Pencil data");
}

static int gp_dissolve_exec(bContext *C, wmOperator *op)
{
  eGP_DissolveMode mode = RNA_enum_get(op->ptr, "type");

  return gp_dissolve_selected_points(C, mode);
}

void GPENCIL_OT_dissolve(wmOperatorType *ot)
{
  static EnumPropertyItem prop_gpencil_dissolve_types[] = {
      {GP_DISSOLVE_POINTS, "POINTS", 0, "Dissolve", "Dissolve selected points"},
      {GP_DISSOLVE_BETWEEN,
       "BETWEEN",
       0,
       "Dissolve Between",
       "Dissolve points between selected points"},
      {GP_DISSOLVE_UNSELECT, "UNSELECT", 0, "Dissolve Unselect", "Dissolve all unselected points"},
      {0, NULL, 0, NULL, NULL},
  };

  /* identifiers */
  ot->name = "Dissolve";
  ot->idname = "GPENCIL_OT_dissolve";
  ot->description = "Delete selected points without splitting strokes";

  /* callbacks */
  ot->invoke = WM_menu_invoke;
  ot->exec = gp_dissolve_exec;
  ot->poll = gp_stroke_edit_poll;

  /* flags */
  ot->flag = OPTYPE_UNDO | OPTYPE_REGISTER;

  /* props */
  ot->prop = RNA_def_enum(ot->srna,
                          "type",
                          prop_gpencil_dissolve_types,
                          0,
                          "Type",
                          "Method used for dissolving Stroke points");
}

/* ****************** Snapping - Strokes <-> Cursor ************************ */

/* Poll callback for snap operators */
/* NOTE: For now, we only allow these in the 3D view, as other editors do not
 *       define a cursor or gridstep which can be used
 */
static bool gp_snap_poll(bContext *C)
{
  bGPdata *gpd = CTX_data_gpencil_data(C);
  ScrArea *sa = CTX_wm_area(C);

  return (gpd != NULL) && ((sa != NULL) && (sa->spacetype == SPACE_VIEW3D));
}

/* --------------------------------- */

static int gp_snap_to_grid(bContext *C, wmOperator *UNUSED(op))
{
  bGPdata *gpd = ED_gpencil_data_get_active(C);
  RegionView3D *rv3d = CTX_wm_region_data(C);
  View3D *v3d = CTX_wm_view3d(C);
  Scene *scene = CTX_data_scene(C);
  Depsgraph *depsgraph = CTX_data_depsgraph(C);
  Object *obact = CTX_data_active_object(C);
  const float gridf = ED_view3d_grid_view_scale(scene, v3d, rv3d, NULL);

  for (bGPDlayer *gpl = gpd->layers.first; gpl; gpl = gpl->next) {
    /* only editable and visible layers are considered */
    if (gpencil_layer_is_editable(gpl) && (gpl->actframe != NULL)) {
      bGPDframe *gpf = gpl->actframe;
      float diff_mat[4][4];

      /* calculate difference matrix object */
      ED_gpencil_parent_location(depsgraph, obact, gpd, gpl, diff_mat);

      for (bGPDstroke *gps = gpf->strokes.first; gps; gps = gps->next) {
        bGPDspoint *pt;
        int i;

        /* skip strokes that are invalid for current view */
        if (ED_gpencil_stroke_can_use(C, gps) == false) {
          continue;
        }
        /* check if the color is editable */
        if (ED_gpencil_stroke_color_use(obact, gpl, gps) == false) {
          continue;
        }

        // TODO: if entire stroke is selected, offset entire stroke by same amount?
        for (i = 0, pt = gps->points; i < gps->totpoints; i++, pt++) {
          /* only if point is selected */
          if (pt->flag & GP_SPOINT_SELECT) {
            /* apply parent transformations */
            float fpt[3];
            mul_v3_m4v3(fpt, diff_mat, &pt->x);

            fpt[0] = gridf * floorf(0.5f + fpt[0] / gridf);
            fpt[1] = gridf * floorf(0.5f + fpt[1] / gridf);
            fpt[2] = gridf * floorf(0.5f + fpt[2] / gridf);

            /* return data */
            copy_v3_v3(&pt->x, fpt);
            gp_apply_parent_point(depsgraph, obact, gpd, gpl, pt);
          }
        }
      }
    }
  }

  DEG_id_tag_update(&gpd->id, ID_RECALC_TRANSFORM | ID_RECALC_GEOMETRY);
  DEG_id_tag_update(&obact->id, ID_RECALC_COPY_ON_WRITE);
  WM_event_add_notifier(C, NC_GPENCIL | ND_DATA | NA_EDITED, NULL);
  return OPERATOR_FINISHED;
}

void GPENCIL_OT_snap_to_grid(wmOperatorType *ot)
{
  /* identifiers */
  ot->name = "Snap Selection to Grid";
  ot->idname = "GPENCIL_OT_snap_to_grid";
  ot->description = "Snap selected points to the nearest grid points";

  /* callbacks */
  ot->exec = gp_snap_to_grid;
  ot->poll = gp_snap_poll;

  /* flags */
  ot->flag = OPTYPE_REGISTER | OPTYPE_UNDO;
}

/* ------------------------------- */

static int gp_snap_to_cursor(bContext *C, wmOperator *op)
{
  bGPdata *gpd = ED_gpencil_data_get_active(C);

  Scene *scene = CTX_data_scene(C);
  Depsgraph *depsgraph = CTX_data_depsgraph(C);
  Object *obact = CTX_data_active_object(C);

  const bool use_offset = RNA_boolean_get(op->ptr, "use_offset");
  const float *cursor_global = scene->cursor.location;

  for (bGPDlayer *gpl = gpd->layers.first; gpl; gpl = gpl->next) {
    /* only editable and visible layers are considered */
    if (gpencil_layer_is_editable(gpl) && (gpl->actframe != NULL)) {
      bGPDframe *gpf = gpl->actframe;
      float diff_mat[4][4];

      /* calculate difference matrix */
      ED_gpencil_parent_location(depsgraph, obact, gpd, gpl, diff_mat);

      for (bGPDstroke *gps = gpf->strokes.first; gps; gps = gps->next) {
        bGPDspoint *pt;
        int i;

        /* skip strokes that are invalid for current view */
        if (ED_gpencil_stroke_can_use(C, gps) == false) {
          continue;
        }
        /* check if the color is editable */
        if (ED_gpencil_stroke_color_use(obact, gpl, gps) == false) {
          continue;
        }
        /* only continue if this stroke is selected (editable doesn't guarantee this)... */
        if ((gps->flag & GP_STROKE_SELECT) == 0) {
          continue;
        }

        if (use_offset) {
          float offset[3];

          /* compute offset from first point of stroke to cursor */
          /* TODO: Allow using midpoint instead? */
          sub_v3_v3v3(offset, cursor_global, &gps->points->x);

          /* apply offset to all points in the stroke */
          for (i = 0, pt = gps->points; i < gps->totpoints; i++, pt++) {
            add_v3_v3(&pt->x, offset);
          }
        }
        else {
          /* affect each selected point */
          for (i = 0, pt = gps->points; i < gps->totpoints; i++, pt++) {
            if (pt->flag & GP_SPOINT_SELECT) {
              copy_v3_v3(&pt->x, cursor_global);
              gp_apply_parent_point(depsgraph, obact, gpd, gpl, pt);
            }
          }
        }
      }
    }
  }

  DEG_id_tag_update(&gpd->id, ID_RECALC_TRANSFORM | ID_RECALC_GEOMETRY);
  DEG_id_tag_update(&obact->id, ID_RECALC_COPY_ON_WRITE);
  WM_event_add_notifier(C, NC_GPENCIL | ND_DATA | NA_EDITED, NULL);
  return OPERATOR_FINISHED;
}

void GPENCIL_OT_snap_to_cursor(wmOperatorType *ot)
{
  /* identifiers */
  ot->name = "Snap Selection to Cursor";
  ot->idname = "GPENCIL_OT_snap_to_cursor";
  ot->description = "Snap selected points/strokes to the cursor";

  /* callbacks */
  ot->exec = gp_snap_to_cursor;
  ot->poll = gp_snap_poll;

  /* flags */
  ot->flag = OPTYPE_REGISTER | OPTYPE_UNDO;

  /* props */
  ot->prop = RNA_def_boolean(ot->srna,
                             "use_offset",
                             true,
                             "With Offset",
                             "Offset the entire stroke instead of selected points only");
}

/* ------------------------------- */

static int gp_snap_cursor_to_sel(bContext *C, wmOperator *UNUSED(op))
{
  bGPdata *gpd = ED_gpencil_data_get_active(C);

  Scene *scene = CTX_data_scene(C);
  View3D *v3d = CTX_wm_view3d(C);
  Depsgraph *depsgraph = CTX_data_depsgraph(C);
  Object *obact = CTX_data_active_object(C);

  float *cursor = scene->cursor.location;
  float centroid[3] = {0.0f};
  float min[3], max[3];
  size_t count = 0;

  INIT_MINMAX(min, max);

  /* calculate midpoints from selected points */
  for (bGPDlayer *gpl = gpd->layers.first; gpl; gpl = gpl->next) {
    /* only editable and visible layers are considered */
    if (gpencil_layer_is_editable(gpl) && (gpl->actframe != NULL)) {
      bGPDframe *gpf = gpl->actframe;
      float diff_mat[4][4];

      /* calculate difference matrix */
      ED_gpencil_parent_location(depsgraph, obact, gpd, gpl, diff_mat);

      for (bGPDstroke *gps = gpf->strokes.first; gps; gps = gps->next) {
        bGPDspoint *pt;
        int i;

        /* skip strokes that are invalid for current view */
        if (ED_gpencil_stroke_can_use(C, gps) == false) {
          continue;
        }
        /* check if the color is editable */
        if (ED_gpencil_stroke_color_use(obact, gpl, gps) == false) {
          continue;
        }
        /* only continue if this stroke is selected (editable doesn't guarantee this)... */
        if ((gps->flag & GP_STROKE_SELECT) == 0) {
          continue;
        }

        for (i = 0, pt = gps->points; i < gps->totpoints; i++, pt++) {
          if (pt->flag & GP_SPOINT_SELECT) {
            /* apply parent transformations */
            float fpt[3];
            mul_v3_m4v3(fpt, diff_mat, &pt->x);

            add_v3_v3(centroid, fpt);
            minmax_v3v3_v3(min, max, fpt);

            count++;
          }
        }
      }
    }
  }

  if (scene->toolsettings->transform_pivot_point == V3D_AROUND_CENTER_MEDIAN && count) {
    mul_v3_fl(centroid, 1.0f / (float)count);
    copy_v3_v3(cursor, centroid);
  }
  else {
    mid_v3_v3v3(cursor, min, max);
  }

  DEG_id_tag_update(&scene->id, ID_RECALC_COPY_ON_WRITE);
  WM_event_add_notifier(C, NC_SPACE | ND_SPACE_VIEW3D, v3d);

  return OPERATOR_FINISHED;
}

void GPENCIL_OT_snap_cursor_to_selected(wmOperatorType *ot)
{
  /* identifiers */
  ot->name = "Snap Cursor to Selected Points";
  ot->idname = "GPENCIL_OT_snap_cursor_to_selected";
  ot->description = "Snap cursor to center of selected points";

  /* callbacks */
  ot->exec = gp_snap_cursor_to_sel;
  ot->poll = gp_snap_poll;

  /* flags */
  ot->flag = OPTYPE_REGISTER | OPTYPE_UNDO;
}

/* ******************* Apply layer thickness change to strokes ************************** */

static int gp_stroke_apply_thickness_exec(bContext *C, wmOperator *UNUSED(op))
{
  bGPdata *gpd = ED_gpencil_data_get_active(C);
  bGPDlayer *gpl = BKE_gpencil_layer_getactive(gpd);

  /* sanity checks */
  if (ELEM(NULL, gpd, gpl, gpl->frames.first)) {
    return OPERATOR_CANCELLED;
  }

  /* loop all strokes */
  for (bGPDframe *gpf = gpl->frames.first; gpf; gpf = gpf->next) {
    for (bGPDstroke *gps = gpf->strokes.first; gps; gps = gps->next) {
      /* Apply thickness */
      if ((gps->thickness == 0) && (gpl->line_change == 0)) {
        gps->thickness = gpl->thickness;
      }
      else {
        gps->thickness = gps->thickness + gpl->line_change;
      }
    }
  }
  /* clear value */
  gpl->thickness = 0.0f;
  gpl->line_change = 0;

  /* notifiers */
  DEG_id_tag_update(&gpd->id, ID_RECALC_TRANSFORM | ID_RECALC_GEOMETRY);
  WM_event_add_notifier(C, NC_GPENCIL | ND_DATA | NA_EDITED, NULL);

  return OPERATOR_FINISHED;
}

void GPENCIL_OT_stroke_apply_thickness(wmOperatorType *ot)
{
  /* identifiers */
  ot->name = "Apply Stroke Thickness";
  ot->idname = "GPENCIL_OT_stroke_apply_thickness";
  ot->description = "Apply the thickness change of the layer to its strokes";

  /* api callbacks */
  ot->exec = gp_stroke_apply_thickness_exec;
  ot->poll = gp_active_layer_poll;
}

/* ******************* Close Strokes ************************** */

enum {
  GP_STROKE_CYCLIC_CLOSE = 1,
  GP_STROKE_CYCLIC_OPEN = 2,
  GP_STROKE_CYCLIC_TOGGLE = 3,
};

static int gp_stroke_cyclical_set_exec(bContext *C, wmOperator *op)
{
  bGPdata *gpd = ED_gpencil_data_get_active(C);
  Object *ob = CTX_data_active_object(C);

  const int type = RNA_enum_get(op->ptr, "type");
  const bool geometry = RNA_boolean_get(op->ptr, "geometry");
  const bool is_multiedit = (bool)GPENCIL_MULTIEDIT_SESSIONS_ON(gpd);
  bGPDstroke *gps = NULL;

  /* sanity checks */
  if (ELEM(NULL, gpd)) {
    return OPERATOR_CANCELLED;
  }

  /* loop all selected strokes */
  CTX_DATA_BEGIN (C, bGPDlayer *, gpl, editable_gpencil_layers) {
    bGPDframe *init_gpf = (is_multiedit) ? gpl->frames.first : gpl->actframe;

    for (bGPDframe *gpf = init_gpf; gpf; gpf = gpf->next) {
      if ((gpf == gpl->actframe) || ((gpf->flag & GP_FRAME_SELECT) && (is_multiedit))) {
        if (gpf == NULL) {
          continue;
        }

        for (gps = gpf->strokes.first; gps; gps = gps->next) {
          MaterialGPencilStyle *gp_style = BKE_material_gpencil_settings_get(ob, gps->mat_nr + 1);
          /* skip strokes that are not selected or invalid for current view */
          if (((gps->flag & GP_STROKE_SELECT) == 0) ||
              ED_gpencil_stroke_can_use(C, gps) == false) {
            continue;
          }
          /* skip hidden or locked colors */
          if (!gp_style || (gp_style->flag & GP_STYLE_COLOR_HIDE) ||
              (gp_style->flag & GP_STYLE_COLOR_LOCKED)) {
            continue;
          }

          switch (type) {
            case GP_STROKE_CYCLIC_CLOSE:
              /* Close all (enable) */
              gps->flag |= GP_STROKE_CYCLIC;
              break;
            case GP_STROKE_CYCLIC_OPEN:
              /* Open all (disable) */
              gps->flag &= ~GP_STROKE_CYCLIC;
              break;
            case GP_STROKE_CYCLIC_TOGGLE:
              /* Just toggle flag... */
              gps->flag ^= GP_STROKE_CYCLIC;
              break;
            default:
              BLI_assert(0);
              break;
          }

          /* Create new geometry. */
          if ((gps->flag & GP_STROKE_CYCLIC) && (geometry)) {
            BKE_gpencil_close_stroke(gps);
          }
        }

        /* if not multiedit, exit loop*/
        if (!is_multiedit) {
          break;
        }
      }
    }
  }
  CTX_DATA_END;

  /* notifiers */
  DEG_id_tag_update(&gpd->id, ID_RECALC_TRANSFORM | ID_RECALC_GEOMETRY);
  WM_event_add_notifier(C, NC_GPENCIL | ND_DATA | NA_EDITED, NULL);

  return OPERATOR_FINISHED;
}

/**
 * Similar to #CURVE_OT_cyclic_toggle or #MASK_OT_cyclic_toggle, but with
 * option to force opened/closed strokes instead of just toggle behavior.
 */
void GPENCIL_OT_stroke_cyclical_set(wmOperatorType *ot)
{
  PropertyRNA *prop;

  static const EnumPropertyItem cyclic_type[] = {
      {GP_STROKE_CYCLIC_CLOSE, "CLOSE", 0, "Close all", ""},
      {GP_STROKE_CYCLIC_OPEN, "OPEN", 0, "Open all", ""},
      {GP_STROKE_CYCLIC_TOGGLE, "TOGGLE", 0, "Toggle", ""},
      {0, NULL, 0, NULL, NULL},
  };

  /* identifiers */
  ot->name = "Set Cyclical State";
  ot->idname = "GPENCIL_OT_stroke_cyclical_set";
  ot->description = "Close or open the selected stroke adding an edge from last to first point";

  /* api callbacks */
  ot->exec = gp_stroke_cyclical_set_exec;
  ot->poll = gp_active_layer_poll;

  /* flags */
  ot->flag = OPTYPE_REGISTER | OPTYPE_UNDO;

  /* properties */
  ot->prop = RNA_def_enum(ot->srna, "type", cyclic_type, GP_STROKE_CYCLIC_TOGGLE, "Type", "");
  prop = RNA_def_boolean(
      ot->srna, "geometry", false, "Create Geometry", "Create new geometry for closing stroke");
  RNA_def_property_flag(prop, PROP_SKIP_SAVE);
}

/* ******************* Flat Stroke Caps ************************** */

enum {
  GP_STROKE_CAPS_TOGGLE_BOTH = 0,
  GP_STROKE_CAPS_TOGGLE_START = 1,
  GP_STROKE_CAPS_TOGGLE_END = 2,
  GP_STROKE_CAPS_TOGGLE_DEFAULT = 3,
};

static int gp_stroke_caps_set_exec(bContext *C, wmOperator *op)
{
  bGPdata *gpd = ED_gpencil_data_get_active(C);
  Object *ob = CTX_data_active_object(C);

  const int type = RNA_enum_get(op->ptr, "type");

  /* sanity checks */
  if (ELEM(NULL, gpd)) {
    return OPERATOR_CANCELLED;
  }

  /* loop all selected strokes */
  CTX_DATA_BEGIN (C, bGPDlayer *, gpl, editable_gpencil_layers) {
    if (gpl->actframe == NULL) {
      continue;
    }

    for (bGPDstroke *gps = gpl->actframe->strokes.last; gps; gps = gps->prev) {
      MaterialGPencilStyle *gp_style = BKE_material_gpencil_settings_get(ob, gps->mat_nr + 1);

      /* skip strokes that are not selected or invalid for current view */
      if (((gps->flag & GP_STROKE_SELECT) == 0) || (ED_gpencil_stroke_can_use(C, gps) == false)) {
        continue;
      }
      /* skip hidden or locked colors */
      if (!gp_style || (gp_style->flag & GP_STYLE_COLOR_HIDE) ||
          (gp_style->flag & GP_STYLE_COLOR_LOCKED)) {
        continue;
      }

      if ((type == GP_STROKE_CAPS_TOGGLE_BOTH) || (type == GP_STROKE_CAPS_TOGGLE_START)) {
        ++gps->caps[0];
        if (gps->caps[0] >= GP_STROKE_CAP_MAX) {
          gps->caps[0] = GP_STROKE_CAP_ROUND;
        }
      }
      if ((type == GP_STROKE_CAPS_TOGGLE_BOTH) || (type == GP_STROKE_CAPS_TOGGLE_END)) {
        ++gps->caps[1];
        if (gps->caps[1] >= GP_STROKE_CAP_MAX) {
          gps->caps[1] = GP_STROKE_CAP_ROUND;
        }
      }
      if (type == GP_STROKE_CAPS_TOGGLE_DEFAULT) {
        gps->caps[0] = GP_STROKE_CAP_ROUND;
        gps->caps[1] = GP_STROKE_CAP_ROUND;
      }
    }
  }
  CTX_DATA_END;

  /* notifiers */
  DEG_id_tag_update(&gpd->id, ID_RECALC_TRANSFORM | ID_RECALC_GEOMETRY);
  WM_event_add_notifier(C, NC_GPENCIL | ND_DATA | NA_EDITED, NULL);

  return OPERATOR_FINISHED;
}

/**
 * Change Stroke caps mode Rounded or Flat
 */
void GPENCIL_OT_stroke_caps_set(wmOperatorType *ot)
{
  static const EnumPropertyItem toggle_type[] = {
      {GP_STROKE_CAPS_TOGGLE_BOTH, "TOGGLE", 0, "Both", ""},
      {GP_STROKE_CAPS_TOGGLE_START, "START", 0, "Start", ""},
      {GP_STROKE_CAPS_TOGGLE_END, "END", 0, "End", ""},
      {GP_STROKE_CAPS_TOGGLE_DEFAULT, "TOGGLE", 0, "Default", "Set as default rounded"},
      {0, NULL, 0, NULL, NULL},
  };

  /* identifiers */
  ot->name = "Set Caps Mode";
  ot->idname = "GPENCIL_OT_stroke_caps_set";
  ot->description = "Change Stroke caps mode (rounded or flat)";

  /* api callbacks */
  ot->exec = gp_stroke_caps_set_exec;
  ot->poll = gp_active_layer_poll;

  /* flags */
  ot->flag = OPTYPE_REGISTER | OPTYPE_UNDO;

  /* properties */
  ot->prop = RNA_def_enum(ot->srna, "type", toggle_type, GP_STROKE_CAPS_TOGGLE_BOTH, "Type", "");
}

/* ******************* Stroke join ************************** */

/* Helper: flip stroke */
static void gpencil_flip_stroke(bGPDstroke *gps)
{
  int end = gps->totpoints - 1;

  for (int i = 0; i < gps->totpoints / 2; i++) {
    bGPDspoint *point, *point2;
    bGPDspoint pt;

    /* save first point */
    point = &gps->points[i];
    pt.x = point->x;
    pt.y = point->y;
    pt.z = point->z;
    pt.flag = point->flag;
    pt.pressure = point->pressure;
    pt.strength = point->strength;
    pt.time = point->time;

    /* replace first point with last point */
    point2 = &gps->points[end];
    point->x = point2->x;
    point->y = point2->y;
    point->z = point2->z;
    point->flag = point2->flag;
    point->pressure = point2->pressure;
    point->strength = point2->strength;
    point->time = point2->time;

    /* replace last point with first saved before */
    point = &gps->points[end];
    point->x = pt.x;
    point->y = pt.y;
    point->z = pt.z;
    point->flag = pt.flag;
    point->pressure = pt.pressure;
    point->strength = pt.strength;
    point->time = pt.time;

    end--;
  }
}

/* Helper: copy point between strokes */
static void gpencil_stroke_copy_point(bGPDstroke *gps,
                                      bGPDspoint *point,
                                      int idx,
                                      float delta[3],
                                      float pressure,
                                      float strength,
                                      float deltatime)
{
  bGPDspoint *newpoint;

  gps->points = MEM_reallocN(gps->points, sizeof(bGPDspoint) * (gps->totpoints + 1));
  if (gps->dvert != NULL) {
    gps->dvert = MEM_reallocN(gps->dvert, sizeof(MDeformVert) * (gps->totpoints + 1));
  }
  gps->totpoints++;
  newpoint = &gps->points[gps->totpoints - 1];

  newpoint->x = point->x * delta[0];
  newpoint->y = point->y * delta[1];
  newpoint->z = point->z * delta[2];
  newpoint->flag = point->flag;
  newpoint->pressure = pressure;
  newpoint->strength = strength;
  newpoint->time = point->time + deltatime;

  if (gps->dvert != NULL) {
    MDeformVert *dvert = &gps->dvert[idx];
    MDeformVert *newdvert = &gps->dvert[gps->totpoints - 1];

    newdvert->totweight = dvert->totweight;
    newdvert->dw = MEM_dupallocN(dvert->dw);
  }
}

/* Helper: join two strokes using the shortest distance (reorder stroke if necessary ) */
static void gpencil_stroke_join_strokes(bGPDstroke *gps_a,
                                        bGPDstroke *gps_b,
                                        const bool leave_gaps)
{
  bGPDspoint point;
  bGPDspoint *pt;
  int i;
  float delta[3] = {1.0f, 1.0f, 1.0f};
  float deltatime = 0.0f;

  /* sanity checks */
  if (ELEM(NULL, gps_a, gps_b)) {
    return;
  }

  if ((gps_a->totpoints == 0) || (gps_b->totpoints == 0)) {
    return;
  }

  /* define start and end points of each stroke */
  float sa[3], sb[3], ea[3], eb[3];
  pt = &gps_a->points[0];
  copy_v3_v3(sa, &pt->x);

  pt = &gps_a->points[gps_a->totpoints - 1];
  copy_v3_v3(ea, &pt->x);

  pt = &gps_b->points[0];
  copy_v3_v3(sb, &pt->x);

  pt = &gps_b->points[gps_b->totpoints - 1];
  copy_v3_v3(eb, &pt->x);

  /* review if need flip stroke B */
  float ea_sb = len_squared_v3v3(ea, sb);
  float ea_eb = len_squared_v3v3(ea, eb);
  /* flip if distance to end point is shorter */
  if (ea_eb < ea_sb) {
    gpencil_flip_stroke(gps_b);
  }

  /* don't visibly link the first and last points? */
  if (leave_gaps) {
    /* 1st: add one tail point to start invisible area */
    point = gps_a->points[gps_a->totpoints - 1];
    deltatime = point.time;
    gpencil_stroke_copy_point(gps_a, &point, gps_a->totpoints - 1, delta, 0.0f, 0.0f, 0.0f);

    /* 2nd: add one head point to finish invisible area */
    point = gps_b->points[0];
    gpencil_stroke_copy_point(gps_a, &point, 0, delta, 0.0f, 0.0f, deltatime);
  }

  /* 3rd: add all points */
  for (i = 0, pt = gps_b->points; i < gps_b->totpoints && pt; i++, pt++) {
    gpencil_stroke_copy_point(gps_a, pt, i, delta, pt->pressure, pt->strength, deltatime);
  }
}

static int gp_stroke_join_exec(bContext *C, wmOperator *op)
{
  bGPdata *gpd = ED_gpencil_data_get_active(C);
  bGPDlayer *activegpl = BKE_gpencil_layer_getactive(gpd);
  bGPDstroke *gps, *gpsn;
  Object *ob = CTX_data_active_object(C);

  bGPDframe *gpf_a = NULL;
  bGPDstroke *stroke_a = NULL;
  bGPDstroke *stroke_b = NULL;
  bGPDstroke *new_stroke = NULL;

  const int type = RNA_enum_get(op->ptr, "type");
  const bool leave_gaps = RNA_boolean_get(op->ptr, "leave_gaps");

  /* sanity checks */
  if (ELEM(NULL, gpd)) {
    return OPERATOR_CANCELLED;
  }

  if (activegpl->flag & GP_LAYER_LOCKED) {
    return OPERATOR_CANCELLED;
  }

  BLI_assert(ELEM(type, GP_STROKE_JOIN, GP_STROKE_JOINCOPY));

  /* read all selected strokes */
  bool first = false;
  CTX_DATA_BEGIN (C, bGPDlayer *, gpl, editable_gpencil_layers) {
    bGPDframe *gpf = gpl->actframe;
    if (gpf == NULL) {
      continue;
    }

    for (gps = gpf->strokes.first; gps; gps = gpsn) {
      gpsn = gps->next;
      if (gps->flag & GP_STROKE_SELECT) {
        /* skip strokes that are invalid for current view */
        if (ED_gpencil_stroke_can_use(C, gps) == false) {
          continue;
        }
        /* check if the color is editable */
        if (ED_gpencil_stroke_color_use(ob, gpl, gps) == false) {
          continue;
        }

        /* to join strokes, cyclic must be disabled */
        gps->flag &= ~GP_STROKE_CYCLIC;

        /* saves first frame and stroke */
        if (!first) {
          first = true;
          gpf_a = gpf;
          stroke_a = gps;
        }
        else {
          stroke_b = gps;

          /* create a new stroke if was not created before (only created if something to join) */
          if (new_stroke == NULL) {
            new_stroke = MEM_dupallocN(stroke_a);
            new_stroke->points = MEM_dupallocN(stroke_a->points);
            if (stroke_a->dvert != NULL) {
              new_stroke->dvert = MEM_dupallocN(stroke_a->dvert);
              BKE_gpencil_stroke_weights_duplicate(stroke_a, new_stroke);
            }
            new_stroke->triangles = NULL;
            new_stroke->tot_triangles = 0;
            new_stroke->flag |= GP_STROKE_RECALC_GEOMETRY;

            /* if new, set current color */
            if (type == GP_STROKE_JOINCOPY) {
              new_stroke->mat_nr = stroke_a->mat_nr;
            }
          }

          /* join new_stroke and stroke B. New stroke will contain all the previous data */
          gpencil_stroke_join_strokes(new_stroke, stroke_b, leave_gaps);

          /* if join only, delete old strokes */
          if (type == GP_STROKE_JOIN) {
            if (stroke_a) {
              BLI_insertlinkbefore(&gpf_a->strokes, stroke_a, new_stroke);
              BLI_remlink(&gpf->strokes, stroke_a);
              BKE_gpencil_free_stroke(stroke_a);
              stroke_a = NULL;
            }
            if (stroke_b) {
              BLI_remlink(&gpf->strokes, stroke_b);
              BKE_gpencil_free_stroke(stroke_b);
              stroke_b = NULL;
            }
          }
        }
      }
    }
  }
  CTX_DATA_END;

  /* add new stroke if was not added before */
  if (type == GP_STROKE_JOINCOPY) {
    if (new_stroke) {
      /* Add a new frame if needed */
      if (activegpl->actframe == NULL) {
        activegpl->actframe = BKE_gpencil_frame_addnew(activegpl, gpf_a->framenum);
      }

      BLI_addtail(&activegpl->actframe->strokes, new_stroke);
    }
  }

  /* notifiers */
  DEG_id_tag_update(&gpd->id, ID_RECALC_TRANSFORM | ID_RECALC_GEOMETRY);
  WM_event_add_notifier(C, NC_GPENCIL | ND_DATA | NA_EDITED, NULL);

  return OPERATOR_FINISHED;
}

void GPENCIL_OT_stroke_join(wmOperatorType *ot)
{
  static const EnumPropertyItem join_type[] = {
      {GP_STROKE_JOIN, "JOIN", 0, "Join", ""},
      {GP_STROKE_JOINCOPY, "JOINCOPY", 0, "Join and Copy", ""},
      {0, NULL, 0, NULL, NULL},
  };

  /* identifiers */
  ot->name = "Join Strokes";
  ot->idname = "GPENCIL_OT_stroke_join";
  ot->description = "Join selected strokes (optionally as new stroke)";

  /* api callbacks */
  ot->exec = gp_stroke_join_exec;
  ot->poll = gp_active_layer_poll;

  /* flags */
  ot->flag = OPTYPE_REGISTER | OPTYPE_UNDO;

  /* properties */
  ot->prop = RNA_def_enum(ot->srna, "type", join_type, GP_STROKE_JOIN, "Type", "");
  RNA_def_boolean(ot->srna,
                  "leave_gaps",
                  false,
                  "Leave Gaps",
                  "Leave gaps between joined strokes instead of linking them");
}

/* ******************* Stroke flip ************************** */

static int gp_stroke_flip_exec(bContext *C, wmOperator *UNUSED(op))
{
  bGPdata *gpd = ED_gpencil_data_get_active(C);
  Object *ob = CTX_data_active_object(C);

  /* sanity checks */
  if (ELEM(NULL, gpd)) {
    return OPERATOR_CANCELLED;
  }

  /* read all selected strokes */
  CTX_DATA_BEGIN (C, bGPDlayer *, gpl, editable_gpencil_layers) {
    bGPDframe *gpf = gpl->actframe;
    if (gpf == NULL) {
      continue;
    }

    for (bGPDstroke *gps = gpf->strokes.first; gps; gps = gps->next) {
      if (gps->flag & GP_STROKE_SELECT) {
        /* skip strokes that are invalid for current view */
        if (ED_gpencil_stroke_can_use(C, gps) == false) {
          continue;
        }
        /* check if the color is editable */
        if (ED_gpencil_stroke_color_use(ob, gpl, gps) == false) {
          continue;
        }

        /* flip stroke */
        gpencil_flip_stroke(gps);
      }
    }
  }
  CTX_DATA_END;

  /* notifiers */
  DEG_id_tag_update(&gpd->id, ID_RECALC_TRANSFORM | ID_RECALC_GEOMETRY);
  WM_event_add_notifier(C, NC_GPENCIL | ND_DATA | NA_EDITED, NULL);

  return OPERATOR_FINISHED;
}

void GPENCIL_OT_stroke_flip(wmOperatorType *ot)
{
  /* identifiers */
  ot->name = "Flip Stroke";
  ot->idname = "GPENCIL_OT_stroke_flip";
  ot->description = "Change direction of the points of the selected strokes";

  /* api callbacks */
  ot->exec = gp_stroke_flip_exec;
  ot->poll = gp_active_layer_poll;

  /* flags */
  ot->flag = OPTYPE_REGISTER | OPTYPE_UNDO;
}

/* ***************** Reproject Strokes ********************** */

typedef enum eGP_ReprojectModes {
  /* Axis */
  GP_REPROJECT_FRONT = 0,
  GP_REPROJECT_SIDE,
  GP_REPROJECT_TOP,
  /* On same plane, parallel to viewplane */
  GP_REPROJECT_VIEW,
  /* Reprojected on to the scene geometry */
  GP_REPROJECT_SURFACE,
  /* Reprojected on 3D cursor orientation */
  GP_REPROJECT_CURSOR,
} eGP_ReprojectModes;

static int gp_strokes_reproject_exec(bContext *C, wmOperator *op)
{
  bGPdata *gpd = ED_gpencil_data_get_active(C);
  Scene *scene = CTX_data_scene(C);
  Main *bmain = CTX_data_main(C);
  ToolSettings *ts = CTX_data_tool_settings(C);
  Depsgraph *depsgraph = CTX_data_depsgraph(C);
  Object *ob = CTX_data_active_object(C);
  ARegion *ar = CTX_wm_region(C);
  RegionView3D *rv3d = ar->regiondata;
  SnapObjectContext *sctx = NULL;
  int oldframe = (int)DEG_get_ctime(depsgraph);
  const bool is_multiedit = (bool)GPENCIL_MULTIEDIT_SESSIONS_ON(gpd);

  GP_SpaceConversion gsc = {NULL};
  eGP_ReprojectModes mode = RNA_enum_get(op->ptr, "type");

  float origin[3];

  /* init space conversion stuff */
  gp_point_conversion_init(C, &gsc);

  int cfra_prv = INT_MIN;
  /* init snap context for geometry projection */
  sctx = ED_transform_snap_object_context_create_view3d(
      bmain, scene, depsgraph, 0, ar, CTX_wm_view3d(C));

  /* Go through each editable + selected stroke, adjusting each of its points one by one... */
<<<<<<< HEAD
  CTX_DATA_BEGIN (C, bGPDlayer *, gpl, editable_gpencil_layers) {
    bGPDframe *init_gpf = gpl->actframe;
    if (is_multiedit) {
      init_gpf = gpl->frames.first;
    }
    float diff_mat[4][4];
    float inverse_diff_mat[4][4];
    /* calculate difference matrix object */
    ED_gpencil_parent_location(depsgraph, ob, gpd, gpl, diff_mat);
    /* Compute inverse matrix for unapplying parenting once instead of doing per-point */
    invert_m4_m4(inverse_diff_mat, diff_mat);

    for (bGPDframe *gpf = init_gpf; gpf; gpf = gpf->next) {
      if ((gpf == gpl->actframe) || ((gpf->flag & GP_FRAME_SELECT) && (is_multiedit))) {
        if (gpf == NULL) {
          continue;
        }

        for (bGPDstroke *gps = gpf->strokes.first; gps; gps = gps->next) {
          /* skip strokes that are invalid for current view */
          if (ED_gpencil_stroke_can_use(C, gps) == false) {
            continue;
=======
  GP_EDITABLE_STROKES_BEGIN (gpstroke_iter, C, gpl, gps) {
    if (gps->flag & GP_STROKE_SELECT) {
      bGPDspoint *pt;
      int i;
      /* Adjust each point */
      for (i = 0, pt = gps->points; i < gps->totpoints; i++, pt++) {
        float xy[2];

        /* 3D to Screenspace */
        /* Note: We can't use gp_point_to_xy() here because that uses ints for the screenspace
         *       coordinates, resulting in lost precision, which in turn causes stairstepping
         *       artifacts in the final points.
         */
        bGPDspoint pt2;
        gp_point_to_parent_space(pt, gpstroke_iter.diff_mat, &pt2);
        gp_point_to_xy_fl(&gsc, gps, &pt2, &xy[0], &xy[1]);

        /* Project stroke in one axis */
        if (ELEM(mode,
                 GP_REPROJECT_FRONT,
                 GP_REPROJECT_SIDE,
                 GP_REPROJECT_TOP,
                 GP_REPROJECT_CURSOR)) {
          if (mode != GP_REPROJECT_CURSOR) {
            ED_gp_get_drawing_reference(scene, ob, gpl, ts->gpencil_v3d_align, origin);
>>>>>>> 0ae52711
          }
          if ((gps->flag & GP_STROKE_SELECT) == 0) {
            continue;
          }

          /* update frame to get the new location of objects */
          if ((mode == GP_REPROJECT_SURFACE) && (cfra_prv != gpf->framenum)) {
            cfra_prv = gpf->framenum;
            CFRA = gpf->framenum;
            BKE_scene_graph_update_for_newframe(depsgraph, bmain);
          }

          bGPDspoint *pt;
          int i;
          /* Adjust each point */
          for (i = 0, pt = gps->points; i < gps->totpoints; i++, pt++) {
            float xy[2];

            /* 3D to Screenspace */
            /* Note: We can't use gp_point_to_xy() here because that uses ints for the
             * screenspace coordinates, resulting in lost precision, which in turn causes
             * stairstepping artifacts in the final points.
             */
            bGPDspoint pt2;
            gp_point_to_parent_space(pt, diff_mat, &pt2);
            gp_point_to_xy_fl(&gsc, gps, &pt2, &xy[0], &xy[1]);

            /* Project stroke in one axis */
            if (ELEM(mode,
                     GP_REPROJECT_FRONT,
                     GP_REPROJECT_SIDE,
                     GP_REPROJECT_TOP,
                     GP_REPROJECT_CURSOR)) {
              if (mode != GP_REPROJECT_CURSOR) {
                ED_gp_get_drawing_reference(scene, ob, gpl, ts->gpencil_v3d_align, origin);
              }
              else {
                copy_v3_v3(origin, scene->cursor.location);
              }

              int axis = 0;
              switch (mode) {
                case GP_REPROJECT_FRONT: {
                  axis = 1;
                  break;
                }
                case GP_REPROJECT_SIDE: {
                  axis = 0;
                  break;
                }
                case GP_REPROJECT_TOP: {
                  axis = 2;
                  break;
                }
                case GP_REPROJECT_CURSOR: {
                  axis = 3;
                  break;
                }
                default: {
                  axis = 1;
                  break;
                }
              }

              ED_gp_project_point_to_plane(scene, ob, rv3d, origin, axis, &pt2);

              copy_v3_v3(&pt->x, &pt2.x);

              /* apply parent again */
              gp_apply_parent_point(depsgraph, ob, gpd, gpl, pt);
            }
            /* Project screenspace back to 3D space (from current perspective)
             * so that all points have been treated the same way
             */
            else if (mode == GP_REPROJECT_VIEW) {
              /* Planar - All on same plane parallel to the viewplane */
              gp_point_xy_to_3d(&gsc, scene, xy, &pt->x);
            }
            else {
              /* Geometry - Snap to surfaces of visible geometry */
              float ray_start[3];
              float ray_normal[3];
              /* magic value for initial depth copied from the default
               * value of Python's Scene.ray_cast function
               */
              float depth = 1.70141e+38f;
              float location[3] = {0.0f, 0.0f, 0.0f};
              float normal[3] = {0.0f, 0.0f, 0.0f};

              ED_view3d_win_to_ray(ar, xy, &ray_start[0], &ray_normal[0]);
              if (ED_transform_snap_object_project_ray(sctx,
                                                       &(const struct SnapObjectParams){
                                                           .snap_select = SNAP_ALL,
                                                       },
                                                       &ray_start[0],
                                                       &ray_normal[0],
                                                       &depth,
                                                       &location[0],
                                                       &normal[0])) {
                copy_v3_v3(&pt->x, location);
              }
              else {
                /* Default to planar */
                gp_point_xy_to_3d(&gsc, scene, xy, &pt->x);
              }
            }

            /* Unapply parent corrections */
            if (!ELEM(mode, GP_REPROJECT_FRONT, GP_REPROJECT_SIDE, GP_REPROJECT_TOP)) {
              mul_m4_v3(inverse_diff_mat, &pt->x);
            }
          }
        }
<<<<<<< HEAD
        /* if not multiedit, exit loop*/
        if (!is_multiedit) {
          break;
=======

        /* Unapply parent corrections */
        if (!ELEM(mode, GP_REPROJECT_FRONT, GP_REPROJECT_SIDE, GP_REPROJECT_TOP)) {
          mul_m4_v3(gpstroke_iter.inverse_diff_mat, &pt->x);
>>>>>>> 0ae52711
        }
      }
    }
  }
  CTX_DATA_END;

  /* return frame state and DB to original state */
  CFRA = oldframe;
  BKE_scene_graph_update_for_newframe(depsgraph, bmain);

  if (sctx != NULL) {
    ED_transform_snap_object_context_destroy(sctx);
  }

  /* update changed data */
  DEG_id_tag_update(&gpd->id, ID_RECALC_TRANSFORM | ID_RECALC_GEOMETRY);
  WM_event_add_notifier(C, NC_GPENCIL | ND_DATA | NA_EDITED, NULL);
  return OPERATOR_FINISHED;
}

void GPENCIL_OT_reproject(wmOperatorType *ot)
{
  static const EnumPropertyItem reproject_type[] = {
      {GP_REPROJECT_FRONT, "FRONT", 0, "Front", "Reproject the strokes using the X-Z plane"},
      {GP_REPROJECT_SIDE, "SIDE", 0, "Side", "Reproject the strokes using the Y-Z plane"},
      {GP_REPROJECT_TOP, "TOP", 0, "Top", "Reproject the strokes using the X-Y plane"},
      {GP_REPROJECT_VIEW,
       "VIEW",
       0,
       "View",
       "Reproject the strokes to end up on the same plane, as if drawn from the current viewpoint "
       "using 'Cursor' Stroke Placement"},
      {GP_REPROJECT_SURFACE,
       "SURFACE",
       0,
       "Surface",
       "Reproject the strokes on to the scene geometry, as if drawn using 'Surface' placement"},
      {GP_REPROJECT_CURSOR,
       "CURSOR",
       0,
       "Cursor",
       "Reproject the strokes using the orienation of 3D cursor"},
      {0, NULL, 0, NULL, NULL},
  };

  /* identifiers */
  ot->name = "Reproject Strokes";
  ot->idname = "GPENCIL_OT_reproject";
  ot->description =
      "Reproject the selected strokes from the current viewpoint as if they had been newly drawn "
      "(e.g. to fix problems from accidental 3D cursor movement or accidental viewport changes, "
      "or for matching deforming geometry)";

  /* callbacks */
  ot->invoke = WM_menu_invoke;
  ot->exec = gp_strokes_reproject_exec;
  ot->poll = gp_strokes_edit3d_poll;

  /* flags */
  ot->flag = OPTYPE_REGISTER | OPTYPE_UNDO | OPTYPE_USE_EVAL_DATA;

  /* properties */
  ot->prop = RNA_def_enum(
      ot->srna, "type", reproject_type, GP_REPROJECT_VIEW, "Projection Type", "");
}

/* ******************* Stroke subdivide ************************** */
/* helper to smooth */
static void gp_smooth_stroke(bContext *C, wmOperator *op)
{
  const int repeat = RNA_int_get(op->ptr, "repeat");
  float factor = RNA_float_get(op->ptr, "factor");
  const bool only_selected = RNA_boolean_get(op->ptr, "only_selected");
  const bool smooth_position = RNA_boolean_get(op->ptr, "smooth_position");
  const bool smooth_thickness = RNA_boolean_get(op->ptr, "smooth_thickness");
  const bool smooth_strength = RNA_boolean_get(op->ptr, "smooth_strength");
  const bool smooth_uv = RNA_boolean_get(op->ptr, "smooth_uv");

  if (factor == 0.0f) {
    return;
  }

  GP_EDITABLE_STROKES_BEGIN (gpstroke_iter, C, gpl, gps) {
    if (gps->flag & GP_STROKE_SELECT) {
      for (int r = 0; r < repeat; r++) {
        for (int i = 0; i < gps->totpoints; i++) {
          bGPDspoint *pt = &gps->points[i];
          if ((only_selected) && ((pt->flag & GP_SPOINT_SELECT) == 0)) {
            continue;
          }

          /* perform smoothing */
          if (smooth_position) {
            BKE_gpencil_smooth_stroke(gps, i, factor);
          }
          if (smooth_strength) {
            BKE_gpencil_smooth_stroke_strength(gps, i, factor);
          }
          if (smooth_thickness) {
            /* thickness need to repeat process several times */
            for (int r2 = 0; r2 < r * 10; r2++) {
              BKE_gpencil_smooth_stroke_thickness(gps, i, factor);
            }
          }
          if (smooth_uv) {
            BKE_gpencil_smooth_stroke_uv(gps, i, factor);
          }
        }
      }
    }
  }
  GP_EDITABLE_STROKES_END(gpstroke_iter);
}

/* helper: Count how many points need to be inserted */
static int gp_count_subdivision_cuts(bGPDstroke *gps)
{
  bGPDspoint *pt;
  int i;
  int totnewpoints = 0;
  for (i = 0, pt = gps->points; i < gps->totpoints && pt; i++, pt++) {
    if (pt->flag & GP_SPOINT_SELECT) {
      if (i + 1 < gps->totpoints) {
        if (gps->points[i + 1].flag & GP_SPOINT_SELECT) {
          totnewpoints++;
        }
      }
    }
  }

  return totnewpoints;
}

static int gp_stroke_subdivide_exec(bContext *C, wmOperator *op)
{
  bGPdata *gpd = ED_gpencil_data_get_active(C);
  bGPDspoint *temp_points;
  const int cuts = RNA_int_get(op->ptr, "number_cuts");

  int totnewpoints, oldtotpoints;
  int i2;

  /* sanity checks */
  if (ELEM(NULL, gpd)) {
    return OPERATOR_CANCELLED;
  }

  /* Go through each editable + selected stroke */
  GP_EDITABLE_STROKES_BEGIN (gpstroke_iter, C, gpl, gps) {
    if (gps->flag & GP_STROKE_SELECT) {
      /* loop as many times as cuts */
      for (int s = 0; s < cuts; s++) {
        totnewpoints = gp_count_subdivision_cuts(gps);
        if (totnewpoints == 0) {
          continue;
        }
        /* duplicate points in a temp area */
        temp_points = MEM_dupallocN(gps->points);
        oldtotpoints = gps->totpoints;

        MDeformVert *temp_dverts = NULL;
        MDeformVert *dvert_final = NULL;
        MDeformVert *dvert = NULL;
        MDeformVert *dvert_next = NULL;
        if (gps->dvert != NULL) {
          temp_dverts = MEM_dupallocN(gps->dvert);
        }

        /* resize the points arrays */
        gps->totpoints += totnewpoints;
        gps->points = MEM_recallocN(gps->points, sizeof(*gps->points) * gps->totpoints);
        if (gps->dvert != NULL) {
          gps->dvert = MEM_recallocN(gps->dvert, sizeof(*gps->dvert) * gps->totpoints);
        }
        gps->flag |= GP_STROKE_RECALC_GEOMETRY;

        /* loop and interpolate */
        i2 = 0;
        for (int i = 0; i < oldtotpoints; i++) {
          bGPDspoint *pt = &temp_points[i];
          bGPDspoint *pt_final = &gps->points[i2];

          /* copy current point */
          copy_v3_v3(&pt_final->x, &pt->x);
          pt_final->pressure = pt->pressure;
          pt_final->strength = pt->strength;
          pt_final->time = pt->time;
          pt_final->flag = pt->flag;

          if (gps->dvert != NULL) {
            dvert = &temp_dverts[i];
            dvert_final = &gps->dvert[i2];
            dvert_final->totweight = dvert->totweight;
            dvert_final->dw = dvert->dw;
          }
          i2++;

          /* if next point is selected add a half way point */
          if (pt->flag & GP_SPOINT_SELECT) {
            if (i + 1 < oldtotpoints) {
              if (temp_points[i + 1].flag & GP_SPOINT_SELECT) {
                pt_final = &gps->points[i2];
                if (gps->dvert != NULL) {
                  dvert_final = &gps->dvert[i2];
                }
                /* Interpolate all values */
                bGPDspoint *next = &temp_points[i + 1];
                interp_v3_v3v3(&pt_final->x, &pt->x, &next->x, 0.5f);
                pt_final->pressure = interpf(pt->pressure, next->pressure, 0.5f);
                pt_final->strength = interpf(pt->strength, next->strength, 0.5f);
                CLAMP(pt_final->strength, GPENCIL_STRENGTH_MIN, 1.0f);
                pt_final->time = interpf(pt->time, next->time, 0.5f);
                pt_final->flag |= GP_SPOINT_SELECT;

                /* interpolate weights */
                if (gps->dvert != NULL) {
                  dvert = &temp_dverts[i];
                  dvert_next = &temp_dverts[i + 1];
                  dvert_final = &gps->dvert[i2];

                  dvert_final->totweight = dvert->totweight;
                  dvert_final->dw = MEM_dupallocN(dvert->dw);

                  /* interpolate weight values */
                  for (int d = 0; d < dvert->totweight; d++) {
                    MDeformWeight *dw_a = &dvert->dw[d];
                    if (dvert_next->totweight > d) {
                      MDeformWeight *dw_b = &dvert_next->dw[d];
                      MDeformWeight *dw_final = &dvert_final->dw[d];
                      dw_final->weight = interpf(dw_a->weight, dw_b->weight, 0.5f);
                    }
                  }
                }

                i2++;
              }
            }
          }
        }
        /* free temp memory */
        MEM_SAFE_FREE(temp_points);
        MEM_SAFE_FREE(temp_dverts);
      }

      /* triangles cache needs to be recalculated */
      gps->flag |= GP_STROKE_RECALC_GEOMETRY;
      gps->tot_triangles = 0;
    }
  }
  GP_EDITABLE_STROKES_END(gpstroke_iter);

  /* smooth stroke */
  gp_smooth_stroke(C, op);

  /* notifiers */
  DEG_id_tag_update(&gpd->id, ID_RECALC_TRANSFORM | ID_RECALC_GEOMETRY);
  WM_event_add_notifier(C, NC_GPENCIL | ND_DATA | NA_EDITED, NULL);

  return OPERATOR_FINISHED;
}

void GPENCIL_OT_stroke_subdivide(wmOperatorType *ot)
{
  PropertyRNA *prop;

  /* identifiers */
  ot->name = "Subdivide Stroke";
  ot->idname = "GPENCIL_OT_stroke_subdivide";
  ot->description =
      "Subdivide between continuous selected points of the stroke adding a point half way between "
      "them";

  /* api callbacks */
  ot->exec = gp_stroke_subdivide_exec;
  ot->poll = gp_active_layer_poll;

  /* flags */
  ot->flag = OPTYPE_REGISTER | OPTYPE_UNDO;

  /* properties */
  prop = RNA_def_int(ot->srna, "number_cuts", 1, 1, 10, "Number of Cuts", "", 1, 5);
  /* avoid re-using last var because it can cause _very_ high value and annoy users */
  RNA_def_property_flag(prop, PROP_SKIP_SAVE);

  /* Smooth parameters */
  RNA_def_float(ot->srna, "factor", 0.0f, 0.0f, 2.0f, "Smooth", "", 0.0f, 2.0f);
  prop = RNA_def_int(ot->srna, "repeat", 1, 1, 10, "Repeat", "", 1, 5);
  RNA_def_property_flag(prop, PROP_SKIP_SAVE);
  RNA_def_boolean(ot->srna,
                  "only_selected",
                  true,
                  "Selected Points",
                  "Smooth only selected points in the stroke");
  RNA_def_boolean(ot->srna, "smooth_position", true, "Position", "");
  RNA_def_boolean(ot->srna, "smooth_thickness", true, "Thickness", "");
  RNA_def_boolean(ot->srna, "smooth_strength", false, "Strength", "");
  RNA_def_boolean(ot->srna, "smooth_uv", false, "UV", "");
}

/* ** simplify stroke *** */
static int gp_stroke_simplify_exec(bContext *C, wmOperator *op)
{
  bGPdata *gpd = ED_gpencil_data_get_active(C);
  float factor = RNA_float_get(op->ptr, "factor");

  /* sanity checks */
  if (ELEM(NULL, gpd)) {
    return OPERATOR_CANCELLED;
  }

  /* Go through each editable + selected stroke */
  GP_EDITABLE_STROKES_BEGIN (gpstroke_iter, C, gpl, gps) {
    if (gps->flag & GP_STROKE_SELECT) {
      /* simplify stroke using Ramer-Douglas-Peucker algorithm */
      BKE_gpencil_simplify_stroke(gps, factor);
    }
  }
  GP_EDITABLE_STROKES_END(gpstroke_iter);

  /* notifiers */
  DEG_id_tag_update(&gpd->id, ID_RECALC_TRANSFORM | ID_RECALC_GEOMETRY);
  WM_event_add_notifier(C, NC_GPENCIL | ND_DATA | NA_EDITED, NULL);

  return OPERATOR_FINISHED;
}

void GPENCIL_OT_stroke_simplify(wmOperatorType *ot)
{
  PropertyRNA *prop;

  /* identifiers */
  ot->name = "Simplify Stroke";
  ot->idname = "GPENCIL_OT_stroke_simplify";
  ot->description = "Simplify selected stroked reducing number of points";

  /* api callbacks */
  ot->exec = gp_stroke_simplify_exec;
  ot->poll = gp_active_layer_poll;

  /* flags */
  ot->flag = OPTYPE_REGISTER | OPTYPE_UNDO;

  /* properties */
  prop = RNA_def_float(ot->srna, "factor", 0.0f, 0.0f, 100.0f, "Factor", "", 0.0f, 100.0f);
  /* avoid re-using last var */
  RNA_def_property_flag(prop, PROP_SKIP_SAVE);
}

/* ** simplify stroke using fixed algorithm *** */
static int gp_stroke_simplify_fixed_exec(bContext *C, wmOperator *op)
{
  bGPdata *gpd = ED_gpencil_data_get_active(C);
  int steps = RNA_int_get(op->ptr, "step");

  /* sanity checks */
  if (ELEM(NULL, gpd)) {
    return OPERATOR_CANCELLED;
  }

  /* Go through each editable + selected stroke */
  GP_EDITABLE_STROKES_BEGIN (gpstroke_iter, C, gpl, gps) {
    if (gps->flag & GP_STROKE_SELECT) {
      for (int i = 0; i < steps; i++) {
        BKE_gpencil_simplify_fixed(gps);
      }
    }
  }
  GP_EDITABLE_STROKES_END(gpstroke_iter);

  /* notifiers */
  DEG_id_tag_update(&gpd->id, ID_RECALC_TRANSFORM | ID_RECALC_GEOMETRY);
  WM_event_add_notifier(C, NC_GPENCIL | ND_DATA | NA_EDITED, NULL);

  return OPERATOR_FINISHED;
}

void GPENCIL_OT_stroke_simplify_fixed(wmOperatorType *ot)
{
  PropertyRNA *prop;

  /* identifiers */
  ot->name = "Simplify Fixed Stroke";
  ot->idname = "GPENCIL_OT_stroke_simplify_fixed";
  ot->description = "Simplify selected stroked reducing number of points using fixed algorithm";

  /* api callbacks */
  ot->exec = gp_stroke_simplify_fixed_exec;
  ot->poll = gp_active_layer_poll;

  /* flags */
  ot->flag = OPTYPE_REGISTER | OPTYPE_UNDO;

  /* properties */
  prop = RNA_def_int(ot->srna, "step", 1, 1, 100, "Steps", "Number of simplify steps", 1, 10);

  /* avoid re-using last var */
  RNA_def_property_flag(prop, PROP_SKIP_SAVE);
}

/* ******************* Stroke trim ************************** */
static int gp_stroke_trim_exec(bContext *C, wmOperator *UNUSED(op))
{
  bGPdata *gpd = ED_gpencil_data_get_active(C);

  /* sanity checks */
  if (ELEM(NULL, gpd)) {
    return OPERATOR_CANCELLED;
  }

  /* Go through each editable + selected stroke */
  const bool is_multiedit = (bool)GPENCIL_MULTIEDIT_SESSIONS_ON(gpd);

  CTX_DATA_BEGIN (C, bGPDlayer *, gpl, editable_gpencil_layers) {
    bGPDframe *init_gpf = (is_multiedit) ? gpl->frames.first : gpl->actframe;

    for (bGPDframe *gpf = init_gpf; gpf; gpf = gpf->next) {
      if ((gpf == gpl->actframe) || ((gpf->flag & GP_FRAME_SELECT) && (is_multiedit))) {
        bGPDstroke *gps, *gpsn;

        if (gpf == NULL) {
          continue;
        }

        for (gps = gpf->strokes.first; gps; gps = gpsn) {
          gpsn = gps->next;

          /* skip strokes that are invalid for current view */
          if (ED_gpencil_stroke_can_use(C, gps) == false) {
            continue;
          }

          if (gps->flag & GP_STROKE_SELECT) {
            BKE_gpencil_trim_stroke(gps);
          }
        }
        /* if not multiedit, exit loop*/
        if (!is_multiedit) {
          break;
        }
      }
    }
  }
  CTX_DATA_END;

  /* notifiers */
  DEG_id_tag_update(&gpd->id, ID_RECALC_TRANSFORM | ID_RECALC_GEOMETRY);
  WM_event_add_notifier(C, NC_GPENCIL | ND_DATA | NA_EDITED, NULL);

  return OPERATOR_FINISHED;
}

void GPENCIL_OT_stroke_trim(wmOperatorType *ot)
{
  /* identifiers */
  ot->name = "Trim Stroke";
  ot->idname = "GPENCIL_OT_stroke_trim";
  ot->description = "Trim selected stroke to first loop or intersection";

  /* api callbacks */
  ot->exec = gp_stroke_trim_exec;
  ot->poll = gp_active_layer_poll;

  /* flags */
  ot->flag = OPTYPE_REGISTER | OPTYPE_UNDO;
}

/* ***************** Separate Strokes ********************** */
typedef enum eGP_SeparateModes {
  /* Points */
  GP_SEPARATE_POINT = 0,
  /* Selected Strokes */
  GP_SEPARATE_STROKE,
  /* Current Layer */
  GP_SEPARATE_LAYER,
} eGP_SeparateModes;

static int gp_stroke_separate_exec(bContext *C, wmOperator *op)
{
  Base *base_new;
  Main *bmain = CTX_data_main(C);
  Scene *scene = CTX_data_scene(C);
  ViewLayer *view_layer = CTX_data_view_layer(C);
  Base *base_old = CTX_data_active_base(C);
  bGPdata *gpd_src = ED_gpencil_data_get_active(C);
  Object *ob = CTX_data_active_object(C);

  Object *ob_dst = NULL;
  bGPdata *gpd_dst = NULL;
  bGPDlayer *gpl_dst = NULL;
  bGPDframe *gpf_dst = NULL;
  bGPDspoint *pt;
  Material *ma = NULL;
  int i, idx;

  eGP_SeparateModes mode = RNA_enum_get(op->ptr, "mode");

  /* sanity checks */
  if (ELEM(NULL, gpd_src)) {
    return OPERATOR_CANCELLED;
  }

  if ((mode == GP_SEPARATE_LAYER) && (BLI_listbase_count(&gpd_src->layers) == 1)) {
    BKE_report(op->reports, RPT_ERROR, "Cannot separate an object with one layer only");
    return OPERATOR_CANCELLED;
  }

  const bool is_multiedit = (bool)GPENCIL_MULTIEDIT_SESSIONS_ON(gpd_src);

  /* create a new object */
  base_new = ED_object_add_duplicate(bmain, scene, view_layer, base_old, 0);
  ob_dst = base_new->object;
  ob_dst->mode = OB_MODE_OBJECT;
  /* create new grease pencil datablock */
  gpd_dst = BKE_gpencil_data_addnew(bmain, gpd_src->id.name + 2);
  ob_dst->data = (bGPdata *)gpd_dst;

  /* loop old datablock and separate parts */
  if ((mode == GP_SEPARATE_POINT) || (mode == GP_SEPARATE_STROKE)) {
    CTX_DATA_BEGIN (C, bGPDlayer *, gpl, editable_gpencil_layers) {
      gpl_dst = NULL;
      bGPDframe *init_gpf = (is_multiedit) ? gpl->frames.first : gpl->actframe;

      for (bGPDframe *gpf = init_gpf; gpf; gpf = gpf->next) {
        if ((gpf == gpl->actframe) || ((gpf->flag & GP_FRAME_SELECT) && (is_multiedit))) {
          bGPDstroke *gps, *gpsn;

          if (gpf == NULL) {
            continue;
          }

          gpf_dst = NULL;

          for (gps = gpf->strokes.first; gps; gps = gpsn) {
            gpsn = gps->next;

            /* skip strokes that are invalid for current view */
            if (ED_gpencil_stroke_can_use(C, gps) == false) {
              continue;
            }
            /* check if the color is editable */
            if (ED_gpencil_stroke_color_use(ob, gpl, gps) == false) {
              continue;
            }
            /*  separate selected strokes */
            if (gps->flag & GP_STROKE_SELECT) {
              /* add layer if not created before */
              if (gpl_dst == NULL) {
                gpl_dst = BKE_gpencil_layer_addnew(gpd_dst, gpl->info, false);
              }

              /* add frame if not created before */
              if (gpf_dst == NULL) {
                gpf_dst = BKE_gpencil_layer_getframe(gpl_dst, gpf->framenum, GP_GETFRAME_ADD_NEW);
              }

              /* add duplicate materials */
              ma = give_current_material(
                  ob, gps->mat_nr + 1); /* XXX same material can be in multiple slots */
              idx = BKE_gpencil_object_material_ensure(bmain, ob_dst, ma);

              /* selected points mode */
              if (mode == GP_SEPARATE_POINT) {
                /* make copy of source stroke */
                bGPDstroke *gps_dst = BKE_gpencil_stroke_duplicate(gps);

                /* Reassign material. */
                gps_dst->mat_nr = idx;

                /* link to destination frame */
                BLI_addtail(&gpf_dst->strokes, gps_dst);

                /* Invert selection status of all points in destination stroke */
                for (i = 0, pt = gps_dst->points; i < gps_dst->totpoints; i++, pt++) {
                  pt->flag ^= GP_SPOINT_SELECT;
                }

                /* delete selected points from destination stroke */
                BKE_gpencil_delete_tagged_points(
                    gpf_dst, gps_dst, NULL, GP_SPOINT_SELECT, false, 0);

                /* delete selected points from origin stroke */
                BKE_gpencil_delete_tagged_points(gpf, gps, gpsn, GP_SPOINT_SELECT, false, 0);
              }
              /* selected strokes mode */
              else if (mode == GP_SEPARATE_STROKE) {
                /* deselect old stroke */
                gps->flag &= ~GP_STROKE_SELECT;
                /* unlink from source frame */
                BLI_remlink(&gpf->strokes, gps);
                gps->prev = gps->next = NULL;
                /* relink to destination frame */
                BLI_addtail(&gpf_dst->strokes, gps);
                /* Reassign material. */
                gps->mat_nr = idx;
              }
            }
          }
        }

        /* if not multiedit, exit loop*/
        if (!is_multiedit) {
          break;
        }
      }
    }
    CTX_DATA_END;
  }
  else if (mode == GP_SEPARATE_LAYER) {
    bGPDlayer *gpl = CTX_data_active_gpencil_layer(C);
    if (gpl) {
      /* try to set a new active layer in source datablock */
      if (gpl->prev) {
        BKE_gpencil_layer_setactive(gpd_src, gpl->prev);
      }
      else if (gpl->next) {
        BKE_gpencil_layer_setactive(gpd_src, gpl->next);
      }
      /* unlink from source datablock */
      BLI_remlink(&gpd_src->layers, gpl);
      gpl->prev = gpl->next = NULL;
      /* relink to destination datablock */
      BLI_addtail(&gpd_dst->layers, gpl);

      /* add duplicate materials */
      for (bGPDframe *gpf = gpl->frames.first; gpf; gpf = gpf->next) {
        for (bGPDstroke *gps = gpf->strokes.first; gps; gps = gps->next) {
          /* skip strokes that are invalid for current view */
          if (ED_gpencil_stroke_can_use(C, gps) == false) {
            continue;
          }
          ma = give_current_material(ob, gps->mat_nr + 1);
          gps->mat_nr = BKE_gpencil_object_material_ensure(bmain, ob_dst, ma);
        }
      }
    }
  }

  DEG_id_tag_update(&gpd_src->id, ID_RECALC_TRANSFORM | ID_RECALC_GEOMETRY);
  DEG_id_tag_update(&gpd_dst->id, ID_RECALC_TRANSFORM | ID_RECALC_GEOMETRY);

  DEG_relations_tag_update(bmain);
  WM_event_add_notifier(C, NC_OBJECT | ND_DRAW, NULL);
  WM_event_add_notifier(C, NC_GPENCIL | ND_DATA | NA_EDITED, NULL);

  return OPERATOR_FINISHED;
}

void GPENCIL_OT_stroke_separate(wmOperatorType *ot)
{
  static const EnumPropertyItem separate_type[] = {
      {GP_SEPARATE_POINT, "POINT", 0, "Selected Points", "Separate the selected points"},
      {GP_SEPARATE_STROKE, "STROKE", 0, "Selected Strokes", "Separate the selected strokes"},
      {GP_SEPARATE_LAYER, "LAYER", 0, "Active Layer", "Separate the strokes of the current layer"},
      {0, NULL, 0, NULL, NULL},
  };

  /* identifiers */
  ot->name = "Separate Strokes";
  ot->idname = "GPENCIL_OT_stroke_separate";
  ot->description = "Separate the selected strokes or layer in a new grease pencil object";

  /* callbacks */
  ot->invoke = WM_menu_invoke;
  ot->exec = gp_stroke_separate_exec;
  ot->poll = gp_strokes_edit3d_poll;

  /* flags */
  ot->flag = OPTYPE_REGISTER | OPTYPE_UNDO;

  /* properties */
  ot->prop = RNA_def_enum(ot->srna, "mode", separate_type, GP_SEPARATE_POINT, "Mode", "");
}

/* ***************** Split Strokes ********************** */
static int gp_stroke_split_exec(bContext *C, wmOperator *UNUSED(op))
{
  Object *ob = CTX_data_active_object(C);
  bGPdata *gpd = ED_gpencil_data_get_active(C);
  bGPDspoint *pt;
  int i;

  /* sanity checks */
  if (ELEM(NULL, gpd)) {
    return OPERATOR_CANCELLED;
  }
  const bool is_multiedit = (bool)GPENCIL_MULTIEDIT_SESSIONS_ON(gpd);

  /* loop strokes and split parts */
  CTX_DATA_BEGIN (C, bGPDlayer *, gpl, editable_gpencil_layers) {
    bGPDframe *init_gpf = (is_multiedit) ? gpl->frames.first : gpl->actframe;

    for (bGPDframe *gpf = init_gpf; gpf; gpf = gpf->next) {
      if ((gpf == gpl->actframe) || ((gpf->flag & GP_FRAME_SELECT) && (is_multiedit))) {
        bGPDstroke *gps, *gpsn;

        if (gpf == NULL) {
          continue;
        }

        for (gps = gpf->strokes.first; gps; gps = gpsn) {
          gpsn = gps->next;

          /* skip strokes that are invalid for current view */
          if (ED_gpencil_stroke_can_use(C, gps) == false) {
            continue;
          }
          /* check if the color is editable */
          if (ED_gpencil_stroke_color_use(ob, gpl, gps) == false) {
            continue;
          }
          /*  split selected strokes */
          if (gps->flag & GP_STROKE_SELECT) {
            /* make copy of source stroke */
            bGPDstroke *gps_dst = BKE_gpencil_stroke_duplicate(gps);

            /* link to same frame */
            BLI_addtail(&gpf->strokes, gps_dst);

            /* invert selection status of all points in destination stroke */
            for (i = 0, pt = gps_dst->points; i < gps_dst->totpoints; i++, pt++) {
              pt->flag ^= GP_SPOINT_SELECT;
            }

            /* delete selected points from destination stroke */
            BKE_gpencil_delete_tagged_points(gpf, gps_dst, NULL, GP_SPOINT_SELECT, true, 0);

            /* delete selected points from origin stroke */
            BKE_gpencil_delete_tagged_points(gpf, gps, gpsn, GP_SPOINT_SELECT, false, 0);
          }
        }
        /* select again tagged points */
        for (gps = gpf->strokes.first; gps; gps = gps->next) {
          bGPDspoint *ptn = gps->points;
          for (int i2 = 0; i2 < gps->totpoints; i2++, ptn++) {
            if (ptn->flag & GP_SPOINT_TAG) {
              ptn->flag |= GP_SPOINT_SELECT;
              ptn->flag &= ~GP_SPOINT_TAG;
            }
          }
        }
      }

      /* if not multiedit, exit loop*/
      if (!is_multiedit) {
        break;
      }
    }
  }
  CTX_DATA_END;

  DEG_id_tag_update(&gpd->id, ID_RECALC_TRANSFORM | ID_RECALC_GEOMETRY);

  WM_event_add_notifier(C, NC_GPENCIL | ND_DATA | NA_EDITED, NULL);

  return OPERATOR_FINISHED;
}

void GPENCIL_OT_stroke_split(wmOperatorType *ot)
{
  /* identifiers */
  ot->name = "Split Strokes";
  ot->idname = "GPENCIL_OT_stroke_split";
  ot->description = "Split selected points as new stroke on same frame";

  /* callbacks */
  ot->exec = gp_stroke_split_exec;
  ot->poll = gp_strokes_edit3d_poll;

  /* flags */
  ot->flag = OPTYPE_REGISTER | OPTYPE_UNDO;
}

static int gp_stroke_smooth_exec(bContext *C, wmOperator *op)
{
  bGPdata *gpd = ED_gpencil_data_get_active(C);

  /* sanity checks */
  if (ELEM(NULL, gpd)) {
    return OPERATOR_CANCELLED;
  }

  gp_smooth_stroke(C, op);

  /* notifiers */
  DEG_id_tag_update(&gpd->id, ID_RECALC_TRANSFORM | ID_RECALC_GEOMETRY);
  WM_event_add_notifier(C, NC_GPENCIL | ND_DATA | NA_EDITED, NULL);

  return OPERATOR_FINISHED;
}

void GPENCIL_OT_stroke_smooth(wmOperatorType *ot)
{
  PropertyRNA *prop;

  /* identifiers */
  ot->name = "Smooth Stroke";
  ot->idname = "GPENCIL_OT_stroke_smooth";
  ot->description = "Smooth selected strokes";

  /* api callbacks */
  ot->exec = gp_stroke_smooth_exec;
  ot->poll = gp_active_layer_poll;

  /* flags */
  ot->flag = OPTYPE_REGISTER | OPTYPE_UNDO;

  /* properties */
  prop = RNA_def_int(ot->srna, "repeat", 1, 1, 10, "Repeat", "", 1, 5);
  RNA_def_property_flag(prop, PROP_SKIP_SAVE);

  RNA_def_float(ot->srna, "factor", 0.5f, 0.0f, 2.0f, "Factor", "", 0.0f, 2.0f);
  RNA_def_boolean(ot->srna,
                  "only_selected",
                  true,
                  "Selected Points",
                  "Smooth only selected points in the stroke");
  RNA_def_boolean(ot->srna, "smooth_position", true, "Position", "");
  RNA_def_boolean(ot->srna, "smooth_thickness", true, "Thickness", "");
  RNA_def_boolean(ot->srna, "smooth_strength", false, "Strength", "");
  RNA_def_boolean(ot->srna, "smooth_uv", false, "UV", "");
}

/* smart stroke cutter for trimming stroke ends */
struct GP_SelectLassoUserData {
  rcti rect;
  const int (*mcords)[2];
  int mcords_len;
};

static bool gpencil_test_lasso(bGPDstroke *gps,
                               bGPDspoint *pt,
                               const GP_SpaceConversion *gsc,
                               const float diff_mat[4][4],
                               void *user_data)
{
  const struct GP_SelectLassoUserData *data = user_data;
  bGPDspoint pt2;
  int x0, y0;
  gp_point_to_parent_space(pt, diff_mat, &pt2);
  gp_point_to_xy(gsc, gps, &pt2, &x0, &y0);
  /* test if in lasso */
  return ((!ELEM(V2D_IS_CLIPPED, x0, y0)) && BLI_rcti_isect_pt(&data->rect, x0, y0) &&
          BLI_lasso_is_point_inside(data->mcords, data->mcords_len, x0, y0, INT_MAX));
}

typedef bool (*GPencilTestFn)(bGPDstroke *gps,
                              bGPDspoint *pt,
                              const GP_SpaceConversion *gsc,
                              const float diff_mat[4][4],
                              void *user_data);

static void gpencil_cutter_dissolve(bGPDlayer *hit_layer, bGPDstroke *hit_stroke)
{
  bGPDspoint *pt = NULL;
  bGPDspoint *pt1 = NULL;
  int i;

  bGPDstroke *gpsn = hit_stroke->next;

  int totselect = 0;
  for (i = 0, pt = hit_stroke->points; i < hit_stroke->totpoints; i++, pt++) {
    if (pt->flag & GP_SPOINT_SELECT) {
      totselect++;
    }
  }

  /* if all points selected delete or only 2 points and 1 selected */
  if (((totselect == 1) && (hit_stroke->totpoints == 2)) || (hit_stroke->totpoints == totselect)) {
    BLI_remlink(&hit_layer->actframe->strokes, hit_stroke);
    BKE_gpencil_free_stroke(hit_stroke);
    hit_stroke = NULL;
  }

  /* if very small distance delete */
  if ((hit_stroke) && (hit_stroke->totpoints == 2)) {
    pt = &hit_stroke->points[0];
    pt1 = &hit_stroke->points[1];
    if (len_v3v3(&pt->x, &pt1->x) < 0.001f) {
      BLI_remlink(&hit_layer->actframe->strokes, hit_stroke);
      BKE_gpencil_free_stroke(hit_stroke);
      hit_stroke = NULL;
    }
  }

  if (hit_stroke) {
    /* tag and dissolve (untag new points) */
    for (i = 0, pt = hit_stroke->points; i < hit_stroke->totpoints; i++, pt++) {
      if (pt->flag & GP_SPOINT_SELECT) {
        pt->flag &= ~GP_SPOINT_SELECT;
        pt->flag |= GP_SPOINT_TAG;
      }
      else if (pt->flag & GP_SPOINT_TAG) {
        pt->flag &= ~GP_SPOINT_TAG;
      }
    }
    BKE_gpencil_delete_tagged_points(
        hit_layer->actframe, hit_stroke, gpsn, GP_SPOINT_TAG, false, 1);
  }
}

static int gpencil_cutter_lasso_select(bContext *C,
                                       wmOperator *op,
                                       GPencilTestFn is_inside_fn,
                                       void *user_data)
{
  bGPdata *gpd = ED_gpencil_data_get_active(C);
  ScrArea *sa = CTX_wm_area(C);
  ToolSettings *ts = CTX_data_tool_settings(C);
  const float scale = ts->gp_sculpt.isect_threshold;

  bGPDspoint *pt;
  int i;
  GP_SpaceConversion gsc = {NULL};

  bool changed = false;

  /* sanity checks */
  if (sa == NULL) {
    BKE_report(op->reports, RPT_ERROR, "No active area");
    return OPERATOR_CANCELLED;
  }

  /* init space conversion stuff */
  gp_point_conversion_init(C, &gsc);

  /* deselect all strokes first */
  CTX_DATA_BEGIN (C, bGPDstroke *, gps, editable_gpencil_strokes) {
    for (i = 0, pt = gps->points; i < gps->totpoints; i++, pt++) {
      pt->flag &= ~GP_SPOINT_SELECT;
    }

    gps->flag &= ~GP_STROKE_SELECT;
  }
  CTX_DATA_END;

  /* select points */
  GP_EDITABLE_STROKES_BEGIN (gpstroke_iter, C, gpl, gps) {
    int tot_inside = 0;
    const int oldtot = gps->totpoints;
    for (i = 0; i < gps->totpoints; i++) {
      pt = &gps->points[i];
      if ((pt->flag & GP_SPOINT_SELECT) || (pt->flag & GP_SPOINT_TAG)) {
        continue;
      }
      /* convert point coords to screenspace */
      const bool is_inside = is_inside_fn(gps, pt, &gsc, gpstroke_iter.diff_mat, user_data);
      if (is_inside) {
        tot_inside++;
        changed = true;
        pt->flag |= GP_SPOINT_SELECT;
        gps->flag |= GP_STROKE_SELECT;
        float r_hita[3], r_hitb[3];
        if (gps->totpoints > 1) {
          ED_gpencil_select_stroke_segment(gpl, gps, pt, true, true, scale, r_hita, r_hitb);
        }
        /* avoid infinite loops */
        if (gps->totpoints > oldtot) {
          break;
        }
      }
    }
    /* if mark all points inside lasso set to remove all stroke */
    if ((tot_inside == oldtot) || ((tot_inside == 1) && (oldtot == 2))) {
      for (i = 0; i < gps->totpoints; i++) {
        pt = &gps->points[i];
        pt->flag |= GP_SPOINT_SELECT;
      }
    }
  }
  GP_EDITABLE_STROKES_END(gpstroke_iter);

  /* dissolve selected points */
  bGPDstroke *gpsn;
  for (bGPDlayer *gpl = gpd->layers.first; gpl; gpl = gpl->next) {
    bGPDframe *gpf = gpl->actframe;
    if (gpf == NULL) {
      continue;
    }
    for (bGPDstroke *gps = gpf->strokes.first; gps; gps = gpsn) {
      gpsn = gps->next;
      if (gps->flag & GP_STROKE_SELECT) {
        gpencil_cutter_dissolve(gpl, gps);
      }
    }
  }

  /* updates */
  if (changed) {
    DEG_id_tag_update(&gpd->id, ID_RECALC_GEOMETRY | ID_RECALC_COPY_ON_WRITE);
    WM_event_add_notifier(C, NC_GPENCIL | NA_SELECTED, NULL);
    WM_event_add_notifier(C, NC_GEOM | ND_SELECT, NULL);
  }

  return OPERATOR_FINISHED;
}

static bool gpencil_cutter_poll(bContext *C)
{
  bGPdata *gpd = ED_gpencil_data_get_active(C);

  if (GPENCIL_PAINT_MODE(gpd)) {
    if (gpd->layers.first) {
      return true;
    }
  }

  return false;
}

static int gpencil_cutter_exec(bContext *C, wmOperator *op)
{
  ScrArea *sa = CTX_wm_area(C);
  /* sanity checks */
  if (sa == NULL) {
    BKE_report(op->reports, RPT_ERROR, "No active area");
    return OPERATOR_CANCELLED;
  }

  struct GP_SelectLassoUserData data = {0};
  data.mcords = WM_gesture_lasso_path_to_array(C, op, &data.mcords_len);

  /* Sanity check. */
  if (data.mcords == NULL) {
    return OPERATOR_PASS_THROUGH;
  }

  /* Compute boundbox of lasso (for faster testing later). */
  BLI_lasso_boundbox(&data.rect, data.mcords, data.mcords_len);

  gpencil_cutter_lasso_select(C, op, gpencil_test_lasso, &data);

  MEM_freeN((void *)data.mcords);

  return OPERATOR_FINISHED;
}

void GPENCIL_OT_stroke_cutter(wmOperatorType *ot)
{
  /* identifiers */
  ot->name = "Stroke Cutter";
  ot->description = "Select section and cut";
  ot->idname = "GPENCIL_OT_stroke_cutter";

  /* callbacks */
  ot->invoke = WM_gesture_lasso_invoke;
  ot->modal = WM_gesture_lasso_modal;
  ot->exec = gpencil_cutter_exec;
  ot->poll = gpencil_cutter_poll;
  ot->cancel = WM_gesture_lasso_cancel;

  /* flag */
  ot->flag = OPTYPE_UNDO | OPTYPE_USE_EVAL_DATA;

  /* properties */
  WM_operator_properties_gesture_lasso(ot);
}

bool ED_object_gpencil_exit(struct Main *bmain, Object *ob)
{
  bool ok = false;
  if (ob) {
    bGPdata *gpd = (bGPdata *)ob->data;

    gpd->flag &= ~(GP_DATA_STROKE_PAINTMODE | GP_DATA_STROKE_EDITMODE | GP_DATA_STROKE_SCULPTMODE |
                   GP_DATA_STROKE_WEIGHTMODE);

    ob->restore_mode = ob->mode;
    ob->mode &= ~(OB_MODE_PAINT_GPENCIL | OB_MODE_EDIT_GPENCIL | OB_MODE_SCULPT_GPENCIL |
                  OB_MODE_WEIGHT_GPENCIL);

    /* Inform all CoW versions that we changed the mode. */
    DEG_id_tag_update_ex(bmain, &ob->id, ID_RECALC_COPY_ON_WRITE);
    ok = true;
  }
  return ok;
}

/* ** merge by distance *** */
bool gp_merge_by_distance_poll(bContext *C)
{
  Object *ob = CTX_data_active_object(C);
  if (ob == NULL) {
    return false;
  }
  bGPdata *gpd = (bGPdata *)ob->data;
  if (gpd == NULL) {
    return false;
  }

  bGPDlayer *gpl = BKE_gpencil_layer_getactive(gpd);

  return ((gpl != NULL) && (ob->mode == OB_MODE_EDIT_GPENCIL));
}

static int gp_merge_by_distance_exec(bContext *C, wmOperator *op)
{
  Object *ob = CTX_data_active_object(C);
  bGPdata *gpd = (bGPdata *)ob->data;
  const float threshold = RNA_float_get(op->ptr, "threshold");
  const bool unselected = RNA_boolean_get(op->ptr, "use_unselected");

  /* sanity checks */
  if (ELEM(NULL, gpd)) {
    return OPERATOR_CANCELLED;
  }

  /* Go through each editable + selected stroke */
  GP_EDITABLE_STROKES_BEGIN (gpstroke_iter, C, gpl, gps) {
    if (gps->flag & GP_STROKE_SELECT) {
      BKE_gpencil_merge_distance_stroke(gpf_, gps, threshold, unselected);
    }
  }
  GP_EDITABLE_STROKES_END(gpstroke_iter);

  /* notifiers */
  DEG_id_tag_update(&gpd->id, ID_RECALC_TRANSFORM | ID_RECALC_GEOMETRY);
  WM_event_add_notifier(C, NC_GPENCIL | ND_DATA | NA_EDITED, NULL);

  return OPERATOR_FINISHED;
}

void GPENCIL_OT_stroke_merge_by_distance(wmOperatorType *ot)
{
  PropertyRNA *prop;

  /* identifiers */
  ot->name = "Merge by Distance";
  ot->idname = "GPENCIL_OT_stroke_merge_by_distance";
  ot->description = "Merge points by distance";

  /* api callbacks */
  ot->exec = gp_merge_by_distance_exec;
  ot->poll = gp_merge_by_distance_poll;

  /* flags */
  ot->flag = OPTYPE_REGISTER | OPTYPE_UNDO;

  /* properties */
  prop = RNA_def_float(ot->srna, "threshold", 0.001f, 0.0f, 100.0f, "Threshold", "", 0.0f, 100.0f);
  /* avoid re-using last var */
  RNA_def_property_flag(prop, PROP_SKIP_SAVE);

  prop = RNA_def_boolean(
      ot->srna, "use_unselected", 0, "Unselected", "Use whole stroke, not only selected points");
  RNA_def_property_flag(prop, PROP_SKIP_SAVE);
}<|MERGE_RESOLUTION|>--- conflicted
+++ resolved
@@ -3149,7 +3149,6 @@
       bmain, scene, depsgraph, 0, ar, CTX_wm_view3d(C));
 
   /* Go through each editable + selected stroke, adjusting each of its points one by one... */
-<<<<<<< HEAD
   CTX_DATA_BEGIN (C, bGPDlayer *, gpl, editable_gpencil_layers) {
     bGPDframe *init_gpf = gpl->actframe;
     if (is_multiedit) {
@@ -3172,33 +3171,6 @@
           /* skip strokes that are invalid for current view */
           if (ED_gpencil_stroke_can_use(C, gps) == false) {
             continue;
-=======
-  GP_EDITABLE_STROKES_BEGIN (gpstroke_iter, C, gpl, gps) {
-    if (gps->flag & GP_STROKE_SELECT) {
-      bGPDspoint *pt;
-      int i;
-      /* Adjust each point */
-      for (i = 0, pt = gps->points; i < gps->totpoints; i++, pt++) {
-        float xy[2];
-
-        /* 3D to Screenspace */
-        /* Note: We can't use gp_point_to_xy() here because that uses ints for the screenspace
-         *       coordinates, resulting in lost precision, which in turn causes stairstepping
-         *       artifacts in the final points.
-         */
-        bGPDspoint pt2;
-        gp_point_to_parent_space(pt, gpstroke_iter.diff_mat, &pt2);
-        gp_point_to_xy_fl(&gsc, gps, &pt2, &xy[0], &xy[1]);
-
-        /* Project stroke in one axis */
-        if (ELEM(mode,
-                 GP_REPROJECT_FRONT,
-                 GP_REPROJECT_SIDE,
-                 GP_REPROJECT_TOP,
-                 GP_REPROJECT_CURSOR)) {
-          if (mode != GP_REPROJECT_CURSOR) {
-            ED_gp_get_drawing_reference(scene, ob, gpl, ts->gpencil_v3d_align, origin);
->>>>>>> 0ae52711
           }
           if ((gps->flag & GP_STROKE_SELECT) == 0) {
             continue;
@@ -3312,16 +3284,9 @@
             }
           }
         }
-<<<<<<< HEAD
         /* if not multiedit, exit loop*/
         if (!is_multiedit) {
           break;
-=======
-
-        /* Unapply parent corrections */
-        if (!ELEM(mode, GP_REPROJECT_FRONT, GP_REPROJECT_SIDE, GP_REPROJECT_TOP)) {
-          mul_m4_v3(gpstroke_iter.inverse_diff_mat, &pt->x);
->>>>>>> 0ae52711
         }
       }
     }
