--- conflicted
+++ resolved
@@ -265,15 +265,11 @@
 }
 
 /* x and y are only used in case event is NULL... */
-<<<<<<< HEAD
-uiBut *ui_but_find_mouse_over_ex(
-    ARegion *region, const int x, const int y, const bool labeledit, uiButFindPoll find_poll)
-=======
 uiBut *ui_but_find_mouse_over_ex(const ARegion *region,
                                  const int x,
                                  const int y,
-                                 const bool labeledit)
->>>>>>> 51b316db
+                                 const bool labeledit,
+                                 uiButFindPoll find_poll)
 {
   uiBut *butover = NULL;
 
