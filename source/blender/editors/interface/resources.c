--- conflicted
+++ resolved
@@ -2638,8 +2638,15 @@
 		}
 	}
 
-<<<<<<< HEAD
-	if (U.versionfile < 275 || (U.versionfile == 275 && U.subversionfile < 2)) {
+	if (!USER_VERSION_ATLEAST(275, 2)) {
+		U.ndof_deadzone = 0.1;
+	}
+
+	if (!USER_VERSION_ATLEAST(275, 4)) {
+		U.node_margin = 80;
+	}
+
+	if (U.versionfile < 275 || (U.versionfile == 275 && U.subversionfile < 5)) {
 		bTheme *btheme;
 		ThemeSpace *ts;
 
@@ -2657,14 +2664,6 @@
 
 			ui_widget_color_init(&btheme->tui);
 		}
-=======
-	if (!USER_VERSION_ATLEAST(275, 2)) {
-		U.ndof_deadzone = 0.1;
-	}
-
-	if (!USER_VERSION_ATLEAST(275, 4)) {
-		U.node_margin = 80;
->>>>>>> a3c5de3e
 	}
 
 	if (U.pixelsize == 0.0f)
