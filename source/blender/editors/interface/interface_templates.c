--- conflicted
+++ resolved
@@ -994,39 +994,12 @@
 	ARegion *region = CTX_wm_region(C);
 	const PointerRNA active_ptr = RNA_property_pointer_get(&template->ptr, template->prop);
 	const int but_align = (region->alignment == RGN_ALIGN_TOP) ? UI_BUT_ALIGN_DOWN : UI_BUT_ALIGN_TOP;
-<<<<<<< HEAD
 	wmOperatorType *unlink_ot = WM_operatortype_find(unlinkop, false);
-=======
 	const int but_height = UI_UNIT_Y * 1.1;
->>>>>>> ca4964a3
 
 	uiBlock *block = uiLayoutGetBlock(layout);
 
-<<<<<<< HEAD
 	ui_template_sortable_id_tabs(region, block, template, unlink_ot);
-=======
-
-	for (ID *id = template->idlb->first; id; id = id->next) {
-		wmOperatorType *unlink_ot = WM_operatortype_find(unlinkop, false);
-		const bool is_active = active_ptr.data == id;
-		const unsigned int but_width = UI_fontstyle_string_width(&style->widgetlabel, id->name + 2) + UI_UNIT_X +
-		                               (is_active ? ICON_DEFAULT_WIDTH_SCALE : 0);
-		uiButTab *tab;
-
-		tab = (uiButTab *)uiDefButR_prop(
-		        block, UI_BTYPE_TAB, 0, "", 0, 0, but_width, UI_UNIT_Y * 1.1,
-		        &template->ptr, template->prop, 0, 0.0f,
-		        sizeof(id->name) - 2, 0.0f, 0.0f, "");
-		UI_but_funcN_set(&tab->but, template_ID_set_property_cb, MEM_dupallocN(template), id);
-		tab->but.custom_data = (void *)id;
-		tab->unlink_ot = unlink_ot;
-
-		if (is_active) {
-			UI_but_flag_enable(&tab->but, UI_BUT_VALUE_CLEAR);
-		}
-		UI_but_drawflag_enable(&tab->but, but_align);
-	}
->>>>>>> ca4964a3
 
 	if (flag & UI_ID_ADD_NEW) {
 		const bool editable = RNA_property_editable(&template->ptr, template->prop);
