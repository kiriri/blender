--- conflicted
+++ resolved
@@ -6572,13 +6572,10 @@
                                  org_i,
                                  flt_flag);
 
-<<<<<<< HEAD
-=======
           /* Items should be able to set context pointers for the layout. But the list-row button
            * swallows events, so it needs the context storage too for handlers to see it. */
           but->context = uiLayoutGetContextStore(col);
 
->>>>>>> 2c65710c
           /* If we are "drawing" active item, set all labels as active. */
           if (i == items->active_item_idx) {
             ui_layout_list_set_labels_active(col);
@@ -6722,7 +6719,6 @@
     }
   }
 }
-<<<<<<< HEAD
 
 uiList *uiTemplateList_ex(uiLayout *layout,
                           bContext *C,
@@ -6774,59 +6770,6 @@
     ui_list->list_last_activei = input_data.active_item_idx;
   }
 
-=======
-
-uiList *uiTemplateList_ex(uiLayout *layout,
-                          bContext *C,
-                          const char *listtype_name,
-                          const char *list_id,
-                          PointerRNA *dataptr,
-                          const char *propname,
-                          PointerRNA *active_dataptr,
-                          const char *active_propname,
-                          const char *item_dyntip_propname,
-                          int rows,
-                          int maxrows,
-                          int layout_type,
-                          int columns,
-                          bool sort_reverse,
-                          bool sort_lock,
-                          void *customdata)
-{
-  TemplateListInputData input_data = {0};
-  uiListType *ui_list_type;
-  if (!ui_template_list_data_retrieve(listtype_name,
-                                      list_id,
-                                      dataptr,
-                                      propname,
-                                      active_dataptr,
-                                      active_propname,
-                                      item_dyntip_propname,
-                                      &input_data,
-                                      &ui_list_type)) {
-    return NULL;
-  }
-
-  uiListDrawItemFunc draw_item = ui_list_type->draw_item ? ui_list_type->draw_item :
-                                                           uilist_draw_item_default;
-  uiListDrawFilterFunc draw_filter = ui_list_type->draw_filter ? ui_list_type->draw_filter :
-                                                                 uilist_draw_filter_default;
-  uiListFilterItemsFunc filter_items = ui_list_type->filter_items ? ui_list_type->filter_items :
-                                                                    uilist_filter_items_default;
-
-  uiList *ui_list = ui_list_ensure(C, ui_list_type, list_id, layout_type, sort_reverse, sort_lock);
-  uiListDyn *dyn_data = ui_list->dyn_data;
-
-  MEM_SAFE_FREE(dyn_data->customdata);
-  dyn_data->customdata = customdata;
-
-  /* When active item changed since last draw, scroll to it. */
-  if (input_data.active_item_idx != ui_list->list_last_activei) {
-    ui_list->flag |= UILST_SCROLL_TO_ACTIVE_ITEM;
-    ui_list->list_last_activei = input_data.active_item_idx;
-  }
-
->>>>>>> 2c65710c
   TemplateListItems items;
   ui_template_list_collect_display_items(C, ui_list, &input_data, filter_items, &items);
 
