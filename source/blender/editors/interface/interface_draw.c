--- conflicted
+++ resolved
@@ -384,7 +384,6 @@
 	float color[4], alpha;
 	float raddiff;
 	int i, passes=4;
-<<<<<<< HEAD
 	
 	/* get the colour and divide up the alpha */
 	glGetFloatv(GL_CURRENT_COLOR, color);
@@ -397,20 +396,6 @@
 	
 	glEnable( GL_BLEND );
 	
-=======
-	
-	/* get the colour and divide up the alpha */
-	glGetFloatv(GL_CURRENT_COLOR, color);
-	alpha = 1; //color[3];
-	color[3]= 0.5*alpha/(float)passes;
-	glColor4fv(color);
-	
-	/* set the 'jitter amount' */
-	raddiff = (1/(float)passes) * asp;
-	
-	glEnable( GL_BLEND );
-	
->>>>>>> fba6a993
 	/* draw lots of lines on top of each other */
 	for (i=passes; i>=(-passes); i--) {
 		gl_round_box(GL_LINE_LOOP, minx, miny, maxx, maxy, rad+(i*raddiff));
@@ -833,16 +818,12 @@
 	/* transform to button */
 	glPushMatrix();
 	glTranslatef(rect->xmin + 0.5f*(rect->xmax-rect->xmin), rect->ymin+ 0.5f*(rect->ymax-rect->ymin), 0.0f);
-<<<<<<< HEAD
-	size= (rect->xmax-rect->xmin)/200.f;
-=======
 	
 	if( rect->xmax-rect->xmin < rect->ymax-rect->ymin)
 		size= (rect->xmax-rect->xmin)/200.f;
 	else
 		size= (rect->ymax-rect->ymin)/200.f;
 	
->>>>>>> fba6a993
 	glScalef(size, size, size);
 	
 	if(displist==0) {
