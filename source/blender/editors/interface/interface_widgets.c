--- conflicted
+++ resolved
@@ -2223,13 +2223,8 @@
 	glEnable(GL_BLEND);
 	widget_softshadow(rect, roundboxalign, wcol->roundness * U.widget_unit);
 	
-<<<<<<< HEAD
 	round_box_edges(&wtb, roundboxalign, rect, wcol->roundness * U.widget_unit);
-	wtb.emboss = 0;
-=======
-	round_box_edges(&wtb, roundboxalign, rect, 0.25f * U.widget_unit);
-	wtb.draw_emboss = false;
->>>>>>> 28ef76d0
+	wtb.draw_emboss = 0;
 	widgetbase_draw(&wtb, wcol);
 	
 	glDisable(GL_BLEND);
@@ -3246,12 +3241,7 @@
 	widget_init(&wtb);
 	
 	/* rounded, but no outline */
-<<<<<<< HEAD
-	wtb.outline = 0;
-=======
 	wtb.draw_outline = false;
-	rad = 0.2f * U.widget_unit;
->>>>>>> 28ef76d0
 	round_box_edges(&wtb, UI_CNR_ALL, rect, rad);
 	
 	widgetbase_draw(&wtb, wcol);
