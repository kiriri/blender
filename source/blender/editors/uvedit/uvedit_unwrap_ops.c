--- conflicted
+++ resolved
@@ -147,11 +147,7 @@
 			}
 		}
 	}
-<<<<<<< HEAD
-	
-=======
-
->>>>>>> 95011f6d
+
 	/* select new UV's (ignore UV_SYNC_SELECTION in this case) */
 	BM_ITER_MESH (efa, &iter, em->bm, BM_FACES_OF_MESH) {
 		BMIter liter;
@@ -901,11 +897,7 @@
 	param_average(handle);
 	param_flush(handle);
 	param_delete(handle);
-<<<<<<< HEAD
-	
-=======
-
->>>>>>> 95011f6d
+
 	DEG_id_tag_update(obedit->data, 0);
 	WM_event_add_notifier(C, NC_GEOM | ND_DATA, obedit->data);
 
@@ -1631,19 +1623,11 @@
 		Object *obedit = objects[ob_index];
 		Mesh *me = (Mesh *)obedit->data;
 		BMEditMesh *em = BKE_editmesh_from_object(obedit);
-<<<<<<< HEAD
 
 		if (em->bm->totfacesel == 0) {
 			continue;
 		}
 
-=======
-
-		if (em->bm->totfacesel == 0) {
-			continue;
-		}
-
->>>>>>> 95011f6d
 		/* add uvs if they don't exist yet */
 		if (!ED_uvedit_ensure_uvs(C, scene, obedit)) {
 			continue;
@@ -1944,7 +1928,6 @@
 
 		float bounds[2][3];
 		float (*bounds_buf)[3] = NULL;
-<<<<<<< HEAD
 
 		if (!RNA_property_is_set(op->ptr, prop_cube_size)) {
 			bounds_buf = bounds;
@@ -1970,33 +1953,6 @@
 
 		uv_map_clip_correct(scene, obedit, op);
 
-=======
-
-		if (!RNA_property_is_set(op->ptr, prop_cube_size)) {
-			bounds_buf = bounds;
-		}
-
-		float center[3];
-		uv_map_transform_center(scene, v3d, obedit, em, center, bounds_buf);
-
-		/* calculate based on bounds */
-		float cube_size = cube_size_init;
-		if (bounds_buf) {
-			float dims[3];
-			sub_v3_v3v3(dims, bounds[1], bounds[0]);
-			cube_size = max_fff(UNPACK3(dims));
-			cube_size = cube_size ? 2.0f / cube_size : 1.0f;
-			if (ob_index == 0) {
-				/* This doesn't fit well with, multiple objects. */
-				RNA_property_float_set(op->ptr, prop_cube_size, cube_size);
-			}
-		}
-
-		ED_uvedit_unwrap_cube_project(em->bm, cube_size, true, center);
-
-		uv_map_clip_correct(scene, obedit, op);
-
->>>>>>> 95011f6d
 		DEG_id_tag_update(obedit->data, 0);
 		WM_event_add_notifier(C, NC_GEOM | ND_DATA, obedit->data);
 	}
