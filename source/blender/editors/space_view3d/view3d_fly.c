--- conflicted
+++ resolved
@@ -238,18 +238,10 @@
 	/* draws 4 edge brackets that frame the safe area where the
 	 * mouse can move during fly mode without spinning the view */
 
-<<<<<<< HEAD
-	x1 = 0.45f * (float)fly->ar->winx;
-	y1 = 0.45f * (float)fly->ar->winy;
-	x2 = 0.55f * (float)fly->ar->winx;
-	y2 = 0.55f * (float)fly->ar->winy;
-=======
 	x1 = xoff + 0.45f * fly->width;
 	y1 = yoff + 0.45f * fly->height;
 	x2 = xoff + 0.55f * fly->width;
 	y2 = yoff + 0.55f * fly->height;
-	cpack(0);
->>>>>>> 42946c37
 
 	gpuColor3P(CPACK_BLACK);
 
