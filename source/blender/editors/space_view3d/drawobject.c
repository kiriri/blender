--- conflicted
+++ resolved
@@ -7846,7 +7846,7 @@
 	}
 
 	/* draw code for smoke, only draw domains */
-	if (smd && smd->domain) {
+	if (smd && smd->domain && (smd->domain->type == MOD_SMOKE_DOMAIN_TYPE_GAS)) {
 		SmokeDomainSettings *sds = smd->domain;
 		float viewnormal[3];
 
@@ -7865,15 +7865,8 @@
 				draw_box(bb.vec, false);
 			}
 
-<<<<<<< HEAD
-		/* only draw domains */
-		if (smd->domain && (smd->domain->type == MOD_SMOKE_DOMAIN_TYPE_GAS)) {
-			SmokeDomainSettings *sds = smd->domain;
-			float viewnormal[3];
-=======
 			/* draw a single voxel to hint the user about the resolution of the fluid */
 			copy_v3_v3(p0, sds->p0);
->>>>>>> c2758706
 
 			if (sds->flags & MOD_SMOKE_HIGHRES) {
 				madd_v3_v3v3fl(p1, p0, sds->cell_size, 1.0f / (sds->amplify + 1));
@@ -7904,61 +7897,27 @@
 			p1[0] = (sds->p0[0] + sds->cell_size[0] * sds->res_max[0] + sds->obj_shift_f[0]) * fabsf(ob->size[0]);
 			p1[1] = (sds->p0[1] + sds->cell_size[1] * sds->res_max[1] + sds->obj_shift_f[1]) * fabsf(ob->size[1]);
 			p1[2] = (sds->p0[2] + sds->cell_size[2] * sds->res_max[2] + sds->obj_shift_f[2]) * fabsf(ob->size[2]);
-
-			if (!sds->wt || !(sds->viewsettings & MOD_SMOKE_VIEW_SHOWBIG)) {
+			
+			if (sds->fluid && sds->viewport_display_mode == SM_VIEWPORT_GEOMETRY) {
+				// Nothing to do here
+			}
+			else if (!(sds->fluid && sds->flags & MOD_SMOKE_HIGHRES) || sds->viewport_display_mode == SM_VIEWPORT_PREVIEW) {
 				sds->tex = NULL;
 				GPU_create_smoke(smd, 0);
 				draw_smoke_volume(sds, ob, p0, p1, viewnormal);
 				GPU_free_smoke(smd);
 			}
-			else if (sds->wt && (sds->viewsettings & MOD_SMOKE_VIEW_SHOWBIG)) {
+			else if (sds->fluid && sds->flags & MOD_SMOKE_HIGHRES && sds->viewport_display_mode == SM_VIEWPORT_FINAL) {
 				sds->tex = NULL;
 				GPU_create_smoke(smd, 1);
 				draw_smoke_volume(sds, ob, p0, p1, viewnormal);
 				GPU_free_smoke(smd);
 			}
 
-<<<<<<< HEAD
-			/* don't show smoke before simulation starts, this could be made an option in the future */
-			if (sds->fluid && CFRA >= sds->point_cache[0]->startframe) {
-				float p0[3], p1[3];
-
-				/* get view vector */
-				invert_m4_m4(ob->imat, ob->obmat);
-				mul_v3_mat3_m4v3(viewnormal, ob->imat, rv3d->viewinv[2]);
-				normalize_v3(viewnormal);
-
-				/* set dynamic boundaries to draw the volume
-				 * also scale cube to global space to equalize volume slicing on all axes
-				 *  (it's scaled back before drawing) */
-				p0[0] = (sds->p0[0] + sds->cell_size[0] * sds->res_min[0] + sds->obj_shift_f[0]) * fabsf(ob->size[0]);
-				p0[1] = (sds->p0[1] + sds->cell_size[1] * sds->res_min[1] + sds->obj_shift_f[1]) * fabsf(ob->size[1]);
-				p0[2] = (sds->p0[2] + sds->cell_size[2] * sds->res_min[2] + sds->obj_shift_f[2]) * fabsf(ob->size[2]);
-				p1[0] = (sds->p0[0] + sds->cell_size[0] * sds->res_max[0] + sds->obj_shift_f[0]) * fabsf(ob->size[0]);
-				p1[1] = (sds->p0[1] + sds->cell_size[1] * sds->res_max[1] + sds->obj_shift_f[1]) * fabsf(ob->size[1]);
-				p1[2] = (sds->p0[2] + sds->cell_size[2] * sds->res_max[2] + sds->obj_shift_f[2]) * fabsf(ob->size[2]);
-
-				if (sds->fluid && sds->viewport_display_mode == SM_VIEWPORT_GEOMETRY) {
-					// Nothing to do here
-				}
-				else if (!(sds->fluid && sds->flags & MOD_SMOKE_HIGHRES) || sds->viewport_display_mode == SM_VIEWPORT_PREVIEW) {
-					sds->tex = NULL;
-					GPU_create_smoke(smd, 0);
-					draw_smoke_volume(sds, ob, p0, p1, viewnormal);
-					GPU_free_smoke(smd);
-				}
-				else if (sds->fluid && sds->flags & MOD_SMOKE_HIGHRES && sds->viewport_display_mode == SM_VIEWPORT_FINAL) {
-					sds->tex = NULL;
-					GPU_create_smoke(smd, 1);
-					draw_smoke_volume(sds, ob, p0, p1, viewnormal);
-					GPU_free_smoke(smd);
-				}
-=======
 			/* smoke debug render */
 			if (!render_override && sds->draw_velocity) {
 				draw_smoke_velocity(sds, viewnormal);
 			}
->>>>>>> c2758706
 
 #ifdef SMOKE_DEBUG_HEAT
 			draw_smoke_heat(smd->domain, ob);
