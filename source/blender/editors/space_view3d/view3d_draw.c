/*
 * ***** BEGIN GPL LICENSE BLOCK *****
 *
 * This program is free software; you can redistribute it and/or
 * modify it under the terms of the GNU General Public License
 * as published by the Free Software Foundation; either version 2
 * of the License, or (at your option) any later version. 
 *
 * This program is distributed in the hope that it will be useful,
 * but WITHOUT ANY WARRANTY; without even the implied warranty of
 * MERCHANTABILITY or FITNESS FOR A PARTICULAR PURPOSE.  See the
 * GNU General Public License for more details.
 *
 * You should have received a copy of the GNU General Public License
 * along with this program; if not, write to the Free Software Foundation,
 * Inc., 51 Franklin Street, Fifth Floor, Boston, MA 02110-1301, USA.
 *
 * The Original Code is Copyright (C) 2008 Blender Foundation.
 * All rights reserved.
 *
 * 
 * Contributor(s): Blender Foundation
 *
 * ***** END GPL LICENSE BLOCK *****
 */

/** \file blender/editors/space_view3d/view3d_draw.c
 *  \ingroup spview3d
 */

#include <string.h>
#include <stdio.h>
#include <math.h>

#include "DNA_armature_types.h"
#include "DNA_camera_types.h"
#include "DNA_customdata_types.h"
#include "DNA_object_types.h"
#include "DNA_group_types.h"
#include "DNA_key_types.h"
#include "DNA_lamp_types.h"
#include "DNA_scene_types.h"
#include "DNA_world_types.h"

#include "MEM_guardedalloc.h"

#include "BLI_blenlib.h"
#include "BLI_math.h"
#include "BLI_rand.h"
#include "BLI_utildefines.h"
#include "BLI_endian_switch.h"

#include "BKE_anim.h"
#include "BKE_camera.h"
#include "BKE_context.h"
#include "BKE_customdata.h"
#include "BKE_image.h"
#include "BKE_key.h"
#include "BKE_object.h"
#include "BKE_global.h"
#include "BKE_paint.h"
#include "BKE_scene.h"
#include "BKE_screen.h"
#include "BKE_unit.h"
#include "BKE_movieclip.h"

#include "RE_engine.h"
#include "RE_pipeline.h"  /* make_stars */

#include "IMB_imbuf_types.h"
#include "IMB_imbuf.h"
#include "IMB_colormanagement.h"

#include "BIF_glutil.h"

#include "WM_api.h"
#include "BLF_api.h"

#include "ED_armature.h"
#include "ED_keyframing.h"
#include "ED_gpencil.h"
#include "ED_screen.h"
#include "ED_space_api.h"
#include "ED_screen_types.h"
#include "ED_transform.h"

#include "UI_interface.h"
#include "UI_interface_icons.h"
#include "UI_resources.h"

#include "GPU_colors.h"
#define GPU_MANGLE_DEPRECATED 0
#include "GPU_primitives.h"
#include "GPU_draw.h"
#include "GPU_material.h"
#include "GPU_extensions.h"

#include "view3d_intern.h"  /* own include */


static void star_stuff_init_func(void)
{
	gpuImmediateFormat_V3();
	gpuCurrentColor3x(CPACK_WHITE);
	glPointSize(1.0);
	gpuBegin(GL_POINTS);
}
static void star_stuff_vertex_func(float *i)
{
	gpuVertex3fv(i);
}
static void star_stuff_term_func(void)
{
	gpuEnd();
	gpuImmediateUnformat();
}

/* ********* custom clipping *********** */

static void view3d_draw_clipping(RegionView3D *rv3d)
{
	BoundBox *bb = rv3d->clipbb;

	if (bb) {
		static const unsigned int clipping_index[6][4] = {
			{0, 1, 2, 3},
			{0, 4, 5, 1},
			{4, 7, 6, 5},
			{7, 3, 2, 6},
			{1, 5, 6, 2},
			{7, 4, 0, 3},
		};

		unsigned char col[4];

		/* fill in zero alpha for rendering & re-projection [#31530] */
		UI_GetThemeColorShade3ubv(TH_BACK, -8, col);
		col[3] = 0;
		gpuCurrentColor4ubv(col);

		gpuSingleClientRangeElements_V3F(
			GL_QUADS,
			bb->vec,
			0,
			0,
			7,
			sizeof(clipping_index) / sizeof(unsigned int),
			clipping_index);
	}
}

void ED_view3d_clipping_set(RegionView3D *rv3d)
{
	double plane[4];
	const unsigned int tot = (rv3d->viewlock) ? 4 : 6;
	unsigned int a;

	for (a = 0; a < tot; a++) {
		copy_v4db_v4fl(plane, rv3d->clip[a]);
		glClipPlane(GL_CLIP_PLANE0 + a, plane);
		glEnable(GL_CLIP_PLANE0 + a);
	}
}

/* use these to temp disable/enable clipping when 'rv3d->rflag & RV3D_CLIPPING' is set */
void ED_view3d_clipping_disable(void)
{
	unsigned int a;

	for (a = 0; a < 6; a++) {
		glDisable(GL_CLIP_PLANE0 + a);
	}
}
void ED_view3d_clipping_enable(void)
{
	unsigned int a;

	for (a = 0; a < 6; a++) {
		glEnable(GL_CLIP_PLANE0 + a);
	}
}

static int view3d_clipping_test(const float vec[3], float clip[][4])
{
	float view[3];
	copy_v3_v3(view, vec);

	if (0.0f < clip[0][3] + dot_v3v3(view, clip[0]))
		if (0.0f < clip[1][3] + dot_v3v3(view, clip[1]))
			if (0.0f < clip[2][3] + dot_v3v3(view, clip[2]))
				if (0.0f < clip[3][3] + dot_v3v3(view, clip[3]))
					return 0;

	return 1;
}

/* for 'local' ED_view3d_clipping_local must run first
 * then all comparisons can be done in localspace */
int ED_view3d_clipping_test(RegionView3D *rv3d, const float vec[3], const int is_local)
{
	return view3d_clipping_test(vec, is_local ? rv3d->clip_local : rv3d->clip);
}

/* ********* end custom clipping *********** */


static void drawgrid_draw(ARegion *ar, double wx, double wy, double x, double y, double dx)
{
	float verts[2][2];

	x += (wx);
	y += (wy);

	gpuImmediateFormat_V2();
	gpuBegin(GL_LINES);

	/* set fixed 'Y' */
	verts[0][1] = 0.0f;
	verts[1][1] = (float)ar->winy;

	/* iter over 'X' */
	verts[0][0] = verts[1][0] = x - dx * floor(x / dx);

	while (verts[0][0] < ar->winx) {
		gpuAppendLinef(verts[0][0], verts[0][1], verts[1][0], verts[1][1]);
		verts[0][0] = verts[1][0] = verts[0][0] + dx;
	}

	/* set fixed 'X' */
	verts[0][0] = 0.0f;
	verts[1][0] = (float)ar->winx;

	/* iter over 'Y' */
	verts[0][1] = verts[1][1] = y - dx * floor(y / dx);

	while (verts[0][1] < ar->winy) {
		gpuAppendLinef(verts[0][0], verts[0][1], verts[1][0], verts[1][1]);
		verts[0][1] = verts[1][1] = verts[0][1] + dx;
	}

	gpuEnd();
	gpuImmediateUnformat();
}

#define GRID_MIN_PX_D   6.0
#define GRID_MIN_PX_F 6.0f

static void drawgrid(UnitSettings *unit, ARegion *ar, View3D *v3d, const char **grid_unit)
{
	/* extern short bgpicmode; */
	RegionView3D *rv3d = ar->regiondata;
	double wx, wy, x, y, fw, fx, fy, dx;
	double vec4[4];
	unsigned char col[3], col2[3];

	fx = rv3d->persmat[3][0];
	fy = rv3d->persmat[3][1];
	fw = rv3d->persmat[3][3];

	wx = (ar->winx / 2.0); /* because of rounding errors, grid at wrong location */
	wy = (ar->winy / 2.0);

	x = (wx) * fx / fw;
	y = (wy) * fy / fw;

	vec4[0] = vec4[1] = v3d->grid;

	vec4[2] = 0.0;
	vec4[3] = 1.0;
	mul_m4_v4d(rv3d->persmat, vec4);
	fx = vec4[0];
	fy = vec4[1];
	fw = vec4[3];

	dx = fabs(x - (wx) * fx / fw);
	if (dx == 0) dx = fabs(y - (wy) * fy / fw);
	
	glDepthMask(0);     /* disable write in zbuffer */

	/* check zoom out */
	UI_ThemeColor(TH_GRID);
	
	if (unit->system) {
		/* Use GRID_MIN_PX*2 for units because very very small grid
		 * items are less useful when dealing with units */
		void *usys;
		int len, i;
		double dx_scalar;
		float blend_fac;

		bUnit_GetSystem(&usys, &len, unit->system, B_UNIT_LENGTH);

		if (usys) {
			i = len;
			while (i--) {
				double scalar = bUnit_GetScaler(usys, i);

				dx_scalar = dx * scalar / (double)unit->scale_length;
				if (dx_scalar < (GRID_MIN_PX_D * 2.0))
					continue;

				/* Store the smallest drawn grid size units name so users know how big each grid cell is */
				if (*grid_unit == NULL) {
					*grid_unit = bUnit_GetNameDisplay(usys, i);
					rv3d->gridview = (float)((scalar * (double)v3d->grid) / (double)unit->scale_length);
				}
				blend_fac = 1.0f - ((GRID_MIN_PX_F * 2.0f) / (float)dx_scalar);

				/* tweak to have the fade a bit nicer */
				blend_fac = (blend_fac * blend_fac) * 2.0f;
				CLAMP(blend_fac, 0.3f, 1.0f);


				UI_ThemeColorBlend(TH_BACK, TH_GRID, blend_fac);

				drawgrid_draw(ar, wx, wy, x, y, dx_scalar);
			}
		}
	}
	else {
		short sublines = v3d->gridsubdiv;

		if (dx < GRID_MIN_PX_D) {
			rv3d->gridview *= sublines;
			dx *= sublines;

			if (dx < GRID_MIN_PX_D) {
				rv3d->gridview *= sublines;
				dx *= sublines;

				if (dx < GRID_MIN_PX_D) {
					rv3d->gridview *= sublines;
					dx *= sublines;
					if (dx < GRID_MIN_PX_D) {
						/* pass */
					}
					else {
						UI_ThemeColor(TH_GRID);
						drawgrid_draw(ar, wx, wy, x, y, dx);
					}
				}
				else {  /* start blending out */
					UI_ThemeColorBlend(TH_BACK, TH_GRID, dx / (GRID_MIN_PX_D * 6.0));
					drawgrid_draw(ar, wx, wy, x, y, dx);

					UI_ThemeColor(TH_GRID);
					drawgrid_draw(ar, wx, wy, x, y, sublines * dx);
				}
			}
			else {  /* start blending out (GRID_MIN_PX < dx < (GRID_MIN_PX*10)) */
				UI_ThemeColorBlend(TH_BACK, TH_GRID, dx / (GRID_MIN_PX_D * 6.0));
				drawgrid_draw(ar, wx, wy, x, y, dx);

				UI_ThemeColor(TH_GRID);
				drawgrid_draw(ar, wx, wy, x, y, sublines * dx);
			}
		}
		else {
			if (dx > (GRID_MIN_PX_D * 10.0)) {  /* start blending in */
				rv3d->gridview /= sublines;
				dx /= sublines;
				if (dx > (GRID_MIN_PX_D * 10.0)) {  /* start blending in */
					rv3d->gridview /= sublines;
					dx /= sublines;
					if (dx > (GRID_MIN_PX_D * 10.0)) {
						UI_ThemeColor(TH_GRID);
						drawgrid_draw(ar, wx, wy, x, y, dx);
					}
					else {
						UI_ThemeColorBlend(TH_BACK, TH_GRID, dx / (GRID_MIN_PX_D * 6.0));
						drawgrid_draw(ar, wx, wy, x, y, dx);
						UI_ThemeColor(TH_GRID);
						drawgrid_draw(ar, wx, wy, x, y, dx * sublines);
					}
				}
				else {
					UI_ThemeColorBlend(TH_BACK, TH_GRID, dx / (GRID_MIN_PX_D * 6.0));
					drawgrid_draw(ar, wx, wy, x, y, dx);
					UI_ThemeColor(TH_GRID);
					drawgrid_draw(ar, wx, wy, x, y, dx * sublines);
				}
			}
			else {
				UI_ThemeColorBlend(TH_BACK, TH_GRID, dx / (GRID_MIN_PX_D * 6.0));
				drawgrid_draw(ar, wx, wy, x, y, dx);
				UI_ThemeColor(TH_GRID);
				drawgrid_draw(ar, wx, wy, x, y, dx * sublines);
			}
		}
	}


	x += (wx);
	y += (wy);
	UI_GetThemeColor3ubv(TH_GRID, col);

	setlinestyle(0);

	gpuImmediateFormat_V3(); // DOODLE: grid floor axis, 2 standard colored lines
	gpuBegin(GL_LINES);

	/* center cross */
	/* horizontal line */
	if (ELEM(rv3d->view, RV3D_VIEW_RIGHT, RV3D_VIEW_LEFT)) {
		UI_make_axis_color(col, col2, 'Y');
	}
	else {
		UI_make_axis_color(col, col2, 'X');
	}

	gpuColor3ubv(col2);
	
	gpuAppendLinef(0.0,  y,  (float)ar->winx,  y); 
	
	/* vertical line */
	if (ELEM(rv3d->view, RV3D_VIEW_TOP, RV3D_VIEW_BOTTOM)) {
		UI_make_axis_color(col, col2, 'Y');
	}
	else {
		UI_make_axis_color(col, col2, 'Z');
	}

	gpuColor3ubv(col2);

	gpuAppendLinef(x, 0.0, x, (float)ar->winy); 

	gpuEnd();
	gpuImmediateUnformat();

	glDepthMask(1);  /* enable write in zbuffer */
}
#undef GRID_MIN_PX

float ED_view3d_grid_scale(Scene *scene, View3D *v3d, const char **grid_unit)
{
	float grid_scale = v3d->grid;

	/* apply units */
	if (scene->unit.system) {
		void *usys;
		int len;

		bUnit_GetSystem(&usys, &len, scene->unit.system, B_UNIT_LENGTH);

		if (usys) {
			int i = bUnit_GetBaseUnit(usys);
			if (grid_unit)
				*grid_unit = bUnit_GetNameDisplay(usys, i);
			grid_scale = (grid_scale * (float)bUnit_GetScaler(usys, i)) / scene->unit.scale_length;
		}
	}

	return grid_scale;
}

static void drawfloor(Scene *scene, View3D *v3d, const char **grid_unit)
{
	float grid, grid_scale;
	unsigned char col_grid[3];
	const int gridlines = v3d->gridlines / 2;

	if (v3d->gridlines < 3) return;
	
	/* use 'grid_scale' instead of 'v3d->grid' from now on */
	grid_scale = ED_view3d_grid_scale(scene, v3d, grid_unit);
	grid = gridlines * grid_scale;

	if (v3d->zbuf && scene->obedit)
		glDepthMask(0);  /* for zbuffer-select */

	UI_GetThemeColor3ubv(TH_GRID, col_grid);

	/* draw the Y axis and/or grid lines */
	if (v3d->gridflag & V3D_SHOW_FLOOR) {
		float vert[4][2];
		unsigned char col_bg[3];
		unsigned char col_grid_emphasise[3], col_grid_light[3];
		int a;
		int prev_emphasise = -1;

		UI_GetThemeColor3ubv(TH_BACK, col_bg);

		/* emphasise division lines lighter instead of darker, if background is darker than grid */
		UI_GetColorPtrShade3ubv(col_grid, col_grid_light, 10);
		UI_GetColorPtrShade3ubv(col_grid, col_grid_emphasise,
		                        (((col_grid[0] + col_grid[1] + col_grid[2]) + 30) >
		                         (col_bg[0] + col_bg[1] + col_bg[2])) ? 20 : -10);

		/* set fixed axis */
		vert[0][0] = vert[2][1] =  grid;
		vert[1][0] = vert[3][1] = -grid;

		gpuImmediateFormat_C4_V2();
		gpuBegin(GL_LINES);

		for (a = -gridlines; a <= gridlines; a++) {
			const float line = a * grid_scale;
			const int is_emphasise = (a % 10) == 0;

			if (is_emphasise != prev_emphasise) {
				gpuColor3ubv(is_emphasise ? col_grid_emphasise : col_grid_light);
				prev_emphasise = is_emphasise;
			}

			/* set variable axis */
			vert[0][1] = vert[1][1] = vert[2][0] = vert[3][0] = line;

			gpuAppendLinef(vert[0][0], vert[0][1], vert[1][0], vert[1][1]);
			gpuAppendLinef(vert[2][0], vert[2][1], vert[3][0], vert[3][1]);
		}

		gpuEnd();
		gpuImmediateUnformat();

		GPU_print_error("sdsd");
	}
	
	/* draw the Z axis line */
	/* check for the 'show Z axis' preference */
	if (v3d->gridflag & (V3D_SHOW_X | V3D_SHOW_Y | V3D_SHOW_Z)) {
		int axis;

		gpuImmediateFormat_C4_V3();
		gpuBegin(GL_LINES);

		for (axis = 0; axis < 3; axis++) {
			if (v3d->gridflag & (V3D_SHOW_X << axis)) {
				float vert[3];
				unsigned char tcol[3];

				UI_make_axis_color(col_grid, tcol, 'X' + axis);
				gpuColor3ubv(tcol);

				zero_v3(vert);
				vert[axis] = grid;
				gpuVertex3fv(vert);
				vert[axis] = -grid;
				gpuVertex3fv(vert);
			}
		}

		gpuEnd();
		gpuImmediateUnformat();
	}
	
	if (v3d->zbuf && scene->obedit) glDepthMask(1);
}

static void drawcursor(Scene *scene, ARegion *ar, View3D *v3d)
{
	int co[2];

	/* we don't want the clipping for cursor */
<<<<<<< HEAD
	if (ED_view3d_project_int_global(ar, give_cursor(scene, v3d), co, V3D_PROJ_TEST_NOP) == V3D_PROJ_RET_SUCCESS) {
		gpuImmediateFormat_V2(); // DOODLE: view3d cursor, 2 stippled circles, 4 mono lines

=======
	if (ED_view3d_project_int_global(ar, give_cursor(scene, v3d), co, V3D_PROJ_TEST_NOP) == V3D_PROJ_RET_OK) {
>>>>>>> 83de5cb3
		setlinestyle(0); 
		gpuCurrentColor3x(CPACK_BLUE);
		gpuDrawCircle((float)co[0], (float)co[1], 10.0, 32);

		setlinestyle(4); 
		gpuCurrentColor3x(CPACK_WHITE);
		gpuRepeat();

		setlinestyle(0);
		gpuCurrentColor3x(CPACK_BLACK);

		gpuBegin(GL_LINES);
		gpuAppendLinei(co[0] - 20, co[1], co[0] -  5, co[1]);
		gpuAppendLinei(co[0] +  5, co[1], co[0] + 20, co[1]);
		gpuAppendLinei(co[0], co[1] - 20, co[0], co[1] -  5);
		gpuAppendLinei(co[0], co[1] +  5, co[0], co[1] + 20);
		gpuEnd();

		gpuImmediateUnformat();
	}
}

static void sort3(int sort[3], float a, float b, float c)
{
	if (a < b) {
		if (a < c) {
			sort[0] = 0;

			if (b < c) {
				sort[1] = 1;
				sort[2] = 2;
			}
			else {
				sort[1] = 2;
				sort[2] = 1;
			}
		}
		else {
			sort[0] = 2;
			sort[1] = 0;
			sort[2] = 1;
		}
	}
	else {
		if (b < c) {
			sort[0] = 1;

			if (a < c) {
				sort[1] = 0;
				sort[2] = 2;
			}
			else {
				sort[1] = 2;
				sort[2] = 0;
			}
		}
		else {
			sort[0] = 2;
			sort[1] = 1;
			sort[2] = 0;
		}
	}
}

/* Draw a live substitute of the view icon, which is always shown
 * colors copied from transform_manipulator.c, we should keep these matching. */
static void draw_view_axis(RegionView3D *rv3d)
{
	/* axis size */
	const float k = U.rvisize;

	 /* line width is proportional to size */
	const float size = k/25.0f;

	/* axis center in screen coordinates, x=y=z */
	const float start = k + 1.0f;
	float origin[3] = 
		{ start, start, start };

<<<<<<< HEAD
	/* used to see when view is quasi-orthogonal */
	const float toll = 0.5;

	/* axis alpha (rvibright has range 0-10) */
	const int bright = 25*U.rvibright + U.rvibright/51;
=======
	/* X */
	vec[0] = 1;
	vec[1] = vec[2] = 0;
	mul_qt_v3(rv3d->viewquat, vec);
	dx = vec[0] * k;
	dy = vec[1] * k;
	
	UI_ThemeColorShadeAlpha(TH_AXIS_X, 0, bright);
	glBegin(GL_LINES);
	glVertex2f(start, start + ydisp);
	glVertex2f(start + dx, start + dy + ydisp);
	glEnd();
>>>>>>> 83de5cb3

	float axis[3][3] = {
		{ 1, 0, 0 },
		{ 0, 1, 0 },
		{ 0, 0, 1 },
	};

	float offset[3][3] = {
		{ size, 0, 0 },
		{ 0, size, 0 },
		{ 0, 0, size },
	};

	const unsigned char label[] = "xyz";
	GLboolean showLabel[3];

	const GLubyte color[3][4] = {
		{ 220,   0,   0, bright },
		{   0, 220,   0, bright },
		{  30,  30, 220, bright },
	};

	const GLfloat jitter[4][3] = {
		{  -size/2,  0, 0 },
		{   0, -size/2, 0 },
		{   size/2,  0, 0 },
		{   0,  size/2, 0 },
	};

	int sort[3];

	int i;

<<<<<<< HEAD
	for (i = 0; i < 3; i++) {
		mul_qt_v3(rv3d->viewquat, axis[i]);
		mul_qt_v3(rv3d->viewquat, offset[i]);
		mul_v3_fl(axis[i], k);

		showLabel[i] = fabsf(axis[i][0]) > toll || fabsf(axis[i][1]) > toll;
=======
	/* Y */
	vec[1] = 1;
	vec[0] = vec[2] = 0;
	mul_qt_v3(rv3d->viewquat, vec);
	dx = vec[0] * k;
	dy = vec[1] * k;
	
	UI_ThemeColorShadeAlpha(TH_AXIS_Y, 0, bright);
	glBegin(GL_LINES);
	glVertex2f(start, start + ydisp);
	glVertex2f(start + dx, start + dy + ydisp);
	glEnd();
>>>>>>> 83de5cb3

		add_v3_v3(axis[i], origin);
		add_v3_v3(offset[i], origin);
	}

	sort3(sort, axis[0][2], axis[1][2], axis[2][2]);

	glLineWidth(size);
	glEnable(GL_BLEND);
	gpuImmediateFormat_C4_V2();
	gpuBegin(GL_LINES);
	for (i = 0; i < 3; i++) {
		if (showLabel[sort[i]]) {
			int j;
			GLfloat p0[3], p1[3];

<<<<<<< HEAD
			gpuColor4ub(color[sort[i]][0], color[sort[i]][1], color[sort[i]][2], bright / 2);
=======
	UI_ThemeColorShadeAlpha(TH_AXIS_Z, 0, bright);
	glBegin(GL_LINES);
	glVertex2f(start, start + ydisp);
	glVertex2f(start + dx, start + dy + ydisp);
	glEnd();
>>>>>>> 83de5cb3

			for (j = 0; j < 4; j++) {
				add_v3_v3v3(p0, offset[sort[i]], jitter[j]);
				add_v3_v3v3(p1, axis[sort[i]], jitter[j]);

				gpuVertex2fv(p0);
				gpuVertex2fv(p1);
			}
		}
	}
	gpuEnd();
	gpuImmediateUnformat();
	glDisable(GL_BLEND);
	glLineWidth(1.0);

	BLF_draw_default_lock();
	for (i = 0; i < 3; i++) {
		if (showLabel[sort[i]]) {
			gpuCurrentColor4ubv(color[sort[i]]);
			BLF_draw_default_ascii(
				axis[sort[i]][0] + size,
				axis[sort[i]][1] + size,
				0,
				label + sort[i],
				1);
		}
	}
	BLF_draw_default_unlock();
}

/* draw center and axis of rotation for ongoing 3D mouse navigation */
static void draw_rotation_guide(RegionView3D *rv3d)
{
	float o[3];    /* center of rotation */
	float end[3];  /* endpoints for drawing */

	float color[4] = {0.0f, 0.4235f, 1.0f, 1.0f};  /* bright blue so it matches device LEDs */

	negate_v3_v3(o, rv3d->ofs);

	glEnable(GL_BLEND);
	glShadeModel(GL_SMOOTH);
	glPointSize(5);
	glEnable(GL_POINT_SMOOTH);
	glDepthMask(0);  /* don't overwrite zbuf */

	if (rv3d->rot_angle != 0.f) {
		/* -- draw rotation axis -- */
		float scaled_axis[3];
		const float scale = rv3d->dist;
		mul_v3_v3fl(scaled_axis, rv3d->rot_axis, scale);


		gpuBegin(GL_LINE_STRIP);
		color[3] = 0.f;  /* more transparent toward the ends */
		gpuColor4fv(color);
		add_v3_v3v3(end, o, scaled_axis);
		gpuVertex3fv(end);

		// color[3] = 0.2f + fabsf(rv3d->rot_angle);  /* modulate opacity with angle */
		// ^^ neat idea, but angle is frame-rate dependent, so it's usually close to 0.2

		color[3] = 0.5f;  /* more opaque toward the center */
		gpuColor4fv(color);
		gpuVertex3fv(o);

		color[3] = 0.f;
		gpuColor4fv(color);
		sub_v3_v3v3(end, o, scaled_axis);
		gpuVertex3fv(end);
		gpuEnd();
		
		/* -- draw ring around rotation center -- */
		{
#define     ROT_AXIS_DETAIL 13

			const float s = 0.05f * scale;
			const float step = 2.f * (float)(M_PI / ROT_AXIS_DETAIL);
			float angle;
			int i;

			float q[4];  /* rotate ring so it's perpendicular to axis */
			const int upright = fabsf(rv3d->rot_axis[2]) >= 0.95f;
			if (!upright) {
				const float up[3] = {0.f, 0.f, 1.f};
				float vis_angle, vis_axis[3];

				cross_v3_v3v3(vis_axis, up, rv3d->rot_axis);
				vis_angle = acosf(dot_v3v3(up, rv3d->rot_axis));
				axis_angle_to_quat(q, vis_axis, vis_angle);
			}

			color[3] = 0.25f;  /* somewhat faint */
			gpuCurrentColor4fv(color);
			gpuBegin(GL_LINE_LOOP);
			for (i = 0, angle = 0.f; i < ROT_AXIS_DETAIL; ++i, angle += step) {
				float p[3] = {s * cosf(angle), s * sinf(angle), 0.0f};

				if (!upright) {
					mul_qt_v3(q, p);
				}

				add_v3_v3(p, o);
				gpuVertex3fv(p);
			}
			gpuEnd();

#undef      ROT_AXIS_DETAIL
		}

		color[3] = 1.0f;  /* solid dot */
	}
	else
		color[3] = 0.5f;  /* see-through dot */

	/* -- draw rotation center -- */
	gpuCurrentColor4fv(color);
	gpuBegin(GL_POINTS);
	gpuVertex3fv(o);
	gpuEnd();

	/* find screen coordinates for rotation center, then draw pretty icon */
#if 0
	mul_m4_v3(rv3d->persinv, rot_center);
	UI_icon_draw(rot_center[0], rot_center[1], ICON_NDOF_TURN);
#endif
	/* ^^ just playing around, does not work */

	glDisable(GL_BLEND);
	glDisable(GL_POINT_SMOOTH);
	glDepthMask(1);
}

static void draw_view_icon(RegionView3D *rv3d)
{
	BIFIconID icon;
	
	if (ELEM(rv3d->view, RV3D_VIEW_TOP, RV3D_VIEW_BOTTOM))
		icon = ICON_AXIS_TOP;
	else if (ELEM(rv3d->view, RV3D_VIEW_FRONT, RV3D_VIEW_BACK))
		icon = ICON_AXIS_FRONT;
	else if (ELEM(rv3d->view, RV3D_VIEW_RIGHT, RV3D_VIEW_LEFT))
		icon = ICON_AXIS_SIDE;
	else return;
	
	glEnable(GL_BLEND);
	
	UI_icon_draw(5.0, 5.0, icon);
	
	glDisable(GL_BLEND);
}

static const char *view3d_get_name(View3D *v3d, RegionView3D *rv3d)
{
	const char *name = NULL;
	
	switch (rv3d->view) {
		case RV3D_VIEW_FRONT:
			if (rv3d->persp == RV3D_ORTHO) name = "Front Ortho";
			else name = "Front Persp";
			break;
		case RV3D_VIEW_BACK:
			if (rv3d->persp == RV3D_ORTHO) name = "Back Ortho";
			else name = "Back Persp";
			break;
		case RV3D_VIEW_TOP:
			if (rv3d->persp == RV3D_ORTHO) name = "Top Ortho";
			else name = "Top Persp";
			break;
		case RV3D_VIEW_BOTTOM:
			if (rv3d->persp == RV3D_ORTHO) name = "Bottom Ortho";
			else name = "Bottom Persp";
			break;
		case RV3D_VIEW_RIGHT:
			if (rv3d->persp == RV3D_ORTHO) name = "Right Ortho";
			else name = "Right Persp";
			break;
		case RV3D_VIEW_LEFT:
			if (rv3d->persp == RV3D_ORTHO) name = "Left Ortho";
			else name = "Left Persp";
			break;
			
		default:
			if (rv3d->persp == RV3D_CAMOB) {
				if ((v3d->camera) && (v3d->camera->type == OB_CAMERA)) {
					Camera *cam;
					cam = v3d->camera->data;
					name = (cam->type != CAM_ORTHO) ? "Camera Persp" : "Camera Ortho";
				}
				else {
					name = "Object as Camera";
				}
			}
			else {
				name = (rv3d->persp == RV3D_ORTHO) ? "User Ortho" : "User Persp";
			}
			break;
	}
	
	return name;
}

static void draw_viewport_name(ARegion *ar, View3D *v3d)
{
	RegionView3D *rv3d = ar->regiondata;
	const char *name = view3d_get_name(v3d, rv3d);
	char tmpstr[24];
	
	if (v3d->localvd) {
		BLI_snprintf(tmpstr, sizeof(tmpstr), "%s (Local)", name);
		name = tmpstr;
	}

	if (name) {
		UI_ThemeColor(TH_TEXT_HI);
		BLF_draw_default_ascii(22,  ar->winy - 17, 0.0f, name, sizeof(tmpstr));
	}
}

/* draw info beside axes in bottom left-corner: 
 * framenum, object name, bone name (if available), marker name (if available)
 */
static void draw_selected_name(Scene *scene, Object *ob)
{
	char info[256], *markern;
	short offset = 30;
	
	/* get name of marker on current frame (if available) */
	markern = BKE_scene_find_marker_name(scene, CFRA);
	
	/* check if there is an object */
	if (ob) {
		/* name(s) to display depends on type of object */
		if (ob->type == OB_ARMATURE) {
			bArmature *arm = ob->data;
			char *name = NULL;
			
			/* show name of active bone too (if possible) */
			if (arm->edbo) {

				if (arm->act_edbone)
					name = ((EditBone *)arm->act_edbone)->name;

			}
			else if (ob->mode & OB_MODE_POSE) {
				if (arm->act_bone) {

					if (arm->act_bone->layer & arm->layer)
						name = arm->act_bone->name;

				}
			}
			if (name && markern)
				BLI_snprintf(info, sizeof(info), "(%d) %s %s <%s>", CFRA, ob->id.name + 2, name, markern);
			else if (name)
				BLI_snprintf(info, sizeof(info), "(%d) %s %s", CFRA, ob->id.name + 2, name);
			else
				BLI_snprintf(info, sizeof(info), "(%d) %s", CFRA, ob->id.name + 2);
		}
		else if (ELEM3(ob->type, OB_MESH, OB_LATTICE, OB_CURVE)) {
			Key *key = NULL;
			KeyBlock *kb = NULL;
			char shapes[MAX_NAME + 10];
			
			/* try to display active shapekey too */
			shapes[0] = '\0';
			key = BKE_key_from_object(ob);
			if (key) {
				kb = BLI_findlink(&key->block, ob->shapenr - 1);
				if (kb) {
					BLI_snprintf(shapes, sizeof(shapes), ": %s ", kb->name);
					if (ob->shapeflag == OB_SHAPE_LOCK) {
						strcat(shapes, " (Pinned)");
					}
				}
			}
			
			if (markern)
				BLI_snprintf(info, sizeof(info), "(%d) %s %s <%s>", CFRA, ob->id.name + 2, shapes, markern);
			else
				BLI_snprintf(info, sizeof(info), "(%d) %s %s", CFRA, ob->id.name + 2, shapes);
		}
		else {
			/* standard object */
			if (markern)
				BLI_snprintf(info, sizeof(info), "(%d) %s <%s>", CFRA, ob->id.name + 2, markern);
			else
				BLI_snprintf(info, sizeof(info), "(%d) %s", CFRA, ob->id.name + 2);
		}
		
		/* color depends on whether there is a keyframe */
		if (id_frame_has_keyframe((ID *)ob, /*BKE_scene_frame_get(scene)*/ (float)(CFRA), ANIMFILTER_KEYS_LOCAL))
			UI_ThemeColor(TH_VERTEX_SELECT);
		else
			UI_ThemeColor(TH_TEXT_HI);
	}
	else {
		/* no object */
		if (markern)
			BLI_snprintf(info, sizeof(info), "(%d) <%s>", CFRA, markern);
		else
			BLI_snprintf(info, sizeof(info), "(%d)", CFRA);
		
		/* color is always white */
		UI_ThemeColor(TH_TEXT_HI);
	}
	
	if (U.uiflag & USER_SHOW_ROTVIEWICON)
		offset = 14 + (U.rvisize * 2);

	BLF_draw_default(offset,  10, 0.0f, info, sizeof(info));
}

static void view3d_camera_border(Scene *scene, ARegion *ar, View3D *v3d, RegionView3D *rv3d,
                                 rctf *viewborder_r, short no_shift, short no_zoom)
{
	CameraParams params;
	rctf rect_view, rect_camera;

	/* get viewport viewplane */
	BKE_camera_params_init(&params);
	BKE_camera_params_from_view3d(&params, v3d, rv3d);
	if (no_zoom)
		params.zoom = 1.0f;
	BKE_camera_params_compute_viewplane(&params, ar->winx, ar->winy, 1.0f, 1.0f);
	rect_view = params.viewplane;

	/* get camera viewplane */
	BKE_camera_params_init(&params);
	BKE_camera_params_from_object(&params, v3d->camera);
	if (no_shift) {
		params.shiftx = 0.0f;
		params.shifty = 0.0f;
	}
	BKE_camera_params_compute_viewplane(&params, scene->r.xsch, scene->r.ysch, scene->r.xasp, scene->r.yasp);
	rect_camera = params.viewplane;

	/* get camera border within viewport */
	viewborder_r->xmin = ((rect_camera.xmin - rect_view.xmin) / BLI_rctf_size_x(&rect_view)) * ar->winx;
	viewborder_r->xmax = ((rect_camera.xmax - rect_view.xmin) / BLI_rctf_size_x(&rect_view)) * ar->winx;
	viewborder_r->ymin = ((rect_camera.ymin - rect_view.ymin) / BLI_rctf_size_y(&rect_view)) * ar->winy;
	viewborder_r->ymax = ((rect_camera.ymax - rect_view.ymin) / BLI_rctf_size_y(&rect_view)) * ar->winy;
}

void ED_view3d_calc_camera_border_size(Scene *scene, ARegion *ar, View3D *v3d, RegionView3D *rv3d, float size_r[2])
{
	rctf viewborder;

	view3d_camera_border(scene, ar, v3d, rv3d, &viewborder, TRUE, TRUE);
	size_r[0] = BLI_rctf_size_x(&viewborder);
	size_r[1] = BLI_rctf_size_y(&viewborder);
}

void ED_view3d_calc_camera_border(Scene *scene, ARegion *ar, View3D *v3d, RegionView3D *rv3d,
                                  rctf *viewborder_r, short no_shift)
{
	view3d_camera_border(scene, ar, v3d, rv3d, viewborder_r, no_shift, FALSE);
}

static void drawviewborder_grid3(float x1, float x2, float y1, float y2, float fac)
{
	float x3, y3, x4, y4;

	x3 = x1 + fac * (x2 - x1);
	y3 = y1 + fac * (y2 - y1);
	x4 = x1 + (1.0f - fac) * (x2 - x1);
	y4 = y1 + (1.0f - fac) * (y2 - y1);

	gpuBegin(GL_LINES);
	gpuAppendLinef(x1, y3, x2, y3);
	gpuAppendLinef(x1, y4, x2, y4);
	gpuAppendLinef(x3, y1, x3, y2);
	gpuAppendLinef(x4, y1, x4, y2);
	gpuEnd();
}

/* harmonious triangle */
static void drawviewborder_triangle(float x1, float x2, float y1, float y2, const char golden, const char dir)
{
	float ofs;
	float w = x2 - x1;
	float h = y2 - y1;

	gpuBegin(GL_LINES);
	if (w > h) {
		if (golden) {
			ofs = w * (1.0f - (1.0f / 1.61803399f));
		}
		else {
			ofs = h * (h / w);
		}
		if (dir == 'B') SWAP(float, y1, y2);

		gpuAppendLinef(x1, y1, x2, y2);
		gpuAppendLinef(x2, y1, x1 + (w - ofs), y2);
		gpuAppendLinef(x1, y2, x1 + ofs, y1);
	}
	else {
		if (golden) {
			ofs = h * (1.0f - (1.0f / 1.61803399f));
		}
		else {
			ofs = w * (w / h);
		}
		if (dir == 'B') SWAP(float, x1, x2);

		gpuAppendLinef(x1, y1, x2, y2);
		gpuAppendLinef(x2, y1, x1, y1 + ofs);
		gpuAppendLinef(x1, y2, x2, y1 + (h - ofs));
	}
	gpuEnd();
}

static void drawviewborder(Scene *scene, ARegion *ar, View3D *v3d)
{
	float hmargin, vmargin;
	float x1, x2, y1, y2;
	float x1i, x2i, y1i, y2i;
	float x3, y3, x4, y4;
	rctf viewborder;
	Camera *ca = NULL;
	RegionView3D *rv3d = (RegionView3D *)ar->regiondata;

	gpuImmediateFormat_V2();

	if (v3d->camera == NULL)
		return;
	if (v3d->camera->type == OB_CAMERA)
		ca = v3d->camera->data;

	ED_view3d_calc_camera_border(scene, ar, v3d, rv3d, &viewborder, FALSE);
	/* the offsets */
	x1 = viewborder.xmin;
	y1 = viewborder.ymin;
	x2 = viewborder.xmax;
	y2 = viewborder.ymax;

	/* apply offsets so the real 3D camera shows through */

	/* note: quite un-scientific but without this bit extra
	 * 0.0001 on the lower left the 2D border sometimes
	 * obscures the 3D camera border */
	/* note: with VIEW3D_CAMERA_BORDER_HACK defined this error isn't noticeable
	 * but keep it here in case we need to remove the workaround */
	x1i = (int)(x1 - 1.0001f);
	y1i = (int)(y1 - 1.0001f);
	x2i = (int)(x2 + (1.0f - 0.0001f));
	y2i = (int)(y2 + (1.0f - 0.0001f));
	
	/* passepartout, specified in camera edit buttons */
	if (ca && (ca->flag & CAM_SHOWPASSEPARTOUT) && ca->passepartalpha > 0.000001f) {
		if (ca->passepartalpha == 1.0f) {
			gpuCurrentColor3x(CPACK_BLACK);
		}
		else {
			glEnable(GL_BLEND);
			gpuCurrentColor4f(0, 0, 0, ca->passepartalpha);
		}
		if (x1i > 0.0f)
			gpuDrawFilledRectf(0.0, (float)ar->winy, x1i, 0.0);
		if (x2i < (float)ar->winx)
			gpuDrawFilledRectf(x2i, (float)ar->winy, (float)ar->winx, 0.0);
		if (y2i < (float)ar->winy)
			gpuDrawFilledRectf(x1i, (float)ar->winy, x2i, y2i);
		if (y2i > 0.0f)
			gpuDrawFilledRectf(x1i, y1i, x2i, 0.0);
		
		glDisable(GL_BLEND);
	}

	/* edge */
<<<<<<< HEAD
=======
	glPolygonMode(GL_FRONT_AND_BACK, GL_LINE);

>>>>>>> 83de5cb3
	setlinestyle(0);

	UI_ThemeColor(TH_BACK);

	gpuDrawWireRectf(x1i, y1i, x2i, y2i);

#ifdef VIEW3D_CAMERA_BORDER_HACK
	if (view3d_camera_border_hack_test) {
		gpuCurrentColor3ubv(view3d_camera_border_hack_col);
		gpuDrawWireRectf(x1i + 1, y1i + 1, x2i - 1, y2i - 1);
		view3d_camera_border_hack_test = FALSE;
	}
#endif

	setlinestyle(3);

	/* outer line not to confuse with object selecton */
	if (v3d->flag2 & V3D_LOCK_CAMERA) {
		UI_ThemeColor(TH_REDALERT);
		gpuDrawWireRectf(x1i - 1, y1i - 1, x2i + 1, y2i + 1);
	}

	UI_ThemeColor(TH_WIRE);
	gpuDrawWireRectf(x1i, y1i, x2i, y2i);

	/* border */
	if (scene->r.mode & R_BORDER) {
		x3 = x1 + scene->r.border.xmin * (x2 - x1);
		y3 = y1 + scene->r.border.ymin * (y2 - y1);
		x4 = x1 + scene->r.border.xmax * (x2 - x1);
		y4 = y1 + scene->r.border.ymax * (y2 - y1);
		
		gpuCurrentColor3x(0x4040FF);
		gpuDrawWireRectf(x3,  y3,  x4,  y4); 
	}

	gpuImmediateUnformat();

	/* safety border */
	if (ca) {
		gpuImmediateFormat_V2();

		if (ca->dtx & CAM_DTX_CENTER) {
			UI_ThemeColorBlendShade(TH_WIRE, TH_BACK, 0.25, 0);

			x3 = x1 + 0.5f * (x2 - x1);
			y3 = y1 + 0.5f * (y2 - y1);

			gpuBegin(GL_LINES);
			gpuAppendLinef(x1, y3, x2, y3);
			gpuAppendLinef(x3, y1, x3, y2);
			gpuEnd();
		}

		if (ca->dtx & CAM_DTX_CENTER_DIAG) {
			UI_ThemeColorBlendShade(TH_WIRE, TH_BACK, 0.25, 0);

			gpuBegin(GL_LINES);
			gpuAppendLinef(x1, y1, x2, y2);
			gpuAppendLinef(x1, y2, x2, y1);
			gpuEnd();
		}

		if (ca->dtx & CAM_DTX_THIRDS) {
			UI_ThemeColorBlendShade(TH_WIRE, TH_BACK, 0.25, 0);
			drawviewborder_grid3(x1, x2, y1, y2, 1.0f / 3.0f);
		}

		if (ca->dtx & CAM_DTX_GOLDEN) {
			UI_ThemeColorBlendShade(TH_WIRE, TH_BACK, 0.25, 0);
			drawviewborder_grid3(x1, x2, y1, y2, 1.0f - (1.0f / 1.61803399f));
		}

		if (ca->dtx & CAM_DTX_GOLDEN_TRI_A) {
			UI_ThemeColorBlendShade(TH_WIRE, TH_BACK, 0.25, 0);
			drawviewborder_triangle(x1, x2, y1, y2, 0, 'A');
		}

		if (ca->dtx & CAM_DTX_GOLDEN_TRI_B) {
			UI_ThemeColorBlendShade(TH_WIRE, TH_BACK, 0.25, 0);
			drawviewborder_triangle(x1, x2, y1, y2, 0, 'B');
		}

		if (ca->dtx & CAM_DTX_HARMONY_TRI_A) {
			UI_ThemeColorBlendShade(TH_WIRE, TH_BACK, 0.25, 0);
			drawviewborder_triangle(x1, x2, y1, y2, 1, 'A');
		}

		if (ca->dtx & CAM_DTX_HARMONY_TRI_B) {
			UI_ThemeColorBlendShade(TH_WIRE, TH_BACK, 0.25, 0);
			drawviewborder_triangle(x1, x2, y1, y2, 1, 'B');
		}

		gpuImmediateUnformat();

		if (ca->flag & CAM_SHOWTITLESAFE) {
			UI_ThemeColorBlendShade(TH_WIRE, TH_BACK, 0.25, 0);

			hmargin = 0.1f  * (x2 - x1);
			vmargin = 0.05f * (y2 - y1);
			uiDrawBox(GL_LINE_LOOP, x1 + hmargin, y1 + vmargin, x2 - hmargin, y2 - vmargin, 2.0f);

			hmargin = 0.035f * (x2 - x1);
			vmargin = 0.035f * (y2 - y1);
			uiDrawBox(GL_LINE_LOOP, x1 + hmargin, y1+vmargin, x2 - hmargin, y2 - vmargin, 2.0f);
		}
		if (ca && (ca->flag & CAM_SHOWSENSOR)) {
			/* determine sensor fit, and get sensor x/y, for auto fit we
			 * assume and square sensor and only use sensor_x */
			float sizex = scene->r.xsch * scene->r.xasp;
			float sizey = scene->r.ysch * scene->r.yasp;
			int sensor_fit = BKE_camera_sensor_fit(ca->sensor_fit, sizex, sizey);
			float sensor_x = ca->sensor_x;
			float sensor_y = (ca->sensor_fit == CAMERA_SENSOR_FIT_AUTO) ? ca->sensor_x : ca->sensor_y;

			/* determine sensor plane */
			rctf rect;

			if (sensor_fit == CAMERA_SENSOR_FIT_HOR) {
				float sensor_scale = (x2i - x1i) / sensor_x;
				float sensor_height = sensor_scale * sensor_y;

				rect.xmin = x1i;
				rect.xmax = x2i;
				rect.ymin = (y1i + y2i) * 0.5f - sensor_height * 0.5f;
				rect.ymax = rect.ymin + sensor_height;
			}
			else {
				float sensor_scale = (y2i - y1i) / sensor_y;
				float sensor_width = sensor_scale * sensor_x;

				rect.xmin = (x1i + x2i) * 0.5f - sensor_width * 0.5f;
				rect.xmax = rect.xmin + sensor_width;
				rect.ymin = y1i;
				rect.ymax = y2i;
			}

			/* draw */
			UI_ThemeColorShade(TH_WIRE, 100);
			uiDrawBox(GL_LINE_LOOP, rect.xmin, rect.ymin, rect.xmax, rect.ymax, 2.0f);
		}
	}

	setlinestyle(0);

	/* camera name - draw in highlighted text color */
	if (ca && (ca->flag & CAM_SHOWNAME)) {
		UI_ThemeColor(TH_TEXT_HI);
		BLF_draw_default(x1i, y1i - 15, 0.0f, v3d->camera->id.name + 2, sizeof(v3d->camera->id.name) - 2);
		UI_ThemeColor(TH_WIRE);
	}
}

/* *********************** backdraw for selection *************** */

static void backdrawview3d(Scene *scene, ARegion *ar, View3D *v3d)
{
	RegionView3D *rv3d = ar->regiondata;
	struct Base *base = scene->basact;
	int multisample_enabled;
	rcti winrct;

	BLI_assert(ar->regiontype == RGN_TYPE_WINDOW);

	if (base && (base->object->mode & (OB_MODE_VERTEX_PAINT | OB_MODE_WEIGHT_PAINT) ||
	             paint_facesel_test(base->object)))
	{
		/* do nothing */
	}
	else if ((base && (base->object->mode & OB_MODE_TEXTURE_PAINT)) &&
	         scene->toolsettings && (scene->toolsettings->imapaint.flag & IMAGEPAINT_PROJECT_DISABLE))
	{
		/* do nothing */
	}
	else if ((base && (base->object->mode & OB_MODE_PARTICLE_EDIT)) &&
	         v3d->drawtype > OB_WIRE && (v3d->flag & V3D_ZBUF_SELECT))
	{
		/* do nothing */
	}
	else if (scene->obedit && v3d->drawtype > OB_WIRE &&
	         (v3d->flag & V3D_ZBUF_SELECT))
	{
		/* do nothing */
	}
	else {
		v3d->flag &= ~V3D_INVALID_BACKBUF;
		return;
	}

	if (!(v3d->flag & V3D_INVALID_BACKBUF) ) return;

#if 0
	if (test) {
		if (qtest()) {
			addafterqueue(ar->win, BACKBUFDRAW, 1);
			return;
		}
	}
#endif

	if (v3d->drawtype > OB_WIRE) v3d->zbuf = TRUE;
	
	/* dithering and AA break color coding, so disable */
	glDisable(GL_DITHER);

	multisample_enabled = glIsEnabled(GL_MULTISAMPLE_ARB);
	if (multisample_enabled)
		glDisable(GL_MULTISAMPLE_ARB);

	region_scissor_winrct(ar, &winrct);
	gpuScissor(winrct.xmin, winrct.ymin, BLI_rcti_size_x(&winrct), BLI_rcti_size_y(&winrct));

	gpuSetClearColor(0.0, 0.0, 0.0, 0.0); 
	if (v3d->zbuf) {
		glEnable(GL_DEPTH_TEST);
		gpuClear(GL_COLOR_BUFFER_BIT | GL_DEPTH_BUFFER_BIT);
	}
	else {
		gpuClear(GL_COLOR_BUFFER_BIT);
		glDisable(GL_DEPTH_TEST);
	}
	
	if (rv3d->rflag & RV3D_CLIPPING)
		ED_view3d_clipping_set(rv3d);
	
	G.f |= G_BACKBUFSEL;
	
	if (base && (base->lay & v3d->lay))
		draw_object_backbufsel(scene, v3d, rv3d, base->object);

	v3d->flag &= ~V3D_INVALID_BACKBUF;
	ar->swap = 0; /* mark invalid backbuf for wm draw */

	G.f &= ~G_BACKBUFSEL;
	v3d->zbuf = FALSE;
	glDisable(GL_DEPTH_TEST);
	glEnable(GL_DITHER);
	if (multisample_enabled)
		glEnable(GL_MULTISAMPLE_ARB);

	if (rv3d->rflag & RV3D_CLIPPING)
		ED_view3d_clipping_disable();

	/* it is important to end a view in a transform compatible with buttons */
//	persp(PERSP_WIN);  /* set ortho */

}

void view3d_validate_backbuf(ViewContext *vc)
{
	if (vc->v3d->flag & V3D_INVALID_BACKBUF)
		backdrawview3d(vc->scene, vc->ar, vc->v3d);
}

/* samples a single pixel (copied from vpaint) */
unsigned int view3d_sample_backbuf(ViewContext *vc, int x, int y)
{
	unsigned int col;
	
	if (x >= vc->ar->winx || y >= vc->ar->winy) {
		return 0;
	}

	x += vc->ar->winrct.xmin;
	y += vc->ar->winrct.ymin;
	
	view3d_validate_backbuf(vc);

	glReadPixels(x, y, 1, 1, GL_RGBA, GL_UNSIGNED_BYTE, &col);
	glReadBuffer(GL_BACK);
	
	if (ENDIAN_ORDER == B_ENDIAN) {
		BLI_endian_switch_uint32(&col);
	}
	
	return WM_framebuffer_to_index(col);
}

/* reads full rect, converts indices */
ImBuf *view3d_read_backbuf(ViewContext *vc, short xmin, short ymin, short xmax, short ymax)
{
	unsigned int *dr, *rd;
	struct ImBuf *ibuf, *ibuf1;
	int a;
	short xminc, yminc, xmaxc, ymaxc, xs, ys;
	
	/* clip */
	if (xmin < 0) xminc = 0; else xminc = xmin;
	if (xmax >= vc->ar->winx) xmaxc = vc->ar->winx - 1; else xmaxc = xmax;
	if (xminc > xmaxc) return NULL;

	if (ymin < 0) yminc = 0; else yminc = ymin;
	if (ymax >= vc->ar->winy) ymaxc = vc->ar->winy - 1; else ymaxc = ymax;
	if (yminc > ymaxc) return NULL;
	
	ibuf = IMB_allocImBuf((xmaxc - xminc + 1), (ymaxc - yminc + 1), 32, IB_rect);

	view3d_validate_backbuf(vc); 
	
	glReadPixels(vc->ar->winrct.xmin + xminc,
	             vc->ar->winrct.ymin + yminc,
	             (xmaxc - xminc + 1),
	             (ymaxc - yminc + 1),
	             GL_RGBA, GL_UNSIGNED_BYTE, ibuf->rect);

	glReadBuffer(GL_BACK);

	if (ENDIAN_ORDER == B_ENDIAN) IMB_convert_rgba_to_abgr(ibuf);

	a = (xmaxc - xminc + 1) * (ymaxc - yminc + 1);
	dr = ibuf->rect;
	while (a--) {
		if (*dr) *dr = WM_framebuffer_to_index(*dr);
		dr++;
	}
	
	/* put clipped result back, if needed */
	if (xminc == xmin && xmaxc == xmax && yminc == ymin && ymaxc == ymax)
		return ibuf;
	
	ibuf1 = IMB_allocImBuf( (xmax - xmin + 1), (ymax - ymin + 1), 32, IB_rect);
	rd = ibuf->rect;
	dr = ibuf1->rect;

	for (ys = ymin; ys <= ymax; ys++) {
		for (xs = xmin; xs <= xmax; xs++, dr++) {
			if (xs >= xminc && xs <= xmaxc && ys >= yminc && ys <= ymaxc) {
				*dr = *rd;
				rd++;
			}
		}
	}
	IMB_freeImBuf(ibuf);
	return ibuf1;
}

/* smart function to sample a rect spiralling outside, nice for backbuf selection */
unsigned int view3d_sample_backbuf_rect(ViewContext *vc, const int mval[2], int size,
                                        unsigned int min, unsigned int max, float *r_dist, short strict,
                                        void *handle, unsigned int (*indextest)(void *handle, unsigned int index))
{
	struct ImBuf *buf;
	unsigned int *bufmin, *bufmax, *tbuf;
	int minx, miny;
	int a, b, rc, nr, amount, dirvec[4][2];
	int distance = 0;
	unsigned int index = 0;
	short indexok = 0;

	amount = (size - 1) / 2;

	minx = mval[0] - (amount + 1);
	miny = mval[1] - (amount + 1);
	buf = view3d_read_backbuf(vc, minx, miny, minx + size - 1, miny + size - 1);
	if (!buf) return 0;

	rc = 0;
	
	dirvec[0][0] = 1; dirvec[0][1] = 0;
	dirvec[1][0] = 0; dirvec[1][1] = -size;
	dirvec[2][0] = -1; dirvec[2][1] = 0;
	dirvec[3][0] = 0; dirvec[3][1] = size;
	
	bufmin = buf->rect;
	tbuf = buf->rect;
	bufmax = buf->rect + size * size;
	tbuf += amount * size + amount;
	
	for (nr = 1; nr <= size; nr++) {
		
		for (a = 0; a < 2; a++) {
			for (b = 0; b < nr; b++, distance++) {
				if (*tbuf && *tbuf >= min && *tbuf < max) {  /* we got a hit */
					if (strict) {
						indexok =  indextest(handle, *tbuf - min + 1);
						if (indexok) {
							*r_dist = sqrtf((float)distance);
							index = *tbuf - min + 1;
							goto exit; 
						}
					}
					else {
						*r_dist = sqrtf((float)distance);  /* XXX, this distance is wrong - */
						index = *tbuf - min + 1;  /* messy yah, but indices start at 1 */
						goto exit;
					}
				}
				
				tbuf += (dirvec[rc][0] + dirvec[rc][1]);
				
				if (tbuf < bufmin || tbuf >= bufmax) {
					goto exit;
				}
			}
			rc++;
			rc &= 3;
		}
	}

exit:
	IMB_freeImBuf(buf);
	return index;
}


/* ************************************************************* */

static void view3d_draw_bgpic(Scene *scene, ARegion *ar, View3D *v3d,
                              const short do_foreground, const short do_camera_frame)
{
	RegionView3D *rv3d = ar->regiondata;
	BGpic *bgpic;
	int fg_flag = do_foreground ? V3D_BGPIC_FOREGROUND : 0;

	for (bgpic = v3d->bgpicbase.first; bgpic; bgpic = bgpic->next) {

		if ((bgpic->flag & V3D_BGPIC_FOREGROUND) != fg_flag)
			continue;

		if ((bgpic->view == 0) || /* zero for any */
		    (bgpic->view & (1 << rv3d->view)) || /* check agaist flags */
		    (rv3d->persp == RV3D_CAMOB && bgpic->view == (1 << RV3D_VIEW_CAMERA)))
		{
			float image_aspect[2];
			float fac, asp, zoomx, zoomy;
			float x1, y1, x2, y2;

			ImBuf *ibuf = NULL, *freeibuf;

			Image *ima;
			MovieClip *clip;

			/* disable individual images */
			if ((bgpic->flag & V3D_BGPIC_DISABLED))
				continue;

			freeibuf = NULL;
			if (bgpic->source == V3D_BGPIC_IMAGE) {
				ima = bgpic->ima;
				if (ima == NULL)
					continue;
				BKE_image_user_frame_calc(&bgpic->iuser, CFRA, 0);
				if (ima->source == IMA_SRC_SEQUENCE && !(bgpic->iuser.flag & IMA_USER_FRAME_IN_RANGE)) {
					ibuf = NULL; /* frame is out of range, dont show */
				}
				else {
					ibuf = BKE_image_get_ibuf(ima, &bgpic->iuser);
				}

				image_aspect[0] = ima->aspx;
				image_aspect[1] = ima->aspx;
			}
			else if (bgpic->source == V3D_BGPIC_MOVIE) {
				clip = NULL;

				/* TODO: skip drawing when out of frame range (as image sequences do above) */

				if (bgpic->flag & V3D_BGPIC_CAMERACLIP) {
					if (scene->camera)
						clip = BKE_object_movieclip_get(scene, scene->camera, 1);
				}
				else clip = bgpic->clip;

				if (clip == NULL)
					continue;

				BKE_movieclip_user_set_frame(&bgpic->cuser, CFRA);
				ibuf = BKE_movieclip_get_ibuf(clip, &bgpic->cuser);

				image_aspect[0] = clip->aspx;
				image_aspect[1] = clip->aspy;

				/* working with ibuf from image and clip has got different workflow now.
				 * ibuf acquired from clip is referenced by cache system and should
				 * be dereferenced after usage. */
				freeibuf = ibuf;
			}
			else {
				/* perhaps when loading future files... */
				BLI_assert(0);
				copy_v2_fl(image_aspect, 1.0f);
			}

			if (ibuf == NULL)
				continue;

			if ((ibuf->rect == NULL && ibuf->rect_float == NULL) || ibuf->channels != 4) { /* invalid image format */
				if (freeibuf)
					IMB_freeImBuf(freeibuf);

				continue;
			}

			if (ibuf->rect == NULL)
				IMB_rect_from_float(ibuf);

			if (rv3d->persp == RV3D_CAMOB) {

				if (do_camera_frame) {
					rctf vb;
					ED_view3d_calc_camera_border(scene, ar, v3d, rv3d, &vb, FALSE);
					x1 = vb.xmin;
					y1 = vb.ymin;
					x2 = vb.xmax;
					y2 = vb.ymax;
				}
				else {
					x1 = ar->winrct.xmin;
					y1 = ar->winrct.ymin;
					x2 = ar->winrct.xmax;
					y2 = ar->winrct.ymax;
				}

				/* apply offset last - camera offset is different to offset in blender units */
				/* so this has some sane way of working - this matches camera's shift _exactly_ */
				{
					const float max_dim = max_ff(x2 - x1, y2 - y1);
					const float xof_scale = bgpic->xof * max_dim;
					const float yof_scale = bgpic->yof * max_dim;

					x1 += xof_scale;
					y1 += yof_scale;
					x2 += xof_scale;
					y2 += yof_scale;
				}

				/* aspect correction */
				if (bgpic->flag & V3D_BGPIC_CAMERA_ASPECT) {
					/* apply aspect from clip */
					const float w_src = ibuf->x * image_aspect[0];
					const float h_src = ibuf->y * image_aspect[1];

					/* destination aspect is already applied from the camera frame */
					const float w_dst = x1 - x2;
					const float h_dst = y1 - y2;

					const float asp_src = w_src / h_src;
					const float asp_dst = w_dst / h_dst;

					if (fabsf(asp_src - asp_dst) >= FLT_EPSILON) {
						if ((asp_src > asp_dst) == ((bgpic->flag & V3D_BGPIC_CAMERA_CROP) != 0)) {
							/* fit X */
							const float div = asp_src / asp_dst;
							const float cent = (x1 + x2) / 2.0f;
							x1 = ((x1 - cent) * div) + cent;
							x2 = ((x2 - cent) * div) + cent;
						}
						else {
							/* fit Y */
							const float div = asp_dst / asp_src;
							const float cent = (y1 + y2) / 2.0f;
							y1 = ((y1 - cent) * div) + cent;
							y2 = ((y2 - cent) * div) + cent;
						}
					}
				}
			}
			else {
				float tvec[3];
				float sco[2];
				const float mval_f[2] = {1.0f, 0.0f};

				/* calc window coord */
				initgrabz(rv3d, 0.0, 0.0, 0.0);
				ED_view3d_win_to_delta(ar, mval_f, tvec);
				fac = max_ff(fabsf(tvec[0]), max_ff(fabsf(tvec[1]), fabsf(tvec[2]))); /* largest abs axis */
				fac = 1.0f / fac;

				asp = (float)ibuf->y / (float)ibuf->x;

				zero_v3(tvec);
				ED_view3d_project_float_v2_m4(ar, tvec, sco, rv3d->persmat);

				x1 =  sco[0] + fac * (bgpic->xof - bgpic->size);
				y1 =  sco[1] + asp * fac * (bgpic->yof - bgpic->size);
				x2 =  sco[0] + fac * (bgpic->xof + bgpic->size);
				y2 =  sco[1] + asp * fac * (bgpic->yof + bgpic->size);
			}

			/* complete clip? */

			if (x2 < 0 || y2 < 0 || x1 > ar->winx || y1 > ar->winy) {
				if (freeibuf)
					IMB_freeImBuf(freeibuf);

				continue;
			}

			zoomx = (x2 - x1) / ibuf->x;
			zoomy = (y2 - y1) / ibuf->y;

			/* for some reason; zoomlevels down refuses to use GL_ALPHA_SCALE */
			if (zoomx < 1.0f || zoomy < 1.0f) {
				float tzoom = min_ff(zoomx, zoomy);
				int mip = 0;

				if ((ibuf->userflags & IB_MIPMAP_INVALID) != 0) {
					IMB_remakemipmap(ibuf, 0);
					ibuf->userflags &= ~IB_MIPMAP_INVALID;
				}
				else if (ibuf->mipmap[0] == NULL)
					IMB_makemipmap(ibuf, 0);

				while (tzoom < 1.0f && mip < 8 && ibuf->mipmap[mip]) {
					tzoom *= 2.0f;
					zoomx *= 2.0f;
					zoomy *= 2.0f;
					mip++;
				}
				if (mip > 0)
					ibuf = ibuf->mipmap[mip - 1];
			}

			if (v3d->zbuf) glDisable(GL_DEPTH_TEST);
			glDepthMask(0);

			glEnable(GL_BLEND);

			gpuMatrixMode(GL_PROJECTION);
			gpuPushMatrix();
			gpuMatrixMode(GL_MODELVIEW);
			gpuPushMatrix();
			ED_region_pixelspace(ar);

			glPixelZoom(zoomx, zoomy);

			gpuCurrentColor4x(CPACK_WHITE, 1 - bgpic->blend);
			glaDrawPixelsTex(x1, y1, ibuf->x, ibuf->y, GL_UNSIGNED_BYTE, ibuf->rect);

			glPixelZoom(1, 1);

			gpuMatrixMode(GL_PROJECTION);
			gpuPopMatrix();
			gpuMatrixMode(GL_MODELVIEW);
			gpuPopMatrix();

			glDisable(GL_BLEND);

			glDepthMask(1);
			if (v3d->zbuf) glEnable(GL_DEPTH_TEST);

			if (freeibuf) {
				IMB_freeImBuf(freeibuf);
			}
		}
	}
}

static void view3d_draw_bgpic_test(Scene *scene, ARegion *ar, View3D *v3d,
                                   const short do_foreground, const short do_camera_frame)
{
	RegionView3D *rv3d = ar->regiondata;

	if ((v3d->flag & V3D_DISPBGPICS) == 0)
		return;

	/* disabled - mango request, since footage /w only render is quite useful
	 * and this option is easy to disable all background images at once */
#if 0
	if (v3d->flag2 & V3D_RENDER_OVERRIDE)
		return;
#endif

	if ((rv3d->view == RV3D_VIEW_USER) || (rv3d->persp != RV3D_ORTHO)) {
		if (rv3d->persp == RV3D_CAMOB) {
			view3d_draw_bgpic(scene, ar, v3d, do_foreground, do_camera_frame);
		}
	}
	else {
		view3d_draw_bgpic(scene, ar, v3d, do_foreground, do_camera_frame);
	}
}

/* ****************** View3d afterdraw *************** */

typedef struct View3DAfter {
	struct View3DAfter *next, *prev;
	struct Base *base;
	short dflag;
} View3DAfter;

/* temp storage of Objects that need to be drawn as last */
void ED_view3d_after_add(ListBase *lb, Base *base, const short dflag)
{
	View3DAfter *v3da = MEM_callocN(sizeof(View3DAfter), "View 3d after");
	BLI_assert((base->flag & OB_FROMDUPLI) == 0);
	BLI_addtail(lb, v3da);
	v3da->base = base;
	v3da->dflag = dflag;
}

/* disables write in zbuffer and draws it over */
static void view3d_draw_transp(Scene *scene, ARegion *ar, View3D *v3d)
{
	View3DAfter *v3da, *next;
	
	glDepthMask(0);
	v3d->transp = TRUE;
	
	for (v3da = v3d->afterdraw_transp.first; v3da; v3da = next) {
		next = v3da->next;
		draw_object(scene, ar, v3d, v3da->base, v3da->dflag);
		BLI_remlink(&v3d->afterdraw_transp, v3da);
		MEM_freeN(v3da);
	}
	v3d->transp = FALSE;
	
	glDepthMask(1);
	
}

/* clears zbuffer and draws it over */
static void view3d_draw_xray(Scene *scene, ARegion *ar, View3D *v3d, int clear)
{
	View3DAfter *v3da, *next;

	if (clear && v3d->zbuf)
		gpuClear(GL_DEPTH_BUFFER_BIT);

	v3d->xray = TRUE;
	for (v3da = v3d->afterdraw_xray.first; v3da; v3da = next) {
		next = v3da->next;
		draw_object(scene, ar, v3d, v3da->base, v3da->dflag);
		BLI_remlink(&v3d->afterdraw_xray, v3da);
		MEM_freeN(v3da);
	}
	v3d->xray = FALSE;
}


/* clears zbuffer and draws it over */
static void view3d_draw_xraytransp(Scene *scene, ARegion *ar, View3D *v3d, int clear)
{
	View3DAfter *v3da, *next;

	if (clear && v3d->zbuf)
		gpuClear(GL_DEPTH_BUFFER_BIT);

	v3d->xray = TRUE;
	v3d->transp = TRUE;
	
	for (v3da = v3d->afterdraw_xraytransp.first; v3da; v3da = next) {
		next = v3da->next;
		draw_object(scene, ar, v3d, v3da->base, v3da->dflag);
		BLI_remlink(&v3d->afterdraw_xraytransp, v3da);
		MEM_freeN(v3da);
	}

	v3d->transp = FALSE;
	v3d->xray = FALSE;

}

/* *********************** */

/*
 * In most cases call draw_dupli_objects,
 * draw_dupli_objects_color was added because when drawing set dupli's
 * we need to force the color
 */

#if 0
int dupli_ob_sort(void *arg1, void *arg2)
{
	void *p1 = ((DupliObject *)arg1)->ob;
	void *p2 = ((DupliObject *)arg2)->ob;
	int val = 0;
	if (p1 < p2) val = -1;
	else if (p1 > p2) val = 1;
	return val;
}
#endif


static DupliObject *dupli_step(DupliObject *dob)
{
	while (dob && dob->no_draw)
		dob = dob->next;
	return dob;
}

static void draw_dupli_objects_color(Scene *scene, ARegion *ar, View3D *v3d, Base *base, int color)
{
	RegionView3D *rv3d = ar->regiondata;
	ListBase *lb;
	DupliObject *dob_prev = NULL, *dob, *dob_next = NULL;
	Base tbase = {NULL};
	BoundBox bb, *bb_tmp; /* use a copy because draw_object, calls clear_mesh_caches */
	GLuint displist = 0;
	short transflag, use_displist = -1;  /* -1 is initialize */
	char dt, dtx;
	
	if (base->object->restrictflag & OB_RESTRICT_VIEW) return;
	
	tbase.flag = OB_FROMDUPLI | base->flag;
	lb = object_duplilist(scene, base->object, FALSE);
	// BLI_sortlist(lb, dupli_ob_sort); /* might be nice to have if we have a dupli list with mixed objects. */

	dob = dupli_step(lb->first);
	if (dob) dob_next = dupli_step(dob->next);

	for (; dob; dob_prev = dob, dob = dob_next, dob_next = dob_next ? dupli_step(dob_next->next) : NULL) {
		tbase.object = dob->ob;

		/* extra service: draw the duplicator in drawtype of parent */
		/* MIN2 for the drawtype to allow bounding box objects in groups for lods */
		dt = tbase.object->dt;   tbase.object->dt = MIN2(tbase.object->dt, base->object->dt);
		dtx = tbase.object->dtx; tbase.object->dtx = base->object->dtx;

		/* negative scale flag has to propagate */
		transflag = tbase.object->transflag;
		if (base->object->transflag & OB_NEG_SCALE)
			tbase.object->transflag ^= OB_NEG_SCALE;

		UI_ThemeColorBlend(color, TH_BACK, 0.5);

		/* generate displist, test for new object */
		if (dob_prev && dob_prev->ob != dob->ob) {
			if (use_displist == TRUE)
				glDeleteLists(displist, 1);

			use_displist = -1;
		}

		/* generate displist */
		if (use_displist == -1) {

			/* note, since this was added, its checked (dob->type == OB_DUPLIGROUP)
			 * however this is very slow, it was probably needed for the NLA
			 * offset feature (used in group-duplicate.blend but no longer works in 2.5)
			 * so for now it should be ok to - campbell */

			if ( /* if this is the last no need  to make a displist */
			    (dob_next == NULL || dob_next->ob != dob->ob) ||
			    /* lamp drawing messes with matrices, could be handled smarter... but this works */
			    (dob->ob->type == OB_LAMP) ||
			    (dob->type == OB_DUPLIGROUP && dob->animated) ||
			    !(bb_tmp = BKE_object_boundbox_get(dob->ob)))
			{
				// printf("draw_dupli_objects_color: skipping displist for %s\n", dob->ob->id.name+2);
				use_displist = FALSE;
			}
			else {
				// printf("draw_dupli_objects_color: using displist for %s\n", dob->ob->id.name+2);
				bb = *bb_tmp; /* must make a copy  */

				/* disable boundbox check for list creation */
				BKE_object_boundbox_flag(dob->ob, OB_BB_DISABLED, 1);
				/* need this for next part of code */
				unit_m4(dob->ob->obmat);    /* obmat gets restored */

				displist = glGenLists(1);
				glNewList(displist, GL_COMPILE);
				draw_object(scene, ar, v3d, &tbase, DRAW_CONSTCOLOR);
				glEndList();

				use_displist = TRUE;
				BKE_object_boundbox_flag(dob->ob, OB_BB_DISABLED, 0);
			}
		}
		if (use_displist) {
			gpuMultMatrix(dob->mat);
			if (ED_view3d_boundbox_clip(rv3d, dob->mat, &bb))
				glCallList(displist);
			gpuLoadMatrix(rv3d->viewmat);
		}
		else {
			copy_m4_m4(dob->ob->obmat, dob->mat);
			draw_object(scene, ar, v3d, &tbase, DRAW_CONSTCOLOR);
		}

		tbase.object->dt = dt;
		tbase.object->dtx = dtx;
		tbase.object->transflag = transflag;
	}
	
	/* Transp afterdraw disabled, afterdraw only stores base pointers, and duplis can be same obj */
	
	free_object_duplilist(lb);  /* does restore */
	
	if (use_displist)
		glDeleteLists(displist, 1);
}

static void draw_dupli_objects(Scene *scene, ARegion *ar, View3D *v3d, Base *base)
{
	/* define the color here so draw_dupli_objects_color can be called
	 * from the set loop */
	
	int color = (base->flag & SELECT) ? TH_SELECT : TH_WIRE;
	/* debug */
	if (base->object->dup_group && base->object->dup_group->id.us < 1)
		color = TH_REDALERT;
	
	draw_dupli_objects_color(scene, ar, v3d, base, color);
}

void view3d_update_depths_rect(ARegion *ar, ViewDepths *d, rcti *rect)
{
	int x, y, w, h;
	rcti r;
	/* clamp rect by area */

	r.xmin = 0;
	r.xmax = ar->winx - 1;
	r.ymin = 0;
	r.ymax = ar->winy - 1;

	/* Constrain rect to depth bounds */
	BLI_rcti_isect(&r, rect, rect);

	/* assign values to compare with the ViewDepths */
	x = rect->xmin;
	y = rect->ymin;

	w = BLI_rcti_size_x(rect);
	h = BLI_rcti_size_y(rect);

	if (w <= 0 || h <= 0) {
		if (d->depths)
			MEM_freeN(d->depths);
		d->depths = NULL;

		d->damaged = FALSE;
	}
	else if (d->w != w ||
	         d->h != h ||
	         d->x != x ||
	         d->y != y ||
	         d->depths == NULL
	         )
	{
		d->x = x;
		d->y = y;
		d->w = w;
		d->h = h;

		if (d->depths)
			MEM_freeN(d->depths);

		d->depths = MEM_mallocN(sizeof(float) * d->w * d->h, "View depths Subset");
		
		d->damaged = TRUE;
	}

	if (d->damaged) {
		glReadPixels(ar->winrct.xmin + d->x, ar->winrct.ymin + d->y, d->w, d->h, GL_DEPTH_COMPONENT, GL_FLOAT, d->depths);
		glGetDoublev(GL_DEPTH_RANGE, d->depth_range);
		d->damaged = FALSE;
	}
}

/* note, with nouveau drivers the glReadPixels() is very slow. [#24339] */
void ED_view3d_depth_update(ARegion *ar)
{
	RegionView3D *rv3d = ar->regiondata;
	
	/* Create storage for, and, if necessary, copy depth buffer */
	if (!rv3d->depths) rv3d->depths = MEM_callocN(sizeof(ViewDepths), "ViewDepths");
	if (rv3d->depths) {
		ViewDepths *d = rv3d->depths;
		if (d->w != ar->winx ||
		    d->h != ar->winy ||
		    !d->depths)
		{
			d->w = ar->winx;
			d->h = ar->winy;
			if (d->depths)
				MEM_freeN(d->depths);
			d->depths = MEM_mallocN(sizeof(float) * d->w * d->h, "View depths");
			d->damaged = 1;
		}
		
		if (d->damaged) {
			glReadPixels(ar->winrct.xmin, ar->winrct.ymin, d->w, d->h,
			             GL_DEPTH_COMPONENT, GL_FLOAT, d->depths);
			
			glGetDoublev(GL_DEPTH_RANGE, d->depth_range);
			
			d->damaged = 0;
		}
	}
}

/* utility function to find the closest Z value, use for autodepth */
float view3d_depth_near(ViewDepths *d)
{
	/* convert to float for comparisons */
	const float near = (float)d->depth_range[0];
	const float far_real = (float)d->depth_range[1];
	float far = far_real;

	const float *depths = d->depths;
	float depth = FLT_MAX;
	int i = (int)d->w * (int)d->h; /* cast to avoid short overflow */

	/* far is both the starting 'far' value
	 * and the closest value found. */
	while (i--) {
		depth = *depths++;
		if ((depth < far) && (depth > near)) {
			far = depth;
		}
	}

	return far == far_real ? FLT_MAX : far;
}

void draw_depth_gpencil(Scene *scene, ARegion *ar, View3D *v3d)
{
	short zbuf = v3d->zbuf;
	RegionView3D *rv3d = ar->regiondata;

	setwinmatrixview3d(ar, v3d, NULL);
	setviewmatrixview3d(scene, v3d, rv3d);  /* note: calls BKE_object_where_is_calc for camera... */

	mult_m4_m4m4(rv3d->persmat, rv3d->winmat, rv3d->viewmat);
	invert_m4_m4(rv3d->persinv, rv3d->persmat);
	invert_m4_m4(rv3d->viewinv, rv3d->viewmat);

	gpuClear(GL_DEPTH_BUFFER_BIT);

	gpuLoadMatrix(rv3d->viewmat);

	v3d->zbuf = TRUE;
	glEnable(GL_DEPTH_TEST);

	draw_gpencil_view3d(scene, v3d, ar, 1);
	
	v3d->zbuf = zbuf;

}

void draw_depth(Scene *scene, ARegion *ar, View3D *v3d, int (*func)(void *))
{
	RegionView3D *rv3d = ar->regiondata;
	Base *base;
	short zbuf = v3d->zbuf;
	short flag = v3d->flag;
	float glalphaclip = U.glalphaclip;
	int obcenter_dia = U.obcenter_dia;
	/* temp set drawtype to solid */
	
	/* Setting these temporarily is not nice */
	v3d->flag &= ~V3D_SELECT_OUTLINE;
	U.glalphaclip = 0.5; /* not that nice but means we wont zoom into billboards */
	U.obcenter_dia = 0;
	
	setwinmatrixview3d(ar, v3d, NULL);
	setviewmatrixview3d(scene, v3d, rv3d);  /* note: calls BKE_object_where_is_calc for camera... */
	
	mult_m4_m4m4(rv3d->persmat, rv3d->winmat, rv3d->viewmat);
	invert_m4_m4(rv3d->persinv, rv3d->persmat);
	invert_m4_m4(rv3d->viewinv, rv3d->viewmat);
	
	gpuClear(GL_DEPTH_BUFFER_BIT);
	
	gpuLoadMatrix(rv3d->viewmat);
//	persp(PERSP_STORE);  /* store correct view for persp(PERSP_VIEW) calls */
	
	if (rv3d->rflag & RV3D_CLIPPING) {
		ED_view3d_clipping_set(rv3d);
	}
	
	v3d->zbuf = TRUE;
	glEnable(GL_DEPTH_TEST);
	
	/* draw set first */
	if (scene->set) {
		Scene *sce_iter;
		for (SETLOOPER(scene->set, sce_iter, base)) {
			if (v3d->lay & base->lay) {
				if (func == NULL || func(base)) {
					draw_object(scene, ar, v3d, base, 0);
					if (base->object->transflag & OB_DUPLI) {
						draw_dupli_objects_color(scene, ar, v3d, base, TH_WIRE);
					}
				}
			}
		}
	}
	
	for (base = scene->base.first; base; base = base->next) {
		if (v3d->lay & base->lay) {
			if (func == NULL || func(base)) {
				/* dupli drawing */
				if (base->object->transflag & OB_DUPLI) {
					draw_dupli_objects(scene, ar, v3d, base);
				}
				draw_object(scene, ar, v3d, base, 0);
			}
		}
	}
	
	/* this isn't that nice, draw xray objects as if they are normal */
	if (v3d->afterdraw_transp.first ||
	    v3d->afterdraw_xray.first ||
	    v3d->afterdraw_xraytransp.first)
	{
		View3DAfter *v3da, *next;
		int mask_orig;

		v3d->xray = TRUE;
		
		/* transp materials can change the depth mask, see #21388 */
		glGetIntegerv(GL_DEPTH_WRITEMASK, &mask_orig);


		if (v3d->afterdraw_xray.first || v3d->afterdraw_xraytransp.first) {
			glDepthFunc(GL_ALWAYS); /* always write into the depth bufer, overwriting front z values */
			for (v3da = v3d->afterdraw_xray.first; v3da; v3da = next) {
				next = v3da->next;
				draw_object(scene, ar, v3d, v3da->base, 0);
			}
			glDepthFunc(GL_LEQUAL); /* Now write the depth buffer normally */
		}

		/* draw 3 passes, transp/xray/xraytransp */
		v3d->xray = FALSE;
		v3d->transp = TRUE;
		for (v3da = v3d->afterdraw_transp.first; v3da; v3da = next) {
			next = v3da->next;
			draw_object(scene, ar, v3d, v3da->base, 0);
			BLI_remlink(&v3d->afterdraw_transp, v3da);
			MEM_freeN(v3da);
		}

		v3d->xray = TRUE;
		v3d->transp = FALSE;
		for (v3da = v3d->afterdraw_xray.first; v3da; v3da = next) {
			next = v3da->next;
			draw_object(scene, ar, v3d, v3da->base, 0);
			BLI_remlink(&v3d->afterdraw_xray, v3da);
			MEM_freeN(v3da);
		}

		v3d->xray = TRUE;
		v3d->transp = TRUE;
		for (v3da = v3d->afterdraw_xraytransp.first; v3da; v3da = next) {
			next = v3da->next;
			draw_object(scene, ar, v3d, v3da->base, 0);
			BLI_remlink(&v3d->afterdraw_xraytransp, v3da);
			MEM_freeN(v3da);
		}

		
		v3d->xray = FALSE;
		v3d->transp = FALSE;

		glDepthMask(mask_orig);
	}
	
	if (rv3d->rflag & RV3D_CLIPPING)
		ED_view3d_clipping_disable();
	
	v3d->zbuf = zbuf;
	if (!v3d->zbuf) glDisable(GL_DEPTH_TEST);

	U.glalphaclip = glalphaclip;
	v3d->flag = flag;
	U.obcenter_dia = obcenter_dia;
}

typedef struct View3DShadow {
	struct View3DShadow *next, *prev;
	GPULamp *lamp;
} View3DShadow;

static void gpu_render_lamp_update(Scene *scene, View3D *v3d, Object *ob, Object *par,
                                   float obmat[][4], ListBase *shadows)
{
	GPULamp *lamp;
	Lamp *la = (Lamp *)ob->data;
	View3DShadow *shadow;
	
	lamp = GPU_lamp_from_blender(scene, ob, par);
	
	if (lamp) {
		GPU_lamp_update(lamp, ob->lay, (ob->restrictflag & OB_RESTRICT_RENDER), obmat);
		GPU_lamp_update_colors(lamp, la->r, la->g, la->b, la->energy);
		
		if ((ob->lay & v3d->lay) && GPU_lamp_has_shadow_buffer(lamp)) {
			shadow = MEM_callocN(sizeof(View3DShadow), "View3DShadow");
			shadow->lamp = lamp;
			BLI_addtail(shadows, shadow);
		}
	}
}

static void gpu_update_lamps_shadows(Scene *scene, View3D *v3d)
{
	ListBase shadows;
	View3DShadow *shadow;
	Scene *sce_iter;
	Base *base;
	Object *ob;
	
	shadows.first = shadows.last = NULL;
	
	/* update lamp transform and gather shadow lamps */
	for (SETLOOPER(scene, sce_iter, base)) {
		ob = base->object;
		
		if (ob->type == OB_LAMP)
			gpu_render_lamp_update(scene, v3d, ob, NULL, ob->obmat, &shadows);
		
		if (ob->transflag & OB_DUPLI) {
			DupliObject *dob;
			ListBase *lb = object_duplilist(scene, ob, FALSE);
			
			for (dob = lb->first; dob; dob = dob->next)
				if (dob->ob->type == OB_LAMP)
					gpu_render_lamp_update(scene, v3d, dob->ob, ob, dob->mat, &shadows);
			
			free_object_duplilist(lb);
		}
	}
	
	/* render shadows after updating all lamps, nested object_duplilist
	 * don't work correct since it's replacing object matrices */
	for (shadow = shadows.first; shadow; shadow = shadow->next) {
		/* this needs to be done better .. */
		float viewmat[4][4], winmat[4][4];
		int drawtype, lay, winsize, flag2 = v3d->flag2;
		ARegion ar = {NULL};
		RegionView3D rv3d = {{{0}}};
		
		drawtype = v3d->drawtype;
		lay = v3d->lay;
		
		v3d->drawtype = OB_SOLID;
		v3d->lay &= GPU_lamp_shadow_layer(shadow->lamp);
		v3d->flag2 &= ~V3D_SOLID_TEX;
		v3d->flag2 |= V3D_RENDER_OVERRIDE | V3D_RENDER_SHADOW;
		
		GPU_lamp_shadow_buffer_bind(shadow->lamp, viewmat, &winsize, winmat);

		ar.regiondata = &rv3d;
		ar.regiontype = RGN_TYPE_WINDOW;
		rv3d.persp = RV3D_CAMOB;
		copy_m4_m4(rv3d.winmat, winmat);
		copy_m4_m4(rv3d.viewmat, viewmat);
		invert_m4_m4(rv3d.viewinv, rv3d.viewmat);
		mult_m4_m4m4(rv3d.persmat, rv3d.winmat, rv3d.viewmat);
		invert_m4_m4(rv3d.persinv, rv3d.viewinv);

		/* no need to call ED_view3d_draw_offscreen_init since shadow buffers were already updated */
		ED_view3d_draw_offscreen(scene, v3d, &ar, winsize, winsize, viewmat, winmat, FALSE, FALSE);
		GPU_lamp_shadow_buffer_unbind(shadow->lamp);
		
		v3d->drawtype = drawtype;
		v3d->lay = lay;
		v3d->flag2 = flag2;
	}
	
	BLI_freelistN(&shadows);
}

/* *********************** customdata **************** */

CustomDataMask ED_view3d_datamask(Scene *scene, View3D *v3d)
{
	CustomDataMask mask = 0;

	if (ELEM(v3d->drawtype, OB_TEXTURE, OB_MATERIAL) ||
	    ((v3d->drawtype == OB_SOLID) && (v3d->flag2 & V3D_SOLID_TEX)))
	{
		mask |= CD_MASK_MTFACE | CD_MASK_MCOL;

		if (BKE_scene_use_new_shading_nodes(scene)) {
			if (v3d->drawtype == OB_MATERIAL)
				mask |= CD_MASK_ORCO;
		}
		else {
			if (scene->gm.matmode == GAME_MAT_GLSL)
				mask |= CD_MASK_ORCO;
		}
	}

	return mask;
}

CustomDataMask ED_view3d_object_datamask(Scene *scene)
{
	Object *ob = scene->basact ? scene->basact->object : NULL;
	CustomDataMask mask = 0;

	if (ob) {
		/* check if we need tfaces & mcols due to face select or texture paint */
		if (paint_facesel_test(ob) || (ob->mode & OB_MODE_TEXTURE_PAINT)) {
			mask |= CD_MASK_MTFACE | CD_MASK_MCOL;
		}

		/* check if we need mcols due to vertex paint or weightpaint */
		if (ob->mode & OB_MODE_VERTEX_PAINT) {
			mask |= CD_MASK_MCOL;
		}

		if (ob->mode & OB_MODE_WEIGHT_PAINT) {
			mask |= CD_MASK_PREVIEW_MCOL;
		}

		if (ob->mode & OB_MODE_EDIT)
			mask |= CD_MASK_MVERT_SKIN;
	}

	return mask;
}

/* goes over all modes and view3d settings */
CustomDataMask ED_view3d_screen_datamask(bScreen *screen)
{
	Scene *scene = screen->scene;
	CustomDataMask mask = CD_MASK_BAREMESH;
	ScrArea *sa;
	
	/* check if we need tfaces & mcols due to view mode */
	for (sa = screen->areabase.first; sa; sa = sa->next) {
		if (sa->spacetype == SPACE_VIEW3D) {
			mask |= ED_view3d_datamask(scene, (View3D *)sa->spacedata.first);
		}
	}

	mask |= ED_view3d_object_datamask(scene);

	return mask;
}

void ED_view3d_update_viewmat(Scene *scene, View3D *v3d, ARegion *ar, float viewmat[][4], float winmat[][4])
{
	RegionView3D *rv3d = ar->regiondata;

	/* setup window matrices */
	if (winmat)
		copy_m4_m4(rv3d->winmat, winmat);
	else
		setwinmatrixview3d(ar, v3d, NULL);

	/* setup view matrix */
	if (viewmat)
		copy_m4_m4(rv3d->viewmat, viewmat);
	else
		setviewmatrixview3d(scene, v3d, rv3d);  /* note: calls BKE_object_where_is_calc for camera... */

	/* update utilitity matrices */
	mult_m4_m4m4(rv3d->persmat, rv3d->winmat, rv3d->viewmat);
	invert_m4_m4(rv3d->persinv, rv3d->persmat);
	invert_m4_m4(rv3d->viewinv, rv3d->viewmat);

	/* calculate pixelsize factor once, is used for lamps and obcenters */
	{
		/* note:  '1.0f / len_v3(v1)'  replaced  'len_v3(rv3d->viewmat[0])'
		 * because of float point precision problems at large values [#23908] */
		float v1[3], v2[3];
		float len_px, len_sc;

		v1[0] = rv3d->persmat[0][0];
		v1[1] = rv3d->persmat[1][0];
		v1[2] = rv3d->persmat[2][0];

		v2[0] = rv3d->persmat[0][1];
		v2[1] = rv3d->persmat[1][1];
		v2[2] = rv3d->persmat[2][1];

		len_px = 2.0f / sqrtf(min_ff(len_squared_v3(v1), len_squared_v3(v2)));
		len_sc = (float)MAX2(ar->winx, ar->winy);

		rv3d->pixsize = len_px / len_sc;
	}
}

static void view3d_main_area_setup_view(Scene *scene, View3D *v3d, ARegion *ar, float viewmat[][4], float winmat[][4])
{
	RegionView3D *rv3d = ar->regiondata;

	ED_view3d_update_viewmat(scene, v3d, ar, viewmat, winmat);

	/* set for opengl */
	gpuMatrixMode(GL_PROJECTION);
	gpuLoadMatrix(rv3d->winmat);
	gpuMatrixMode(GL_MODELVIEW);
	gpuLoadMatrix(rv3d->viewmat);
}

void ED_view3d_draw_offscreen_init(Scene *scene, View3D *v3d)
{
	/* shadow buffers, before we setup matrices */
	if (draw_glsl_material(scene, NULL, v3d, v3d->drawtype))
		gpu_update_lamps_shadows(scene, v3d);
}

/* ED_view3d_draw_offscreen_init should be called before this to initialize
 * stuff like shadow buffers
 */
void ED_view3d_draw_offscreen(Scene *scene, View3D *v3d, ARegion *ar,
                              int winx, int winy, float viewmat[][4], float winmat[][4],
                              int do_bgpic, int colormanage_background)
{
	RegionView3D *rv3d = ar->regiondata;
	Base *base;
	float backcol[3];
	int bwinx, bwiny;
	rcti brect;

	gpuPushMatrix();

	/* set temporary new size */
	bwinx = ar->winx;
	bwiny = ar->winy;
	brect = ar->winrct;
	
	ar->winx = winx;
	ar->winy = winy;
	ar->winrct.xmin = 0;
	ar->winrct.ymin = 0;
	ar->winrct.xmax = winx;
	ar->winrct.ymax = winy;

	/* set theme */
	UI_SetTheme(SPACE_VIEW3D, RGN_TYPE_WINDOW);
	
	/* set flags */
	G.f |= G_RENDER_OGL;

	/* free images which can have changed on frame-change
	 * warning! can be slow so only free animated images - campbell */
	GPU_free_images_anim();

	/* set background color, fallback on the view background color
	 * (if active clip is set but frame is failed to load fallback to horizon color as background) */
	if (scene->world) {
		/* NOTE: currently OpenGL is supposed to always work in sRGB space and do not
		 *       apply any tonemaps since it's really tricky to support for all features (GLSL, textures, etc)
		 *       but due to compatibility issues background is being affected display transform, so we can
		 *       emulate behavior of disabled color management
		 *       but this function is also used for sequencer's scene strips which shouldn't be affected by
		 *       tonemaps now and should be purely sRGB, that's why we've got this colormanage_background
		 *       we can drop this flag in cost of some compatibility loss -- background wouldn't be
		 *       color managed in 3d viewport
		 *       same goes to opengl rendering, where color profile should be applied as very final step
		 */

		if (colormanage_background) {
			IMB_colormanagement_pixel_to_display_space_v3(backcol, &scene->world->horr, &scene->view_settings,
			                                              &scene->display_settings);
		}
		else {
			linearrgb_to_srgb_v3_v3(backcol, &scene->world->horr);
		}

		gpuSetClearColorvf(backcol, 0.0);
	}
	else {
		UI_ThemeClearColor(TH_BACK);
	}


	gpuClear(GL_COLOR_BUFFER_BIT | GL_DEPTH_BUFFER_BIT);

	/* setup view matrices */
	view3d_main_area_setup_view(scene, v3d, ar, viewmat, winmat);

	if (rv3d->rflag & RV3D_CLIPPING)
		view3d_draw_clipping(rv3d);

	/* set zbuffer */
	if (v3d->drawtype > OB_WIRE) {
		v3d->zbuf = TRUE;
		glEnable(GL_DEPTH_TEST);
	}
	else
		v3d->zbuf = FALSE;

	/* important to do before clipping */
	if (do_bgpic) {
		view3d_draw_bgpic_test(scene, ar, v3d, FALSE, FALSE);
	}

	if (rv3d->rflag & RV3D_CLIPPING)
		ED_view3d_clipping_set(rv3d);

	/* draw set first */
	if (scene->set) {
		Scene *sce_iter;
		for (SETLOOPER(scene->set, sce_iter, base)) {
			if (v3d->lay & base->lay) {
				UI_ThemeColorBlend(TH_WIRE, TH_BACK, 0.6f);
				draw_object(scene, ar, v3d, base, DRAW_CONSTCOLOR | DRAW_SCENESET);
				
				if (base->object->transflag & OB_DUPLI)
					draw_dupli_objects_color(scene, ar, v3d, base, TH_WIRE);
			}
		}
	}
	
	/* then draw not selected and the duplis, but skip editmode object */
	for (base = scene->base.first; base; base = base->next) {
		if (v3d->lay & base->lay) {
			/* dupli drawing */
			if (base->object->transflag & OB_DUPLI)
				draw_dupli_objects(scene, ar, v3d, base);

			draw_object(scene, ar, v3d, base, 0);
		}
	}

	/* must be before xray draw which clears the depth buffer */
	if (v3d->zbuf) glDisable(GL_DEPTH_TEST);
	draw_gpencil_view3d(scene, v3d, ar, 1);
	if (v3d->zbuf) glEnable(GL_DEPTH_TEST);

	/* transp and X-ray afterdraw stuff */
	if (v3d->afterdraw_transp.first)     view3d_draw_transp(scene, ar, v3d);
	if (v3d->afterdraw_xray.first)       view3d_draw_xray(scene, ar, v3d, 1);       /* clears zbuffer if it is used! */
	if (v3d->afterdraw_xraytransp.first) view3d_draw_xraytransp(scene, ar, v3d, 1);

	if (rv3d->rflag & RV3D_CLIPPING)
		ED_view3d_clipping_disable();

	/* important to do after clipping */
	if (do_bgpic) {
		view3d_draw_bgpic_test(scene, ar, v3d, TRUE, FALSE);
	}

	/* cleanup */
	if (v3d->zbuf) {
		v3d->zbuf = FALSE;
		glDisable(GL_DEPTH_TEST);
	}

	/* draw grease-pencil stuff */
	ED_region_pixelspace(ar);

	/* draw grease-pencil stuff - needed to get paint-buffer shown too (since it's 2D) */
	draw_gpencil_view3d(scene, v3d, ar, 0);

	/* freeing the images again here could be done after the operator runs, leaving for now */
	GPU_free_images_anim();

	/* restore size */
	ar->winx = bwinx;
	ar->winy = bwiny;
	ar->winrct = brect;

	gpuPopMatrix();

	/* XXX, without this the sequencer flickers with opengl draw enabled, need to find out why - campbell */
	gpuCurrentColor3x(CPACK_WHITE);

	G.f &= ~G_RENDER_OGL;
}

/* utility func for ED_view3d_draw_offscreen */
ImBuf *ED_view3d_draw_offscreen_imbuf(Scene *scene, View3D *v3d, ARegion *ar,
                                      int sizex, int sizey, unsigned int flag, int draw_background,
                                      int colormanage_background, char err_out[256])
{
	RegionView3D *rv3d = ar->regiondata;
	ImBuf *ibuf;
	GPUOffScreen *ofs;
	
	/* state changes make normal drawing go weird otherwise */
	glPushAttrib(GL_LIGHTING_BIT);

	/* bind */
	ofs = GPU_offscreen_create(sizex, sizey, err_out);
	if (ofs == NULL)
		return NULL;

	ED_view3d_draw_offscreen_init(scene, v3d);

	GPU_offscreen_bind(ofs);

	/* render 3d view */
	if (rv3d->persp == RV3D_CAMOB && v3d->camera) {
		CameraParams params;

		BKE_camera_params_init(&params);
		BKE_camera_params_from_object(&params, v3d->camera);
		BKE_camera_params_compute_viewplane(&params, sizex, sizey, scene->r.xasp, scene->r.yasp);
		BKE_camera_params_compute_matrix(&params);

		ED_view3d_draw_offscreen(scene, v3d, ar, sizex, sizey, NULL, params.winmat, draw_background, colormanage_background);
	}
	else {
		ED_view3d_draw_offscreen(scene, v3d, ar, sizex, sizey, NULL, NULL, draw_background, colormanage_background);
	}

	/* read in pixels & stamp */
	ibuf = IMB_allocImBuf(sizex, sizey, 32, flag);

	if (ibuf->rect_float)
		GPU_offscreen_read_pixels(ofs, GL_FLOAT, ibuf->rect_float);
	else if (ibuf->rect)
		GPU_offscreen_read_pixels(ofs, GL_UNSIGNED_BYTE, ibuf->rect);

	/* unbind */
	GPU_offscreen_unbind(ofs);
	GPU_offscreen_free(ofs);

	glPopAttrib();
	
	if (ibuf->rect_float && ibuf->rect)
		IMB_rect_from_float(ibuf);
	
	return ibuf;
}

/* creates own 3d views, used by the sequencer */
ImBuf *ED_view3d_draw_offscreen_imbuf_simple(Scene *scene, Object *camera, int width, int height,
                                             unsigned int flag, int drawtype, int draw_background,
                                             int colormanage_background, char err_out[256])
{
	View3D v3d = {NULL};
	ARegion ar = {NULL};
	RegionView3D rv3d = {{{0}}};

	/* connect data */
	v3d.regionbase.first = v3d.regionbase.last = &ar;
	ar.regiondata = &rv3d;
	ar.regiontype = RGN_TYPE_WINDOW;

	v3d.camera = camera;
	v3d.lay = scene->lay;
	v3d.drawtype = drawtype;
	v3d.flag2 = V3D_RENDER_OVERRIDE;

	rv3d.persp = RV3D_CAMOB;

	copy_m4_m4(rv3d.viewinv, v3d.camera->obmat);
	normalize_m4(rv3d.viewinv);
	invert_m4_m4(rv3d.viewmat, rv3d.viewinv);

	{
		CameraParams params;

		BKE_camera_params_init(&params);
		BKE_camera_params_from_object(&params, v3d.camera);
		BKE_camera_params_compute_viewplane(&params, width, height, scene->r.xasp, scene->r.yasp);
		BKE_camera_params_compute_matrix(&params);

		copy_m4_m4(rv3d.winmat, params.winmat);
		v3d.near = params.clipsta;
		v3d.far = params.clipend;
		v3d.lens = params.lens;
	}

	mult_m4_m4m4(rv3d.persmat, rv3d.winmat, rv3d.viewmat);
	invert_m4_m4(rv3d.persinv, rv3d.viewinv);

	return ED_view3d_draw_offscreen_imbuf(scene, &v3d, &ar, width, height, flag,
	                                      draw_background, colormanage_background, err_out);

	// seq_view3d_cb(scene, cfra, render_size, seqrectx, seqrecty);
}


/* NOTE: the info that this uses is updated in ED_refresh_viewport_fps(), 
 * which currently gets called during SCREEN_OT_animation_step.
 */
static void draw_viewport_fps(Scene *scene, ARegion *ar)
{
	ScreenFrameRateInfo *fpsi = scene->fps_info;
	float fps;
	char printable[16];
	int i, tot;
	
	if (!fpsi || !fpsi->lredrawtime || !fpsi->redrawtime)
		return;
	
	printable[0] = '\0';
	
#if 0
	/* this is too simple, better do an average */
	fps = (float)(1.0 / (fpsi->lredrawtime - fpsi->redrawtime))
#else
	fpsi->redrawtimes_fps[fpsi->redrawtime_index] = (float)(1.0 / (fpsi->lredrawtime - fpsi->redrawtime));
	
	for (i = 0, tot = 0, fps = 0.0f; i < REDRAW_FRAME_AVERAGE; i++) {
		if (fpsi->redrawtimes_fps[i]) {
			fps += fpsi->redrawtimes_fps[i];
			tot++;
		}
	}
	if (tot) {
		fpsi->redrawtime_index = (fpsi->redrawtime_index + 1) % REDRAW_FRAME_AVERAGE;
		
		//fpsi->redrawtime_index++;
		//if (fpsi->redrawtime >= REDRAW_FRAME_AVERAGE)
		//	fpsi->redrawtime = 0;
		
		fps = fps / tot;
	}
#endif

	/* is this more then half a frame behind? */
	if (fps + 0.5f < (float)(FPS)) {
		UI_ThemeColor(TH_REDALERT);
		BLI_snprintf(printable, sizeof(printable), "fps: %.2f", fps);
	}
	else {
		UI_ThemeColor(TH_TEXT_HI);
		BLI_snprintf(printable, sizeof(printable), "fps: %i", (int)(fps + 0.5f));
	}
	
	BLF_draw_default_ascii(22,  ar->winy - 17, 0.0f, printable, sizeof(printable));
}

static void view3d_main_area_draw_objects(const bContext *C, ARegion *ar, const char **grid_unit);

static int view3d_main_area_do_render_draw(const bContext *C)
{
	Scene *scene = CTX_data_scene(C);
	RenderEngineType *type = RE_engines_find(scene->r.engine);

	return (type && type->view_update && type->view_draw);
}

static int view3d_main_area_draw_engine(const bContext *C, ARegion *ar, int draw_border)
{
	Scene *scene = CTX_data_scene(C);
	View3D *v3d = CTX_wm_view3d(C);
	RegionView3D *rv3d = CTX_wm_region_view3d(C);
	RenderEngineType *type;
	GLint scissor[4];

	/* create render engine */
	if (!rv3d->render_engine) {
		RenderEngine *engine;

		type = RE_engines_find(scene->r.engine);

		if (!(type->view_update && type->view_draw))
			return 0;

		engine = RE_engine_create(type);

		engine->tile_x = scene->r.tilex;
		engine->tile_y = scene->r.tiley;

		type->view_update(engine, C);

		rv3d->render_engine = engine;
	}

	/* setup view matrices */
	view3d_main_area_setup_view(scene, v3d, ar, NULL, NULL);

	/* background draw */
	ED_region_pixelspace(ar);

	if (draw_border) {
		/* for border draw, we only need to clear a subset of the 3d view */
		rctf viewborder;
		rcti cliprct;

		if (rv3d->persp == RV3D_CAMOB) {
			ED_view3d_calc_camera_border(scene, ar, v3d, rv3d, &viewborder, FALSE);

			cliprct.xmin = viewborder.xmin + scene->r.border.xmin * BLI_rctf_size_x(&viewborder);
			cliprct.ymin = viewborder.ymin + scene->r.border.ymin * BLI_rctf_size_y(&viewborder);
			cliprct.xmax = viewborder.xmin + scene->r.border.xmax * BLI_rctf_size_x(&viewborder);
			cliprct.ymax = viewborder.ymin + scene->r.border.ymax * BLI_rctf_size_y(&viewborder);
		}
		else {
			cliprct.xmin = v3d->render_border.xmin * ar->winx;
			cliprct.xmax = v3d->render_border.xmax * ar->winx;
			cliprct.ymin = v3d->render_border.ymin * ar->winy;
			cliprct.ymax = v3d->render_border.ymax * ar->winy;
		}

		cliprct.xmin += ar->winrct.xmin;
		cliprct.xmax += ar->winrct.xmin;
		cliprct.ymin += ar->winrct.ymin;
		cliprct.ymax += ar->winrct.ymin;

		cliprct.xmin = CLAMPIS(cliprct.xmin, ar->winrct.xmin, ar->winrct.xmax);
		cliprct.ymin = CLAMPIS(cliprct.ymin, ar->winrct.ymin, ar->winrct.ymax);
		cliprct.xmax = CLAMPIS(cliprct.xmax, ar->winrct.xmin, ar->winrct.xmax);
		cliprct.ymax = CLAMPIS(cliprct.ymax, ar->winrct.ymin, ar->winrct.ymax);

		if (cliprct.xmax > cliprct.xmin && cliprct.ymax > cliprct.ymin) {
			gpuGetSizeBox(GL_SCISSOR_BOX, scissor);
			gpuScissor(cliprct.xmin, cliprct.ymin, BLI_rcti_size_x(&cliprct), BLI_rcti_size_y(&cliprct));
		}
		else
			return 0;
	}

	gpuSetClearColor(0.0f, 0.0f, 0.0f, 0.0f);
	gpuClear(GL_COLOR_BUFFER_BIT | GL_DEPTH_BUFFER_BIT);

	if (v3d->flag & V3D_DISPBGPICS)
		view3d_draw_bgpic(scene, ar, v3d, FALSE, TRUE);
	else
		fdrawcheckerboard(0, 0, ar->winx, ar->winy);

	/* render result draw */
	type = rv3d->render_engine->type;
	type->view_draw(rv3d->render_engine, C);

	if (v3d->flag & V3D_DISPBGPICS)
		view3d_draw_bgpic(scene, ar, v3d, TRUE, TRUE);

	if (draw_border) {
		/* restore scissor as it was before */
		gpuScissor(scissor[0], scissor[1], scissor[2], scissor[3]);
	}

	return 1;
}

static void view3d_main_area_draw_engine_info(RegionView3D *rv3d, ARegion *ar)
{
	if (!rv3d->render_engine || !rv3d->render_engine->text)
		return;

	ED_region_info_draw(ar, rv3d->render_engine->text, 1, 0.25);
}

/* warning: this function has duplicate drawing in ED_view3d_draw_offscreen() */
static void view3d_main_area_draw_objects(const bContext *C, ARegion *ar, const char **grid_unit)
{
	Scene *scene = CTX_data_scene(C);
	View3D *v3d = CTX_wm_view3d(C);
	RegionView3D *rv3d = CTX_wm_region_view3d(C);
	Base *base;
	float backcol[3];
	unsigned int lay_used;

	/* shadow buffers, before we setup matrices */
	if (draw_glsl_material(scene, NULL, v3d, v3d->drawtype))
		gpu_update_lamps_shadows(scene, v3d);
	
	/* reset default OpenGL lights if needed (i.e. after preferences have been altered) */
	if (rv3d->rflag & RV3D_GPULIGHT_UPDATE) {
		rv3d->rflag &= ~RV3D_GPULIGHT_UPDATE;
		GPU_default_lights();
	}

	/* clear background */
	if ((v3d->flag2 & V3D_RENDER_OVERRIDE) && scene->world) {
		IMB_colormanagement_pixel_to_display_space_v3(backcol, &scene->world->horr, &scene->view_settings,
		                                              &scene->display_settings);

		gpuSetClearColorvf(backcol, 0.0);
	}
	else
		UI_ThemeClearColor(TH_BACK);

	gpuClear(GL_COLOR_BUFFER_BIT | GL_DEPTH_BUFFER_BIT);
	
	/* setup view matrices */
	view3d_main_area_setup_view(scene, v3d, ar, NULL, NULL);

	ED_region_draw_cb_draw(C, ar, REGION_DRAW_PRE_VIEW);

	if (rv3d->rflag & RV3D_CLIPPING)
		view3d_draw_clipping(rv3d);
	
	/* set zbuffer after we draw clipping region */
	if (v3d->drawtype > OB_WIRE) {
		v3d->zbuf = TRUE;
		glEnable(GL_DEPTH_TEST);
	}
	else
		v3d->zbuf = FALSE;

	/* enables anti-aliasing for 3D view drawing */
	if (U.ogl_multisamples)
		if (!(U.gameflags & USER_DISABLE_AA))
			glEnable(GL_MULTISAMPLE_ARB);


	/* needs to be done always, gridview is adjusted in drawgrid() now */
	rv3d->gridview = v3d->grid;

	if ((rv3d->view == RV3D_VIEW_USER) || (rv3d->persp != RV3D_ORTHO)) {
		if ((v3d->flag2 & V3D_RENDER_OVERRIDE) == 0) {
			drawfloor(scene, v3d, grid_unit);
		}
		if (rv3d->persp == RV3D_CAMOB) {
			if (scene->world) {
				if (scene->world->mode & WO_STARS) {
					RE_make_stars(NULL, scene, star_stuff_init_func, star_stuff_vertex_func,
					              star_stuff_term_func);
				}
			}
		}
	}
	else {
		if ((v3d->flag2 & V3D_RENDER_OVERRIDE) == 0) {
			ED_region_pixelspace(ar);
			drawgrid(&scene->unit, ar, v3d, grid_unit);
			/* XXX make function? replaces persp(1) */
			gpuMatrixMode(GL_PROJECTION);
			gpuLoadMatrix(rv3d->winmat);
			gpuMatrixMode(GL_MODELVIEW);
			gpuLoadMatrix(rv3d->viewmat);
		}
	}

	view3d_draw_bgpic_test(scene, ar, v3d, FALSE, TRUE);

	if (rv3d->rflag & RV3D_CLIPPING)
		ED_view3d_clipping_set(rv3d);

	/* draw set first */
	if (scene->set) {
		Scene *sce_iter;
		for (SETLOOPER(scene->set, sce_iter, base)) {
			
			if (v3d->lay & base->lay) {
				
				UI_ThemeColorBlend(TH_WIRE, TH_BACK, 0.6f);
				draw_object(scene, ar, v3d, base, DRAW_CONSTCOLOR | DRAW_SCENESET);
				
				if (base->object->transflag & OB_DUPLI) {
					draw_dupli_objects_color(scene, ar, v3d, base, TH_WIRE);
				}
			}
		}
		
		/* Transp and X-ray afterdraw stuff for sets is done later */
	}

	lay_used = 0;

	/* then draw not selected and the duplis, but skip editmode object */
	for (base = scene->base.first; base; base = base->next) {
		lay_used |= base->lay & ((1 << 20) - 1);

		if (v3d->lay & base->lay) {
			
			/* dupli drawing */
			if (base->object->transflag & OB_DUPLI) {
				draw_dupli_objects(scene, ar, v3d, base);
			}
			if ((base->flag & SELECT) == 0) {
				if (base->object != scene->obedit)
					draw_object(scene, ar, v3d, base, 0);
			}
		}
	}

	if (v3d->lay_used != lay_used) { /* happens when loading old files or loading with UI load */
		/* find header and force tag redraw */
		ScrArea *sa = CTX_wm_area(C);
		ARegion *ar_header = BKE_area_find_region_type(sa, RGN_TYPE_HEADER);
		ED_region_tag_redraw(ar_header); /* can be NULL */
		v3d->lay_used = lay_used;
	}

	/* draw selected and editmode */
	for (base = scene->base.first; base; base = base->next) {
		if (v3d->lay & base->lay) {
			if (base->object == scene->obedit || (base->flag & SELECT) )
				draw_object(scene, ar, v3d, base, 0);
		}
	}

//	REEB_draw();

	if ((v3d->flag2 & V3D_RENDER_OVERRIDE) == 0) {
		/* must be before xray draw which clears the depth buffer */
		if (v3d->zbuf) glDisable(GL_DEPTH_TEST);
		draw_gpencil_view3d(scene, v3d, ar, 1);
		if (v3d->zbuf) glEnable(GL_DEPTH_TEST);
	}

	/* Transp and X-ray afterdraw stuff */
	if (v3d->afterdraw_transp.first) view3d_draw_transp(scene, ar, v3d);
	if (v3d->afterdraw_xray.first) view3d_draw_xray(scene, ar, v3d, 1);  /* clears zbuffer if it is used! */
	if (v3d->afterdraw_xraytransp.first) view3d_draw_xraytransp(scene, ar, v3d, 1);
	
	ED_region_draw_cb_draw(C, ar, REGION_DRAW_POST_VIEW);

	if (rv3d->rflag & RV3D_CLIPPING)
		ED_view3d_clipping_disable();
	
	/* important to do after clipping */
	view3d_draw_bgpic_test(scene, ar, v3d, TRUE, TRUE);

	BIF_draw_manipulator(C);

	/* Disable back anti-aliasing */
	if (U.ogl_multisamples)
		if (!(U.gameflags & USER_DISABLE_AA))
			glDisable(GL_MULTISAMPLE_ARB);

	
	if (v3d->zbuf) {
		v3d->zbuf = FALSE;
		glDisable(GL_DEPTH_TEST);
	}

	if ((v3d->flag2 & V3D_RENDER_OVERRIDE) == 0) {
		BDR_drawSketch(C);
	}

	if ((U.ndof_flag & NDOF_SHOW_GUIDE) && (rv3d->viewlock != RV3D_LOCKED) && (rv3d->persp != RV3D_CAMOB))
		/* TODO: draw something else (but not this) during fly mode */
		draw_rotation_guide(rv3d);

}

static void view3d_main_area_draw_info(const bContext *C, ARegion *ar, const char *grid_unit)
{
	wmWindowManager *wm = CTX_wm_manager(C);
	Scene *scene = CTX_data_scene(C);
	View3D *v3d = CTX_wm_view3d(C);
	RegionView3D *rv3d = CTX_wm_region_view3d(C);

	if (rv3d->persp == RV3D_CAMOB) {
		drawviewborder(scene, ar, v3d);
	}
	else if (v3d->flag2 & V3D_RENDER_BORDER) {
		glPolygonMode(GL_FRONT_AND_BACK, GL_LINE);
		setlinestyle(3);
		cpack(0x4040FF);

		glRectf(v3d->render_border.xmin * ar->winx, v3d->render_border.ymin * ar->winy,
		        v3d->render_border.xmax * ar->winx, v3d->render_border.ymax * ar->winy);

		setlinestyle(0);
		glPolygonMode(GL_FRONT_AND_BACK, GL_FILL);
	}

	if ((v3d->flag2 & V3D_RENDER_OVERRIDE) == 0) {
		Object *ob;

		/* draw grease-pencil stuff - needed to get paint-buffer shown too (since it's 2D) */
		//	if (v3d->flag2 & V3D_DISPGP)
		draw_gpencil_view3d(scene, v3d, ar, 0);

		drawcursor(scene, ar, v3d);

		if (U.uiflag & USER_SHOW_ROTVIEWICON)
			draw_view_axis(rv3d);
		else
			draw_view_icon(rv3d);

		ob = OBACT;
		if (U.uiflag & USER_DRAWVIEWINFO)
			draw_selected_name(scene, ob);
	}

	if (rv3d->render_engine) {
		view3d_main_area_draw_engine_info(rv3d, ar);
		return;
	}

	if ((v3d->flag2 & V3D_RENDER_OVERRIDE) == 0) {
		if ((U.uiflag & USER_SHOW_FPS) && ED_screen_animation_playing(wm)) {
			draw_viewport_fps(scene, ar);
		}
		else if (U.uiflag & USER_SHOW_VIEWPORTNAME) {
			draw_viewport_name(ar, v3d);
		}

		if (grid_unit) { /* draw below the viewport name */
			char numstr[32] = "";

			UI_ThemeColor(TH_TEXT_HI);
			if (v3d->grid != 1.0f) {
				BLI_snprintf(numstr, sizeof(numstr), "%s x %.4g", grid_unit, v3d->grid);
			}

			BLF_draw_default_ascii(22,  ar->winy - (USER_SHOW_VIEWPORTNAME ? 40 : 20), 0.0f,
			                       numstr[0] ? numstr : grid_unit, sizeof(numstr));
		}
	}
}

void view3d_main_area_draw(const bContext *C, ARegion *ar)
{
	Scene *scene = CTX_data_scene(C);
	View3D *v3d = CTX_wm_view3d(C);
	RegionView3D *rv3d = CTX_wm_region_view3d(C);
	const char *grid_unit = NULL;
	int draw_border = FALSE;

	if (rv3d->persp == RV3D_CAMOB)
		draw_border = scene->r.mode & R_BORDER;
	else
		draw_border = v3d->flag2 & V3D_RENDER_BORDER;

	/* draw viewport using opengl */
	if (v3d->drawtype != OB_RENDER || !view3d_main_area_do_render_draw(C) || draw_border) {
		view3d_main_area_draw_objects(C, ar, &grid_unit);
		ED_region_pixelspace(ar);
	}

	/* draw viewport using external renderer */
	if (v3d->drawtype == OB_RENDER)
		view3d_main_area_draw_engine(C, ar, draw_border);
	
	view3d_main_area_draw_info(C, ar, grid_unit);

	v3d->flag |= V3D_INVALID_BACKBUF;
}
<|MERGE_RESOLUTION|>--- conflicted
+++ resolved
@@ -551,13 +551,9 @@
 	int co[2];
 
 	/* we don't want the clipping for cursor */
-<<<<<<< HEAD
-	if (ED_view3d_project_int_global(ar, give_cursor(scene, v3d), co, V3D_PROJ_TEST_NOP) == V3D_PROJ_RET_SUCCESS) {
+	if (ED_view3d_project_int_global(ar, give_cursor(scene, v3d), co, V3D_PROJ_TEST_NOP) == V3D_PROJ_RET_OK) {
 		gpuImmediateFormat_V2(); // DOODLE: view3d cursor, 2 stippled circles, 4 mono lines
 
-=======
-	if (ED_view3d_project_int_global(ar, give_cursor(scene, v3d), co, V3D_PROJ_TEST_NOP) == V3D_PROJ_RET_OK) {
->>>>>>> 83de5cb3
 		setlinestyle(0); 
 		gpuCurrentColor3x(CPACK_BLUE);
 		gpuDrawCircle((float)co[0], (float)co[1], 10.0, 32);
@@ -637,27 +633,12 @@
 	float origin[3] = 
 		{ start, start, start };
 
-<<<<<<< HEAD
 	/* used to see when view is quasi-orthogonal */
 	const float toll = 0.5;
 
 	/* axis alpha (rvibright has range 0-10) */
 	const int bright = 25*U.rvibright + U.rvibright/51;
-=======
-	/* X */
-	vec[0] = 1;
-	vec[1] = vec[2] = 0;
-	mul_qt_v3(rv3d->viewquat, vec);
-	dx = vec[0] * k;
-	dy = vec[1] * k;
-	
-	UI_ThemeColorShadeAlpha(TH_AXIS_X, 0, bright);
-	glBegin(GL_LINES);
-	glVertex2f(start, start + ydisp);
-	glVertex2f(start + dx, start + dy + ydisp);
-	glEnd();
->>>>>>> 83de5cb3
-
+	
 	float axis[3][3] = {
 		{ 1, 0, 0 },
 		{ 0, 1, 0 },
@@ -673,12 +654,8 @@
 	const unsigned char label[] = "xyz";
 	GLboolean showLabel[3];
 
-	const GLubyte color[3][4] = {
-		{ 220,   0,   0, bright },
-		{   0, 220,   0, bright },
-		{  30,  30, 220, bright },
-	};
-
+	GLubyte color[3][4];
+	
 	const GLfloat jitter[4][3] = {
 		{  -size/2,  0, 0 },
 		{   0, -size/2, 0 },
@@ -690,27 +667,18 @@
 
 	int i;
 
-<<<<<<< HEAD
+	UI_GetThemeColor3ubv(TH_AXIS_X, color[0]);
+	UI_GetThemeColor3ubv(TH_AXIS_Y, color[1]);
+	UI_GetThemeColor3ubv(TH_AXIS_Z, color[2]);
+
+	color[0][3] = color[1][3] = color [2][3] = bright;
+
 	for (i = 0; i < 3; i++) {
 		mul_qt_v3(rv3d->viewquat, axis[i]);
 		mul_qt_v3(rv3d->viewquat, offset[i]);
 		mul_v3_fl(axis[i], k);
 
 		showLabel[i] = fabsf(axis[i][0]) > toll || fabsf(axis[i][1]) > toll;
-=======
-	/* Y */
-	vec[1] = 1;
-	vec[0] = vec[2] = 0;
-	mul_qt_v3(rv3d->viewquat, vec);
-	dx = vec[0] * k;
-	dy = vec[1] * k;
-	
-	UI_ThemeColorShadeAlpha(TH_AXIS_Y, 0, bright);
-	glBegin(GL_LINES);
-	glVertex2f(start, start + ydisp);
-	glVertex2f(start + dx, start + dy + ydisp);
-	glEnd();
->>>>>>> 83de5cb3
 
 		add_v3_v3(axis[i], origin);
 		add_v3_v3(offset[i], origin);
@@ -727,15 +695,7 @@
 			int j;
 			GLfloat p0[3], p1[3];
 
-<<<<<<< HEAD
 			gpuColor4ub(color[sort[i]][0], color[sort[i]][1], color[sort[i]][2], bright / 2);
-=======
-	UI_ThemeColorShadeAlpha(TH_AXIS_Z, 0, bright);
-	glBegin(GL_LINES);
-	glVertex2f(start, start + ydisp);
-	glVertex2f(start + dx, start + dy + ydisp);
-	glEnd();
->>>>>>> 83de5cb3
 
 			for (j = 0; j < 4; j++) {
 				add_v3_v3v3(p0, offset[sort[i]], jitter[j]);
@@ -1207,11 +1167,6 @@
 	}
 
 	/* edge */
-<<<<<<< HEAD
-=======
-	glPolygonMode(GL_FRONT_AND_BACK, GL_LINE);
-
->>>>>>> 83de5cb3
 	setlinestyle(0);
 
 	UI_ThemeColor(TH_BACK);
@@ -3231,7 +3186,7 @@
 	else if (v3d->flag2 & V3D_RENDER_BORDER) {
 		glPolygonMode(GL_FRONT_AND_BACK, GL_LINE);
 		setlinestyle(3);
-		cpack(0x4040FF);
+		gpuColor3x(0x4040FF);
 
 		glRectf(v3d->render_border.xmin * ar->winx, v3d->render_border.ymin * ar->winy,
 		        v3d->render_border.xmax * ar->winx, v3d->render_border.ymax * ar->winy);
