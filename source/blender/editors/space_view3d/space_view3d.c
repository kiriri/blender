--- conflicted
+++ resolved
@@ -115,11 +115,7 @@
 
 ARegion *view3d_has_tools_region(ScrArea *sa)
 {
-<<<<<<< HEAD
 	ARegion *ar, *artool = NULL, *arhead;
-=======
-	ARegion *ar, *artool = NULL, *arprops = NULL, *arhead;
->>>>>>> 44505b38
 
 	for (ar = sa->regionbase.first; ar; ar = ar->next) {
 		if (ar->regiontype == RGN_TYPE_TOOLS)
@@ -127,13 +123,9 @@
 	}
 
 	/* tool region hide/unhide also hides props */
-<<<<<<< HEAD
 	if (artool) {
 		return artool;
 	}
-=======
-	if (arprops && artool) return artool;
->>>>>>> 44505b38
 
 	if (artool == NULL) {
 		/* add subdiv level; after header */
@@ -152,18 +144,6 @@
 		artool->flag = RGN_FLAG_HIDDEN;
 	}
 
-<<<<<<< HEAD
-=======
-	if (arprops == NULL) {
-		/* add extra subdivided region for tool properties */
-		arprops = MEM_callocN(sizeof(ARegion), "tool props for view3d");
-
-		BLI_insertlinkafter(&sa->regionbase, artool, arprops);
-		arprops->regiontype = RGN_TYPE_TOOL_PROPS;
-		arprops->alignment = RGN_ALIGN_BOTTOM | RGN_SPLIT_PREV;
-	}
-
->>>>>>> 44505b38
 	return artool;
 }
 
@@ -354,23 +334,12 @@
 
 	v3d->flag = V3D_SELECT_OUTLINE;
 	v3d->flag2 = V3D_SHOW_RECONSTRUCTION | V3D_SHOW_GPENCIL;
-<<<<<<< HEAD
-	
+
 	v3d->lens = 50.0f;
 	v3d->near = 0.01f;
 	v3d->far = 1000.0f;
 
 	v3d->twflag |= U.manipulator_flag & V3D_MANIPULATOR_DRAW;
-=======
-
-	v3d->lens = 35.0f;
-	v3d->near = 0.01f;
-	v3d->far = 1000.0f;
-
-	v3d->twflag |= U.tw_flag & V3D_USE_MANIPULATOR;
-	v3d->twtype = V3D_MANIP_TRANSLATE;
-	v3d->around = V3D_AROUND_CENTER_MEAN;
->>>>>>> 44505b38
 
 	v3d->bundle_size = 0.2f;
 	v3d->bundle_drawtype = OB_PLAINAXES;
@@ -386,13 +355,8 @@
 
 	BLI_addtail(&v3d->regionbase, ar);
 	ar->regiontype = RGN_TYPE_HEADER;
-<<<<<<< HEAD
 	ar->alignment = RGN_ALIGN_TOP;
-	
-=======
-	ar->alignment = RGN_ALIGN_BOTTOM;
-
->>>>>>> 44505b38
+
 	/* tool shelf */
 	ar = MEM_callocN(sizeof(ARegion), "toolshelf for view3d");
 
@@ -401,17 +365,6 @@
 	ar->alignment = RGN_ALIGN_LEFT;
 	ar->flag = RGN_FLAG_HIDDEN;
 
-<<<<<<< HEAD
-=======
-	/* tool properties */
-	ar = MEM_callocN(sizeof(ARegion), "tool properties for view3d");
-
-	BLI_addtail(&v3d->regionbase, ar);
-	ar->regiontype = RGN_TYPE_TOOL_PROPS;
-	ar->alignment = RGN_ALIGN_BOTTOM | RGN_SPLIT_PREV;
-	ar->flag = RGN_FLAG_HIDDEN;
-
->>>>>>> 44505b38
 	/* buttons/list view */
 	ar = MEM_callocN(sizeof(ARegion), "buttons for view3d");
 
@@ -444,19 +397,7 @@
 	if (vd->localvd) MEM_freeN(vd->localvd);
 
 	if (vd->properties_storage) MEM_freeN(vd->properties_storage);
-<<<<<<< HEAD
-	
-=======
-
-	/* matcap material, its preview rect gets freed via icons */
-	if (vd->defmaterial) {
-		if (vd->defmaterial->gpumaterial.first)
-			GPU_material_free(&vd->defmaterial->gpumaterial);
-		BKE_previewimg_free(&vd->defmaterial->preview);
-		MEM_freeN(vd->defmaterial);
-	}
-
->>>>>>> 44505b38
+
 	if (vd->fx_settings.ssao)
 		MEM_freeN(vd->fx_settings.ssao);
 	if (vd->fx_settings.dof)
@@ -474,12 +415,7 @@
 {
 	View3D *v3do = (View3D *)sl;
 	View3D *v3dn = MEM_dupallocN(sl);
-<<<<<<< HEAD
-	
-=======
-	BGpic *bgpic;
-
->>>>>>> 44505b38
+
 	/* clear or remove stuff from old */
 
 	if (v3dn->localvd) {
@@ -605,14 +541,6 @@
 		GPU_offscreen_free(rv3d->gpuoffscreen);
 		rv3d->gpuoffscreen = NULL;
 	}
-<<<<<<< HEAD
-=======
-
-	if (rv3d->compositor) {
-		GPU_fx_compositor_destroy(rv3d->compositor);
-		rv3d->compositor = NULL;
-	}
->>>>>>> 44505b38
 }
 
 static int view3d_ob_drop_poll(bContext *UNUSED(C), wmDrag *drag, const wmEvent *UNUSED(event))
@@ -740,11 +668,7 @@
 	WM_dropbox_add(lb, "MESH_OT_drop_named_image", view3d_ima_mesh_drop_poll, view3d_id_path_drop_copy);
 	WM_dropbox_add(lb, "OBJECT_OT_drop_named_image", view3d_ima_empty_drop_poll, view3d_id_path_drop_copy);
 	WM_dropbox_add(lb, "VIEW3D_OT_background_image_add", view3d_ima_bg_drop_poll, view3d_id_path_drop_copy);
-<<<<<<< HEAD
 	WM_dropbox_add(lb, "OBJECT_OT_collection_instance_add", view3d_collection_drop_poll, view3d_collection_drop_copy);
-=======
-	WM_dropbox_add(lb, "OBJECT_OT_group_instance_add", view3d_group_drop_poll, view3d_group_drop_copy);
->>>>>>> 44505b38
 }
 
 static void view3d_widgets(void)
@@ -817,12 +741,7 @@
 		new->render_engine = NULL;
 		new->sms = NULL;
 		new->smooth_timer = NULL;
-<<<<<<< HEAD
-		
-=======
-		new->compositor = NULL;
-
->>>>>>> 44505b38
+
 		return new;
 	}
 	return NULL;
@@ -852,11 +771,8 @@
         wmNotifier *wmn, const Scene *scene)
 {
 	View3D *v3d = sa->spacedata.first;
-<<<<<<< HEAD
 	RegionView3D *rv3d = ar->regiondata;
 	wmManipulatorMap *mmap = ar->manipulator_map;
-=======
->>>>>>> 44505b38
 
 	/* context changes */
 	switch (wmn->category) {
@@ -1634,23 +1550,6 @@
 	view3d_toolshelf_register(art);
 #endif
 
-<<<<<<< HEAD
-=======
-	/* regions: tool properties */
-	art = MEM_callocN(sizeof(ARegionType), "spacetype view3d tool properties region");
-	art->regionid = RGN_TYPE_TOOL_PROPS;
-	art->prefsizex = 0;
-	art->prefsizey = 120;
-	art->keymapflag = ED_KEYMAP_UI | ED_KEYMAP_FRAMES;
-	art->listener = view3d_props_region_listener;
-	art->init = view3d_tools_region_init;
-	art->draw = view3d_tools_region_draw;
-	BLI_addhead(&st->regiontypes, art);
-
-	view3d_tool_props_register(art);
-
-
->>>>>>> 44505b38
 	/* regions: header */
 	art = MEM_callocN(sizeof(ARegionType), "spacetype view3d header region");
 	art->regionid = RGN_TYPE_HEADER;
