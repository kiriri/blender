--- conflicted
+++ resolved
@@ -80,11 +80,7 @@
 	struct ARegion *ar;     /* region within editor */
 
 	struct bDopeSheet *ads; /* dopesheet data for editor (or which is being used) */
-<<<<<<< HEAD
-	
-=======
-
->>>>>>> 95011f6d
+
 	struct Depsgraph *depsgraph; /* active dependency graph */
 	struct Scene *scene;    /* active scene */
 	struct ViewLayer *view_layer; /* active scene layer */
@@ -199,11 +195,8 @@
 	ANIMTYPE_NLATRACK,
 	ANIMTYPE_NLAACTION,
 
-<<<<<<< HEAD
 	ANIMTYPE_PALETTE,
-	
-=======
->>>>>>> 95011f6d
+
 	/* always as last item, the total number of channel types... */
 	ANIMTYPE_NUM_TYPES
 } eAnim_ChannelType;
