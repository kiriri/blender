--- conflicted
+++ resolved
@@ -287,7 +287,6 @@
 /* Tag all scene grease pencil object to update. */
 void ED_gpencil_tag_scene_gpencil(struct Scene *scene);
 
-<<<<<<< HEAD
 /* Vertex color set. */
 void ED_gpencil_fill_vertex_color_set(struct ToolSettings *ts,
                                       struct Brush *brush,
@@ -306,10 +305,9 @@
                                        float mouse[2],
                                        const int radius,
                                        const float diff_mat[4][4]);
-=======
+
 #ifdef __cplusplus
 }
 #endif
->>>>>>> 7b8db971
 
 #endif /*  __ED_GPENCIL_H__ */