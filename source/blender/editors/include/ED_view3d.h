/*
 * ***** BEGIN GPL LICENSE BLOCK *****
 *
 * This program is free software; you can redistribute it and/or
 * modify it under the terms of the GNU General Public License
 * as published by the Free Software Foundation; either version 2
 * of the License, or (at your option) any later version. 
 *
 * This program is distributed in the hope that it will be useful,
 * but WITHOUT ANY WARRANTY; without even the implied warranty of
 * MERCHANTABILITY or FITNESS FOR A PARTICULAR PURPOSE.  See the
 * GNU General Public License for more details.
 *
 * You should have received a copy of the GNU General Public License
 * along with this program; if not, write to the Free Software Foundation,
 * Inc., 51 Franklin Street, Fifth Floor, Boston, MA 02110-1301, USA.
 *
 * The Original Code is Copyright (C) 2008 Blender Foundation.
 * All rights reserved.
 *
 * 
 * Contributor(s): Blender Foundation
 *
 * ***** END GPL LICENSE BLOCK *****
 */

/** \file ED_view3d.h
 *  \ingroup editors
 */

#ifndef __ED_VIEW3D_H__
#define __ED_VIEW3D_H__

/* ********* exports for space_view3d/ module ********** */
struct ARegion;
struct BMEdge;
struct BMFace;
struct BMVert;
struct BPoint;
struct Base;
struct BezTriple;
struct BoundBox;
struct Camera;
struct Depsgraph;
struct EditBone;
struct EvaluationContext;
struct ImBuf;
struct MVert;
struct Main;
struct MetaElem;
struct Nurb;
struct Object;
struct RV3DMatrixStore;
struct RegionView3D;
struct RenderEngineType;
struct Scene;
struct ViewLayer;
struct ScrArea;
struct View3D;
struct ViewContext;
struct bContext;
struct bPoseChannel;
struct bScreen;
struct rctf;
struct rcti;
struct wmOperator;
struct wmOperatorType;
struct wmWindow;
struct wmWindowManager;
struct GPUFX;
struct GPUOffScreen;
struct GPUFXSettings;
struct WorkSpace;
enum eGPUFXFlags;

/* for derivedmesh drawing callbacks, for view3d_select, .... */
typedef struct ViewContext {
	struct Depsgraph *depsgraph;
	struct Scene *scene;
	struct ViewLayer *view_layer;
	struct RenderEngineType *engine;
	struct Object *obact;
	struct Object *obedit;
	struct ARegion *ar;
	struct View3D *v3d;
	struct wmWindow *win;
	struct RegionView3D *rv3d;
	struct BMEditMesh *em;
	int mval[2];
} ViewContext;

typedef struct ViewDepths {
	unsigned short w, h;
	short x, y; /* only for temp use for sub-rects, added to ar->winx/y */
	float *depths;
	double depth_range[2];
	
	bool damaged;
} ViewDepths;

float *ED_view3d_cursor3d_get(struct Scene *scene, struct View3D *v3d);
void   ED_view3d_cursor3d_position(struct bContext *C, float fp[3], const int mval[2]);
void   ED_view3d_cursor3d_update(struct bContext *C, const int mval[2]);

struct Camera *ED_view3d_camera_data_get(struct View3D *v3d, struct RegionView3D *rv3d);

void ED_view3d_to_m4(float mat[4][4], const float ofs[3], const float quat[4], const float dist);
void ED_view3d_from_m4(float mat[4][4], float ofs[3], float quat[4], float *dist);

void ED_view3d_from_object(struct Object *ob, float ofs[3], float quat[4], float *dist, float *lens);
void ED_view3d_to_object(struct Object *ob, const float ofs[3], const float quat[4], const float dist);

void ED_view3d_lastview_store(struct RegionView3D *rv3d);

/* Depth buffer */
void  ED_view3d_depth_update(struct ARegion *ar);
float ED_view3d_depth_read_cached(const struct ViewContext *vc, const int mval[2]);
bool  ED_view3d_depth_read_cached_normal(
        const ViewContext *vc, const int mval[2],
        float r_normal[3]);
bool ED_view3d_depth_unproject(
        const struct ARegion *ar,
        const int mval[2], const double depth,
        float r_location_world[3]);
void  ED_view3d_depth_tag_update(struct RegionView3D *rv3d);

/* Projection */
#define IS_CLIPPED        12000

/* return values for ED_view3d_project_...() */
typedef enum {
	V3D_PROJ_RET_OK   = 0,
	V3D_PROJ_RET_CLIP_NEAR = 1,  /* can't avoid this when in perspective mode, (can't avoid) */
	V3D_PROJ_RET_CLIP_ZERO = 2,  /* so close to zero we can't apply a perspective matrix usefully */
	V3D_PROJ_RET_CLIP_BB   = 3,  /* bounding box clip - RV3D_CLIPPING */
	V3D_PROJ_RET_CLIP_WIN  = 4,  /* outside window bounds */
	V3D_PROJ_RET_OVERFLOW  = 5   /* outside range (mainly for short), (can't avoid) */
} eV3DProjStatus;

/* some clipping tests are optional */
typedef enum {
	V3D_PROJ_TEST_NOP        = 0,
	V3D_PROJ_TEST_CLIP_BB    = (1 << 0),
	V3D_PROJ_TEST_CLIP_WIN   = (1 << 1),
	V3D_PROJ_TEST_CLIP_NEAR  = (1 << 2),
	V3D_PROJ_TEST_CLIP_ZERO  = (1 << 3)
} eV3DProjTest;

#define V3D_PROJ_TEST_CLIP_DEFAULT \
	(V3D_PROJ_TEST_CLIP_BB | V3D_PROJ_TEST_CLIP_WIN | V3D_PROJ_TEST_CLIP_NEAR)
#define V3D_PROJ_TEST_ALL \
	(V3D_PROJ_TEST_CLIP_BB | V3D_PROJ_TEST_CLIP_WIN | V3D_PROJ_TEST_CLIP_NEAR | V3D_PROJ_TEST_CLIP_ZERO)


/* view3d_iterators.c */

/* foreach iterators */
void meshobject_foreachScreenVert(
        const struct EvaluationContext *eval_ctx, struct ViewContext *vc,
        void (*func)(void *userData, struct MVert *eve, const float screen_co[2], int index),
        void *userData, const eV3DProjTest clip_flag);
void mesh_foreachScreenVert(
        const struct EvaluationContext *eval_ctx, struct ViewContext *vc,
        void (*func)(void *userData, struct BMVert *eve, const float screen_co[2], int index),
        void *userData, const eV3DProjTest clip_flag);
void mesh_foreachScreenEdge(
        const struct EvaluationContext *eval_ctx, struct ViewContext *vc,
        void (*func)(void *userData, struct BMEdge *eed, const float screen_co_a[2], const float screen_co_b[2],
                     int index),
        void *userData, const eV3DProjTest clip_flag);
void mesh_foreachScreenFace(
        const struct EvaluationContext *eval_ctx, struct ViewContext *vc,
        void (*func)(void *userData, struct BMFace *efa, const float screen_co[2], int index),
        void *userData, const eV3DProjTest clip_flag);
void nurbs_foreachScreenVert(
        struct ViewContext *vc,
        void (*func)(void *userData, struct Nurb *nu, struct BPoint *bp, struct BezTriple *bezt,
                     int beztindex, const float screen_co[2]),
        void *userData, const eV3DProjTest clip_flag);
void mball_foreachScreenElem(
        struct ViewContext *vc,
        void (*func)(void *userData, struct MetaElem *ml, const float screen_co[2]),
        void *userData, const eV3DProjTest clip_flag);
void lattice_foreachScreenVert(
        struct ViewContext *vc,
        void (*func)(void *userData, struct BPoint *bp,
                     const float screen_co[2]),
        void *userData, const eV3DProjTest clip_flag);
void armature_foreachScreenBone(
        struct ViewContext *vc,
        void (*func)(void *userData, struct EditBone *ebone,
                     const float screen_co_a[2], const float screen_co_b[2]),
        void *userData, const eV3DProjTest clip_flag);
void pose_foreachScreenBone(
        struct ViewContext *vc,
        void (*func)(void *userData, struct bPoseChannel *pchan,
                     const float screen_co_a[2], const float screen_co_b[2]),
        void *userData, const eV3DProjTest clip_flag);
/* *** end iterators *** */


/* view3d_project.c */
void ED_view3d_project_float_v2_m4(const struct ARegion *ar, const float co[3], float r_co[2], float mat[4][4]);
void ED_view3d_project_float_v3_m4(const struct ARegion *ar, const float co[3], float r_co[3], float mat[4][4]);

eV3DProjStatus ED_view3d_project_base(const struct ARegion *ar, struct Base *base);

/* *** short *** */
eV3DProjStatus ED_view3d_project_short_ex(const struct ARegion *ar, float perspmat[4][4], const bool is_local,
                                          const float co[3], short r_co[2], const eV3DProjTest flag);
eV3DProjStatus ED_view3d_project_short_global(const struct ARegion *ar, const float co[3], short r_co[2], const eV3DProjTest flag);
eV3DProjStatus ED_view3d_project_short_object(const struct ARegion *ar, const float co[3], short r_co[2], const eV3DProjTest flag);

/* *** int *** */
eV3DProjStatus ED_view3d_project_int_ex(const struct ARegion *ar, float perspmat[4][4], const bool is_local,
                                        const float co[3], int r_co[2], const eV3DProjTest flag);
eV3DProjStatus ED_view3d_project_int_global(const struct ARegion *ar, const float co[3], int r_co[2], const eV3DProjTest flag);
eV3DProjStatus ED_view3d_project_int_object(const struct ARegion *ar, const float co[3], int r_co[2], const eV3DProjTest flag);

/* *** float *** */
eV3DProjStatus ED_view3d_project_float_ex(const struct ARegion *ar, float perspmat[4][4], const bool is_local,
                                          const float co[3], float r_co[2], const eV3DProjTest flag);
eV3DProjStatus ED_view3d_project_float_global(const struct ARegion *ar, const float co[3], float r_co[2], const eV3DProjTest flag);
eV3DProjStatus ED_view3d_project_float_object(const struct ARegion *ar, const float co[3], float r_co[2], const eV3DProjTest flag);

float ED_view3d_calc_zfac(const struct RegionView3D *rv3d, const float co[3], bool *r_flip);
bool ED_view3d_clip_segment(const struct RegionView3D *rv3d, float ray_start[3], float ray_end[3]);
bool ED_view3d_win_to_ray(
        const struct ARegion *ar, const struct View3D *v3d, const float mval[2],
        float ray_start[3], float ray_normal[3], const bool do_clip);
bool ED_view3d_win_to_ray_ex(
        const struct ARegion *ar, const struct View3D *v3d, const float mval[2],
        float r_ray_co[3], float r_ray_normal[3], float r_ray_start[3], bool do_clip);
void ED_view3d_global_to_vector(const struct RegionView3D *rv3d, const float coord[3], float vec[3]);
void ED_view3d_win_to_3d(
        const struct View3D *v3d, const struct ARegion *ar,
        const float depth_pt[3], const float mval[2],
        float r_out[3]);
void ED_view3d_win_to_3d_int(
        const struct View3D *v3d, const struct ARegion *ar,
        const float depth_pt[3], const int mval[2],
        float r_out[3]);
void ED_view3d_win_to_delta(const struct ARegion *ar, const float mval[2], float out[3], const float zfac);
void ED_view3d_win_to_origin(const struct ARegion *ar, const float mval[2], float out[3]);
void ED_view3d_win_to_vector(const struct ARegion *ar, const float mval[2], float out[3]);
bool ED_view3d_win_to_segment(const struct ARegion *ar, struct View3D *v3d, const float mval[2],
                              float r_ray_start[3], float r_ray_end[3], const bool do_clip);
void ED_view3d_ob_project_mat_get(const struct RegionView3D *v3d, struct Object *ob, float pmat[4][4]);
void ED_view3d_ob_project_mat_get_from_obmat(const struct RegionView3D *rv3d, float obmat[4][4], float pmat[4][4]);

void ED_view3d_project(const struct ARegion *ar, const float world[3], float region[3]);
bool ED_view3d_unproject(const struct ARegion *ar, float regionx, float regiony, float regionz, float world[3]);

/* end */


void ED_view3d_dist_range_get(
        const struct View3D *v3d,
        float r_dist_range[2]);
bool ED_view3d_clip_range_get(
        const struct View3D *v3d, const struct RegionView3D *rv3d,
        float *r_clipsta, float *r_clipend, const bool use_ortho_factor);
bool ED_view3d_viewplane_get(
        const struct View3D *v3d, const struct RegionView3D *rv3d, int winxi, int winyi,
        struct rctf *r_viewplane, float *r_clipsta, float *r_clipend, float *r_pixsize);

void ED_view3d_polygon_offset(const struct RegionView3D *rv3d, const float dist);

void ED_view3d_calc_camera_border(
        const struct Scene *scene, const struct ARegion *ar,
        const struct View3D *v3d, const struct RegionView3D *rv3d,
        struct rctf *r_viewborder, const bool no_shift);
void ED_view3d_calc_camera_border_size(
        const struct Scene *scene, const struct ARegion *ar,
        const struct View3D *v3d, const struct RegionView3D *rv3d,
        float r_size[2]);
bool ED_view3d_calc_render_border(
        const struct Scene *scene, struct View3D *v3d,
        struct ARegion *ar, struct rcti *rect);

void ED_view3d_clipping_calc_from_boundbox(float clip[6][4], const struct BoundBox *clipbb, const bool is_flip);
void ED_view3d_clipping_calc(struct BoundBox *bb, float planes[4][4],
        const struct ARegion *ar, const struct Object *ob, const struct rcti *rect);
void ED_view3d_clipping_local(struct RegionView3D *rv3d, float mat[4][4]);
bool ED_view3d_clipping_test(const struct RegionView3D *rv3d, const float co[3], const bool is_local);
void ED_view3d_clipping_set(struct RegionView3D *rv3d);
void ED_view3d_clipping_enable(void);
void ED_view3d_clipping_disable(void);

float ED_view3d_pixel_size(const struct RegionView3D *rv3d, const float co[3]);

float ED_view3d_radius_to_dist_persp(const float angle, const float radius);
float ED_view3d_radius_to_dist_ortho(const float lens, const float radius);
float ED_view3d_radius_to_dist(
        const struct View3D *v3d, const struct ARegion *ar,
        const char persp, const bool use_aspect,
        const float radius);

void imm_drawcircball(const float cent[3], float rad, const float tmat[4][4], unsigned pos);

/* backbuffer select and draw support */
void          ED_view3d_backbuf_validate(const struct EvaluationContext *eval_ctx, struct ViewContext *vc);
struct ImBuf *ED_view3d_backbuf_read(
        const struct EvaluationContext *eval_ctx, struct ViewContext *vc, int xmin, int ymin, int xmax, int ymax);
unsigned int  ED_view3d_backbuf_sample_rect(
        const struct EvaluationContext *eval_ctx, struct ViewContext *vc, const int mval[2], int size,
        unsigned int min, unsigned int max, float *r_dist);
int          ED_view3d_backbuf_sample_size_clamp(struct ARegion *ar, const float dist);
unsigned int ED_view3d_backbuf_sample(
        const struct EvaluationContext *eval_ctx, struct ViewContext *vc, int x, int y);

bool ED_view3d_autodist(
        const struct EvaluationContext *eval_ctx, struct Depsgraph *graph, struct ARegion *ar, struct View3D *v3d,
        const int mval[2], float mouse_worldloc[3],
        const bool alphaoverride, const float fallback_depth_pt[3]);

/* only draw so ED_view3d_autodist_simple can be called many times after */
void ED_view3d_autodist_init(const struct EvaluationContext *eval_ctx, struct Depsgraph *graph, struct ARegion *ar, struct View3D *v3d, int mode);
bool ED_view3d_autodist_simple(struct ARegion *ar, const int mval[2], float mouse_worldloc[3], int margin, float *force_depth);
bool ED_view3d_autodist_depth(struct ARegion *ar, const int mval[2], int margin, float *depth);
bool ED_view3d_autodist_depth_seg(struct ARegion *ar, const int mval_sta[2], const int mval_end[2], int margin, float *depth);

/* select */
#define MAXPICKELEMS    2500
#define MAXPICKBUF      (4 * MAXPICKELEMS)

typedef enum {
	/* all elements in the region, ignore depth */
	VIEW3D_SELECT_ALL = 0,
	/* pick also depth sorts (only for small regions!) */
	VIEW3D_SELECT_PICK_ALL = 1,
	/* sorts and only returns visible objects (only for small regions!) */
	VIEW3D_SELECT_PICK_NEAREST = 2,
} eV3DSelectMode;

void view3d_opengl_select_cache_begin(void);
void view3d_opengl_select_cache_end(void);

int view3d_opengl_select(
        const struct EvaluationContext *eval_ctx, struct ViewContext *vc, unsigned int *buffer, unsigned int bufsize, const struct rcti *input,
        eV3DSelectMode select_mode);

/* view3d_select.c */
float ED_view3d_select_dist_px(void);
void view3d_set_viewcontext(struct bContext *C, struct ViewContext *vc);
void view3d_operator_needs_opengl(const struct bContext *C);
void view3d_region_operator_needs_opengl(struct wmWindow *win, struct ARegion *ar);
void view3d_opengl_read_pixels(struct ARegion *ar, int x, int y, int w, int h, int format, int type, void *data);

/* XXX should move to BLI_math */
bool edge_inside_circle(const float cent[2], float radius, const float screen_co_a[2], const float screen_co_b[2]);

/* get 3d region from context, also if mouse is in header or toolbar */
struct RegionView3D *ED_view3d_context_rv3d(struct bContext *C);
bool ED_view3d_context_user_region(struct bContext *C, struct View3D **r_v3d, struct ARegion **r_ar);
int ED_operator_rv3d_user_region_poll(struct bContext *C);

void ED_view3d_init_mats_rv3d(struct Object *ob, struct RegionView3D *rv3d);
void ED_view3d_init_mats_rv3d_gl(struct Object *ob, struct RegionView3D *rv3d);
#ifdef DEBUG
void ED_view3d_clear_mats_rv3d(struct RegionView3D *rv3d);
void ED_view3d_check_mats_rv3d(struct RegionView3D *rv3d);
#else
#  define ED_view3d_clear_mats_rv3d(rv3d) (void)(rv3d)
#  define ED_view3d_check_mats_rv3d(rv3d) (void)(rv3d)
#endif
int ED_view3d_view_layer_set(int lay, const int *values, int *active);

struct RV3DMatrixStore *ED_view3d_mats_rv3d_backup(struct RegionView3D *rv3d);
void                    ED_view3d_mats_rv3d_restore(struct RegionView3D *rv3d, struct RV3DMatrixStore *rv3dmat);

void  ED_draw_object_facemap(const struct EvaluationContext *eval_ctx, struct Scene *scene, struct Object *ob, const float col[4], const int facemap);

bool ED_view3d_context_activate(struct bContext *C);
void ED_view3d_draw_offscreen_init(
        const struct EvaluationContext *eval_ctx, struct Scene *scene,
        struct ViewLayer *view_layer, struct View3D *v3d);
void ED_view3d_draw_offscreen(
        const struct EvaluationContext *eval_ctx, struct Scene *scene,
        struct ViewLayer *view_layer, struct View3D *v3d, struct ARegion *ar, int winx, int winy, float viewmat[4][4],
        float winmat[4][4], bool do_bgpic, bool do_sky, bool is_persp, const char *viewname,
        struct GPUFX *fx, struct GPUFXSettings *fx_settings,
        struct GPUOffScreen *ofs);
void ED_view3d_draw_setup_view(
        struct wmWindow *win, const struct EvaluationContext *eval_ctx, struct Scene *scene, struct ARegion *ar, struct View3D *v3d,
        float viewmat[4][4], float winmat[4][4], const struct rcti *rect);

enum {
	V3D_OFSDRAW_NONE             = (0),

	V3D_OFSDRAW_USE_BACKGROUND   = (1 << 0),
	V3D_OFSDRAW_USE_FULL_SAMPLE  = (1 << 1),

	/* Only works with ED_view3d_draw_offscreen_imbuf_simple(). */
	V3D_OFSDRAW_USE_GPENCIL      = (1 << 2),
	V3D_OFSDRAW_USE_SOLID_TEX    = (1 << 2),
	V3D_OFSDRAW_USE_CAMERA_DOF   = (1 << 3),
};

struct ImBuf *ED_view3d_draw_offscreen_imbuf(
<<<<<<< HEAD
        const struct EvaluationContext *eval_ctx, struct Scene *scene,
        struct ViewLayer *view_layer, struct View3D *v3d, struct ARegion *ar,
        int sizex, int sizey, unsigned int flag, bool draw_background,
        int alpha_mode, int samples, bool full_samples, const char *viewname,
        struct GPUFX *fx, struct GPUOffScreen *ofs, char err_out[256]);
struct ImBuf *ED_view3d_draw_offscreen_imbuf_simple(
        const struct EvaluationContext *eval_ctx, struct Scene *scene,
        struct ViewLayer *view_layer, struct Object *camera, int width, int height,
        unsigned int flag, int drawtype, bool use_solid_tex, bool use_gpencil, bool draw_background,
        int alpha_mode, int samples, bool full_samples, const char *viewname,
=======
        struct Scene *scene, struct View3D *v3d, struct ARegion *ar, int sizex, int sizey,
        unsigned int flag, unsigned int draw_flags,
        int alpha_mode, int samples, const char *viewname,
        struct GPUFX *fx, struct GPUOffScreen *ofs, char err_out[256]);
struct ImBuf *ED_view3d_draw_offscreen_imbuf_simple(
        struct Scene *scene, struct Object *camera, int width, int height,
        unsigned int flag, unsigned int draw_flags, int drawtype, int alpha_mode,
        int samples, const char *viewname,
>>>>>>> 9b42b3e1
        struct GPUFX *fx, struct GPUOffScreen *ofs, char err_out[256]);

struct Base *ED_view3d_give_base_under_cursor(struct bContext *C, const int mval[2]);
void ED_view3d_quadview_update(struct ScrArea *sa, struct ARegion *ar, bool do_clip);
void ED_view3d_update_viewmat(
        const struct EvaluationContext *eval_ctx, struct Scene *scene, struct View3D *v3d, struct ARegion *ar,
        float viewmat[4][4], float winmat[4][4], const struct rcti *rect);
bool ED_view3d_quat_from_axis_view(const char view, float quat[4]);
char ED_view3d_quat_to_axis_view(const float quat[4], const float epsilon);
char ED_view3d_lock_view_from_index(int index);
char ED_view3d_axis_view_opposite(char view);
bool ED_view3d_lock(struct RegionView3D *rv3d);

uint64_t ED_view3d_datamask(const struct Scene *scene, const struct View3D *v3d);
uint64_t ED_view3d_screen_datamask(const struct Scene *scene, const struct bScreen *screen);

bool ED_view3d_offset_lock_check(const struct View3D *v3d, const struct RegionView3D *rv3d);

/* camera lock functions */
bool ED_view3d_camera_lock_check(const struct View3D *v3d, const struct RegionView3D *rv3d);
/* copy the camera to the view before starting a view transformation */
void ED_view3d_camera_lock_init_ex(struct View3D *v3d, struct RegionView3D *rv3d, const bool calc_dist);
void ED_view3d_camera_lock_init(struct View3D *v3d, struct RegionView3D *rv3d);
/* copy the view to the camera, return true if */
bool ED_view3d_camera_lock_sync(struct View3D *v3d, struct RegionView3D *rv3d);

bool ED_view3d_camera_autokey(
        struct Scene *scene, struct ID *id_key,
        struct bContext *C, const bool do_rotate, const bool do_translate);
bool ED_view3d_camera_lock_autokey(
        struct View3D *v3d, struct RegionView3D *rv3d,
        struct bContext *C, const bool do_rotate, const bool do_translate);

void ED_view3D_lock_clear(struct View3D *v3d);

#define VIEW3D_MARGIN 1.4f
#define VIEW3D_DIST_FALLBACK 1.0f

float ED_view3d_offset_distance(float mat[4][4], const float ofs[3], const float dist_fallback);
void  ED_view3d_distance_set(struct RegionView3D *rv3d, const float dist);

float ED_scene_grid_scale(struct Scene *scene, const char **grid_unit);
float ED_view3d_grid_scale(struct Scene *scene, struct View3D *v3d, const char **grid_unit);

void ED_scene_draw_fps(struct Scene *scene, const struct rcti *rect);

/* view matrix properties utilities */
/* unused */
#if 0
void ED_view3d_operator_properties_viewmat(struct wmOperatorType *ot);
void ED_view3d_operator_properties_viewmat_set(struct bContext *C, struct wmOperator *op);
void ED_view3d_operator_properties_viewmat_get(struct wmOperator *op, int *winx, int *winy, float persmat[4][4]);
#endif

/* render */
void ED_view3d_stop_render_preview(struct wmWindowManager *wm, struct ARegion *ar);
void ED_view3d_shade_update(struct Main *bmain, struct Scene *scene, struct View3D *v3d, struct ScrArea *sa);

#define V3D_IS_ZBUF(v3d) \
	(((v3d)->flag & V3D_ZBUF_SELECT) && ((v3d)->drawtype > OB_WIRE))

void ED_view3d_id_remap(struct View3D *v3d, const struct ID *old_id, struct ID *new_id);

#endif /* __ED_VIEW3D_H__ */<|MERGE_RESOLUTION|>--- conflicted
+++ resolved
@@ -398,27 +398,16 @@
 };
 
 struct ImBuf *ED_view3d_draw_offscreen_imbuf(
-<<<<<<< HEAD
         const struct EvaluationContext *eval_ctx, struct Scene *scene,
         struct ViewLayer *view_layer, struct View3D *v3d, struct ARegion *ar,
-        int sizex, int sizey, unsigned int flag, bool draw_background,
-        int alpha_mode, int samples, bool full_samples, const char *viewname,
+        int sizex, int sizey, unsigned int flag, unsigned int draw_flags,
+        int alpha_mode, int samples, const char *viewname,
         struct GPUFX *fx, struct GPUOffScreen *ofs, char err_out[256]);
 struct ImBuf *ED_view3d_draw_offscreen_imbuf_simple(
         const struct EvaluationContext *eval_ctx, struct Scene *scene,
         struct ViewLayer *view_layer, struct Object *camera, int width, int height,
-        unsigned int flag, int drawtype, bool use_solid_tex, bool use_gpencil, bool draw_background,
-        int alpha_mode, int samples, bool full_samples, const char *viewname,
-=======
-        struct Scene *scene, struct View3D *v3d, struct ARegion *ar, int sizex, int sizey,
-        unsigned int flag, unsigned int draw_flags,
-        int alpha_mode, int samples, const char *viewname,
-        struct GPUFX *fx, struct GPUOffScreen *ofs, char err_out[256]);
-struct ImBuf *ED_view3d_draw_offscreen_imbuf_simple(
-        struct Scene *scene, struct Object *camera, int width, int height,
         unsigned int flag, unsigned int draw_flags, int drawtype, int alpha_mode,
         int samples, const char *viewname,
->>>>>>> 9b42b3e1
         struct GPUFX *fx, struct GPUOffScreen *ofs, char err_out[256]);
 
 struct Base *ED_view3d_give_base_under_cursor(struct bContext *C, const int mval[2]);
