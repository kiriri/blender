--- conflicted
+++ resolved
@@ -43,13 +43,9 @@
 struct Camera;
 struct Depsgraph;
 struct EditBone;
-<<<<<<< HEAD
-struct EvaluationContext;
 struct GroomBundle;
 struct GroomSection;
 struct GroomSectionVertex;
-=======
->>>>>>> 0f2b4cb6
 struct ImBuf;
 struct MVert;
 struct Main;
