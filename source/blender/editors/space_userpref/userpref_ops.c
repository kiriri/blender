/*
 * This program is free software; you can redistribute it and/or
 * modify it under the terms of the GNU General Public License
 * as published by the Free Software Foundation; either version 2
 * of the License, or (at your option) any later version.
 *
 * This program is distributed in the hope that it will be useful,
 * but WITHOUT ANY WARRANTY; without even the implied warranty of
 * MERCHANTABILITY or FITNESS FOR A PARTICULAR PURPOSE.  See the
 * GNU General Public License for more details.
 *
 * You should have received a copy of the GNU General Public License
 * along with this program; if not, write to the Free Software Foundation,
 * Inc., 51 Franklin Street, Fifth Floor, Boston, MA 02110-1301, USA.
 *
 * The Original Code is Copyright (C) 2009 Blender Foundation.
 * All rights reserved.
 */

/** \file
 * \ingroup spuserpref
 */

#include <string.h>

#include "DNA_screen_types.h"

#include "BLI_listbase.h"

#include "BKE_context.h"
#include "BKE_main.h"
#include "BKE_preferences.h"
<<<<<<< HEAD
#include "BKE_report.h"
=======
>>>>>>> 330fecc9

#include "RNA_access.h"
#include "RNA_define.h"
#include "RNA_types.h"

#include "UI_interface.h"

#include "WM_api.h"
#include "WM_types.h"

#include "ED_userpref.h"

#include "MEM_guardedalloc.h"

/* -------------------------------------------------------------------- */
/** \name Reset Default Theme Operator
 * \{ */

static int preferences_reset_default_theme_exec(bContext *C, wmOperator *UNUSED(op))
{
  Main *bmain = CTX_data_main(C);
  UI_theme_init_default();
  UI_style_init_default();
  WM_reinit_gizmomap_all(bmain);
  WM_event_add_notifier(C, NC_WINDOW, NULL);
  U.runtime.is_dirty = true;
  return OPERATOR_FINISHED;
}

static void PREFERENCES_OT_reset_default_theme(wmOperatorType *ot)
{
  /* identifiers */
  ot->name = "Reset to Default Theme";
  ot->idname = "PREFERENCES_OT_reset_default_theme";
  ot->description = "Reset to the default theme colors";

  /* callbacks */
  ot->exec = preferences_reset_default_theme_exec;

  /* flags */
  ot->flag = OPTYPE_REGISTER;
}

/** \} */

/* -------------------------------------------------------------------- */
/** \name Add Auto-Execution Path Operator
 * \{ */

static int preferences_autoexec_add_exec(bContext *UNUSED(C), wmOperator *UNUSED(op))
{
  bPathCompare *path_cmp = MEM_callocN(sizeof(bPathCompare), "bPathCompare");
  BLI_addtail(&U.autoexec_paths, path_cmp);
  U.runtime.is_dirty = true;
  return OPERATOR_FINISHED;
}

static void PREFERENCES_OT_autoexec_path_add(wmOperatorType *ot)
{
  ot->name = "Add Auto-Execution Path";
  ot->idname = "PREFERENCES_OT_autoexec_path_add";
  ot->description = "Add path to exclude from auto-execution";

  ot->exec = preferences_autoexec_add_exec;

  ot->flag = OPTYPE_INTERNAL;
}

/** \} */

/* -------------------------------------------------------------------- */
/** \name Remove Auto-Execution Path Operator
 * \{ */

static int preferences_autoexec_remove_exec(bContext *UNUSED(C), wmOperator *op)
{
  const int index = RNA_int_get(op->ptr, "index");
  bPathCompare *path_cmp = BLI_findlink(&U.autoexec_paths, index);
  if (path_cmp) {
    BLI_freelinkN(&U.autoexec_paths, path_cmp);
    U.runtime.is_dirty = true;
  }
  return OPERATOR_FINISHED;
}

static void PREFERENCES_OT_autoexec_path_remove(wmOperatorType *ot)
{
  ot->name = "Remove Auto-Execution Path";
  ot->idname = "PREFERENCES_OT_autoexec_path_remove";
  ot->description = "Remove path to exclude from auto-execution";

  ot->exec = preferences_autoexec_remove_exec;

  ot->flag = OPTYPE_INTERNAL;

  RNA_def_int(ot->srna, "index", 0, 0, INT_MAX, "Index", "", 0, 1000);
}

/** \} */

/* -------------------------------------------------------------------- */
/** \name Add Asset Library Operator
 * \{ */

static int preferences_asset_library_add_exec(bContext *UNUSED(C), wmOperator *UNUSED(op))
{
  BKE_preferences_asset_library_add(&U, NULL, NULL);
  U.runtime.is_dirty = true;
  return OPERATOR_FINISHED;
}

static void PREFERENCES_OT_asset_library_add(wmOperatorType *ot)
{
  ot->name = "Add Asset Library";
  ot->idname = "PREFERENCES_OT_asset_library_add";
  ot->description =
      "Add a path to a .blend file to be used by the Asset Browser as source of assets";

  ot->exec = preferences_asset_library_add_exec;

  ot->flag = OPTYPE_INTERNAL;
}

/** \} */

/* -------------------------------------------------------------------- */
/** \name Remove Asset Library Operator
 * \{ */

static int preferences_asset_library_remove_exec(bContext *UNUSED(C), wmOperator *op)
{
  const int index = RNA_int_get(op->ptr, "index");
  bUserAssetLibrary *library = BLI_findlink(&U.asset_libraries, index);
  if (library) {
    BKE_preferences_asset_library_remove(&U, library);
    U.runtime.is_dirty = true;
<<<<<<< HEAD
=======
    /* Trigger refresh for the Asset Browser. */
    WM_main_add_notifier(NC_SPACE | ND_SPACE_ASSET_PARAMS, NULL);
>>>>>>> 330fecc9
  }
  return OPERATOR_FINISHED;
}

static void PREFERENCES_OT_asset_library_remove(wmOperatorType *ot)
{
  ot->name = "Remove Asset Library";
  ot->idname = "PREFERENCES_OT_asset_library_remove";
  ot->description =
      "Remove a path to a .blend file, so the Asset Browser will not attempt to show it anymore";

  ot->exec = preferences_asset_library_remove_exec;

  ot->flag = OPTYPE_INTERNAL;

  RNA_def_int(ot->srna, "index", 0, 0, INT_MAX, "Index", "", 0, 1000);
}

/** \} */

void ED_operatortypes_userpref(void)
{
  WM_operatortype_append(PREFERENCES_OT_reset_default_theme);

  WM_operatortype_append(PREFERENCES_OT_autoexec_path_add);
  WM_operatortype_append(PREFERENCES_OT_autoexec_path_remove);

  WM_operatortype_append(PREFERENCES_OT_asset_library_add);
  WM_operatortype_append(PREFERENCES_OT_asset_library_remove);
}<|MERGE_RESOLUTION|>--- conflicted
+++ resolved
@@ -30,10 +30,6 @@
 #include "BKE_context.h"
 #include "BKE_main.h"
 #include "BKE_preferences.h"
-<<<<<<< HEAD
-#include "BKE_report.h"
-=======
->>>>>>> 330fecc9
 
 #include "RNA_access.h"
 #include "RNA_define.h"
@@ -170,11 +166,8 @@
   if (library) {
     BKE_preferences_asset_library_remove(&U, library);
     U.runtime.is_dirty = true;
-<<<<<<< HEAD
-=======
     /* Trigger refresh for the Asset Browser. */
     WM_main_add_notifier(NC_SPACE | ND_SPACE_ASSET_PARAMS, NULL);
->>>>>>> 330fecc9
   }
   return OPERATOR_FINISHED;
 }
