/*
 * This program is free software; you can redistribute it and/or
 * modify it under the terms of the GNU General Public License
 * as published by the Free Software Foundation; either version 2
 * of the License, or (at your option) any later version.
 *
 * This program is distributed in the hope that it will be useful,
 * but WITHOUT ANY WARRANTY; without even the implied warranty of
 * MERCHANTABILITY or FITNESS FOR A PARTICULAR PURPOSE.  See the
 * GNU General Public License for more details.
 *
 * You should have received a copy of the GNU General Public License
 * along with this program; if not, write to the Free Software Foundation,
 * Inc., 51 Franklin Street, Fifth Floor, Boston, MA 02110-1301, USA.
 *
 * The Original Code is Copyright (C) 2008 Blender Foundation.
 * All rights reserved.
 */

/** \file
 * \ingroup spimage
 */

#include "DNA_gpencil_types.h"
#include "DNA_image_types.h"
#include "DNA_mask_types.h"
#include "DNA_mesh_types.h"
#include "DNA_meshdata_types.h"
#include "DNA_object_types.h"
#include "DNA_scene_types.h"

#include "MEM_guardedalloc.h"

#include "BLI_blenlib.h"
#include "BLI_math.h"
#include "BLI_threads.h"

#include "BKE_colortools.h"
#include "BKE_context.h"
#include "BKE_editmesh.h"
#include "BKE_image.h"
#include "BKE_layer.h"
#include "BKE_lib_id.h"
#include "BKE_material.h"
#include "BKE_scene.h"
#include "BKE_screen.h"
#include "BKE_workspace.h"

#include "RNA_access.h"
#include "RNA_define.h"
#include "RNA_enum_types.h"

#include "DEG_depsgraph.h"

#include "IMB_imbuf_types.h"

#include "ED_image.h"
#include "ED_mask.h"
#include "ED_mesh.h"
#include "ED_node.h"
#include "ED_render.h"
#include "ED_screen.h"
#include "ED_space_api.h"
#include "ED_transform.h"
#include "ED_uvedit.h"

#include "WM_api.h"
#include "WM_message.h"
#include "WM_types.h"

#include "UI_interface.h"
#include "UI_resources.h"
#include "UI_view2d.h"

#include "GPU_batch_presets.h"
#include "GPU_framebuffer.h"
#include "GPU_viewport.h"

#include "DRW_engine.h"
#include "DRW_engine_types.h"

#include "image_intern.h"

/**************************** common state *****************************/

static void image_scopes_tag_refresh(ScrArea *area)
{
  SpaceImage *sima = (SpaceImage *)area->spacedata.first;
  ARegion *region;

  /* only while histogram is visible */
  for (region = area->regionbase.first; region; region = region->next) {
    if (region->regiontype == RGN_TYPE_TOOL_PROPS && region->flag & RGN_FLAG_HIDDEN) {
      return;
    }
  }

  sima->scopes.ok = 0;
}

static void image_user_refresh_scene(const bContext *C, SpaceImage *sima)
{
  /* Update scene image user for acquiring render results. */
  sima->iuser.scene = CTX_data_scene(C);

  if (sima->image && sima->image->type == IMA_TYPE_R_RESULT) {
    /* While rendering, prefer scene that is being rendered. */
    Scene *render_scene = ED_render_job_get_current_scene(C);
    if (render_scene) {
      sima->iuser.scene = render_scene;
    }
  }

  /* Auto switch image to show in UV editor when selection changes. */
  ED_space_image_auto_set(C, sima);
}

/* ******************** default callbacks for image space ***************** */

static SpaceLink *image_create(const ScrArea *UNUSED(area), const Scene *UNUSED(scene))
{
  ARegion *region;
  SpaceImage *simage;

  simage = MEM_callocN(sizeof(SpaceImage), "initimage");
  simage->spacetype = SPACE_IMAGE;
  simage->zoom = 1.0f;
  simage->lock = true;
  simage->flag = SI_SHOW_GPENCIL | SI_USE_ALPHA | SI_COORDFLOATS;
  simage->uv_opacity = 1.0f;

  BKE_imageuser_default(&simage->iuser);
  simage->iuser.flag = IMA_SHOW_STEREO | IMA_ANIM_ALWAYS;

  BKE_scopes_new(&simage->scopes);
  simage->sample_line_hist.height = 100;

  simage->tile_grid_shape[0] = 1;
  simage->tile_grid_shape[1] = 1;

  /* tool header */
  region = MEM_callocN(sizeof(ARegion), "tool header for image");

  BLI_addtail(&simage->regionbase, region);
  region->regiontype = RGN_TYPE_TOOL_HEADER;
  region->alignment = (U.uiflag & USER_HEADER_BOTTOM) ? RGN_ALIGN_BOTTOM : RGN_ALIGN_TOP;
  region->flag = RGN_FLAG_HIDDEN | RGN_FLAG_HIDDEN_BY_USER;

  /* header */
  region = MEM_callocN(sizeof(ARegion), "header for image");

  BLI_addtail(&simage->regionbase, region);
  region->regiontype = RGN_TYPE_HEADER;
  region->alignment = (U.uiflag & USER_HEADER_BOTTOM) ? RGN_ALIGN_BOTTOM : RGN_ALIGN_TOP;

  /* buttons/list view */
  region = MEM_callocN(sizeof(ARegion), "buttons for image");

  BLI_addtail(&simage->regionbase, region);
  region->regiontype = RGN_TYPE_UI;
  region->alignment = RGN_ALIGN_RIGHT;
  region->flag = RGN_FLAG_HIDDEN;

  /* scopes/uv sculpt/paint */
  region = MEM_callocN(sizeof(ARegion), "buttons for image");

  BLI_addtail(&simage->regionbase, region);
  region->regiontype = RGN_TYPE_TOOLS;
  region->alignment = RGN_ALIGN_LEFT;
  region->flag = RGN_FLAG_HIDDEN;

  /* main area */
  region = MEM_callocN(sizeof(ARegion), "main area for image");

  BLI_addtail(&simage->regionbase, region);
  region->regiontype = RGN_TYPE_WINDOW;

  return (SpaceLink *)simage;
}

/* not spacelink itself */
static void image_free(SpaceLink *sl)
{
  SpaceImage *simage = (SpaceImage *)sl;

  BKE_scopes_free(&simage->scopes);
}

/* spacetype; init callback, add handlers */
static void image_init(struct wmWindowManager *UNUSED(wm), ScrArea *area)
{
  ListBase *lb = WM_dropboxmap_find("Image", SPACE_IMAGE, 0);

  /* add drop boxes */
  WM_event_add_dropbox_handler(&area->handlers, lb);
}

static SpaceLink *image_duplicate(SpaceLink *sl)
{
  SpaceImage *simagen = MEM_dupallocN(sl);

  /* clear or remove stuff from old */

  BKE_scopes_new(&simagen->scopes);

  return (SpaceLink *)simagen;
}

static void image_operatortypes(void)
{
  WM_operatortype_append(IMAGE_OT_view_all);
  WM_operatortype_append(IMAGE_OT_view_pan);
  WM_operatortype_append(IMAGE_OT_view_selected);
  WM_operatortype_append(IMAGE_OT_view_center_cursor);
  WM_operatortype_append(IMAGE_OT_view_zoom);
  WM_operatortype_append(IMAGE_OT_view_zoom_in);
  WM_operatortype_append(IMAGE_OT_view_zoom_out);
  WM_operatortype_append(IMAGE_OT_view_zoom_ratio);
  WM_operatortype_append(IMAGE_OT_view_zoom_border);
#ifdef WITH_INPUT_NDOF
  WM_operatortype_append(IMAGE_OT_view_ndof);
#endif

  WM_operatortype_append(IMAGE_OT_new);
  WM_operatortype_append(IMAGE_OT_open);
  WM_operatortype_append(IMAGE_OT_match_movie_length);
  WM_operatortype_append(IMAGE_OT_replace);
  WM_operatortype_append(IMAGE_OT_reload);
  WM_operatortype_append(IMAGE_OT_save);
  WM_operatortype_append(IMAGE_OT_save_as);
  WM_operatortype_append(IMAGE_OT_save_sequence);
  WM_operatortype_append(IMAGE_OT_save_all_modified);
  WM_operatortype_append(IMAGE_OT_pack);
  WM_operatortype_append(IMAGE_OT_unpack);

  WM_operatortype_append(IMAGE_OT_invert);
  WM_operatortype_append(IMAGE_OT_resize);

  WM_operatortype_append(IMAGE_OT_cycle_render_slot);
  WM_operatortype_append(IMAGE_OT_clear_render_slot);
  WM_operatortype_append(IMAGE_OT_add_render_slot);
  WM_operatortype_append(IMAGE_OT_remove_render_slot);

  WM_operatortype_append(IMAGE_OT_sample);
  WM_operatortype_append(IMAGE_OT_sample_line);
  WM_operatortype_append(IMAGE_OT_curves_point_set);

  WM_operatortype_append(IMAGE_OT_change_frame);

  WM_operatortype_append(IMAGE_OT_read_viewlayers);
  WM_operatortype_append(IMAGE_OT_render_border);
  WM_operatortype_append(IMAGE_OT_clear_render_border);

  WM_operatortype_append(IMAGE_OT_tile_add);
  WM_operatortype_append(IMAGE_OT_tile_remove);
  WM_operatortype_append(IMAGE_OT_tile_fill);
}

static void image_keymap(struct wmKeyConfig *keyconf)
{
  WM_keymap_ensure(keyconf, "Image Generic", SPACE_IMAGE, 0);
  WM_keymap_ensure(keyconf, "Image", SPACE_IMAGE, 0);
}

/* dropboxes */
static bool image_drop_poll(bContext *C,
                            wmDrag *drag,
                            const wmEvent *event,
                            const char **UNUSED(r_tooltip))
{
  ScrArea *area = CTX_wm_area(C);
  if (ED_region_overlap_isect_any_xy(area, &event->x)) {
    return false;
  }
  if (drag->type == WM_DRAG_PATH) {
    /* rule might not work? */
    if (ELEM(drag->icon, 0, ICON_FILE_IMAGE, ICON_FILE_MOVIE, ICON_FILE_BLANK)) {
      return true;
    }
  }
  return false;
}

static void image_drop_copy(wmDrag *drag, wmDropBox *drop)
{
  /* copy drag path to properties */
  RNA_string_set(drop->ptr, "filepath", drag->path);
}

/* area+region dropbox definition */
static void image_dropboxes(void)
{
  ListBase *lb = WM_dropboxmap_find("Image", SPACE_IMAGE, 0);

  WM_dropbox_add(lb, "IMAGE_OT_open", image_drop_poll, image_drop_copy);
}

/**
 * \note take care not to get into feedback loop here,
 *       calling composite job causes viewer to refresh.
 */
static void image_refresh(const bContext *C, ScrArea *area)
{
  Scene *scene = CTX_data_scene(C);
  SpaceImage *sima = area->spacedata.first;
  Image *ima;

  ima = ED_space_image(sima);
  BKE_image_user_frame_calc(ima, &sima->iuser, scene->r.cfra);

  /* check if we have to set the image from the editmesh */
  if (ima && (ima->source == IMA_SRC_VIEWER && sima->mode == SI_MODE_MASK)) {
    if (scene->nodetree) {
      Mask *mask = ED_space_image_get_mask(sima);
      if (mask) {
        ED_node_composite_job(C, scene->nodetree, scene);
      }
    }
  }
}

static void image_listener(wmWindow *win, ScrArea *area, wmNotifier *wmn, Scene *UNUSED(scene))
{
  SpaceImage *sima = (SpaceImage *)area->spacedata.first;

  /* context changes */
  switch (wmn->category) {
    case NC_WINDOW:
      /* notifier comes from editing color space */
      image_scopes_tag_refresh(area);
      ED_area_tag_redraw(area);
      break;
    case NC_SCENE:
      switch (wmn->data) {
        case ND_FRAME:
          image_scopes_tag_refresh(area);
          ED_area_tag_refresh(area);
          ED_area_tag_redraw(area);
          break;
        case ND_MODE:
          if (wmn->subtype == NS_EDITMODE_MESH) {
            ED_area_tag_refresh(area);
          }
          ED_area_tag_redraw(area);
          break;
        case ND_RENDER_RESULT:
        case ND_RENDER_OPTIONS:
        case ND_COMPO_RESULT:
          if (ED_space_image_show_render(sima)) {
            image_scopes_tag_refresh(area);
          }
          ED_area_tag_redraw(area);
          break;
      }
      break;
    case NC_IMAGE:
      if (wmn->reference == sima->image || !wmn->reference) {
        if (wmn->action != NA_PAINTING) {
          image_scopes_tag_refresh(area);
          ED_area_tag_refresh(area);
          ED_area_tag_redraw(area);
        }
      }
      break;
    case NC_SPACE:
      if (wmn->data == ND_SPACE_IMAGE) {
        image_scopes_tag_refresh(area);
        ED_area_tag_redraw(area);
      }
      break;
    case NC_MASK: {
      // Scene *scene = wmn->window->screen->scene;
      /* ideally would check for: ED_space_image_check_show_maskedit(scene, sima)
       * but we cant get the scene */
      if (sima->mode == SI_MODE_MASK) {
        switch (wmn->data) {
          case ND_SELECT:
            ED_area_tag_redraw(area);
            break;
          case ND_DATA:
          case ND_DRAW:
            /* causes node-recalc */
            ED_area_tag_redraw(area);
            ED_area_tag_refresh(area);
            break;
        }
        switch (wmn->action) {
          case NA_SELECTED:
            ED_area_tag_redraw(area);
            break;
          case NA_EDITED:
            /* causes node-recalc */
            ED_area_tag_redraw(area);
            ED_area_tag_refresh(area);
            break;
        }
      }
      break;
    }
    case NC_GEOM: {
      switch (wmn->data) {
        case ND_DATA:
        case ND_SELECT:
          image_scopes_tag_refresh(area);
          ED_area_tag_refresh(area);
          ED_area_tag_redraw(area);
          break;
      }
      break;
    }
    case NC_OBJECT: {
      switch (wmn->data) {
        case ND_TRANSFORM:
        case ND_MODIFIER: {
          ViewLayer *view_layer = WM_window_get_active_view_layer(win);
          Object *ob = OBACT(view_layer);
          if (ob && (ob == wmn->reference) && (ob->mode & OB_MODE_EDIT)) {
            if (sima->lock && (sima->flag & SI_DRAWSHADOW)) {
              ED_area_tag_refresh(area);
              ED_area_tag_redraw(area);
            }
          }
          break;
        }
      }

      break;
    }
    case NC_ID: {
      if (wmn->action == NA_RENAME) {
        ED_area_tag_redraw(area);
      }
      break;
    }
    case NC_WM:
      if (wmn->data == ND_UNDO) {
        ED_area_tag_redraw(area);
        ED_area_tag_refresh(area);
      }
      break;
  }
}

const char *image_context_dir[] = {"edit_image", "edit_mask", NULL};

static int image_context(const bContext *C, const char *member, bContextDataResult *result)
{
  SpaceImage *sima = CTX_wm_space_image(C);

  if (CTX_data_dir(member)) {
    CTX_data_dir_set(result, image_context_dir);
  }
  else if (CTX_data_equals(member, "edit_image")) {
    CTX_data_id_pointer_set(result, (ID *)ED_space_image(sima));
    return 1;
  }
  else if (CTX_data_equals(member, "edit_mask")) {
    Mask *mask = ED_space_image_get_mask(sima);
    if (mask) {
      CTX_data_id_pointer_set(result, &mask->id);
    }
    return true;
  }
  return 0;
}

static void IMAGE_GGT_gizmo2d(wmGizmoGroupType *gzgt)
{
  gzgt->name = "UV Transform Gizmo";
  gzgt->idname = "IMAGE_GGT_gizmo2d";

  gzgt->flag |= (WM_GIZMOGROUPTYPE_TOOL_FALLBACK_KEYMAP |
                 WM_GIZMOGROUPTYPE_DELAY_REFRESH_FOR_TWEAK);

  gzgt->gzmap_params.spaceid = SPACE_IMAGE;
  gzgt->gzmap_params.regionid = RGN_TYPE_WINDOW;

  ED_widgetgroup_gizmo2d_xform_callbacks_set(gzgt);
}

static void IMAGE_GGT_gizmo2d_translate(wmGizmoGroupType *gzgt)
{
  gzgt->name = "UV Translate Gizmo";
  gzgt->idname = "IMAGE_GGT_gizmo2d_translate";

  gzgt->flag |= (WM_GIZMOGROUPTYPE_TOOL_FALLBACK_KEYMAP |
                 WM_GIZMOGROUPTYPE_DELAY_REFRESH_FOR_TWEAK);

  gzgt->gzmap_params.spaceid = SPACE_IMAGE;
  gzgt->gzmap_params.regionid = RGN_TYPE_WINDOW;

  ED_widgetgroup_gizmo2d_xform_no_cage_callbacks_set(gzgt);
}

static void IMAGE_GGT_gizmo2d_resize(wmGizmoGroupType *gzgt)
{
  gzgt->name = "UV Transform Gizmo Resize";
  gzgt->idname = "IMAGE_GGT_gizmo2d_resize";

  gzgt->flag |= (WM_GIZMOGROUPTYPE_TOOL_FALLBACK_KEYMAP |
                 WM_GIZMOGROUPTYPE_DELAY_REFRESH_FOR_TWEAK);

  gzgt->gzmap_params.spaceid = SPACE_IMAGE;
  gzgt->gzmap_params.regionid = RGN_TYPE_WINDOW;

  ED_widgetgroup_gizmo2d_resize_callbacks_set(gzgt);
}

static void IMAGE_GGT_gizmo2d_rotate(wmGizmoGroupType *gzgt)
{
  gzgt->name = "UV Transform Gizmo Resize";
  gzgt->idname = "IMAGE_GGT_gizmo2d_rotate";

  gzgt->flag |= (WM_GIZMOGROUPTYPE_TOOL_FALLBACK_KEYMAP |
                 WM_GIZMOGROUPTYPE_DELAY_REFRESH_FOR_TWEAK);

  gzgt->gzmap_params.spaceid = SPACE_IMAGE;
  gzgt->gzmap_params.regionid = RGN_TYPE_WINDOW;

  ED_widgetgroup_gizmo2d_rotate_callbacks_set(gzgt);
}

static void IMAGE_GGT_navigate(wmGizmoGroupType *gzgt)
{
  VIEW2D_GGT_navigate_impl(gzgt, "IMAGE_GGT_navigate");
}

static void image_widgets(void)
{
  wmGizmoMapType *gzmap_type = WM_gizmomaptype_ensure(
      &(const struct wmGizmoMapType_Params){SPACE_IMAGE, RGN_TYPE_WINDOW});

  WM_gizmogrouptype_append(IMAGE_GGT_gizmo2d);
  WM_gizmogrouptype_append(IMAGE_GGT_gizmo2d_translate);
  WM_gizmogrouptype_append(IMAGE_GGT_gizmo2d_resize);
  WM_gizmogrouptype_append(IMAGE_GGT_gizmo2d_rotate);

  WM_gizmogrouptype_append_and_link(gzmap_type, IMAGE_GGT_navigate);
}

/************************** main region ***************************/

/* sets up the fields of the View2D from zoom and offset */
static void image_main_region_set_view2d(SpaceImage *sima, ARegion *region)
{
  Image *ima = ED_space_image(sima);

  int width, height;
  ED_space_image_get_size(sima, &width, &height);

  float w = width;
  float h = height;

  if (ima) {
    h *= ima->aspy / ima->aspx;
  }

  int winx = BLI_rcti_size_x(&region->winrct) + 1;
  int winy = BLI_rcti_size_y(&region->winrct) + 1;

  /* For region overlap, move center so image doesn't overlap header. */
  const rcti *visible_rect = ED_region_visible_rect(region);
  const int visible_winy = BLI_rcti_size_y(visible_rect) + 1;
  int visible_centerx = 0;
  int visible_centery = visible_rect->ymin + (visible_winy - winy) / 2;

  region->v2d.tot.xmin = 0;
  region->v2d.tot.ymin = 0;
  region->v2d.tot.xmax = w;
  region->v2d.tot.ymax = h;

  region->v2d.mask.xmin = region->v2d.mask.ymin = 0;
  region->v2d.mask.xmax = winx;
  region->v2d.mask.ymax = winy;

  /* which part of the image space do we see? */
  float x1 = region->winrct.xmin + visible_centerx + (winx - sima->zoom * w) / 2.0f;
  float y1 = region->winrct.ymin + visible_centery + (winy - sima->zoom * h) / 2.0f;

  x1 -= sima->zoom * sima->xof;
  y1 -= sima->zoom * sima->yof;

  /* relative display right */
  region->v2d.cur.xmin = ((region->winrct.xmin - (float)x1) / sima->zoom);
  region->v2d.cur.xmax = region->v2d.cur.xmin + ((float)winx / sima->zoom);

  /* relative display left */
  region->v2d.cur.ymin = ((region->winrct.ymin - (float)y1) / sima->zoom);
  region->v2d.cur.ymax = region->v2d.cur.ymin + ((float)winy / sima->zoom);

  /* normalize 0.0..1.0 */
  region->v2d.cur.xmin /= w;
  region->v2d.cur.xmax /= w;
  region->v2d.cur.ymin /= h;
  region->v2d.cur.ymax /= h;
}

/* add handlers, stuff you only do once or on area/region changes */
static void image_main_region_init(wmWindowManager *wm, ARegion *region)
{
  wmKeyMap *keymap;

  // image space manages own v2d
  // UI_view2d_region_reinit(&region->v2d, V2D_COMMONVIEW_STANDARD, region->winx, region->winy);

  /* mask polls mode */
  keymap = WM_keymap_ensure(wm->defaultconf, "Mask Editing", 0, 0);
  WM_event_add_keymap_handler_v2d_mask(&region->handlers, keymap);

  /* image paint polls for mode */
  keymap = WM_keymap_ensure(wm->defaultconf, "Curve", 0, 0);
  WM_event_add_keymap_handler_v2d_mask(&region->handlers, keymap);

  keymap = WM_keymap_ensure(wm->defaultconf, "Paint Curve", 0, 0);
  WM_event_add_keymap_handler(&region->handlers, keymap);

  keymap = WM_keymap_ensure(wm->defaultconf, "Image Paint", 0, 0);
  WM_event_add_keymap_handler_v2d_mask(&region->handlers, keymap);

  keymap = WM_keymap_ensure(wm->defaultconf, "UV Editor", 0, 0);
  WM_event_add_keymap_handler(&region->handlers, keymap);

  /* own keymaps */
  keymap = WM_keymap_ensure(wm->defaultconf, "Image Generic", SPACE_IMAGE, 0);
  WM_event_add_keymap_handler(&region->handlers, keymap);
  keymap = WM_keymap_ensure(wm->defaultconf, "Image", SPACE_IMAGE, 0);
  WM_event_add_keymap_handler_v2d_mask(&region->handlers, keymap);
}

static void image_main_region_draw(const bContext *C, ARegion *region)
{
  /* draw entirely, view changes should be handled here */
  SpaceImage *sima = CTX_wm_space_image(C);
  Object *obact = CTX_data_active_object(C);
  Object *obedit = CTX_data_edit_object(C);
  Depsgraph *depsgraph = CTX_data_expect_evaluated_depsgraph(C);
  Mask *mask = NULL;
  bool show_uvedit = false;
  bool show_curve = false;
  Scene *scene = CTX_data_scene(C);
  ViewLayer *view_layer = CTX_data_view_layer(C);
  View2D *v2d = &region->v2d;
  // View2DScrollers *scrollers;

  GPUViewport *viewport = WM_draw_region_get_viewport(region);
  GPUFrameBuffer *framebuffer_default, *framebuffer_overlay;

  framebuffer_default = GPU_viewport_framebuffer_default_get(viewport);
  framebuffer_overlay = GPU_viewport_framebuffer_overlay_get(viewport);

  GPU_framebuffer_bind(framebuffer_default);
  GPU_clear_color(0.0f, 0.0f, 0.0f, 0.0f);
  GPU_clear(GPU_COLOR_BIT);

  GPU_framebuffer_bind(framebuffer_overlay);

  /* XXX not supported yet, disabling for now */
  scene->r.scemode &= ~R_COMP_CROP;

  /* clear and setup matrix */
<<<<<<< HEAD
=======
  UI_GetThemeColor3fv(TH_BACK, col);
  srgb_to_linearrgb_v3_v3(col, col);
  GPU_clear_color(col[0], col[1], col[2], 1.0f);
  GPU_clear(GPU_COLOR_BIT);
  GPU_depth_test(GPU_DEPTH_NONE);
>>>>>>> 67554645

  image_user_refresh_scene(C, sima);

  /* we set view2d from own zoom and offset each time */
  image_main_region_set_view2d(sima, region);

  /* check for mask (delay draw) */
  if (ED_space_image_show_uvedit(sima, obedit)) {
    show_uvedit = true;
  }
  else if (sima->mode == SI_MODE_MASK) {
    mask = ED_space_image_get_mask(sima);
  }
  else if (ED_space_image_paint_curve(C)) {
    show_curve = true;
  }

  /* we draw image in pixelspace */
  if (U.experimental.use_drw_image_editor) {
    DRW_draw_view(C);
    draw_image_main_helpers(C, region);

    /* sample line */
    UI_view2d_view_ortho(v2d);
    draw_image_sample_line(sima);
    UI_view2d_view_restore(C);
  }
  else {
    float col[3];
    UI_GetThemeColor3fv(TH_BACK, col);
    srgb_to_linearrgb_v3_v3(col, col);
    GPU_clear_color(col[0], col[1], col[2], 0.0f);
    GPU_clear(GPU_COLOR_BIT);
    GPU_depth_test(false);
    draw_image_main(C, region);

    /* and uvs in 0.0-1.0 space */
    UI_view2d_view_ortho(v2d);

    ED_region_draw_cb_draw(C, region, REGION_DRAW_PRE_VIEW);

    ED_uvedit_draw_main(sima, scene, view_layer, obedit, obact, depsgraph);

    ED_region_draw_cb_draw(C, region, REGION_DRAW_POST_VIEW);

    if (sima->flag & SI_SHOW_GPENCIL) {
      /* Grease Pencil too (in addition to UV's) */
      draw_image_grease_pencil((bContext *)C, true);
    }
    /* sample line */
    draw_image_sample_line(sima);

    UI_view2d_view_restore(C);

    if (sima->flag & SI_SHOW_GPENCIL) {
      /* draw Grease Pencil - screen space only */
      draw_image_grease_pencil((bContext *)C, false);
    }
  }

  if (mask) {
    Image *image = ED_space_image(sima);
    int width, height, show_viewer;
    float aspx, aspy;

    show_viewer = (image && image->source == IMA_SRC_VIEWER);

    if (show_viewer) {
      /* ED_space_image_get* will acquire image buffer which requires
       * lock here by the same reason why lock is needed in draw_image_main
       */
      BLI_thread_lock(LOCK_DRAW_IMAGE);
    }

    ED_space_image_get_size(sima, &width, &height);
    ED_space_image_get_aspect(sima, &aspx, &aspy);

    if (show_viewer) {
      BLI_thread_unlock(LOCK_DRAW_IMAGE);
    }

    ED_mask_draw_region(depsgraph,
                        mask,
                        region,
                        sima->mask_info.draw_flag,
                        sima->mask_info.draw_type,
                        sima->mask_info.overlay_mode,
                        width,
                        height,
                        aspx,
                        aspy,
                        true,
                        false,
                        NULL,
                        C);
  }

  if (show_uvedit || mask || show_curve) {
    UI_view2d_view_ortho(v2d);
    ED_image_draw_cursor(region, sima->cursor);
    UI_view2d_view_restore(C);
  }

  WM_gizmomap_draw(region->gizmo_map, C, WM_GIZMOMAP_DRAWSTEP_2D);

  draw_image_cache(C, region);
}

static void image_main_region_listener(wmWindow *UNUSED(win),
                                       ScrArea *area,
                                       ARegion *region,
                                       wmNotifier *wmn,
                                       const Scene *UNUSED(scene))
{
  /* context changes */
  switch (wmn->category) {
    case NC_GEOM:
      if (ELEM(wmn->data, ND_DATA, ND_SELECT)) {
        WM_gizmomap_tag_refresh(region->gizmo_map);
      }
      break;
    case NC_GPENCIL:
      if (ELEM(wmn->action, NA_EDITED, NA_SELECTED)) {
        ED_region_tag_redraw(region);
      }
      else if (wmn->data & ND_GPENCIL_EDITMODE) {
        ED_region_tag_redraw(region);
      }
      break;
    case NC_IMAGE:
      if (wmn->action == NA_PAINTING) {
        ED_region_tag_redraw(region);
      }
      WM_gizmomap_tag_refresh(region->gizmo_map);
      break;
    case NC_MATERIAL:
      if (wmn->data == ND_SHADING_LINKS) {
        SpaceImage *sima = area->spacedata.first;

        if (sima->iuser.scene && (sima->iuser.scene->toolsettings->uv_flag & UV_SHOW_SAME_IMAGE)) {
          ED_region_tag_redraw(region);
        }
      }
      break;
    case NC_SCREEN:
      if (ELEM(wmn->data, ND_LAYER)) {
        ED_region_tag_redraw(region);
      }
      break;
  }
}

/* *********************** buttons region ************************ */

/* add handlers, stuff you only do once or on area/region changes */
static void image_buttons_region_init(wmWindowManager *wm, ARegion *region)
{
  wmKeyMap *keymap;

  region->v2d.scroll = V2D_SCROLL_RIGHT | V2D_SCROLL_VERTICAL_HIDE;
  ED_region_panels_init(wm, region);

  keymap = WM_keymap_ensure(wm->defaultconf, "Image Generic", SPACE_IMAGE, 0);
  WM_event_add_keymap_handler(&region->handlers, keymap);
}

static void image_buttons_region_layout(const bContext *C, ARegion *region)
{
  const enum eContextObjectMode mode = CTX_data_mode_enum(C);
  const char *contexts_base[3] = {NULL};

  const char **contexts = contexts_base;

  SpaceImage *sima = CTX_wm_space_image(C);
  switch (sima->mode) {
    case SI_MODE_VIEW:
      break;
    case SI_MODE_PAINT:
      ARRAY_SET_ITEMS(contexts, ".paint_common_2d", ".imagepaint_2d");
      break;
    case SI_MODE_MASK:
      break;
    case SI_MODE_UV:
      if (mode == CTX_MODE_EDIT_MESH) {
        ARRAY_SET_ITEMS(contexts, ".uv_sculpt");
      }
      break;
  }

  ED_region_panels_layout_ex(C, region, &region->type->paneltypes, contexts_base, NULL);
}

static void image_buttons_region_draw(const bContext *C, ARegion *region)
{
  SpaceImage *sima = CTX_wm_space_image(C);
  Scene *scene = CTX_data_scene(C);
  void *lock;
  /* TODO(lukas): Support tiles in scopes? */
  ImBuf *ibuf = ED_space_image_acquire_buffer(sima, &lock, 0);
  /* XXX performance regression if name of scopes category changes! */
  PanelCategoryStack *category = UI_panel_category_active_find(region, "Scopes");

  /* only update scopes if scope category is active */
  if (category) {
    if (ibuf) {
      if (!sima->scopes.ok) {
        BKE_histogram_update_sample_line(
            &sima->sample_line_hist, ibuf, &scene->view_settings, &scene->display_settings);
      }
      if (sima->image->flag & IMA_VIEW_AS_RENDER) {
        ED_space_image_scopes_update(C, sima, ibuf, true);
      }
      else {
        ED_space_image_scopes_update(C, sima, ibuf, false);
      }
    }
  }
  ED_space_image_release_buffer(sima, ibuf, lock);

  /* Layout handles details. */
  ED_region_panels_draw(C, region);
}

static void image_buttons_region_listener(wmWindow *UNUSED(win),
                                          ScrArea *UNUSED(area),
                                          ARegion *region,
                                          wmNotifier *wmn,
                                          const Scene *UNUSED(scene))
{
  /* context changes */
  switch (wmn->category) {
    case NC_TEXTURE:
    case NC_MATERIAL:
      /* sending by texture render job and needed to properly update displaying
       * brush texture icon */
      ED_region_tag_redraw(region);
      break;
    case NC_SCENE:
      switch (wmn->data) {
        case ND_MODE:
        case ND_RENDER_RESULT:
        case ND_COMPO_RESULT:
          ED_region_tag_redraw(region);
          break;
      }
      break;
    case NC_IMAGE:
      if (wmn->action != NA_PAINTING) {
        ED_region_tag_redraw(region);
      }
      break;
    case NC_NODE:
      ED_region_tag_redraw(region);
      break;
    case NC_GPENCIL:
      if (ELEM(wmn->action, NA_EDITED, NA_SELECTED)) {
        ED_region_tag_redraw(region);
      }
      break;
    case NC_BRUSH:
      if (wmn->action == NA_EDITED) {
        ED_region_tag_redraw(region);
      }
      break;
  }
}

/* *********************** scopes region ************************ */

/* add handlers, stuff you only do once or on area/region changes */
static void image_tools_region_init(wmWindowManager *wm, ARegion *region)
{
  wmKeyMap *keymap;

  region->v2d.scroll = V2D_SCROLL_RIGHT | V2D_SCROLL_VERTICAL_HIDE;
  ED_region_panels_init(wm, region);

  keymap = WM_keymap_ensure(wm->defaultconf, "Image Generic", SPACE_IMAGE, 0);
  WM_event_add_keymap_handler(&region->handlers, keymap);
}

static void image_tools_region_draw(const bContext *C, ARegion *region)
{
  ED_region_panels(C, region);
}

static void image_tools_region_listener(wmWindow *UNUSED(win),
                                        ScrArea *UNUSED(area),
                                        ARegion *region,
                                        wmNotifier *wmn,
                                        const Scene *UNUSED(scene))
{
  /* context changes */
  switch (wmn->category) {
    case NC_GPENCIL:
      if (wmn->data == ND_DATA || ELEM(wmn->action, NA_EDITED, NA_SELECTED)) {
        ED_region_tag_redraw(region);
      }
      break;
    case NC_BRUSH:
      /* NA_SELECTED is used on brush changes */
      if (ELEM(wmn->action, NA_EDITED, NA_SELECTED)) {
        ED_region_tag_redraw(region);
      }
      break;
    case NC_SCENE:
      switch (wmn->data) {
        case ND_MODE:
        case ND_RENDER_RESULT:
        case ND_COMPO_RESULT:
          ED_region_tag_redraw(region);
          break;
      }
      break;
    case NC_IMAGE:
      if (wmn->action != NA_PAINTING) {
        ED_region_tag_redraw(region);
      }
      break;
    case NC_NODE:
      ED_region_tag_redraw(region);
      break;
  }
}

/************************* header region **************************/

/* add handlers, stuff you only do once or on area/region changes */
static void image_header_region_init(wmWindowManager *UNUSED(wm), ARegion *region)
{
  ED_region_header_init(region);
}

static void image_header_region_draw(const bContext *C, ARegion *region)
{
  ScrArea *area = CTX_wm_area(C);
  SpaceImage *sima = area->spacedata.first;

  image_user_refresh_scene(C, sima);

  ED_region_header(C, region);
}

static void image_header_region_listener(wmWindow *UNUSED(win),
                                         ScrArea *UNUSED(area),
                                         ARegion *region,
                                         wmNotifier *wmn,
                                         const Scene *UNUSED(scene))
{
  /* context changes */
  switch (wmn->category) {
    case NC_SCENE:
      switch (wmn->data) {
        case ND_MODE:
        case ND_TOOLSETTINGS:
          ED_region_tag_redraw(region);
          break;
      }
      break;
    case NC_GEOM:
      switch (wmn->data) {
        case ND_DATA:
        case ND_SELECT:
          ED_region_tag_redraw(region);
          break;
      }
      break;
    case NC_BRUSH:
      if (wmn->action == NA_EDITED) {
        ED_region_tag_redraw(region);
      }
      break;
  }
}

static void image_id_remap(ScrArea *UNUSED(area), SpaceLink *slink, ID *old_id, ID *new_id)
{
  SpaceImage *simg = (SpaceImage *)slink;

  if (!ELEM(GS(old_id->name), ID_IM, ID_GD, ID_MSK)) {
    return;
  }

  if ((ID *)simg->image == old_id) {
    simg->image = (Image *)new_id;
    id_us_ensure_real(new_id);
  }

  if ((ID *)simg->gpd == old_id) {
    simg->gpd = (bGPdata *)new_id;
    id_us_min(old_id);
    id_us_plus(new_id);
  }

  if ((ID *)simg->mask_info.mask == old_id) {
    simg->mask_info.mask = (Mask *)new_id;
    id_us_ensure_real(new_id);
  }
}

/**
 * \note Used for splitting out a subset of modes is more involved,
 * The previous non-uv-edit mode is stored so switching back to the
 * image doesn't always reset the sub-mode.
 */
static int image_space_subtype_get(ScrArea *area)
{
  SpaceImage *sima = area->spacedata.first;
  return sima->mode == SI_MODE_UV ? SI_MODE_UV : SI_MODE_VIEW;
}

static void image_space_subtype_set(ScrArea *area, int value)
{
  SpaceImage *sima = area->spacedata.first;
  if (value == SI_MODE_UV) {
    if (sima->mode != SI_MODE_UV) {
      sima->mode_prev = sima->mode;
    }
    sima->mode = value;
  }
  else {
    sima->mode = sima->mode_prev;
  }
}

static void image_space_subtype_item_extend(bContext *UNUSED(C),
                                            EnumPropertyItem **item,
                                            int *totitem)
{
  RNA_enum_items_add(item, totitem, rna_enum_space_image_mode_items);
}

/**************************** spacetype *****************************/

/* only called once, from space/spacetypes.c */
void ED_spacetype_image(void)
{
  SpaceType *st = MEM_callocN(sizeof(SpaceType), "spacetype image");
  ARegionType *art;

  st->spaceid = SPACE_IMAGE;
  strncpy(st->name, "Image", BKE_ST_MAXNAME);

  st->create = image_create;
  st->free = image_free;
  st->init = image_init;
  st->duplicate = image_duplicate;
  st->operatortypes = image_operatortypes;
  st->keymap = image_keymap;
  st->dropboxes = image_dropboxes;
  st->refresh = image_refresh;
  st->listener = image_listener;
  st->context = image_context;
  st->gizmos = image_widgets;
  st->id_remap = image_id_remap;
  st->space_subtype_item_extend = image_space_subtype_item_extend;
  st->space_subtype_get = image_space_subtype_get;
  st->space_subtype_set = image_space_subtype_set;

  /* regions: main window */
  art = MEM_callocN(sizeof(ARegionType), "spacetype image region");
  art->regionid = RGN_TYPE_WINDOW;
  art->keymapflag = ED_KEYMAP_GIZMO | ED_KEYMAP_TOOL | ED_KEYMAP_FRAMES | ED_KEYMAP_GPENCIL;
  art->init = image_main_region_init;
  art->draw = image_main_region_draw;
  art->listener = image_main_region_listener;
  BLI_addhead(&st->regiontypes, art);

  /* regions: listview/buttons/scopes */
  art = MEM_callocN(sizeof(ARegionType), "spacetype image region");
  art->regionid = RGN_TYPE_UI;
  art->prefsizex = UI_SIDEBAR_PANEL_WIDTH;
  art->keymapflag = ED_KEYMAP_UI | ED_KEYMAP_FRAMES;
  art->listener = image_buttons_region_listener;
  art->message_subscribe = ED_area_do_mgs_subscribe_for_tool_ui;
  art->init = image_buttons_region_init;
  art->layout = image_buttons_region_layout;
  art->draw = image_buttons_region_draw;
  BLI_addhead(&st->regiontypes, art);

  ED_uvedit_buttons_register(art);
  image_buttons_register(art);

  /* regions: tool(bar) */
  art = MEM_callocN(sizeof(ARegionType), "spacetype image region");
  art->regionid = RGN_TYPE_TOOLS;
  art->prefsizex = 58; /* XXX */
  art->prefsizey = 50; /* XXX */
  art->keymapflag = ED_KEYMAP_UI | ED_KEYMAP_FRAMES;
  art->listener = image_tools_region_listener;
  art->message_subscribe = ED_region_generic_tools_region_message_subscribe;
  art->snap_size = ED_region_generic_tools_region_snap_size;
  art->init = image_tools_region_init;
  art->draw = image_tools_region_draw;
  BLI_addhead(&st->regiontypes, art);

  /* regions: tool header */
  art = MEM_callocN(sizeof(ARegionType), "spacetype image tool header region");
  art->regionid = RGN_TYPE_TOOL_HEADER;
  art->prefsizey = HEADERY;
  art->keymapflag = ED_KEYMAP_UI | ED_KEYMAP_VIEW2D | ED_KEYMAP_FRAMES | ED_KEYMAP_HEADER;
  art->listener = image_header_region_listener;
  art->init = image_header_region_init;
  art->draw = image_header_region_draw;
  art->message_subscribe = ED_area_do_mgs_subscribe_for_tool_header;
  BLI_addhead(&st->regiontypes, art);

  /* regions: header */
  art = MEM_callocN(sizeof(ARegionType), "spacetype image region");
  art->regionid = RGN_TYPE_HEADER;
  art->prefsizey = HEADERY;
  art->keymapflag = ED_KEYMAP_UI | ED_KEYMAP_VIEW2D | ED_KEYMAP_FRAMES | ED_KEYMAP_HEADER;
  art->listener = image_header_region_listener;
  art->init = image_header_region_init;
  art->draw = image_header_region_draw;

  BLI_addhead(&st->regiontypes, art);

  /* regions: hud */
  art = ED_area_type_hud(st->spaceid);
  BLI_addhead(&st->regiontypes, art);

  BKE_spacetype_register(st);
}<|MERGE_RESOLUTION|>--- conflicted
+++ resolved
@@ -640,7 +640,6 @@
   Scene *scene = CTX_data_scene(C);
   ViewLayer *view_layer = CTX_data_view_layer(C);
   View2D *v2d = &region->v2d;
-  // View2DScrollers *scrollers;
 
   GPUViewport *viewport = WM_draw_region_get_viewport(region);
   GPUFrameBuffer *framebuffer_default, *framebuffer_overlay;
@@ -656,16 +655,6 @@
 
   /* XXX not supported yet, disabling for now */
   scene->r.scemode &= ~R_COMP_CROP;
-
-  /* clear and setup matrix */
-<<<<<<< HEAD
-=======
-  UI_GetThemeColor3fv(TH_BACK, col);
-  srgb_to_linearrgb_v3_v3(col, col);
-  GPU_clear_color(col[0], col[1], col[2], 1.0f);
-  GPU_clear(GPU_COLOR_BIT);
-  GPU_depth_test(GPU_DEPTH_NONE);
->>>>>>> 67554645
 
   image_user_refresh_scene(C, sima);
 
@@ -695,11 +684,12 @@
   }
   else {
     float col[3];
+    /* clear and setup matrix */
     UI_GetThemeColor3fv(TH_BACK, col);
     srgb_to_linearrgb_v3_v3(col, col);
-    GPU_clear_color(col[0], col[1], col[2], 0.0f);
+    GPU_clear_color(col[0], col[1], col[2], 1.0f);
     GPU_clear(GPU_COLOR_BIT);
-    GPU_depth_test(false);
+    GPU_depth_test(GPU_DEPTH_NONE);
     draw_image_main(C, region);
 
     /* and uvs in 0.0-1.0 space */
