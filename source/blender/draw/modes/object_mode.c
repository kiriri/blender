/*
 * This program is free software; you can redistribute it and/or
 * modify it under the terms of the GNU General Public License
 * as published by the Free Software Foundation; either version 2
 * of the License, or (at your option) any later version.
 *
 * This program is distributed in the hope that it will be useful,
 * but WITHOUT ANY WARRANTY; without even the implied warranty of
 * MERCHANTABILITY or FITNESS FOR A PARTICULAR PURPOSE.  See the
 * GNU General Public License for more details.
 *
 * You should have received a copy of the GNU General Public License
 * along with this program; if not, write to the Free Software Foundation,
 * Inc., 51 Franklin Street, Fifth Floor, Boston, MA 02110-1301, USA.
 *
 * Copyright 2016, Blender Foundation.
 */

/** \file
 * \ingroup draw
 */

#include "DRW_engine.h"
#include "DRW_render.h"

#include "DNA_userdef_types.h"
#include "DNA_armature_types.h"
#include "DNA_constraint_types.h"
#include "DNA_camera_types.h"
#include "DNA_curve_types.h"
#include "DNA_gpencil_types.h"
#include "DNA_mesh_types.h"
#include "DNA_meta_types.h"
#include "DNA_modifier_types.h"
#include "DNA_object_force_types.h"
#include "DNA_lightprobe_types.h"
#include "DNA_particle_types.h"
#include "DNA_rigidbody_types.h"
#include "DNA_smoke_types.h"
#include "DNA_view3d_types.h"
#include "DNA_world_types.h"

#include "BKE_anim.h"
#include "BKE_camera.h"
#include "BKE_constraint.h"
#include "BKE_curve.h"
#include "BKE_editmesh.h"
#include "BKE_mball.h"
#include "BKE_mesh.h"
#include "BKE_modifier.h"
#include "BKE_movieclip.h"
#include "BKE_object.h"
#include "BKE_particle.h"
#include "BKE_tracking.h"

#include "ED_view3d.h"

#include "GPU_batch.h"
#include "GPU_draw.h"
#include "GPU_shader.h"
#include "GPU_texture.h"

#include "MEM_guardedalloc.h"

#include "UI_resources.h"

#include "draw_mode_engines.h"
#include "draw_manager_text.h"
#include "draw_common.h"

#include "DEG_depsgraph_query.h"

extern char datatoc_object_outline_prepass_vert_glsl[];
extern char datatoc_object_outline_prepass_geom_glsl[];
extern char datatoc_object_outline_prepass_frag_glsl[];
extern char datatoc_object_outline_resolve_frag_glsl[];
extern char datatoc_object_outline_detect_frag_glsl[];
extern char datatoc_object_outline_expand_frag_glsl[];
extern char datatoc_object_grid_frag_glsl[];
extern char datatoc_object_grid_vert_glsl[];
extern char datatoc_object_empty_image_frag_glsl[];
extern char datatoc_object_empty_image_vert_glsl[];
extern char datatoc_object_lightprobe_grid_vert_glsl[];
extern char datatoc_object_loose_points_frag_glsl[];
extern char datatoc_object_particle_prim_vert_glsl[];
extern char datatoc_object_particle_dot_vert_glsl[];
extern char datatoc_object_particle_dot_frag_glsl[];
extern char datatoc_common_globals_lib_glsl[];
extern char datatoc_common_fxaa_lib_glsl[];
extern char datatoc_gpu_shader_flat_color_frag_glsl[];
extern char datatoc_gpu_shader_flat_id_frag_glsl[];
extern char datatoc_common_fullscreen_vert_glsl[];
extern char datatoc_gpu_shader_uniform_color_frag_glsl[];
extern char datatoc_gpu_shader_3D_vert_glsl[];

/* *********** LISTS *********** */
typedef struct OBJECT_PassList {
  struct DRWPass *non_meshes[2];
  struct DRWPass *image_empties[2];
  struct DRWPass *transp_shapes[2];
  struct DRWPass *ob_center;
  struct DRWPass *outlines;
  struct DRWPass *outlines_search;
  struct DRWPass *outlines_expand;
  struct DRWPass *outlines_bleed;
  struct DRWPass *outlines_resolve;
  struct DRWPass *grid;
  struct DRWPass *bone_solid[2];
  struct DRWPass *bone_outline[2];
  struct DRWPass *bone_wire[2];
  struct DRWPass *bone_envelope[2];
  struct DRWPass *bone_axes[2];
  struct DRWPass *particle;
  struct DRWPass *lightprobes;
} OBJECT_PassList;

typedef struct OBJECT_FramebufferList {
  struct GPUFrameBuffer *outlines_fb;
  struct GPUFrameBuffer *blur_fb;
  struct GPUFrameBuffer *expand_fb;
  struct GPUFrameBuffer *ghost_fb;
} OBJECT_FramebufferList;

typedef struct OBJECT_StorageList {
  struct OBJECT_PrivateData *g_data;
} OBJECT_StorageList;

typedef struct OBJECT_Data {
  void *engine_type;
  OBJECT_FramebufferList *fbl;
  DRWViewportEmptyList *txl;
  OBJECT_PassList *psl;
  OBJECT_StorageList *stl;
} OBJECT_Data;

typedef struct OBJECT_Shaders {
  /* fullscreen shaders */
  GPUShader *outline_prepass;
  GPUShader *outline_prepass_wire;
  GPUShader *outline_resolve;
  GPUShader *outline_resolve_aa;
  GPUShader *outline_detect;
  GPUShader *outline_detect_wire;
  GPUShader *outline_fade;
  GPUShader *outline_fade_large;

  /* regular shaders */
  GPUShader *object_empty_image;
  GPUShader *object_empty_image_wire;
  GPUShader *grid;
  GPUShader *part_dot;
  GPUShader *part_prim;
  GPUShader *part_axis;
  GPUShader *lightprobe_grid;
  GPUShader *loose_points;
} OBJECT_Shaders;

/* *********** STATIC *********** */

typedef struct OBJECT_ShadingGroupList {
  /* Reference only */
  struct DRWPass *non_meshes;
  struct DRWPass *image_empties;
  struct DRWPass *transp_shapes;
  struct DRWPass *bone_solid;
  struct DRWPass *bone_outline;
  struct DRWPass *bone_wire;
  struct DRWPass *bone_envelope;
  struct DRWPass *bone_axes;

  /* Empties */
  DRWShadingGroup *plain_axes;
  DRWShadingGroup *cube;
  DRWShadingGroup *circle;
  DRWShadingGroup *sphere;
  DRWShadingGroup *sphere_solid;
  DRWShadingGroup *cylinder;
  DRWShadingGroup *capsule_cap;
  DRWShadingGroup *capsule_body;
  DRWShadingGroup *cone;
  DRWShadingGroup *single_arrow;
  DRWShadingGroup *single_arrow_line;
  DRWShadingGroup *empty_axes;

  /* Force Field */
  DRWShadingGroup *field_wind;
  DRWShadingGroup *field_force;
  DRWShadingGroup *field_vortex;
  DRWShadingGroup *field_curve_sta;
  DRWShadingGroup *field_curve_end;
  DRWShadingGroup *field_tube_limit;
  DRWShadingGroup *field_cone_limit;

  /* Grease Pencil */
  DRWShadingGroup *gpencil_axes;

  /* Speaker */
  DRWShadingGroup *speaker;

  /* Probe */
  DRWShadingGroup *probe_cube;
  DRWShadingGroup *probe_planar;
  DRWShadingGroup *probe_grid;

  /* MetaBalls */
  DRWShadingGroup *mball_handle;

  /* Lights */
  DRWShadingGroup *light_center;
  DRWShadingGroup *light_groundpoint;
  DRWShadingGroup *light_groundline;
  DRWShadingGroup *light_circle;
  DRWShadingGroup *light_circle_shadow;
  DRWShadingGroup *light_sunrays;
  DRWShadingGroup *light_distance;
  DRWShadingGroup *light_buflimit;
  DRWShadingGroup *light_buflimit_points;
  DRWShadingGroup *light_area_sphere;
  DRWShadingGroup *light_area_square;
  DRWShadingGroup *light_area_disk;
  DRWShadingGroup *light_hemi;
  DRWShadingGroup *light_spot_cone;
  DRWShadingGroup *light_spot_blend;
  DRWShadingGroup *light_spot_pyramid;
  DRWShadingGroup *light_spot_blend_rect;
  DRWShadingGroup *light_spot_volume;
  DRWShadingGroup *light_spot_volume_rect;
  DRWShadingGroup *light_spot_volume_outside;
  DRWShadingGroup *light_spot_volume_rect_outside;

  /* Helpers */
  DRWShadingGroup *relationship_lines;
  DRWShadingGroup *constraint_lines;

  /* Camera */
  DRWShadingGroup *camera;
  DRWShadingGroup *camera_frame;
  DRWShadingGroup *camera_tria;
  DRWShadingGroup *camera_focus;
  DRWShadingGroup *camera_clip;
  DRWShadingGroup *camera_clip_points;
  DRWShadingGroup *camera_mist;
  DRWShadingGroup *camera_mist_points;
  DRWShadingGroup *camera_stereo_plane;
  DRWShadingGroup *camera_stereo_plane_wires;
  DRWShadingGroup *camera_stereo_volume;
  DRWShadingGroup *camera_stereo_volume_wires;
  ListBase camera_path;

  /* Wire */
  DRWShadingGroup *wire;
  DRWShadingGroup *wire_active;
  DRWShadingGroup *wire_select;
  DRWShadingGroup *wire_transform;
  /* Wire (duplicator) */
  DRWShadingGroup *wire_dupli;
  DRWShadingGroup *wire_dupli_select;

  /* Points */
  DRWShadingGroup *points;
  DRWShadingGroup *points_active;
  DRWShadingGroup *points_select;
  DRWShadingGroup *points_transform;
  /* Points (duplicator) */
  DRWShadingGroup *points_dupli;
  DRWShadingGroup *points_dupli_select;

  /* Texture Space */
  DRWShadingGroup *texspace;
} OBJECT_ShadingGroupList;

typedef struct OBJECT_PrivateData {
  OBJECT_ShadingGroupList sgl;
  OBJECT_ShadingGroupList sgl_ghost;

  /* Outlines */
  DRWShadingGroup *outlines_active;
  DRWShadingGroup *outlines_select;
  DRWShadingGroup *outlines_select_dupli;
  DRWShadingGroup *outlines_transform;

  /* Lightprobes */
  DRWShadingGroup *lightprobes_cube_select;
  DRWShadingGroup *lightprobes_cube_select_dupli;
  DRWShadingGroup *lightprobes_cube_active;
  DRWShadingGroup *lightprobes_cube_transform;

  DRWShadingGroup *lightprobes_planar_select;
  DRWShadingGroup *lightprobes_planar_select_dupli;
  DRWShadingGroup *lightprobes_planar_active;
  DRWShadingGroup *lightprobes_planar_transform;

  /* Objects Centers */
  DRWShadingGroup *center_active;
  DRWShadingGroup *center_selected;
  DRWShadingGroup *center_deselected;
  DRWShadingGroup *center_selected_lib;
  DRWShadingGroup *center_deselected_lib;

  /* Outlines id offset (accessed as an array) */
  int id_ofs_active;
  int id_ofs_select;
  int id_ofs_select_dupli;
  int id_ofs_transform;

  int id_ofs_prb_active;
  int id_ofs_prb_select;
  int id_ofs_prb_select_dupli;
  int id_ofs_prb_transform;

  bool xray_enabled;
  bool xray_enabled_and_not_wire;
} OBJECT_PrivateData; /* Transient data */

static struct {
  /* Instance Data format */
  struct GPUVertFormat *particle_format;
  struct GPUVertFormat *empty_image_format;
  struct GPUVertFormat *empty_image_wire_format;

  OBJECT_Shaders sh_data[GPU_SHADER_CFG_LEN];

  float camera_pos[3];
  float grid_settings[5];
  float grid_mesh_size;
  int grid_flag;
  float grid_axes[3];
  int zpos_flag;
  int zneg_flag;
  float zplane_axes[3];
  float inv_viewport_size[2];
  bool draw_grid;
  /* Temp buffer textures */
  struct GPUTexture *outlines_depth_tx;
  struct GPUTexture *outlines_id_tx;
  struct GPUTexture *outlines_color_tx;
  struct GPUTexture *outlines_blur_tx;

  ListBase smoke_domains;
} e_data = {NULL}; /* Engine data */

enum {
  SHOW_AXIS_X = (1 << 0),
  SHOW_AXIS_Y = (1 << 1),
  SHOW_AXIS_Z = (1 << 2),
  SHOW_GRID = (1 << 3),
  PLANE_XY = (1 << 4),
  PLANE_XZ = (1 << 5),
  PLANE_YZ = (1 << 6),
  CLIP_ZPOS = (1 << 7),
  CLIP_ZNEG = (1 << 8),
  GRID_BACK = (1 << 9),
};

/* Prototypes. */
static void DRW_shgroup_empty_ex(OBJECT_ShadingGroupList *sgl,
                                 const float mat[4][4],
                                 const float *draw_size,
                                 char draw_type,
                                 const float color[4]);

/* *********** FUNCTIONS *********** */

static void OBJECT_engine_init(void *vedata)
{
  OBJECT_FramebufferList *fbl = ((OBJECT_Data *)vedata)->fbl;

  const float *viewport_size = DRW_viewport_size_get();
  const int size[2] = {(int)viewport_size[0], (int)viewport_size[1]};

  if (DRW_state_is_fbo()) {
    e_data.outlines_depth_tx = DRW_texture_pool_query_2d(
        size[0], size[1], GPU_DEPTH_COMPONENT24, &draw_engine_object_type);
    /* XXX TODO GPU_R16UI can overflow, it would cause no harm
     * (only bad colored or missing outlines) but we should
     * use 32bits only if the scene have that many objects */
    e_data.outlines_id_tx = DRW_texture_pool_query_2d(
        size[0], size[1], GPU_R16UI, &draw_engine_object_type);

    GPU_framebuffer_ensure_config(&fbl->outlines_fb,
                                  {GPU_ATTACHMENT_TEXTURE(e_data.outlines_depth_tx),
                                   GPU_ATTACHMENT_TEXTURE(e_data.outlines_id_tx)});

    e_data.outlines_color_tx = DRW_texture_pool_query_2d(
        size[0], size[1], GPU_RGBA8, &draw_engine_object_type);

    GPU_framebuffer_ensure_config(
        &fbl->expand_fb, {GPU_ATTACHMENT_NONE, GPU_ATTACHMENT_TEXTURE(e_data.outlines_color_tx)});

    e_data.outlines_blur_tx = DRW_texture_pool_query_2d(
        size[0], size[1], GPU_RGBA8, &draw_engine_object_type);

    GPU_framebuffer_ensure_config(
        &fbl->blur_fb, {GPU_ATTACHMENT_NONE, GPU_ATTACHMENT_TEXTURE(e_data.outlines_blur_tx)});
  }

  /* Shaders */
  const DRWContextState *draw_ctx = DRW_context_state_get();
  OBJECT_Shaders *sh_data = &e_data.sh_data[draw_ctx->sh_cfg];

  const GPUShaderConfigData *sh_cfg_data = &GPU_shader_cfg_data[draw_ctx->sh_cfg];

  if (!sh_data->outline_resolve) {
    /* Outline */
    sh_data->outline_prepass = GPU_shader_create_from_arrays({
        .vert = (const char *[]){sh_cfg_data->lib, datatoc_gpu_shader_3D_vert_glsl, NULL},
        .frag = (const char *[]){datatoc_object_outline_prepass_frag_glsl, NULL},
        .defs = (const char *[]){sh_cfg_data->def, NULL},
    });
    sh_data->outline_prepass_wire = GPU_shader_create_from_arrays({
        .vert = (const char *[]){sh_cfg_data->lib, datatoc_object_outline_prepass_vert_glsl, NULL},
        .geom = (const char *[]){sh_cfg_data->lib, datatoc_object_outline_prepass_geom_glsl, NULL},
        .frag = (const char *[]){datatoc_object_outline_prepass_frag_glsl, NULL},
        .defs = (const char *[]){sh_cfg_data->def, NULL},
    });

    sh_data->outline_resolve = DRW_shader_create_fullscreen(
        datatoc_object_outline_resolve_frag_glsl, NULL);

    sh_data->outline_resolve_aa = DRW_shader_create_with_lib(
        datatoc_common_fullscreen_vert_glsl,
        NULL,
        datatoc_object_outline_resolve_frag_glsl,
        datatoc_common_fxaa_lib_glsl,
        "#define FXAA_ALPHA\n"
        "#define USE_FXAA\n");

    sh_data->outline_detect = DRW_shader_create_with_lib(datatoc_common_fullscreen_vert_glsl,
                                                         NULL,
                                                         datatoc_object_outline_detect_frag_glsl,
                                                         datatoc_common_globals_lib_glsl,
                                                         NULL);

    sh_data->outline_detect_wire = DRW_shader_create_with_lib(
        datatoc_common_fullscreen_vert_glsl,
        NULL,
        datatoc_object_outline_detect_frag_glsl,
        datatoc_common_globals_lib_glsl,
        "#define WIRE\n");

    sh_data->outline_fade = DRW_shader_create_fullscreen(datatoc_object_outline_expand_frag_glsl,
                                                         NULL);
    sh_data->outline_fade_large = DRW_shader_create_fullscreen(
        datatoc_object_outline_expand_frag_glsl, "#define LARGE_OUTLINE\n");

    /* Empty images */
    {
      const char *empty_image_defs = (
              "#define DEPTH_UNCHANGED " STRINGIFY(OB_EMPTY_IMAGE_DEPTH_DEFAULT) "\n"
              "#define DEPTH_FRONT " STRINGIFY(OB_EMPTY_IMAGE_DEPTH_FRONT) "\n"
              "#define DEPTH_BACK " STRINGIFY(OB_EMPTY_IMAGE_DEPTH_BACK) "\n");

      sh_data->object_empty_image = GPU_shader_create_from_arrays({
          .vert = (const char *[]){sh_cfg_data->lib, datatoc_object_empty_image_vert_glsl, NULL},
          .frag = (const char *[]){datatoc_object_empty_image_frag_glsl, NULL},
          .defs = (const char *[]){sh_cfg_data->def, empty_image_defs, NULL},
      });
      sh_data->object_empty_image_wire = GPU_shader_create_from_arrays({
          .vert = (const char *[]){sh_cfg_data->lib, datatoc_object_empty_image_vert_glsl, NULL},
          .frag = (const char *[]){datatoc_object_empty_image_frag_glsl, NULL},
          .defs = (const char *[]){sh_cfg_data->def, "#define USE_WIRE\n", empty_image_defs, NULL},
      });
    }

    /* Grid */
    sh_data->grid = DRW_shader_create_with_lib(datatoc_object_grid_vert_glsl,
                                               NULL,
                                               datatoc_object_grid_frag_glsl,
                                               datatoc_common_globals_lib_glsl,
                                               NULL);

    /* Particles */
    sh_data->part_prim = DRW_shader_create(datatoc_object_particle_prim_vert_glsl,
                                           NULL,
                                           datatoc_gpu_shader_flat_color_frag_glsl,
                                           NULL);

    sh_data->part_axis = DRW_shader_create(datatoc_object_particle_prim_vert_glsl,
                                           NULL,
                                           datatoc_gpu_shader_flat_color_frag_glsl,
                                           "#define USE_AXIS\n");

    sh_data->part_dot = DRW_shader_create(
        datatoc_object_particle_dot_vert_glsl, NULL, datatoc_object_particle_dot_frag_glsl, NULL);

    /* Lightprobes */
    sh_data->lightprobe_grid = DRW_shader_create(datatoc_object_lightprobe_grid_vert_glsl,
                                                 NULL,
                                                 datatoc_gpu_shader_flat_id_frag_glsl,
                                                 NULL);

    /* Loose Points */
    sh_data->loose_points = GPU_shader_create_from_arrays({
        .vert = (const char *[]){sh_cfg_data->lib, datatoc_gpu_shader_3D_vert_glsl, NULL},
        .frag = (const char *[]){datatoc_object_loose_points_frag_glsl, NULL},
        .defs = (const char *[]){sh_cfg_data->def, NULL},
    });
  }

  {
    /* Grid precompute */
    float invviewmat[4][4], invwinmat[4][4];
    float viewmat[4][4], winmat[4][4];
    View3D *v3d = draw_ctx->v3d;
    Scene *scene = draw_ctx->scene;
    RegionView3D *rv3d = draw_ctx->rv3d;
    float grid_scale = ED_view3d_grid_scale(scene, v3d, NULL);
    float grid_res;

    const bool show_axis_x = (v3d->gridflag & V3D_SHOW_X) != 0;
    const bool show_axis_y = (v3d->gridflag & V3D_SHOW_Y) != 0;
    const bool show_axis_z = (v3d->gridflag & V3D_SHOW_Z) != 0;
    const bool show_floor = (v3d->gridflag & V3D_SHOW_FLOOR) != 0;
    e_data.draw_grid = show_axis_x || show_axis_y || show_axis_z || show_floor;

    DRW_viewport_matrix_get(winmat, DRW_MAT_WIN);
    DRW_viewport_matrix_get(viewmat, DRW_MAT_VIEW);
    DRW_viewport_matrix_get(invwinmat, DRW_MAT_WININV);
    DRW_viewport_matrix_get(invviewmat, DRW_MAT_VIEWINV);

    /* Setup camera pos */
    copy_v3_v3(e_data.camera_pos, invviewmat[3]);

    /* if perps */
    if (winmat[3][3] == 0.0f) {
      float fov;
      float viewvecs[2][4] = {
          {1.0f, -1.0f, -1.0f, 1.0f},
          {-1.0f, 1.0f, -1.0f, 1.0f},
      };

      /* convert the view vectors to view space */
      for (int i = 0; i < 2; i++) {
        mul_m4_v4(invwinmat, viewvecs[i]);
        mul_v3_fl(viewvecs[i], 1.0f / viewvecs[i][2]); /* perspective divide */
      }

      fov = angle_v3v3(viewvecs[0], viewvecs[1]) / 2.0f;
      grid_res = fabsf(tanf(fov)) / grid_scale;

      e_data.grid_flag = (1 << 4); /* XY plane */
      if (show_axis_x) {
        e_data.grid_flag |= SHOW_AXIS_X;
      }
      if (show_axis_y) {
        e_data.grid_flag |= SHOW_AXIS_Y;
      }
      if (show_floor) {
        e_data.grid_flag |= SHOW_GRID;
      }
    }
    else {
      if (rv3d->view != RV3D_VIEW_USER) {
        /* Allow 3 more subdivisions. */
        grid_scale /= powf(v3d->gridsubdiv, 3);
      }

      float viewdist = 1.0f / max_ff(fabsf(winmat[0][0]), fabsf(winmat[1][1]));
      grid_res = viewdist / grid_scale;

      if (ELEM(rv3d->view, RV3D_VIEW_RIGHT, RV3D_VIEW_LEFT)) {
        e_data.draw_grid = true;
        e_data.grid_flag = PLANE_YZ | SHOW_AXIS_Y | SHOW_AXIS_Z | SHOW_GRID | GRID_BACK;
      }
      else if (ELEM(rv3d->view, RV3D_VIEW_TOP, RV3D_VIEW_BOTTOM)) {
        e_data.draw_grid = true;
        e_data.grid_flag = PLANE_XY | SHOW_AXIS_X | SHOW_AXIS_Y | SHOW_GRID | GRID_BACK;
      }
      else if (ELEM(rv3d->view, RV3D_VIEW_FRONT, RV3D_VIEW_BACK)) {
        e_data.draw_grid = true;
        e_data.grid_flag = PLANE_XZ | SHOW_AXIS_X | SHOW_AXIS_Z | SHOW_GRID | GRID_BACK;
      }
      else { /* RV3D_VIEW_USER */
        e_data.grid_flag = PLANE_XY;
        if (show_axis_x) {
          e_data.grid_flag |= SHOW_AXIS_X;
        }
        if (show_axis_y) {
          e_data.grid_flag |= SHOW_AXIS_Y;
        }
        if (show_floor) {
          e_data.grid_flag |= SHOW_GRID;
        }
      }
    }

    e_data.grid_axes[0] = (float)((e_data.grid_flag & (PLANE_XZ | PLANE_XY)) != 0);
    e_data.grid_axes[1] = (float)((e_data.grid_flag & (PLANE_YZ | PLANE_XY)) != 0);
    e_data.grid_axes[2] = (float)((e_data.grid_flag & (PLANE_YZ | PLANE_XZ)) != 0);

    /* Z axis if needed */
    if (((rv3d->view == RV3D_VIEW_USER) || (rv3d->persp != RV3D_ORTHO)) && show_axis_z) {
      e_data.zpos_flag = SHOW_AXIS_Z;

      float zvec[4] = {0.0f, 0.0f, -1.0f, 0.0f};
      mul_m4_v4(invviewmat, zvec);

      /* z axis : chose the most facing plane */
      if (fabsf(zvec[0]) < fabsf(zvec[1])) {
        e_data.zpos_flag |= PLANE_XZ;
      }
      else {
        e_data.zpos_flag |= PLANE_YZ;
      }

      e_data.zneg_flag = e_data.zpos_flag;

      /* Persp : If camera is below floor plane, we switch clipping
       * Ortho : If eye vector is looking up, we switch clipping */
      if (((winmat[3][3] == 0.0f) && (e_data.camera_pos[2] > 0.0f)) ||
          ((winmat[3][3] != 0.0f) && (zvec[2] < 0.0f))) {
        e_data.zpos_flag |= CLIP_ZPOS;
        e_data.zneg_flag |= CLIP_ZNEG;
      }
      else {
        e_data.zpos_flag |= CLIP_ZNEG;
        e_data.zneg_flag |= CLIP_ZPOS;
      }

      e_data.zplane_axes[0] = (float)((e_data.zpos_flag & (PLANE_XZ | PLANE_XY)) != 0);
      e_data.zplane_axes[1] = (float)((e_data.zpos_flag & (PLANE_YZ | PLANE_XY)) != 0);
      e_data.zplane_axes[2] = (float)((e_data.zpos_flag & (PLANE_YZ | PLANE_XZ)) != 0);
    }
    else {
      e_data.zneg_flag = e_data.zpos_flag = CLIP_ZNEG | CLIP_ZPOS;
    }

    float dist;
    if (rv3d->persp == RV3D_CAMOB && v3d->camera && v3d->camera->type == OB_CAMERA) {
      Object *camera_object = DEG_get_evaluated_object(draw_ctx->depsgraph, v3d->camera);
      dist = ((Camera *)(camera_object->data))->clip_end;
    }
    else {
      dist = v3d->clip_end;
    }

    e_data.grid_settings[0] = dist / 2.0f;     /* gridDistance */
    e_data.grid_settings[1] = grid_res;        /* gridResolution */
    e_data.grid_settings[2] = grid_scale;      /* gridScale */
    e_data.grid_settings[3] = v3d->gridsubdiv; /* gridSubdiv */
    e_data.grid_settings[4] = (v3d->gridsubdiv > 1) ? 1.0f / logf(v3d->gridsubdiv) :
                                                      0.0f; /* 1/log(gridSubdiv) */

    if (winmat[3][3] == 0.0f) {
      e_data.grid_mesh_size = dist;
    }
    else {
      float viewdist = 1.0f / min_ff(fabsf(winmat[0][0]), fabsf(winmat[1][1]));
      e_data.grid_mesh_size = viewdist * dist;
    }
  }

  copy_v2_v2(e_data.inv_viewport_size, DRW_viewport_size_get());
  invert_v2(e_data.inv_viewport_size);
}

static void OBJECT_engine_free(void)
{
  MEM_SAFE_FREE(e_data.particle_format);
  MEM_SAFE_FREE(e_data.empty_image_format);
  MEM_SAFE_FREE(e_data.empty_image_wire_format);

  for (int sh_data_index = 0; sh_data_index < ARRAY_SIZE(e_data.sh_data); sh_data_index++) {
    OBJECT_Shaders *sh_data = &e_data.sh_data[sh_data_index];
    GPUShader **sh_data_as_array = (GPUShader **)sh_data;
    for (int i = 0; i < (sizeof(OBJECT_Shaders) / sizeof(GPUShader *)); i++) {
      DRW_SHADER_FREE_SAFE(sh_data_as_array[i]);
    }
  }
}

static DRWShadingGroup *shgroup_outline(DRWPass *pass,
                                        const int *ofs,
                                        GPUShader *sh,
                                        eGPUShaderConfig sh_cfg)
{
  DRWShadingGroup *grp = DRW_shgroup_create(sh, pass);
  DRW_shgroup_uniform_int(grp, "baseId", ofs, 1);

  if (sh_cfg == GPU_SHADER_CFG_CLIPPED) {
    DRW_shgroup_world_clip_planes_from_rv3d(grp, DRW_context_state_get()->rv3d);
  }
  return grp;
}

/* currently same as 'shgroup_outline', new function to avoid confustion */
static DRWShadingGroup *shgroup_wire(DRWPass *pass,
                                     const float col[4],
                                     GPUShader *sh,
                                     eGPUShaderConfig sh_cfg)
{
  DRWShadingGroup *grp = DRW_shgroup_create(sh, pass);
  DRW_shgroup_uniform_vec4(grp, "color", col, 1);

  if (sh_cfg == GPU_SHADER_CFG_CLIPPED) {
    DRW_shgroup_world_clip_planes_from_rv3d(grp, DRW_context_state_get()->rv3d);
  }
  return grp;
}

/* currently same as 'shgroup_outline', new function to avoid confustion */
static DRWShadingGroup *shgroup_points(DRWPass *pass,
                                       const float col[4],
                                       GPUShader *sh,
                                       eGPUShaderConfig sh_cfg)
{
  DRWShadingGroup *grp = DRW_shgroup_create(sh, pass);
  DRW_shgroup_uniform_vec4(grp, "color", col, 1);
  DRW_shgroup_uniform_vec4(grp, "innerColor", G_draw.block.colorEditMeshMiddle, 1);

  if (sh_cfg == GPU_SHADER_CFG_CLIPPED) {
    DRW_shgroup_world_clip_planes_from_rv3d(grp, DRW_context_state_get()->rv3d);
  }
  return grp;
}

static int *shgroup_theme_id_to_probe_outline_counter(OBJECT_StorageList *stl,
                                                      int theme_id,
                                                      const int base_flag)
{
  if (UNLIKELY(base_flag & BASE_FROM_DUPLI)) {
    switch (theme_id) {
      case TH_ACTIVE:
      case TH_SELECT:
        return &stl->g_data->id_ofs_prb_select_dupli;
      case TH_TRANSFORM:
      default:
        return &stl->g_data->id_ofs_prb_transform;
    }
  }

  switch (theme_id) {
    case TH_ACTIVE:
      return &stl->g_data->id_ofs_prb_active;
    case TH_SELECT:
      return &stl->g_data->id_ofs_prb_select;
    case TH_TRANSFORM:
    default:
      return &stl->g_data->id_ofs_prb_transform;
  }
}

static int *shgroup_theme_id_to_outline_counter(OBJECT_StorageList *stl,
                                                int theme_id,
                                                const int base_flag)
{
  if (UNLIKELY(base_flag & BASE_FROM_DUPLI)) {
    switch (theme_id) {
      case TH_ACTIVE:
      case TH_SELECT:
        return &stl->g_data->id_ofs_select_dupli;
      case TH_TRANSFORM:
      default:
        return &stl->g_data->id_ofs_transform;
    }
  }

  switch (theme_id) {
    case TH_ACTIVE:
      return &stl->g_data->id_ofs_active;
    case TH_SELECT:
      return &stl->g_data->id_ofs_select;
    case TH_TRANSFORM:
    default:
      return &stl->g_data->id_ofs_transform;
  }
}

static DRWShadingGroup *shgroup_theme_id_to_probe_planar_outline_shgrp(OBJECT_StorageList *stl,
                                                                       int theme_id)
{
  /* does not increment counter */
  switch (theme_id) {
    case TH_ACTIVE:
      return stl->g_data->lightprobes_planar_active;
    case TH_SELECT:
      return stl->g_data->lightprobes_planar_select;
    case TH_TRANSFORM:
    default:
      return stl->g_data->lightprobes_planar_transform;
  }
}

static DRWShadingGroup *shgroup_theme_id_to_probe_cube_outline_shgrp(OBJECT_StorageList *stl,
                                                                     int theme_id,
                                                                     const int base_flag)
{
  /* does not increment counter */
  if (UNLIKELY(base_flag & BASE_FROM_DUPLI)) {
    switch (theme_id) {
      case TH_ACTIVE:
      case TH_SELECT:
        return stl->g_data->lightprobes_cube_select_dupli;
      case TH_TRANSFORM:
      default:
        return stl->g_data->lightprobes_cube_transform;
    }
  }

  switch (theme_id) {
    case TH_ACTIVE:
      return stl->g_data->lightprobes_cube_active;
    case TH_SELECT:
      return stl->g_data->lightprobes_cube_select;
    case TH_TRANSFORM:
    default:
      return stl->g_data->lightprobes_cube_transform;
  }
}

static DRWShadingGroup *shgroup_theme_id_to_outline_or_null(OBJECT_StorageList *stl,
                                                            int theme_id,
                                                            const int base_flag)
{
  int *counter = shgroup_theme_id_to_outline_counter(stl, theme_id, base_flag);
  *counter += 1;

  if (UNLIKELY(base_flag & BASE_FROM_DUPLI)) {
    switch (theme_id) {
      case TH_ACTIVE:
      case TH_SELECT:
        return stl->g_data->outlines_select_dupli;
      case TH_TRANSFORM:
        return stl->g_data->outlines_transform;
      default:
        return NULL;
    }
  }

  switch (theme_id) {
    case TH_ACTIVE:
      return stl->g_data->outlines_active;
    case TH_SELECT:
      return stl->g_data->outlines_select;
    case TH_TRANSFORM:
      return stl->g_data->outlines_transform;
    default:
      return NULL;
  }
}

static DRWShadingGroup *shgroup_theme_id_to_wire(OBJECT_ShadingGroupList *sgl,
                                                 int theme_id,
                                                 const short base_flag)
{
  if (UNLIKELY(base_flag & BASE_FROM_SET)) {
    return sgl->wire_dupli;
  }
  else if (UNLIKELY(base_flag & BASE_FROM_DUPLI)) {
    switch (theme_id) {
      case TH_ACTIVE:
      case TH_SELECT:
        return sgl->wire_dupli_select;
      case TH_TRANSFORM:
        return sgl->wire_transform;
      default:
        return sgl->wire_dupli;
    }
  }

  switch (theme_id) {
    case TH_ACTIVE:
      return sgl->wire_active;
    case TH_SELECT:
      return sgl->wire_select;
    case TH_TRANSFORM:
      return sgl->wire_transform;
    default:
      return sgl->wire;
  }
}

static DRWShadingGroup *shgroup_theme_id_to_point(OBJECT_ShadingGroupList *sgl,
                                                  int theme_id,
                                                  const short base_flag)
{
  if (UNLIKELY(base_flag & BASE_FROM_SET)) {
    return sgl->points_dupli;
  }
  else if (UNLIKELY(base_flag & BASE_FROM_DUPLI)) {
    switch (theme_id) {
      case TH_ACTIVE:
      case TH_SELECT:
        return sgl->points_dupli_select;
      case TH_TRANSFORM:
        return sgl->points_transform;
      default:
        return sgl->points_dupli;
    }
  }

  switch (theme_id) {
    case TH_ACTIVE:
      return sgl->points_active;
    case TH_SELECT:
      return sgl->points_select;
    case TH_TRANSFORM:
      return sgl->points_transform;
    default:
      return sgl->points;
  }
}

static void image_calc_aspect(Image *ima, const int size[2], float r_image_aspect[2])
{
  float ima_x, ima_y;
  if (ima) {
    ima_x = size[0];
    ima_y = size[1];
  }
  else {
    /* if no image, make it a 1x1 empty square, honor scale & offset */
    ima_x = ima_y = 1.0f;
  }
  /* Get the image aspect even if the buffer is invalid */
  float sca_x = 1.0f, sca_y = 1.0f;
  if (ima) {
    if (ima->aspx > ima->aspy) {
      sca_y = ima->aspy / ima->aspx;
    }
    else if (ima->aspx < ima->aspy) {
      sca_x = ima->aspx / ima->aspy;
    }
  }

  const float scale_x_inv = ima_x * sca_x;
  const float scale_y_inv = ima_y * sca_y;
  if (scale_x_inv > scale_y_inv) {
    r_image_aspect[0] = 1.0f;
    r_image_aspect[1] = scale_y_inv / scale_x_inv;
  }
  else {
    r_image_aspect[0] = scale_x_inv / scale_y_inv;
    r_image_aspect[1] = 1.0f;
  }
}

static void DRW_shgroup_empty_image(OBJECT_Shaders *sh_data,
                                    OBJECT_ShadingGroupList *sgl,
                                    Object *ob,
                                    const float color[3],
                                    RegionView3D *rv3d,
                                    eGPUShaderConfig sh_cfg)
{
  /* TODO: 'StereoViews', see draw_empty_image. */

  if (!BKE_object_empty_image_frame_is_visible_in_view3d(ob, rv3d)) {
    return;
  }

  /* Calling 'BKE_image_get_size' may free the texture. Get the size from 'tex' instead, see: T59347 */
  int size[2] = {0};

  const bool use_alpha_blend = (ob->empty_image_flag & OB_EMPTY_IMAGE_USE_ALPHA_BLEND) != 0;
  GPUTexture *tex = NULL;

  if (ob->data != NULL) {
    tex = GPU_texture_from_blender(ob->data, ob->iuser, GL_TEXTURE_2D, false);
    if (tex) {
      size[0] = GPU_texture_width(tex);
      size[1] = GPU_texture_height(tex);
    }
  }

  CLAMP_MIN(size[0], 1);
  CLAMP_MIN(size[1], 1);

  float image_aspect[2];
  image_calc_aspect(ob->data, size, image_aspect);

  char depth_mode;
  if (DRW_state_is_depth()) {
    /* Use the actual depth if we are doing depth tests to determine the distance to the object */
    depth_mode = OB_EMPTY_IMAGE_DEPTH_DEFAULT;
  }
  else {
    depth_mode = ob->empty_image_depth;
  }

  {
    DRWShadingGroup *grp = DRW_shgroup_create(sh_data->object_empty_image_wire, sgl->non_meshes);
    /* TODO(fclem) implement DRW_shgroup_uniform_vec2_copy */
    DRW_shgroup_uniform_float_copy(grp, "aspectX", image_aspect[0]);
    DRW_shgroup_uniform_float_copy(grp, "aspectY", image_aspect[1]);
    DRW_shgroup_uniform_int_copy(grp, "depthMode", depth_mode);
    DRW_shgroup_uniform_float(grp, "size", &ob->empty_drawsize, 1);
    DRW_shgroup_uniform_vec2(grp, "offset", ob->ima_ofs, 1);
    DRW_shgroup_uniform_vec3(grp, "color", color, 1);
    if (sh_cfg == GPU_SHADER_CFG_CLIPPED) {
      DRW_shgroup_world_clip_planes_from_rv3d(grp, DRW_context_state_get()->rv3d);
    }
    DRW_shgroup_call_add(grp, DRW_cache_image_plane_wire_get(), ob->obmat);
  }

  if (!BKE_object_empty_image_data_is_visible_in_view3d(ob, rv3d)) {
    return;
  }

  if (tex && ((ob->color[3] > 0.0f) || !use_alpha_blend)) {
    DRWShadingGroup *grp = DRW_shgroup_create(
        sh_data->object_empty_image, (use_alpha_blend) ? sgl->image_empties : sgl->non_meshes);
    DRW_shgroup_uniform_float_copy(grp, "aspectX", image_aspect[0]);
    DRW_shgroup_uniform_float_copy(grp, "aspectY", image_aspect[1]);
    DRW_shgroup_uniform_int_copy(grp, "depthMode", depth_mode);
    DRW_shgroup_uniform_float(grp, "size", &ob->empty_drawsize, 1);
    DRW_shgroup_uniform_vec2(grp, "offset", ob->ima_ofs, 1);
    DRW_shgroup_uniform_texture(grp, "image", tex);
    DRW_shgroup_uniform_vec4(grp, "objectColor", ob->color, 1);
    DRW_shgroup_uniform_bool_copy(grp, "useAlphaTest", !use_alpha_blend);
    if (sh_cfg == GPU_SHADER_CFG_CLIPPED) {
      DRW_shgroup_world_clip_planes_from_rv3d(grp, DRW_context_state_get()->rv3d);
    }
    DRW_shgroup_call_add(grp, DRW_cache_image_plane_get(), ob->obmat);
  }
}

static void OBJECT_cache_init(void *vedata)
{
  const GlobalsUboStorage *gb = &G_draw.block;
  OBJECT_PassList *psl = ((OBJECT_Data *)vedata)->psl;
  OBJECT_StorageList *stl = ((OBJECT_Data *)vedata)->stl;
  DefaultTextureList *dtxl = DRW_viewport_texture_list_get();
  OBJECT_PrivateData *g_data;
  const DRWContextState *draw_ctx = DRW_context_state_get();
  OBJECT_Shaders *sh_data = &e_data.sh_data[draw_ctx->sh_cfg];

  const float outline_width = UI_GetThemeValuef(TH_OUTLINE_WIDTH);
  const bool do_outline_expand = (U.pixelsize > 1.0) || (outline_width > 2.0f);
  const bool do_large_expand = ((U.pixelsize > 1.0) && (outline_width > 2.0f)) ||
                               (outline_width > 4.0f);

  if (!stl->g_data) {
    /* Alloc transient pointers */
    stl->g_data = MEM_mallocN(sizeof(*stl->g_data), __func__);
  }

  g_data = stl->g_data;
  g_data->xray_enabled = XRAY_ACTIVE(draw_ctx->v3d);
  g_data->xray_enabled_and_not_wire = g_data->xray_enabled &&
                                      draw_ctx->v3d->shading.type > OB_WIRE;

  {
    DRWState state = DRW_STATE_WRITE_COLOR | DRW_STATE_WRITE_DEPTH | DRW_STATE_DEPTH_LESS_EQUAL |
                     DRW_STATE_WIRE;
    psl->outlines = DRW_pass_create("Outlines Depth Pass", state);

    GPUShader *sh = sh_data->outline_prepass;

    if (g_data->xray_enabled_and_not_wire) {
      sh = sh_data->outline_prepass_wire;
    }

    g_data->outlines_select = shgroup_outline(
        psl->outlines, &g_data->id_ofs_select, sh, draw_ctx->sh_cfg);
    g_data->outlines_select_dupli = shgroup_outline(
        psl->outlines, &g_data->id_ofs_select_dupli, sh, draw_ctx->sh_cfg);
    g_data->outlines_transform = shgroup_outline(
        psl->outlines, &g_data->id_ofs_transform, sh, draw_ctx->sh_cfg);
    g_data->outlines_active = shgroup_outline(
        psl->outlines, &g_data->id_ofs_active, sh, draw_ctx->sh_cfg);

    g_data->id_ofs_select = 0;
    g_data->id_ofs_select_dupli = 0;
    g_data->id_ofs_active = 0;
    g_data->id_ofs_transform = 0;
  }

  {
    DRWState state = DRW_STATE_WRITE_COLOR | DRW_STATE_WRITE_DEPTH | DRW_STATE_DEPTH_LESS_EQUAL |
                     DRW_STATE_POINT;
    DRWPass *pass = psl->lightprobes = DRW_pass_create("Object Probe Pass", state);
    struct GPUBatch *sphere = DRW_cache_sphere_get();
    struct GPUBatch *quad = DRW_cache_quad_get();

    /* Cubemap */
    g_data->lightprobes_cube_select = shgroup_instance_outline(
        pass, sphere, &g_data->id_ofs_prb_select);
    g_data->lightprobes_cube_select_dupli = shgroup_instance_outline(
        pass, sphere, &g_data->id_ofs_prb_select_dupli);
    g_data->lightprobes_cube_active = shgroup_instance_outline(
        pass, sphere, &g_data->id_ofs_prb_active);
    g_data->lightprobes_cube_transform = shgroup_instance_outline(
        pass, sphere, &g_data->id_ofs_prb_transform);

    /* Planar */
    g_data->lightprobes_planar_select = shgroup_instance_outline(
        pass, quad, &g_data->id_ofs_prb_select);
    g_data->lightprobes_planar_select_dupli = shgroup_instance_outline(
        pass, quad, &g_data->id_ofs_prb_select_dupli);
    g_data->lightprobes_planar_active = shgroup_instance_outline(
        pass, quad, &g_data->id_ofs_prb_active);
    g_data->lightprobes_planar_transform = shgroup_instance_outline(
        pass, quad, &g_data->id_ofs_prb_transform);

    g_data->id_ofs_prb_select = 0;
    g_data->id_ofs_prb_select_dupli = 0;
    g_data->id_ofs_prb_active = 0;
    g_data->id_ofs_prb_transform = 0;
  }

  {
    DRWState state = DRW_STATE_WRITE_COLOR;
    struct GPUBatch *quad = DRW_cache_fullscreen_quad_get();
    /* Don't occlude the "outline" detection pass if in xray mode (too much flickering). */
    float alphaOcclu = (g_data->xray_enabled) ? 1.0f : 0.35f;

    psl->outlines_search = DRW_pass_create("Outlines Detect Pass", state);

    GPUShader *sh = (g_data->xray_enabled_and_not_wire) ? sh_data->outline_detect_wire :
                                                          sh_data->outline_detect;
    DRWShadingGroup *grp = DRW_shgroup_create(sh, psl->outlines_search);
    DRW_shgroup_uniform_texture_ref(grp, "outlineId", &e_data.outlines_id_tx);
    DRW_shgroup_uniform_texture_ref(grp, "outlineDepth", &e_data.outlines_depth_tx);
    DRW_shgroup_uniform_texture_ref(grp, "sceneDepth", &dtxl->depth);
    DRW_shgroup_uniform_block(grp, "globalsBlock", G_draw.block_ubo);
    DRW_shgroup_uniform_float_copy(grp, "alphaOcclu", alphaOcclu);
    DRW_shgroup_uniform_int(grp, "idOffsets", &stl->g_data->id_ofs_active, 4);
    DRW_shgroup_call_add(grp, quad, NULL);

    /* This is the bleed pass if do_outline_expand is false. */
    GPUShader *fade_sh = (do_large_expand) ? sh_data->outline_fade_large : sh_data->outline_fade;
    psl->outlines_expand = DRW_pass_create("Outlines Expand Pass", state);

    grp = DRW_shgroup_create(fade_sh, psl->outlines_expand);
    DRW_shgroup_uniform_texture_ref(grp, "outlineColor", &e_data.outlines_blur_tx);
    DRW_shgroup_uniform_bool_copy(grp, "doExpand", do_outline_expand);
    DRW_shgroup_call_add(grp, quad, NULL);

    psl->outlines_bleed = DRW_pass_create("Outlines Bleed Pass", state);

    if (do_outline_expand) {
      grp = DRW_shgroup_create(sh_data->outline_fade, psl->outlines_bleed);
      DRW_shgroup_uniform_texture_ref(grp, "outlineColor", &e_data.outlines_color_tx);
      DRW_shgroup_uniform_bool_copy(grp, "doExpand", false);
      DRW_shgroup_call_add(grp, quad, NULL);
    }
  }

  {
    DRWState state = DRW_STATE_WRITE_COLOR | DRW_STATE_BLEND;
    psl->outlines_resolve = DRW_pass_create("Outlines Resolve Pass", state);

    struct GPUBatch *quad = DRW_cache_fullscreen_quad_get();
    GPUTexture **outline_tx = (do_outline_expand) ? &e_data.outlines_blur_tx :
                                                    &e_data.outlines_color_tx;

    DRWShadingGroup *grp = DRW_shgroup_create(sh_data->outline_resolve_aa, psl->outlines_resolve);
    DRW_shgroup_uniform_texture_ref(grp, "outlineBluredColor", outline_tx);
    DRW_shgroup_uniform_vec2(grp, "rcpDimensions", e_data.inv_viewport_size, 1);
    DRW_shgroup_call_add(grp, quad, NULL);
  }

  {
    /* Grid pass */
    DRWState state = DRW_STATE_WRITE_COLOR | DRW_STATE_BLEND;
    psl->grid = DRW_pass_create("Infinite Grid Pass", state);

    struct GPUBatch *geom = DRW_cache_grid_get();
    float grid_line_size = max_ff(0.0f, U.pixelsize - 1.0f) * 0.5f;
    static float mat[4][4];
    unit_m4(mat);

    /* Create 3 quads to render ordered transparency Z axis */
    DRWShadingGroup *grp = DRW_shgroup_create(sh_data->grid, psl->grid);
    DRW_shgroup_uniform_int(grp, "gridFlag", &e_data.zneg_flag, 1);
    DRW_shgroup_uniform_vec3(grp, "planeAxes", e_data.zplane_axes, 1);
    DRW_shgroup_uniform_vec3(grp, "cameraPos", e_data.camera_pos, 1);
    DRW_shgroup_uniform_vec4(grp, "gridSettings", e_data.grid_settings, 1);
    DRW_shgroup_uniform_float_copy(grp, "lineKernel", grid_line_size);
    DRW_shgroup_uniform_float_copy(grp, "meshSize", e_data.grid_mesh_size);
    DRW_shgroup_uniform_float(grp, "gridOneOverLogSubdiv", &e_data.grid_settings[4], 1);
    DRW_shgroup_uniform_block(grp, "globalsBlock", G_draw.block_ubo);
    DRW_shgroup_uniform_texture_ref(grp, "depthBuffer", &dtxl->depth);
    DRW_shgroup_call_add(grp, geom, mat);

    grp = DRW_shgroup_create(sh_data->grid, psl->grid);
    DRW_shgroup_uniform_int(grp, "gridFlag", &e_data.grid_flag, 1);
    DRW_shgroup_uniform_vec3(grp, "planeAxes", e_data.grid_axes, 1);
    DRW_shgroup_uniform_block(grp, "globalsBlock", G_draw.block_ubo);
    DRW_shgroup_uniform_texture_ref(grp, "depthBuffer", &dtxl->depth);
    DRW_shgroup_call_add(grp, geom, mat);

    grp = DRW_shgroup_create(sh_data->grid, psl->grid);
    DRW_shgroup_uniform_int(grp, "gridFlag", &e_data.zpos_flag, 1);
    DRW_shgroup_uniform_vec3(grp, "planeAxes", e_data.zplane_axes, 1);
    DRW_shgroup_uniform_block(grp, "globalsBlock", G_draw.block_ubo);
    DRW_shgroup_uniform_texture_ref(grp, "depthBuffer", &dtxl->depth);
    DRW_shgroup_call_add(grp, geom, mat);
  }

  for (int i = 0; i < 2; ++i) {
    OBJECT_ShadingGroupList *sgl = (i == 1) ? &stl->g_data->sgl_ghost : &stl->g_data->sgl;

    /* Solid bones */
    DRWState state = DRW_STATE_WRITE_COLOR | DRW_STATE_WRITE_DEPTH | DRW_STATE_DEPTH_LESS_EQUAL;
    sgl->bone_solid = psl->bone_solid[i] = DRW_pass_create("Bone Solid Pass", state);
    sgl->bone_outline = psl->bone_outline[i] = DRW_pass_create("Bone Outline Pass", state);

    /* Wire bones */
    state = DRW_STATE_WRITE_COLOR | DRW_STATE_WRITE_DEPTH | DRW_STATE_DEPTH_LESS_EQUAL |
            DRW_STATE_BLEND;
    sgl->bone_wire = psl->bone_wire[i] = DRW_pass_create("Bone Wire Pass", state);

    /* distance outline around envelope bones */
    state = DRW_STATE_ADDITIVE | DRW_STATE_WRITE_COLOR | DRW_STATE_DEPTH_LESS_EQUAL |
            DRW_STATE_CULL_FRONT;
    sgl->bone_envelope = psl->bone_envelope[i] = DRW_pass_create("Bone Envelope Outline Pass",
                                                                 state);

    state = DRW_STATE_WRITE_COLOR | DRW_STATE_WRITE_DEPTH | DRW_STATE_DEPTH_LESS_EQUAL |
            DRW_STATE_WIRE;
    sgl->bone_axes = psl->bone_axes[i] = DRW_pass_create("Bone Axes Pass", state);
  }

  for (int i = 0; i < 2; ++i) {
    OBJECT_ShadingGroupList *sgl = (i == 1) ? &stl->g_data->sgl_ghost : &stl->g_data->sgl;

    /* Non Meshes Pass (Camera, empties, lights ...) */
    struct GPUBatch *geom;
    struct GPUShader *sh;

    DRWState state = DRW_STATE_WRITE_COLOR | DRW_STATE_WRITE_DEPTH | DRW_STATE_DEPTH_LESS_EQUAL |
                     DRW_STATE_BLEND | DRW_STATE_POINT | DRW_STATE_WIRE;
    sgl->non_meshes = psl->non_meshes[i] = DRW_pass_create("Non Meshes Pass", state);

    state = DRW_STATE_WRITE_COLOR | DRW_STATE_DEPTH_LESS_EQUAL | DRW_STATE_BLEND | DRW_STATE_WIRE;
    sgl->image_empties = psl->image_empties[i] = DRW_pass_create("Image Empties", state);

    /* Empties */
    geom = DRW_cache_plain_axes_get();
    sgl->plain_axes = shgroup_instance(sgl->non_meshes, geom, draw_ctx->sh_cfg);

    geom = DRW_cache_empty_cube_get();
    sgl->cube = shgroup_instance(sgl->non_meshes, geom, draw_ctx->sh_cfg);

    geom = DRW_cache_circle_get();
    sgl->circle = shgroup_instance(sgl->non_meshes, geom, draw_ctx->sh_cfg);

    geom = DRW_cache_empty_sphere_get();
    sgl->sphere = shgroup_instance(sgl->non_meshes, geom, draw_ctx->sh_cfg);

    geom = DRW_cache_sphere_get();
    sgl->sphere_solid = shgroup_instance_solid(sgl->non_meshes, geom);

    geom = DRW_cache_empty_cylinder_get();
    sgl->cylinder = shgroup_instance(sgl->non_meshes, geom, draw_ctx->sh_cfg);

    geom = DRW_cache_empty_capsule_cap_get();
    sgl->capsule_cap = shgroup_instance(sgl->non_meshes, geom, draw_ctx->sh_cfg);

    geom = DRW_cache_empty_capsule_body_get();
    sgl->capsule_body = shgroup_instance(sgl->non_meshes, geom, draw_ctx->sh_cfg);

    geom = DRW_cache_empty_cone_get();
    sgl->cone = shgroup_instance(sgl->non_meshes, geom, draw_ctx->sh_cfg);

    geom = DRW_cache_single_arrow_get();
    sgl->single_arrow = shgroup_instance(sgl->non_meshes, geom, draw_ctx->sh_cfg);

    geom = DRW_cache_single_line_get();
    sgl->single_arrow_line = shgroup_instance(sgl->non_meshes, geom, draw_ctx->sh_cfg);

    geom = DRW_cache_bone_arrows_get();
    sgl->empty_axes = shgroup_instance_empty_axes(sgl->non_meshes, geom, draw_ctx->sh_cfg);

    /* Force Field */
    geom = DRW_cache_field_wind_get();
    sgl->field_wind = shgroup_instance_scaled(sgl->non_meshes, geom, draw_ctx->sh_cfg);

    geom = DRW_cache_field_force_get();
    sgl->field_force = shgroup_instance_screen_aligned(sgl->non_meshes, geom, draw_ctx->sh_cfg);

    geom = DRW_cache_field_vortex_get();
    sgl->field_vortex = shgroup_instance_scaled(sgl->non_meshes, geom, draw_ctx->sh_cfg);

    geom = DRW_cache_screenspace_circle_get();
    sgl->field_curve_sta = shgroup_instance_screen_aligned(
        sgl->non_meshes, geom, draw_ctx->sh_cfg);

    /* Grease Pencil */
    geom = DRW_cache_gpencil_axes_get();
    sgl->gpencil_axes = shgroup_instance(sgl->non_meshes, geom, draw_ctx->sh_cfg);

    /* Speaker */
    geom = DRW_cache_speaker_get();
    sgl->speaker = shgroup_instance(sgl->non_meshes, geom, draw_ctx->sh_cfg);

    /* Probe */
    static float probeSize = 14.0f;
    geom = DRW_cache_lightprobe_cube_get();
    sgl->probe_cube = shgroup_instance_screenspace(
        sgl->non_meshes, geom, &probeSize, draw_ctx->sh_cfg);

    geom = DRW_cache_lightprobe_grid_get();
    sgl->probe_grid = shgroup_instance_screenspace(
        sgl->non_meshes, geom, &probeSize, draw_ctx->sh_cfg);

    static float probePlanarSize = 20.0f;
    geom = DRW_cache_lightprobe_planar_get();
    sgl->probe_planar = shgroup_instance_screenspace(
        sgl->non_meshes, geom, &probePlanarSize, draw_ctx->sh_cfg);

    /* Camera */
    geom = DRW_cache_camera_get();
    sgl->camera = shgroup_camera_instance(sgl->non_meshes, geom, draw_ctx->sh_cfg);

    geom = DRW_cache_camera_frame_get();
    sgl->camera_frame = shgroup_camera_instance(sgl->non_meshes, geom, draw_ctx->sh_cfg);

    geom = DRW_cache_camera_tria_get();
    sgl->camera_tria = shgroup_camera_instance(sgl->non_meshes, geom, draw_ctx->sh_cfg);

    geom = DRW_cache_plain_axes_get();
    sgl->camera_focus = shgroup_instance(sgl->non_meshes, geom, draw_ctx->sh_cfg);

    geom = DRW_cache_single_line_get();
    sgl->camera_clip = shgroup_distance_lines_instance(sgl->non_meshes, geom, draw_ctx->sh_cfg);
    sgl->camera_mist = shgroup_distance_lines_instance(sgl->non_meshes, geom, draw_ctx->sh_cfg);

    geom = DRW_cache_single_line_endpoints_get();
    sgl->camera_clip_points = shgroup_distance_lines_instance(
        sgl->non_meshes, geom, draw_ctx->sh_cfg);
    sgl->camera_mist_points = shgroup_distance_lines_instance(
        sgl->non_meshes, geom, draw_ctx->sh_cfg);

    geom = DRW_cache_quad_wires_get();
    sgl->camera_stereo_plane_wires = shgroup_instance(sgl->non_meshes, geom, draw_ctx->sh_cfg);
    DRW_shgroup_state_enable(sgl->camera_stereo_plane_wires, DRW_STATE_WIRE);

    geom = DRW_cache_empty_cube_get();
    sgl->camera_stereo_volume_wires = shgroup_instance(sgl->non_meshes, geom, draw_ctx->sh_cfg);

    BLI_listbase_clear(&sgl->camera_path);

    /* Texture Space */
    geom = DRW_cache_empty_cube_get();
    sgl->texspace = shgroup_instance(sgl->non_meshes, geom, draw_ctx->sh_cfg);

    /* Wires (for loose edges) */
    sh = GPU_shader_get_builtin_shader_with_config(GPU_SHADER_3D_UNIFORM_COLOR, draw_ctx->sh_cfg);
    sgl->wire = shgroup_wire(sgl->non_meshes, gb->colorWire, sh, draw_ctx->sh_cfg);
    sgl->wire_select = shgroup_wire(sgl->non_meshes, gb->colorSelect, sh, draw_ctx->sh_cfg);
    sgl->wire_transform = shgroup_wire(sgl->non_meshes, gb->colorTransform, sh, draw_ctx->sh_cfg);
    sgl->wire_active = shgroup_wire(sgl->non_meshes, gb->colorActive, sh, draw_ctx->sh_cfg);
    /* Wire (duplicator) */
    sgl->wire_dupli = shgroup_wire(sgl->non_meshes, gb->colorDupli, sh, draw_ctx->sh_cfg);
    sgl->wire_dupli_select = shgroup_wire(
        sgl->non_meshes, gb->colorDupliSelect, sh, draw_ctx->sh_cfg);

    /* Points (loose points) */
    sh = sh_data->loose_points;
    sgl->points = shgroup_points(sgl->non_meshes, gb->colorWire, sh, draw_ctx->sh_cfg);
    sgl->points_select = shgroup_points(sgl->non_meshes, gb->colorSelect, sh, draw_ctx->sh_cfg);
    sgl->points_transform = shgroup_points(
        sgl->non_meshes, gb->colorTransform, sh, draw_ctx->sh_cfg);
    sgl->points_active = shgroup_points(sgl->non_meshes, gb->colorActive, sh, draw_ctx->sh_cfg);
    /* Points (duplicator) */
    sgl->points_dupli = shgroup_points(sgl->non_meshes, gb->colorDupli, sh, draw_ctx->sh_cfg);
    sgl->points_dupli_select = shgroup_points(
        sgl->non_meshes, gb->colorDupliSelect, sh, draw_ctx->sh_cfg);
    DRW_shgroup_state_disable(sgl->points, DRW_STATE_BLEND);
    DRW_shgroup_state_disable(sgl->points_select, DRW_STATE_BLEND);
    DRW_shgroup_state_disable(sgl->points_transform, DRW_STATE_BLEND);
    DRW_shgroup_state_disable(sgl->points_active, DRW_STATE_BLEND);
    DRW_shgroup_state_disable(sgl->points_dupli, DRW_STATE_BLEND);
    DRW_shgroup_state_disable(sgl->points_dupli_select, DRW_STATE_BLEND);

    /* Metaballs Handles */
    sgl->mball_handle = shgroup_instance_mball_handles(sgl->non_meshes, draw_ctx->sh_cfg);

    /* Lights */
    /* TODO
     * for now we create multiple times the same VBO with only light center coordinates
     * but ideally we would only create it once */

    /* start with buflimit because we don't want stipples */
    geom = DRW_cache_single_line_get();
    sgl->light_buflimit = shgroup_distance_lines_instance(sgl->non_meshes, geom, draw_ctx->sh_cfg);

    sgl->light_center = shgroup_dynpoints_uniform_color(
        sgl->non_meshes, gb->colorLightNoAlpha, &gb->sizeLightCenter, draw_ctx->sh_cfg);

    geom = DRW_cache_light_get();
    sgl->light_circle = shgroup_instance_screenspace(
        sgl->non_meshes, geom, &gb->sizeLightCircle, draw_ctx->sh_cfg);
    geom = DRW_cache_light_shadows_get();
    sgl->light_circle_shadow = shgroup_instance_screenspace(
        sgl->non_meshes, geom, &gb->sizeLightCircleShadow, draw_ctx->sh_cfg);

    geom = DRW_cache_light_sunrays_get();
    sgl->light_sunrays = shgroup_instance_screenspace(
        sgl->non_meshes, geom, &gb->sizeLightCircle, draw_ctx->sh_cfg);

    sgl->light_groundline = shgroup_groundlines_uniform_color(
        sgl->non_meshes, gb->colorLight, draw_ctx->sh_cfg);
    sgl->light_groundpoint = shgroup_groundpoints_uniform_color(
        sgl->non_meshes, gb->colorLight, draw_ctx->sh_cfg);

    geom = DRW_cache_screenspace_circle_get();
    sgl->light_area_sphere = shgroup_instance_screen_aligned(
        sgl->non_meshes, geom, draw_ctx->sh_cfg);

    geom = DRW_cache_light_area_square_get();
    sgl->light_area_square = shgroup_instance(sgl->non_meshes, geom, draw_ctx->sh_cfg);

    geom = DRW_cache_light_area_disk_get();
    sgl->light_area_disk = shgroup_instance(sgl->non_meshes, geom, draw_ctx->sh_cfg);

    geom = DRW_cache_light_hemi_get();
    sgl->light_hemi = shgroup_instance(sgl->non_meshes, geom, draw_ctx->sh_cfg);

    geom = DRW_cache_single_line_get();
    sgl->light_distance = shgroup_distance_lines_instance(sgl->non_meshes, geom, draw_ctx->sh_cfg);

    geom = DRW_cache_single_line_endpoints_get();
    sgl->light_buflimit_points = shgroup_distance_lines_instance(
        sgl->non_meshes, geom, draw_ctx->sh_cfg);

    geom = DRW_cache_light_spot_get();
    sgl->light_spot_cone = shgroup_spot_instance(sgl->non_meshes, geom, draw_ctx->sh_cfg);

    geom = DRW_cache_circle_get();
    sgl->light_spot_blend = shgroup_instance(sgl->non_meshes, geom, draw_ctx->sh_cfg);

    geom = DRW_cache_light_spot_square_get();
    sgl->light_spot_pyramid = shgroup_instance(sgl->non_meshes, geom, draw_ctx->sh_cfg);

    geom = DRW_cache_square_get();
    sgl->light_spot_blend_rect = shgroup_instance(sgl->non_meshes, geom, draw_ctx->sh_cfg);

    /* -------- STIPPLES ------- */

    /* Relationship Lines */
    sgl->relationship_lines = shgroup_dynlines_dashed_uniform_color(
        sgl->non_meshes, gb->colorWire, draw_ctx->sh_cfg);
    sgl->constraint_lines = shgroup_dynlines_dashed_uniform_color(
        sgl->non_meshes, gb->colorGridAxisZ, draw_ctx->sh_cfg);

    /* Force Field Curve Guide End (here because of stipple) */
    /* TODO port to shader stipple */
    geom = DRW_cache_screenspace_circle_get();
    sgl->field_curve_end = shgroup_instance_screen_aligned(
        sgl->non_meshes, geom, draw_ctx->sh_cfg);

    /* Force Field Limits */
    /* TODO port to shader stipple */
    geom = DRW_cache_field_tube_limit_get();
    sgl->field_tube_limit = shgroup_instance_scaled(sgl->non_meshes, geom, draw_ctx->sh_cfg);

    /* TODO port to shader stipple */
    geom = DRW_cache_field_cone_limit_get();
    sgl->field_cone_limit = shgroup_instance_scaled(sgl->non_meshes, geom, draw_ctx->sh_cfg);

    /* Transparent Shapes */
    state = DRW_STATE_WRITE_COLOR | DRW_STATE_DEPTH_LESS_EQUAL | DRW_STATE_BLEND |
            DRW_STATE_CULL_FRONT;
    sgl->transp_shapes = psl->transp_shapes[i] = DRW_pass_create("Transparent Shapes", state);

    /* Spot cones */
    geom = DRW_cache_light_spot_volume_get();
    sgl->light_spot_volume = shgroup_instance_alpha(sgl->transp_shapes, geom, draw_ctx->sh_cfg);

    geom = DRW_cache_light_spot_square_volume_get();
    sgl->light_spot_volume_rect = shgroup_instance_alpha(
        sgl->transp_shapes, geom, draw_ctx->sh_cfg);

    geom = DRW_cache_light_spot_volume_get();
    sgl->light_spot_volume_outside = shgroup_instance_alpha(
        sgl->transp_shapes, geom, draw_ctx->sh_cfg);
    DRW_shgroup_state_disable(sgl->light_spot_volume_outside, DRW_STATE_CULL_FRONT);
    DRW_shgroup_state_enable(sgl->light_spot_volume_outside, DRW_STATE_CULL_BACK);

    geom = DRW_cache_light_spot_square_volume_get();
    sgl->light_spot_volume_rect_outside = shgroup_instance_alpha(
        sgl->transp_shapes, geom, draw_ctx->sh_cfg);
    DRW_shgroup_state_disable(sgl->light_spot_volume_rect_outside, DRW_STATE_CULL_FRONT);
    DRW_shgroup_state_enable(sgl->light_spot_volume_rect_outside, DRW_STATE_CULL_BACK);

    /* Camera stereo volumes */
    geom = DRW_cache_cube_get();
    sgl->camera_stereo_volume = shgroup_instance_alpha(sgl->transp_shapes, geom, draw_ctx->sh_cfg);

    geom = DRW_cache_quad_get();
    sgl->camera_stereo_plane = shgroup_instance_alpha(sgl->transp_shapes, geom, draw_ctx->sh_cfg);
    DRW_shgroup_state_disable(sgl->camera_stereo_plane, DRW_STATE_CULL_FRONT);
  }

  {
    /* Object Center pass grouped by State */
    DRWShadingGroup *grp;
    static float outlineWidth, size;

    DRWState state = DRW_STATE_WRITE_COLOR | DRW_STATE_BLEND | DRW_STATE_POINT;
    psl->ob_center = DRW_pass_create("Obj Center Pass", state);

    outlineWidth = 1.0f * U.pixelsize;
    size = U.obcenter_dia * U.pixelsize + outlineWidth;

    GPUShader *sh = GPU_shader_get_builtin_shader_with_config(
        GPU_SHADER_3D_POINT_UNIFORM_SIZE_UNIFORM_COLOR_OUTLINE_AA, draw_ctx->sh_cfg);

    /* Active */
    grp = DRW_shgroup_point_batch_create(sh, psl->ob_center);
    DRW_shgroup_uniform_float(grp, "size", &size, 1);
    DRW_shgroup_uniform_float(grp, "outlineWidth", &outlineWidth, 1);
    DRW_shgroup_uniform_vec4(grp, "color", gb->colorActive, 1);
    DRW_shgroup_uniform_vec4(grp, "outlineColor", gb->colorOutline, 1);
    if (draw_ctx->sh_cfg == GPU_SHADER_CFG_CLIPPED) {
      DRW_shgroup_world_clip_planes_from_rv3d(grp, draw_ctx->rv3d);
    }
    stl->g_data->center_active = grp;

    /* Select */
    grp = DRW_shgroup_point_batch_create(sh, psl->ob_center);
    DRW_shgroup_uniform_vec4(grp, "color", gb->colorSelect, 1);
    if (draw_ctx->sh_cfg == GPU_SHADER_CFG_CLIPPED) {
      DRW_shgroup_world_clip_planes_from_rv3d(grp, draw_ctx->rv3d);
    }
    stl->g_data->center_selected = grp;

    /* Deselect */
    grp = DRW_shgroup_point_batch_create(sh, psl->ob_center);
    DRW_shgroup_uniform_vec4(grp, "color", gb->colorDeselect, 1);
    if (draw_ctx->sh_cfg == GPU_SHADER_CFG_CLIPPED) {
      DRW_shgroup_world_clip_planes_from_rv3d(grp, draw_ctx->rv3d);
    }
    stl->g_data->center_deselected = grp;

    /* Select (library) */
    grp = DRW_shgroup_point_batch_create(sh, psl->ob_center);
    DRW_shgroup_uniform_vec4(grp, "color", gb->colorLibrarySelect, 1);
    if (draw_ctx->sh_cfg == GPU_SHADER_CFG_CLIPPED) {
      DRW_shgroup_world_clip_planes_from_rv3d(grp, draw_ctx->rv3d);
    }
    stl->g_data->center_selected_lib = grp;

    /* Deselect (library) */
    grp = DRW_shgroup_point_batch_create(sh, psl->ob_center);
    DRW_shgroup_uniform_vec4(grp, "color", gb->colorLibrary, 1);
    if (draw_ctx->sh_cfg == GPU_SHADER_CFG_CLIPPED) {
      DRW_shgroup_world_clip_planes_from_rv3d(grp, draw_ctx->rv3d);
    }
    stl->g_data->center_deselected_lib = grp;
  }

  {
    /* Particle Pass */
    psl->particle = DRW_pass_create("Particle Pass",
                                    DRW_STATE_WRITE_COLOR | DRW_STATE_WRITE_DEPTH |
                                        DRW_STATE_DEPTH_LESS_EQUAL | DRW_STATE_POINT |
                                        DRW_STATE_BLEND);
  }
}

static void DRW_shgroup_mball_handles(OBJECT_ShadingGroupList *sgl,
                                      Object *ob,
                                      ViewLayer *view_layer)
{
  MetaBall *mb = ob->data;

  float *color;
  DRW_object_wire_theme_get(ob, view_layer, &color);

  float draw_scale_xform[3][4]; /* Matrix of Scale and Translation */
  {
    float scamat[3][3];
    copy_m3_m4(scamat, ob->obmat);
    /* Get the normalized inverse matrix to extract only
     * the scale of Scamat */
    float iscamat[3][3];
    invert_m3_m3(iscamat, scamat);
    normalize_m3(iscamat);
    mul_m3_m3_post(scamat, iscamat);

    copy_v3_v3(draw_scale_xform[0], scamat[0]);
    copy_v3_v3(draw_scale_xform[1], scamat[1]);
    copy_v3_v3(draw_scale_xform[2], scamat[2]);
  }

  for (MetaElem *ml = mb->elems.first; ml != NULL; ml = ml->next) {
    /* draw radius */
    float world_pos[3];
    mul_v3_m4v3(world_pos, ob->obmat, &ml->x);
    draw_scale_xform[0][3] = world_pos[0];
    draw_scale_xform[1][3] = world_pos[1];
    draw_scale_xform[2][3] = world_pos[2];

    DRW_shgroup_call_dynamic_add(sgl->mball_handle, draw_scale_xform, &ml->rad, color);
  }
}

static void DRW_shgroup_light(OBJECT_ShadingGroupList *sgl, Object *ob, ViewLayer *view_layer)
{
  Light *la = ob->data;
  float *color;
  int theme_id = DRW_object_wire_theme_get(ob, view_layer, &color);
  static float zero = 0.0f;

  typedef struct LightEngineData {
    DrawData dd;
    float shape_mat[4][4];
    float spot_blend_mat[4][4];
  } LightEngineData;

  LightEngineData *light_engine_data = (LightEngineData *)DRW_drawdata_ensure(
      &ob->id, &draw_engine_object_type, sizeof(LightEngineData), NULL, NULL);

  float(*shapemat)[4] = light_engine_data->shape_mat;
  float(*spotblendmat)[4] = light_engine_data->spot_blend_mat;

  if ((ob->base_flag & (BASE_FROM_SET | BASE_FROM_DUPLI)) == 0) {
    /* Don't draw the center if it's selected or active */
    if (theme_id == TH_LIGHT) {
      DRW_shgroup_call_dynamic_add(sgl->light_center, ob->obmat[3]);
    }
  }

  /* First circle */
  DRW_shgroup_call_dynamic_add(sgl->light_circle, ob->obmat[3], color);

  /* draw dashed outer circle for shadow */
  DRW_shgroup_call_dynamic_add(sgl->light_circle_shadow, ob->obmat[3], color);

  /* Distance */
  if (ELEM(la->type, LA_SUN, LA_AREA)) {
    DRW_shgroup_call_dynamic_add(sgl->light_distance, color, &zero, &la->dist, ob->obmat);
  }

  copy_m4_m4(shapemat, ob->obmat);

  if (la->type == LA_SUN) {
    DRW_shgroup_call_dynamic_add(sgl->light_sunrays, ob->obmat[3], color);
  }
  else if (la->type == LA_SPOT) {
    float size[3], sizemat[4][4];
    static float one = 1.0f;
    float cone_inside[4] = {0.0f, 0.0f, 0.0f, 0.5f};
    float cone_outside[4] = {1.0f, 1.0f, 1.0f, 0.3f};
    float blend = 1.0f - pow2f(la->spotblend);
    size[0] = size[1] = sinf(la->spotsize * 0.5f) * la->dist;
    size[2] = cosf(la->spotsize * 0.5f) * la->dist;

    size_to_mat4(sizemat, size);
    mul_m4_m4m4(shapemat, ob->obmat, sizemat);

    size[0] = size[1] = blend;
    size[2] = 1.0f;
    size_to_mat4(sizemat, size);
    translate_m4(sizemat, 0.0f, 0.0f, -1.0f);
    rotate_m4(sizemat, 'X', (float)(M_PI / 2));
    mul_m4_m4m4(spotblendmat, shapemat, sizemat);

    if (la->mode & LA_SQUARE) {
      DRW_shgroup_call_dynamic_add(sgl->light_spot_pyramid, color, &one, shapemat);

      /* hide line if it is zero size or overlaps with outer border,
       * previously it adjusted to always to show it but that seems
       * confusing because it doesn't show the actual blend size */
      if (blend != 0.0f && blend != 1.0f) {
        DRW_shgroup_call_dynamic_add(sgl->light_spot_blend_rect, color, &one, spotblendmat);
      }

      if (la->mode & LA_SHOW_CONE) {

        DRW_shgroup_call_dynamic_add(sgl->light_spot_volume_rect, cone_inside, &one, shapemat);
        DRW_shgroup_call_dynamic_add(
            sgl->light_spot_volume_rect_outside, cone_outside, &one, shapemat);
      }
    }
    else {
      DRW_shgroup_call_dynamic_add(sgl->light_spot_cone, color, shapemat);

      /* hide line if it is zero size or overlaps with outer border,
       * previously it adjusted to always to show it but that seems
       * confusing because it doesn't show the actual blend size */
      if (blend != 0.0f && blend != 1.0f) {
        DRW_shgroup_call_dynamic_add(sgl->light_spot_blend, color, &one, spotblendmat);
      }

      if (la->mode & LA_SHOW_CONE) {
        DRW_shgroup_call_dynamic_add(sgl->light_spot_volume, cone_inside, &one, shapemat);
        DRW_shgroup_call_dynamic_add(sgl->light_spot_volume_outside, cone_outside, &one, shapemat);
      }
    }

    DRW_shgroup_call_dynamic_add(
        sgl->light_buflimit, color, &la->clipsta, &la->clipend, ob->obmat);
    DRW_shgroup_call_dynamic_add(
        sgl->light_buflimit_points, color, &la->clipsta, &la->clipend, ob->obmat);
  }
  else if (la->type == LA_AREA) {
    float size[3] = {1.0f, 1.0f, 1.0f}, sizemat[4][4];

    if (ELEM(la->area_shape, LA_AREA_RECT, LA_AREA_ELLIPSE)) {
      size[1] = la->area_sizey / la->area_size;
      size_to_mat4(sizemat, size);
      mul_m4_m4m4(shapemat, shapemat, sizemat);
    }

    if (ELEM(la->area_shape, LA_AREA_DISK, LA_AREA_ELLIPSE)) {
      DRW_shgroup_call_dynamic_add(sgl->light_area_disk, color, &la->area_size, shapemat);
    }
    else {
      DRW_shgroup_call_dynamic_add(sgl->light_area_square, color, &la->area_size, shapemat);
    }
  }

  if (ELEM(la->type, LA_LOCAL, LA_SPOT)) {
    /* We only want position not scale. */
    shapemat[0][0] = shapemat[1][1] = shapemat[2][2] = 1.0f;
    shapemat[0][1] = shapemat[0][2] = 0.0f;
    shapemat[1][0] = shapemat[1][2] = 0.0f;
    shapemat[2][0] = shapemat[2][1] = 0.0f;
    DRW_shgroup_call_dynamic_add(sgl->light_area_sphere, color, &la->area_size, shapemat);
  }

  /* Line and point going to the ground */
  DRW_shgroup_call_dynamic_add(sgl->light_groundline, ob->obmat[3]);
  DRW_shgroup_call_dynamic_add(sgl->light_groundpoint, ob->obmat[3]);
}

static GPUBatch *batch_camera_path_get(ListBase *camera_paths,
                                       const MovieTrackingReconstruction *reconstruction)
{
  GPUBatch *geom;
  static GPUVertFormat format = {0};
  static struct {
    uint pos;
  } attr_id;
  if (format.attr_len == 0) {
    attr_id.pos = GPU_vertformat_attr_add(&format, "pos", GPU_COMP_F32, 3, GPU_FETCH_FLOAT);
  }
  GPUVertBuf *vbo = GPU_vertbuf_create_with_format(&format);
  GPU_vertbuf_data_alloc(vbo, reconstruction->camnr);

  MovieReconstructedCamera *camera = reconstruction->cameras;
  for (int a = 0; a < reconstruction->camnr; a++, camera++) {
    GPU_vertbuf_attr_set(vbo, attr_id.pos, a, camera->mat[3]);
  }

  geom = GPU_batch_create_ex(GPU_PRIM_LINE_STRIP, vbo, NULL, GPU_BATCH_OWNS_VBO);

  /* Store the batch to do cleanup after drawing. */
  BLI_addtail(camera_paths, BLI_genericNodeN(geom));
  return geom;
}

static void batch_camera_path_free(ListBase *camera_paths)
{
  LinkData *link;
  while ((link = BLI_pophead(camera_paths))) {
    GPUBatch *camera_path = link->data;
    GPU_batch_discard(camera_path);
    MEM_freeN(link);
  }
}

/**
 * Draw the stereo 3d support elements (cameras, plane, volume).
 * They are only visible when not looking through the camera:
 */
static void camera_view3d_stereoscopy_display_extra(OBJECT_ShadingGroupList *sgl,
                                                    Scene *scene,
                                                    ViewLayer *view_layer,
                                                    View3D *v3d,
                                                    Object *ob,
                                                    Camera *cam,
                                                    const float vec[4][3],
                                                    float drawsize,
                                                    const float scale[3])
{
  const bool is_select = DRW_state_is_select();
  static float drw_tria_dummy[2][2][2] = {{{0}}};
  const float fac = (cam->stereo.pivot == CAM_S3D_PIVOT_CENTER) ? 2.0f : 1.0f;
  float origin[2][3] = {{0}};
  const char *viewnames[2] = {STEREO_LEFT_NAME, STEREO_RIGHT_NAME};

  const bool is_stereo3d_cameras = (v3d->stereo3d_flag & V3D_S3D_DISPCAMERAS) &&
                                   (scene->r.views_format == SCE_VIEWS_FORMAT_STEREO_3D);
  const bool is_stereo3d_plane = (v3d->stereo3d_flag & V3D_S3D_DISPPLANE) &&
                                 (scene->r.views_format == SCE_VIEWS_FORMAT_STEREO_3D);
  const bool is_stereo3d_volume = (v3d->stereo3d_flag & V3D_S3D_DISPVOLUME);

  float *color;
  DRW_object_wire_theme_get(ob, view_layer, &color);

  for (int eye = 0; eye < 2; eye++) {
    float obmat[4][4];
    ob = BKE_camera_multiview_render(scene, ob, viewnames[eye]);

    BKE_camera_multiview_model_matrix_scaled(&scene->r, ob, viewnames[eye], obmat);

    copy_v2_v2(cam->runtime.drw_corners[eye][0], vec[0]);
    copy_v2_v2(cam->runtime.drw_corners[eye][1], vec[1]);
    copy_v2_v2(cam->runtime.drw_corners[eye][2], vec[2]);
    copy_v2_v2(cam->runtime.drw_corners[eye][3], vec[3]);

    cam->runtime.drw_depth[eye] = vec[0][2];

    if (cam->stereo.convergence_mode == CAM_S3D_OFFAXIS) {
      const float shift_x = ((BKE_camera_multiview_shift_x(&scene->r, ob, viewnames[eye]) -
                              cam->shiftx) *
                             (drawsize * scale[0] * fac));

      for (int i = 0; i < 4; i++) {
        cam->runtime.drw_corners[eye][i][0] += shift_x;
      }
    }

    /* Dummy triangle, draw on top of existent lines so it is invisible. */
    copy_v2_v2(drw_tria_dummy[eye][0], cam->runtime.drw_corners[eye][0]);
    copy_v2_v2(drw_tria_dummy[eye][1], cam->runtime.drw_corners[eye][0]);

    if (is_stereo3d_cameras) {
      DRW_shgroup_call_dynamic_add(sgl->camera_frame,
                                   color,
                                   cam->runtime.drw_corners[eye],
                                   &cam->runtime.drw_depth[eye],
                                   cam->runtime.drw_tria,
                                   obmat);

      DRW_shgroup_call_dynamic_add(sgl->camera,
                                   color,
                                   cam->runtime.drw_corners[eye],
                                   &cam->runtime.drw_depth[eye],
                                   drw_tria_dummy[eye],
                                   obmat);
    }

    /* Connecting line. */
    mul_m4_v3(obmat, origin[eye]);
  }

  /* Draw connecting lines. */
  if (is_stereo3d_cameras) {
    DRW_shgroup_call_dynamic_add(sgl->relationship_lines, origin[0]);
    DRW_shgroup_call_dynamic_add(sgl->relationship_lines, origin[1]);
  }

  /* Draw convergence plane. */
  if (is_stereo3d_plane && !is_select) {
    float convergence_plane[4][2];
    const float offset = cam->stereo.convergence_distance / cam->runtime.drw_depth[0];

    for (int i = 0; i < 4; i++) {
      mid_v2_v2v2(
          convergence_plane[i], cam->runtime.drw_corners[0][i], cam->runtime.drw_corners[1][i]);
      mul_v2_fl(convergence_plane[i], offset);
    }

    /* We are using a -1,1 quad for this shading group, so we need to
     * scale and transform it to match the convergence plane border. */
    static float one = 1.0f;
    float plane_mat[4][4], scale_mat[4][4];
    float scale_factor[3] = {1.0f, 1.0f, 1.0f};
    float color_plane[2][4] = {{0.0f, 0.0f, 0.0f, v3d->stereo3d_convergence_alpha},
                               {0.0f, 0.0f, 0.0f, 1.0f}};

    const float height = convergence_plane[1][1] - convergence_plane[0][1];
    const float width = convergence_plane[2][0] - convergence_plane[0][0];

    scale_factor[0] = width * 0.5f;
    scale_factor[1] = height * 0.5f;

    copy_m4_m4(plane_mat, cam->runtime.drw_normalmat);
    translate_m4(plane_mat, 0.0f, 0.0f, -cam->stereo.convergence_distance);
    size_to_mat4(scale_mat, scale_factor);
    mul_m4_m4_post(plane_mat, scale_mat);
    translate_m4(plane_mat, 2.0f * cam->shiftx, (width / height) * 2.0f * cam->shifty, 0.0f);

    if (v3d->stereo3d_convergence_alpha > 0.0f) {
      DRW_shgroup_call_dynamic_add(sgl->camera_stereo_plane, color_plane[0], &one, plane_mat);
    }
    DRW_shgroup_call_dynamic_add(sgl->camera_stereo_plane_wires, color_plane[1], &one, plane_mat);
  }

  /* Draw convergence volume. */
  if (is_stereo3d_volume && !is_select) {
    static float one = 1.0f;
    float color_volume[3][4] = {{0.0f, 1.0f, 1.0f, v3d->stereo3d_volume_alpha},
                                {1.0f, 0.0f, 0.0f, v3d->stereo3d_volume_alpha},
                                {0.0f, 0.0f, 0.0f, 1.0f}};

    for (int eye = 0; eye < 2; eye++) {
      float winmat[4][4], viewinv[4][4], viewmat[4][4], persmat[4][4], persinv[4][4];
      ob = BKE_camera_multiview_render(scene, ob, viewnames[eye]);

      BKE_camera_multiview_window_matrix(&scene->r, ob, viewnames[eye], winmat);
      BKE_camera_multiview_model_matrix(&scene->r, ob, viewnames[eye], viewinv);

      invert_m4_m4(viewmat, viewinv);
      mul_m4_m4m4(persmat, winmat, viewmat);
      invert_m4_m4(persinv, persmat);

      if (v3d->stereo3d_volume_alpha > 0.0f) {
        DRW_shgroup_call_dynamic_add(sgl->camera_stereo_volume, color_volume[eye], &one, persinv);
      }
      DRW_shgroup_call_dynamic_add(
          sgl->camera_stereo_volume_wires, color_volume[2], &one, persinv);
    }
  }
}

static void camera_view3d_reconstruction(OBJECT_ShadingGroupList *sgl,
                                         Scene *scene,
                                         View3D *v3d,
                                         const Object *camera_object,
                                         Object *ob,
                                         const float color[4],
                                         const bool is_select)
{
  const DRWContextState *draw_ctx = DRW_context_state_get();
  Camera *cam = ob->data;

  if ((v3d->flag2 & V3D_SHOW_RECONSTRUCTION) == 0) {
    return;
  }

  MovieClip *clip = BKE_object_movieclip_get(scene, ob, false);
  if (clip == NULL) {
    return;
  }

  BLI_assert(BLI_listbase_is_empty(&sgl->camera_path));
  const bool is_solid_bundle = (v3d->bundle_drawtype == OB_EMPTY_SPHERE) &&
                               ((v3d->shading.type != OB_SOLID) || !XRAY_FLAG_ENABLED(v3d));

  MovieTracking *tracking = &clip->tracking;
  /* Index must start in 1, to mimic BKE_tracking_track_get_indexed. */
  int track_index = 1;

  uchar text_color_selected[4], text_color_unselected[4];
  float bundle_color_unselected[4], bundle_color_solid[4];

  UI_GetThemeColor4ubv(TH_SELECT, text_color_selected);
  UI_GetThemeColor4ubv(TH_TEXT, text_color_unselected);
  UI_GetThemeColor4fv(TH_WIRE, bundle_color_unselected);
  UI_GetThemeColor4fv(TH_BUNDLE_SOLID, bundle_color_solid);

  float camera_mat[4][4];
  BKE_tracking_get_camera_object_matrix(scene, ob, camera_mat);

  float bundle_scale_mat[4][4];
  if (is_solid_bundle) {
    scale_m4_fl(bundle_scale_mat, v3d->bundle_size);
  }

  for (MovieTrackingObject *tracking_object = tracking->objects.first; tracking_object != NULL;
       tracking_object = tracking_object->next) {
    float tracking_object_mat[4][4];

    if (tracking_object->flag & TRACKING_OBJECT_CAMERA) {
      copy_m4_m4(tracking_object_mat, camera_mat);
    }
    else {
      const int framenr = BKE_movieclip_remap_scene_to_clip_frame(
          clip, DEG_get_ctime(draw_ctx->depsgraph));
      float object_mat[4][4];
      BKE_tracking_camera_get_reconstructed_interpolate(
          tracking, tracking_object, framenr, object_mat);

      invert_m4(object_mat);
      mul_m4_m4m4(tracking_object_mat, cam->runtime.drw_normalmat, object_mat);
    }

    ListBase *tracksbase = BKE_tracking_object_get_tracks(tracking, tracking_object);
    for (MovieTrackingTrack *track = tracksbase->first; track; track = track->next) {

      if ((track->flag & TRACK_HAS_BUNDLE) == 0) {
        continue;
      }

      bool is_selected = TRACK_SELECTED(track);

      float bundle_mat[4][4];
      copy_m4_m4(bundle_mat, tracking_object_mat);
      translate_m4(bundle_mat, track->bundle_pos[0], track->bundle_pos[1], track->bundle_pos[2]);

      const float *bundle_color;
      if (track->flag & TRACK_CUSTOMCOLOR) {
        bundle_color = track->color;
      }
      else if (is_solid_bundle) {
        bundle_color = bundle_color_solid;
      }
      else if (is_selected) {
        bundle_color = color;
      }
      else {
        bundle_color = bundle_color_unselected;
      }

      if (is_select) {
        DRW_select_load_id(camera_object->select_id | (track_index << 16));
        track_index++;
      }

      if (is_solid_bundle) {

        if (is_selected) {
          DRW_shgroup_empty_ex(sgl, bundle_mat, &v3d->bundle_size, v3d->bundle_drawtype, color);
        }

        float bundle_color_v4[4] = {
            bundle_color[0],
            bundle_color[1],
            bundle_color[2],
            1.0f,
        };

        mul_m4_m4m4(bundle_mat, bundle_mat, bundle_scale_mat);
        DRW_shgroup_call_dynamic_add(sgl->sphere_solid, bundle_mat, bundle_color_v4);
      }
      else {
        DRW_shgroup_empty_ex(
            sgl, bundle_mat, &v3d->bundle_size, v3d->bundle_drawtype, bundle_color);
      }

      if ((v3d->flag2 & V3D_SHOW_BUNDLENAME) && !is_select) {
        struct DRWTextStore *dt = DRW_text_cache_ensure();

        DRW_text_cache_add(dt,
                           bundle_mat[3],
                           track->name,
                           strlen(track->name),
                           10,
                           0,
                           DRW_TEXT_CACHE_GLOBALSPACE | DRW_TEXT_CACHE_STRING_PTR,
                           is_selected ? text_color_selected : text_color_unselected);
      }
    }

    if ((v3d->flag2 & V3D_SHOW_CAMERAPATH) && (tracking_object->flag & TRACKING_OBJECT_CAMERA) &&
        !is_select) {
      MovieTrackingReconstruction *reconstruction;
      reconstruction = BKE_tracking_object_get_reconstruction(tracking, tracking_object);

      if (reconstruction->camnr) {
        static float camera_path_color[4];
        UI_GetThemeColor4fv(TH_CAMERA_PATH, camera_path_color);

        GPUBatch *geom = batch_camera_path_get(&sgl->camera_path, reconstruction);
        GPUShader *shader = GPU_shader_get_builtin_shader(GPU_SHADER_3D_UNIFORM_COLOR);
        DRWShadingGroup *shading_group = DRW_shgroup_create(shader, sgl->non_meshes);
        DRW_shgroup_uniform_vec4(shading_group, "color", camera_path_color, 1);
        DRW_shgroup_call_add(shading_group, geom, camera_mat);
      }
    }
  }
}

static void DRW_shgroup_camera(OBJECT_ShadingGroupList *sgl, Object *ob, ViewLayer *view_layer)
{
  const DRWContextState *draw_ctx = DRW_context_state_get();
  View3D *v3d = draw_ctx->v3d;
  Scene *scene = draw_ctx->scene;
  RegionView3D *rv3d = draw_ctx->rv3d;

  Camera *cam = ob->data;
  const Object *camera_object = DEG_get_evaluated_object(draw_ctx->depsgraph, v3d->camera);
  const bool is_select = DRW_state_is_select();
  const bool is_active = (ob == camera_object);
  const bool look_through = (is_active && (rv3d->persp == RV3D_CAMOB));

  const bool is_multiview = (scene->r.scemode & R_MULTIVIEW) != 0;
  const bool is_stereo3d_view = (scene->r.views_format == SCE_VIEWS_FORMAT_STEREO_3D);
  const bool is_stereo3d_display_extra = is_active && is_multiview && (!look_through) &&
                                         ((v3d->stereo3d_flag) != 0);
  const bool is_stereo3d_cameras = (ob == scene->camera) && is_multiview && is_stereo3d_view &&
                                   (v3d->stereo3d_flag & V3D_S3D_DISPCAMERAS);
  const bool is_selection_camera_stereo = is_select && look_through && is_multiview &&
                                          is_stereo3d_view;

  float *color;
  DRW_object_wire_theme_get(ob, view_layer, &color);

  float vec[4][3], asp[2], shift[2], scale[3], drawsize;

  /* BKE_camera_multiview_model_matrix already accounts for scale, don't do it here. */
  if (is_selection_camera_stereo) {
    scale[0] = 1.0f;
    scale[1] = 1.0f;
    scale[2] = 1.0f;
  }
  else {
    scale[0] = 1.0f / len_v3(ob->obmat[0]);
    scale[1] = 1.0f / len_v3(ob->obmat[1]);
    scale[2] = 1.0f / len_v3(ob->obmat[2]);
  }

  BKE_camera_view_frame_ex(
      scene, cam, cam->drawsize, look_through, scale, asp, shift, &drawsize, vec);

  /* Frame coords */
  copy_v2_v2(cam->runtime.drw_corners[0][0], vec[0]);
  copy_v2_v2(cam->runtime.drw_corners[0][1], vec[1]);
  copy_v2_v2(cam->runtime.drw_corners[0][2], vec[2]);
  copy_v2_v2(cam->runtime.drw_corners[0][3], vec[3]);

  /* depth */
  cam->runtime.drw_depth[0] = vec[0][2];

  /* tria */
  cam->runtime.drw_tria[0][0] = shift[0] + ((0.7f * drawsize) * scale[0]);
  cam->runtime.drw_tria[0][1] = shift[1] + ((drawsize * (asp[1] + 0.1f)) * scale[1]);
  cam->runtime.drw_tria[1][0] = shift[0];
  cam->runtime.drw_tria[1][1] = shift[1] + ((1.1f * drawsize * (asp[1] + 0.7f)) * scale[1]);

  if (look_through) {
    /* Only draw the frame. */
    float mat[4][4];
    if (is_multiview) {
      const bool is_left = v3d->multiview_eye == STEREO_LEFT_ID;
      const char *view_name = is_left ? STEREO_LEFT_NAME : STEREO_RIGHT_NAME;
      BKE_camera_multiview_model_matrix(&scene->r, ob, view_name, mat);
      const float shiftx = BKE_camera_multiview_shift_x(&scene->r, ob, view_name);
      const float delta_shiftx = shiftx - cam->shiftx;
      const float width = cam->runtime.drw_corners[0][2][0] - cam->runtime.drw_corners[0][0][0];
      for (int i = 0; i < 4; i++) {
        cam->runtime.drw_corners[0][i][0] -= delta_shiftx * width;
      }
    }
    else {
      copy_m4_m4(mat, ob->obmat);
    }

    DRW_shgroup_call_dynamic_add(sgl->camera_frame,
                                 color,
                                 cam->runtime.drw_corners[0],
                                 &cam->runtime.drw_depth[0],
                                 cam->runtime.drw_tria,
                                 mat);
  }
  else {
    if (!is_stereo3d_cameras) {
      DRW_shgroup_call_dynamic_add(sgl->camera,
                                   color,
                                   cam->runtime.drw_corners[0],
                                   &cam->runtime.drw_depth[0],
                                   cam->runtime.drw_tria,
                                   ob->obmat);
    }

    /* Active cam */
    if (is_active) {
      DRW_shgroup_call_dynamic_add(sgl->camera_tria,
                                   color,
                                   cam->runtime.drw_corners[0],
                                   &cam->runtime.drw_depth[0],
                                   cam->runtime.drw_tria,
                                   ob->obmat);
    }
  }

  /* draw the rest in normalize object space */
  normalize_m4_m4(cam->runtime.drw_normalmat, ob->obmat);

  if (cam->flag & CAM_SHOWLIMITS) {
    static float col[4] = {0.5f, 0.5f, 0.25f, 1.0f}, col_hi[4] = {1.0f, 1.0f, 0.5f, 1.0f};
    float sizemat[4][4], size[3] = {1.0f, 1.0f, 0.0f};
    float focusdist = BKE_camera_object_dof_distance(ob);

    copy_m4_m4(cam->runtime.drw_focusmat, cam->runtime.drw_normalmat);
    translate_m4(cam->runtime.drw_focusmat, 0.0f, 0.0f, -focusdist);
    size_to_mat4(sizemat, size);
    mul_m4_m4m4(cam->runtime.drw_focusmat, cam->runtime.drw_focusmat, sizemat);

    DRW_shgroup_call_dynamic_add(
        sgl->camera_focus, (is_active ? col_hi : col), &cam->drawsize, cam->runtime.drw_focusmat);

    DRW_shgroup_call_dynamic_add(
        sgl->camera_clip, color, &cam->clip_start, &cam->clip_end, cam->runtime.drw_normalmat);
    DRW_shgroup_call_dynamic_add(sgl->camera_clip_points,
                                 (is_active ? col_hi : col),
                                 &cam->clip_start,
                                 &cam->clip_end,
                                 cam->runtime.drw_normalmat);
  }

  if (cam->flag & CAM_SHOWMIST) {
    World *world = scene->world;

    if (world) {
      static float col[4] = {0.5f, 0.5f, 0.5f, 1.0f}, col_hi[4] = {1.0f, 1.0f, 1.0f, 1.0f};
      world->mistend = world->miststa + world->mistdist;
      DRW_shgroup_call_dynamic_add(
          sgl->camera_mist, color, &world->miststa, &world->mistend, cam->runtime.drw_normalmat);
      DRW_shgroup_call_dynamic_add(sgl->camera_mist_points,
                                   (is_active ? col_hi : col),
                                   &world->miststa,
                                   &world->mistend,
                                   cam->runtime.drw_normalmat);
    }
  }

  /* Stereo cameras, volumes, plane drawing. */
  if (is_stereo3d_display_extra) {
    camera_view3d_stereoscopy_display_extra(
        sgl, scene, view_layer, v3d, ob, cam, vec, drawsize, scale);
  }

  /* Motion Tracking. */
  camera_view3d_reconstruction(sgl, scene, v3d, camera_object, ob, color, is_select);
}

static void DRW_shgroup_empty_ex(OBJECT_ShadingGroupList *sgl,
                                 const float mat[4][4],
                                 const float *draw_size,
                                 char draw_type,
                                 const float color[4])
{
  switch (draw_type) {
    case OB_PLAINAXES:
      DRW_shgroup_call_dynamic_add(sgl->plain_axes, color, draw_size, mat);
      break;
    case OB_SINGLE_ARROW:
      DRW_shgroup_call_dynamic_add(sgl->single_arrow, color, draw_size, mat);
      DRW_shgroup_call_dynamic_add(sgl->single_arrow_line, color, draw_size, mat);
      break;
    case OB_CUBE:
      DRW_shgroup_call_dynamic_add(sgl->cube, color, draw_size, mat);
      break;
    case OB_CIRCLE:
      DRW_shgroup_call_dynamic_add(sgl->circle, color, draw_size, mat);
      break;
    case OB_EMPTY_SPHERE:
      DRW_shgroup_call_dynamic_add(sgl->sphere, color, draw_size, mat);
      break;
    case OB_EMPTY_CONE:
      DRW_shgroup_call_dynamic_add(sgl->cone, color, draw_size, mat);
      break;
    case OB_ARROWS:
      DRW_shgroup_call_dynamic_add(sgl->empty_axes, color, draw_size, mat);
      break;
    case OB_EMPTY_IMAGE:
      BLI_assert(!"Should never happen, use DRW_shgroup_empty instead.");
      break;
  }
}

static void DRW_shgroup_empty(OBJECT_Shaders *sh_data,
                              OBJECT_ShadingGroupList *sgl,
                              Object *ob,
                              ViewLayer *view_layer,
                              RegionView3D *rv3d,
                              eGPUShaderConfig sh_cfg)
{
  float *color;
  DRW_object_wire_theme_get(ob, view_layer, &color);

  switch (ob->empty_drawtype) {
    case OB_PLAINAXES:
    case OB_SINGLE_ARROW:
    case OB_CUBE:
    case OB_CIRCLE:
    case OB_EMPTY_SPHERE:
    case OB_EMPTY_CONE:
    case OB_ARROWS:
      DRW_shgroup_empty_ex(sgl, ob->obmat, &ob->empty_drawsize, ob->empty_drawtype, color);
      break;
    case OB_EMPTY_IMAGE:
      DRW_shgroup_empty_image(sh_data, sgl, ob, color, rv3d, sh_cfg);
      break;
  }
}

static void DRW_shgroup_forcefield(OBJECT_ShadingGroupList *sgl, Object *ob, ViewLayer *view_layer)
{
  int theme_id = DRW_object_wire_theme_get(ob, view_layer, NULL);
  float *color = DRW_color_background_blend_get(theme_id);
  PartDeflect *pd = ob->pd;
  Curve *cu = (ob->type == OB_CURVE) ? ob->data : NULL;

  /* TODO Move this to depsgraph */
  float tmp[3];
  copy_v3_fl(pd->drawvec1, ob->empty_drawsize);

  switch (pd->forcefield) {
    case PFIELD_WIND:
      pd->drawvec1[2] = pd->f_strength;
      break;
    case PFIELD_VORTEX:
      if (pd->f_strength < 0.0f) {
        pd->drawvec1[1] = -pd->drawvec1[1];
      }
      break;
    case PFIELD_GUIDE:
      if (cu && (cu->flag & CU_PATH) && ob->runtime.curve_cache->path &&
          ob->runtime.curve_cache->path->data) {
        where_on_path(ob, 0.0f, pd->drawvec1, tmp, NULL, NULL, NULL);
        where_on_path(ob, 1.0f, pd->drawvec2, tmp, NULL, NULL, NULL);
      }
      break;
  }

  if (pd->falloff == PFIELD_FALL_TUBE) {
    pd->drawvec_falloff_max[0] = pd->drawvec_falloff_max[1] = (pd->flag & PFIELD_USEMAXR) ?
                                                                  pd->maxrad :
                                                                  1.0f;
    pd->drawvec_falloff_max[2] = (pd->flag & PFIELD_USEMAX) ? pd->maxdist : 0.0f;

    pd->drawvec_falloff_min[0] = pd->drawvec_falloff_min[1] = (pd->flag & PFIELD_USEMINR) ?
                                                                  pd->minrad :
                                                                  1.0f;
    pd->drawvec_falloff_min[2] = (pd->flag & PFIELD_USEMIN) ? pd->mindist : 0.0f;
  }
  else if (pd->falloff == PFIELD_FALL_CONE) {
    float radius, distance;

    radius = DEG2RADF((pd->flag & PFIELD_USEMAXR) ? pd->maxrad : 1.0f);
    distance = (pd->flag & PFIELD_USEMAX) ? pd->maxdist : 0.0f;
    pd->drawvec_falloff_max[0] = pd->drawvec_falloff_max[1] = distance * sinf(radius);
    pd->drawvec_falloff_max[2] = distance * cosf(radius);

    radius = DEG2RADF((pd->flag & PFIELD_USEMINR) ? pd->minrad : 1.0f);
    distance = (pd->flag & PFIELD_USEMIN) ? pd->mindist : 0.0f;

    pd->drawvec_falloff_min[0] = pd->drawvec_falloff_min[1] = distance * sinf(radius);
    pd->drawvec_falloff_min[2] = distance * cosf(radius);
  }
  /* End of things that should go to depthgraph */

  switch (pd->forcefield) {
    case PFIELD_WIND:
      DRW_shgroup_call_dynamic_add(sgl->field_wind, color, &pd->drawvec1, ob->obmat);
      break;
    case PFIELD_FORCE:
      DRW_shgroup_call_dynamic_add(sgl->field_force, color, &pd->drawvec1, ob->obmat);
      break;
    case PFIELD_VORTEX:
      DRW_shgroup_call_dynamic_add(sgl->field_vortex, color, &pd->drawvec1, ob->obmat);
      break;
    case PFIELD_GUIDE:
      if (cu && (cu->flag & CU_PATH) && ob->runtime.curve_cache->path &&
          ob->runtime.curve_cache->path->data) {
        DRW_shgroup_call_dynamic_add(sgl->field_curve_sta, color, &pd->f_strength, ob->obmat);
        DRW_shgroup_call_dynamic_add(sgl->field_curve_end, color, &pd->f_strength, ob->obmat);
      }
      break;
  }

  if (pd->falloff == PFIELD_FALL_SPHERE) {
    /* as last, guide curve alters it */
    if ((pd->flag & PFIELD_USEMAX) != 0) {
      DRW_shgroup_call_dynamic_add(sgl->field_curve_end, color, &pd->maxdist, ob->obmat);
    }

    if ((pd->flag & PFIELD_USEMIN) != 0) {
      DRW_shgroup_call_dynamic_add(sgl->field_curve_end, color, &pd->mindist, ob->obmat);
    }
  }
  else if (pd->falloff == PFIELD_FALL_TUBE) {
    if (pd->flag & (PFIELD_USEMAX | PFIELD_USEMAXR)) {
      DRW_shgroup_call_dynamic_add(
          sgl->field_tube_limit, color, &pd->drawvec_falloff_max, ob->obmat);
    }

    if (pd->flag & (PFIELD_USEMIN | PFIELD_USEMINR)) {
      DRW_shgroup_call_dynamic_add(
          sgl->field_tube_limit, color, &pd->drawvec_falloff_min, ob->obmat);
    }
  }
  else if (pd->falloff == PFIELD_FALL_CONE) {
    if (pd->flag & (PFIELD_USEMAX | PFIELD_USEMAXR)) {
      DRW_shgroup_call_dynamic_add(
          sgl->field_cone_limit, color, &pd->drawvec_falloff_max, ob->obmat);
    }

    if (pd->flag & (PFIELD_USEMIN | PFIELD_USEMINR)) {
      DRW_shgroup_call_dynamic_add(
          sgl->field_cone_limit, color, &pd->drawvec_falloff_min, ob->obmat);
    }
  }
}

static void DRW_shgroup_volume_extra(OBJECT_ShadingGroupList *sgl,
                                     Object *ob,
                                     ViewLayer *view_layer,
                                     Scene *scene,
                                     ModifierData *md)
{
<<<<<<< HEAD
	SmokeModifierData *smd = (SmokeModifierData *)md;
	SmokeDomainSettings *sds = smd->domain;
	float *color;
	float one = 1.0f;

	if (sds == NULL) {
		return;
	}

	DRW_object_wire_theme_get(ob, view_layer, &color);

	/* Small cube showing voxel size. */
	float voxel_cubemat[4][4] = {{0.0f}};
	voxel_cubemat[0][0] = 1.0f / (float)sds->res[0];
	voxel_cubemat[1][1] = 1.0f / (float)sds->res[1];
	voxel_cubemat[2][2] = 1.0f / (float)sds->res[2];
	voxel_cubemat[3][0] = voxel_cubemat[3][1] = voxel_cubemat[3][2] = -1.0f;
	voxel_cubemat[3][3] = 1.0f;
	translate_m4(voxel_cubemat, 1.0f, 1.0f, 1.0f);
	mul_m4_m4m4(voxel_cubemat, ob->obmat, voxel_cubemat);

	DRW_shgroup_call_dynamic_add(sgl->cube, color, &one, voxel_cubemat);

	/* Don't show smoke before simulation starts, this could be made an option in the future. */
	if (!sds->draw_velocity || !sds->fluid || CFRA < sds->point_cache[0]->startframe) {
		return;
	}

	const bool use_needle = (sds->vector_draw_type == VECTOR_DRAW_NEEDLE);
	int line_count = (use_needle) ? 6 : 1;
	int slice_axis = -1;
	line_count *= sds->res[0] * sds->res[1] * sds->res[2];

	if (sds->slice_method == FLUID_DOMAIN_SLICE_AXIS_ALIGNED &&
	    sds->axis_slice_method == AXIS_SLICE_SINGLE)
	{
		float invviewmat[4][4];
		DRW_viewport_matrix_get(invviewmat, DRW_MAT_VIEWINV);

		const int axis = (sds->slice_axis == SLICE_AXIS_AUTO)
		                  ? axis_dominant_v3_single(invviewmat[2])
		                  : sds->slice_axis - 1;
		slice_axis = axis;
		line_count /= sds->res[axis];
	}

	GPU_create_smoke_velocity(smd);

	DRWShadingGroup *grp = DRW_shgroup_create(volume_velocity_shader_get(use_needle), sgl->non_meshes);
	DRW_shgroup_uniform_texture(grp, "velocityX", sds->tex_velocity_x);
	DRW_shgroup_uniform_texture(grp, "velocityY", sds->tex_velocity_y);
	DRW_shgroup_uniform_texture(grp, "velocityZ", sds->tex_velocity_z);
	DRW_shgroup_uniform_float_copy(grp, "displaySize", sds->vector_scale);
	DRW_shgroup_uniform_float_copy(grp, "slicePosition", sds->slice_depth);
	DRW_shgroup_uniform_int_copy(grp, "sliceAxis", slice_axis);
	DRW_shgroup_call_procedural_lines_add(grp, line_count, ob->obmat);

	BLI_addtail(&e_data.smoke_domains, BLI_genericNodeN(smd));
=======
  SmokeModifierData *smd = (SmokeModifierData *)md;
  SmokeDomainSettings *sds = smd->domain;
  float *color;
  float one = 1.0f;

  if (sds == NULL) {
    return;
  }

  DRW_object_wire_theme_get(ob, view_layer, &color);

  /* Small cube showing voxel size. */
  float voxel_cubemat[4][4] = {{0.0f}};
  voxel_cubemat[0][0] = 1.0f / (float)sds->res[0];
  voxel_cubemat[1][1] = 1.0f / (float)sds->res[1];
  voxel_cubemat[2][2] = 1.0f / (float)sds->res[2];
  voxel_cubemat[3][0] = voxel_cubemat[3][1] = voxel_cubemat[3][2] = -1.0f;
  voxel_cubemat[3][3] = 1.0f;
  translate_m4(voxel_cubemat, 1.0f, 1.0f, 1.0f);
  mul_m4_m4m4(voxel_cubemat, ob->obmat, voxel_cubemat);

  DRW_shgroup_call_dynamic_add(sgl->cube, color, &one, voxel_cubemat);

  /* Don't show smoke before simulation starts, this could be made an option in the future. */
  if (!sds->draw_velocity || !sds->fluid || CFRA < sds->point_cache[0]->startframe) {
    return;
  }

  const bool use_needle = (sds->vector_draw_type == VECTOR_DRAW_NEEDLE);
  int line_count = (use_needle) ? 6 : 1;
  int slice_axis = -1;
  line_count *= sds->res[0] * sds->res[1] * sds->res[2];

  if (sds->slice_method == MOD_SMOKE_SLICE_AXIS_ALIGNED &&
      sds->axis_slice_method == AXIS_SLICE_SINGLE) {
    float invviewmat[4][4];
    DRW_viewport_matrix_get(invviewmat, DRW_MAT_VIEWINV);

    const int axis = (sds->slice_axis == SLICE_AXIS_AUTO) ?
                         axis_dominant_v3_single(invviewmat[2]) :
                         sds->slice_axis - 1;
    slice_axis = axis;
    line_count /= sds->res[axis];
  }

  GPU_create_smoke_velocity(smd);

  DRWShadingGroup *grp = DRW_shgroup_create(volume_velocity_shader_get(use_needle),
                                            sgl->non_meshes);
  DRW_shgroup_uniform_texture(grp, "velocityX", sds->tex_velocity_x);
  DRW_shgroup_uniform_texture(grp, "velocityY", sds->tex_velocity_y);
  DRW_shgroup_uniform_texture(grp, "velocityZ", sds->tex_velocity_z);
  DRW_shgroup_uniform_float_copy(grp, "displaySize", sds->vector_scale);
  DRW_shgroup_uniform_float_copy(grp, "slicePosition", sds->slice_depth);
  DRW_shgroup_uniform_int_copy(grp, "sliceAxis", slice_axis);
  DRW_shgroup_call_procedural_lines_add(grp, line_count, ob->obmat);

  BLI_addtail(&e_data.smoke_domains, BLI_genericNodeN(smd));
>>>>>>> 3076d95b
}

static void volumes_free_smoke_textures(void)
{
  /* Free Smoke Textures after rendering */
  /* XXX This is a waste of processing and GPU bandwidth if nothing
   * is updated. But the problem is since Textures are stored in the
   * modifier we don't want them to take precious VRAM if the
   * modifier is not used for display. We should share them for
   * all viewport in a redraw at least. */
  for (LinkData *link = e_data.smoke_domains.first; link; link = link->next) {
    SmokeModifierData *smd = (SmokeModifierData *)link->data;
    GPU_free_smoke_velocity(smd);
  }
  BLI_freelistN(&e_data.smoke_domains);
}

static void DRW_shgroup_speaker(OBJECT_ShadingGroupList *sgl, Object *ob, ViewLayer *view_layer)
{
  float *color;
  static float one = 1.0f;
  DRW_object_wire_theme_get(ob, view_layer, &color);

  DRW_shgroup_call_dynamic_add(sgl->speaker, color, &one, ob->obmat);
}

typedef struct OBJECT_LightProbeEngineData {
  DrawData dd;

  float increment_x[3];
  float increment_y[3];
  float increment_z[3];
  float corner[3];
} OBJECT_LightProbeEngineData;

static void DRW_shgroup_lightprobe(OBJECT_Shaders *sh_data,
                                   OBJECT_StorageList *stl,
                                   OBJECT_PassList *psl,
                                   Object *ob,
                                   ViewLayer *view_layer)
{
  float *color;
  static float one = 1.0f;
  LightProbe *prb = (LightProbe *)ob->data;
  bool do_outlines = ((ob->base_flag & BASE_SELECTED) != 0);
  int theme_id = DRW_object_wire_theme_get(ob, view_layer, &color);

  OBJECT_ShadingGroupList *sgl = (ob->dtx & OB_DRAWXRAY) ? &stl->g_data->sgl_ghost :
                                                           &stl->g_data->sgl;

  OBJECT_LightProbeEngineData *prb_data = (OBJECT_LightProbeEngineData *)DRW_drawdata_ensure(
      &ob->id, &draw_engine_object_type, sizeof(OBJECT_LightProbeEngineData), NULL, NULL);

  if ((DRW_state_is_select() || do_outlines) && ((prb->flag & LIGHTPROBE_FLAG_SHOW_DATA) != 0)) {
    int *call_id = shgroup_theme_id_to_probe_outline_counter(stl, theme_id, ob->base_flag);

    if (prb->type == LIGHTPROBE_TYPE_GRID) {
      /* Update transforms */
      float cell_dim[3], half_cell_dim[3];
      cell_dim[0] = 2.0f / (float)(prb->grid_resolution_x);
      cell_dim[1] = 2.0f / (float)(prb->grid_resolution_y);
      cell_dim[2] = 2.0f / (float)(prb->grid_resolution_z);

      mul_v3_v3fl(half_cell_dim, cell_dim, 0.5f);

      /* First cell. */
      copy_v3_fl(prb_data->corner, -1.0f);
      add_v3_v3(prb_data->corner, half_cell_dim);
      mul_m4_v3(ob->obmat, prb_data->corner);

      /* Opposite neighbor cell. */
      copy_v3_fl3(prb_data->increment_x, cell_dim[0], 0.0f, 0.0f);
      add_v3_v3(prb_data->increment_x, half_cell_dim);
      add_v3_fl(prb_data->increment_x, -1.0f);
      mul_m4_v3(ob->obmat, prb_data->increment_x);
      sub_v3_v3(prb_data->increment_x, prb_data->corner);

      copy_v3_fl3(prb_data->increment_y, 0.0f, cell_dim[1], 0.0f);
      add_v3_v3(prb_data->increment_y, half_cell_dim);
      add_v3_fl(prb_data->increment_y, -1.0f);
      mul_m4_v3(ob->obmat, prb_data->increment_y);
      sub_v3_v3(prb_data->increment_y, prb_data->corner);

      copy_v3_fl3(prb_data->increment_z, 0.0f, 0.0f, cell_dim[2]);
      add_v3_v3(prb_data->increment_z, half_cell_dim);
      add_v3_fl(prb_data->increment_z, -1.0f);
      mul_m4_v3(ob->obmat, prb_data->increment_z);
      sub_v3_v3(prb_data->increment_z, prb_data->corner);

      uint cell_count = prb->grid_resolution_x * prb->grid_resolution_y * prb->grid_resolution_z;
      DRWShadingGroup *grp = DRW_shgroup_create(sh_data->lightprobe_grid, psl->lightprobes);
      DRW_shgroup_uniform_int_copy(grp, "call_id", *call_id);
      DRW_shgroup_uniform_int(grp, "baseId", call_id, 1); /* that's correct */
      DRW_shgroup_uniform_vec3(grp, "corner", prb_data->corner, 1);
      DRW_shgroup_uniform_vec3(grp, "increment_x", prb_data->increment_x, 1);
      DRW_shgroup_uniform_vec3(grp, "increment_y", prb_data->increment_y, 1);
      DRW_shgroup_uniform_vec3(grp, "increment_z", prb_data->increment_z, 1);
      DRW_shgroup_uniform_ivec3(grp, "grid_resolution", &prb->grid_resolution_x, 1);
      DRW_shgroup_call_procedural_points_add(grp, cell_count, NULL);
    }
    else if (prb->type == LIGHTPROBE_TYPE_CUBE) {
      float draw_size = 1.0f;
      float probe_cube_mat[4][4];
      // prb_data->draw_size = prb->data_draw_size * 0.1f;
      // unit_m4(prb_data->probe_cube_mat);
      // copy_v3_v3(prb_data->probe_cube_mat[3], ob->obmat[3]);

      DRWShadingGroup *grp = shgroup_theme_id_to_probe_cube_outline_shgrp(
          stl, theme_id, ob->base_flag);
      /* TODO remove or change the drawing of the cube probes. Theses line draws nothing on purpose
       * to keep the call ids correct. */
      zero_m4(probe_cube_mat);
      DRW_shgroup_call_dynamic_add(grp, call_id, &draw_size, probe_cube_mat);
    }
    else {
      float draw_size = 1.0f;
      DRWShadingGroup *grp = shgroup_theme_id_to_probe_planar_outline_shgrp(stl, theme_id);
      DRW_shgroup_call_dynamic_add(grp, call_id, &draw_size, ob->obmat);
    }

    *call_id += 1;
  }

  switch (prb->type) {
    case LIGHTPROBE_TYPE_PLANAR:
      DRW_shgroup_call_dynamic_add(sgl->probe_planar, ob->obmat[3], color);
      break;
    case LIGHTPROBE_TYPE_GRID:
      DRW_shgroup_call_dynamic_add(sgl->probe_grid, ob->obmat[3], color);
      break;
    case LIGHTPROBE_TYPE_CUBE:
    default:
      DRW_shgroup_call_dynamic_add(sgl->probe_cube, ob->obmat[3], color);
      break;
  }

  if (prb->type == LIGHTPROBE_TYPE_PLANAR) {
    float mat[4][4];
    copy_m4_m4(mat, ob->obmat);
    normalize_m4(mat);

    DRW_shgroup_call_dynamic_add(sgl->single_arrow, color, &ob->empty_drawsize, mat);
    DRW_shgroup_call_dynamic_add(sgl->single_arrow_line, color, &ob->empty_drawsize, mat);

    copy_m4_m4(mat, ob->obmat);
    zero_v3(mat[2]);

    DRW_shgroup_call_dynamic_add(sgl->cube, color, &one, mat);
  }

  if ((prb->flag & LIGHTPROBE_FLAG_SHOW_INFLUENCE) != 0) {

    prb->distfalloff = (1.0f - prb->falloff) * prb->distinf;
    prb->distgridinf = prb->distinf;

    if (prb->type == LIGHTPROBE_TYPE_GRID) {
      prb->distfalloff += 1.0f;
      prb->distgridinf += 1.0f;
    }

    if (prb->type == LIGHTPROBE_TYPE_GRID || prb->attenuation_type == LIGHTPROBE_SHAPE_BOX) {
      DRW_shgroup_call_dynamic_add(sgl->cube, color, &prb->distgridinf, ob->obmat);
      DRW_shgroup_call_dynamic_add(sgl->cube, color, &prb->distfalloff, ob->obmat);
    }
    else if (prb->type == LIGHTPROBE_TYPE_PLANAR) {
      float rangemat[4][4];
      copy_m4_m4(rangemat, ob->obmat);
      normalize_v3(rangemat[2]);
      mul_v3_fl(rangemat[2], prb->distinf);

      DRW_shgroup_call_dynamic_add(sgl->cube, color, &one, rangemat);

      copy_m4_m4(rangemat, ob->obmat);
      normalize_v3(rangemat[2]);
      mul_v3_fl(rangemat[2], prb->distfalloff);

      DRW_shgroup_call_dynamic_add(sgl->cube, color, &one, rangemat);
    }
    else {
      DRW_shgroup_call_dynamic_add(sgl->sphere, color, &prb->distgridinf, ob->obmat);
      DRW_shgroup_call_dynamic_add(sgl->sphere, color, &prb->distfalloff, ob->obmat);
    }
  }

  if ((prb->flag & LIGHTPROBE_FLAG_SHOW_PARALLAX) != 0) {
    if (prb->type != LIGHTPROBE_TYPE_PLANAR) {
      float(*obmat)[4], *dist;

      if ((prb->flag & LIGHTPROBE_FLAG_CUSTOM_PARALLAX) != 0) {
        dist = &prb->distpar;
        /* TODO object parallax */
        obmat = ob->obmat;
      }
      else {
        dist = &prb->distinf;
        obmat = ob->obmat;
      }

      if (prb->parallax_type == LIGHTPROBE_SHAPE_BOX) {
        DRW_shgroup_call_dynamic_add(sgl->cube, color, dist, obmat);
      }
      else {
        DRW_shgroup_call_dynamic_add(sgl->sphere, color, dist, obmat);
      }
    }
  }

  if ((prb->flag & LIGHTPROBE_FLAG_SHOW_CLIP_DIST) != 0) {
    if (prb->type != LIGHTPROBE_TYPE_PLANAR) {
      static const float cubefacemat[6][4][4] = {
          {{0.0, 0.0, -1.0, 0.0},
           {0.0, -1.0, 0.0, 0.0},
           {-1.0, 0.0, 0.0, 0.0},
           {0.0, 0.0, 0.0, 1.0}},
          {{0.0, 0.0, 1.0, 0.0},
           {0.0, -1.0, 0.0, 0.0},
           {1.0, 0.0, 0.0, 0.0},
           {0.0, 0.0, 0.0, 1.0}},
          {{1.0, 0.0, 0.0, 0.0},
           {0.0, 0.0, -1.0, 0.0},
           {0.0, 1.0, 0.0, 0.0},
           {0.0, 0.0, 0.0, 1.0}},
          {{1.0, 0.0, 0.0, 0.0},
           {0.0, 0.0, 1.0, 0.0},
           {0.0, -1.0, 0.0, 0.0},
           {0.0, 0.0, 0.0, 1.0}},
          {{1.0, 0.0, 0.0, 0.0},
           {0.0, -1.0, 0.0, 0.0},
           {0.0, 0.0, -1.0, 0.0},
           {0.0, 0.0, 0.0, 1.0}},
          {{-1.0, 0.0, 0.0, 0.0},
           {0.0, -1.0, 0.0, 0.0},
           {0.0, 0.0, 1.0, 0.0},
           {0.0, 0.0, 0.0, 1.0}},
      };

      for (int i = 0; i < 6; ++i) {
        float clipmat[4][4];
        normalize_m4_m4(clipmat, ob->obmat);
        mul_m4_m4m4(clipmat, clipmat, cubefacemat[i]);

        DRW_shgroup_call_dynamic_add(
            sgl->light_buflimit, color, &prb->clipsta, &prb->clipend, clipmat);
        DRW_shgroup_call_dynamic_add(
            sgl->light_buflimit_points, color, &prb->clipsta, &prb->clipend, clipmat);
      }
    }
  }

  /* Line and point going to the ground */
  if (prb->type == LIGHTPROBE_TYPE_CUBE) {
    DRW_shgroup_call_dynamic_add(sgl->light_groundline, ob->obmat[3]);
    DRW_shgroup_call_dynamic_add(sgl->light_groundpoint, ob->obmat[3]);
  }
}

static void DRW_shgroup_relationship_lines(OBJECT_ShadingGroupList *sgl,
                                           Depsgraph *depsgraph,
                                           Scene *scene,
                                           Object *ob)
{
  if (ob->parent && (DRW_object_visibility_in_active_context(ob->parent) & OB_VISIBLE_SELF)) {
    DRW_shgroup_call_dynamic_add(sgl->relationship_lines, ob->runtime.parent_display_origin);
    DRW_shgroup_call_dynamic_add(sgl->relationship_lines, ob->obmat[3]);
  }

  if (ob->rigidbody_constraint) {
    Object *rbc_ob1 = ob->rigidbody_constraint->ob1;
    Object *rbc_ob2 = ob->rigidbody_constraint->ob2;
    if (rbc_ob1 && (DRW_object_visibility_in_active_context(rbc_ob1) & OB_VISIBLE_SELF)) {
      DRW_shgroup_call_dynamic_add(sgl->relationship_lines, rbc_ob1->obmat[3]);
      DRW_shgroup_call_dynamic_add(sgl->relationship_lines, ob->obmat[3]);
    }
    if (rbc_ob2 && (DRW_object_visibility_in_active_context(rbc_ob2) & OB_VISIBLE_SELF)) {
      DRW_shgroup_call_dynamic_add(sgl->relationship_lines, rbc_ob2->obmat[3]);
      DRW_shgroup_call_dynamic_add(sgl->relationship_lines, ob->obmat[3]);
    }
  }

  /* Drawing the constraint lines */
  if (!BLI_listbase_is_empty(&ob->constraints)) {
    bConstraint *curcon;
    bConstraintOb *cob;
    ListBase *list = &ob->constraints;

    cob = BKE_constraints_make_evalob(depsgraph, scene, ob, NULL, CONSTRAINT_OBTYPE_OBJECT);

    for (curcon = list->first; curcon; curcon = curcon->next) {
      if (ELEM(curcon->type, CONSTRAINT_TYPE_FOLLOWTRACK, CONSTRAINT_TYPE_OBJECTSOLVER)) {
        /* special case for object solver and follow track constraints because they don't fill
         * constraint targets properly (design limitation -- scene is needed for their target
         * but it can't be accessed from get_targets callback) */

        Object *camob = NULL;

        if (curcon->type == CONSTRAINT_TYPE_FOLLOWTRACK) {
          bFollowTrackConstraint *data = (bFollowTrackConstraint *)curcon->data;

          camob = data->camera ? data->camera : scene->camera;
        }
        else if (curcon->type == CONSTRAINT_TYPE_OBJECTSOLVER) {
          bObjectSolverConstraint *data = (bObjectSolverConstraint *)curcon->data;

          camob = data->camera ? data->camera : scene->camera;
        }

        if (camob) {
          DRW_shgroup_call_dynamic_add(sgl->constraint_lines, camob->obmat[3]);
          DRW_shgroup_call_dynamic_add(sgl->constraint_lines, ob->obmat[3]);
        }
      }
      else {
        const bConstraintTypeInfo *cti = BKE_constraint_typeinfo_get(curcon);

        if ((cti && cti->get_constraint_targets) && (curcon->flag & CONSTRAINT_EXPAND)) {
          ListBase targets = {NULL, NULL};
          bConstraintTarget *ct;

          cti->get_constraint_targets(curcon, &targets);

          for (ct = targets.first; ct; ct = ct->next) {
            /* calculate target's matrix */
            if (cti->get_target_matrix) {
              cti->get_target_matrix(depsgraph, curcon, cob, ct, DEG_get_ctime(depsgraph));
            }
            else {
              unit_m4(ct->matrix);
            }

            DRW_shgroup_call_dynamic_add(sgl->constraint_lines, ct->matrix[3]);
            DRW_shgroup_call_dynamic_add(sgl->constraint_lines, ob->obmat[3]);
          }

          if (cti->flush_constraint_targets) {
            cti->flush_constraint_targets(curcon, &targets, 1);
          }
        }
      }
    }

    BKE_constraints_clear_evalob(cob);
  }
}

static void DRW_shgroup_object_center(OBJECT_StorageList *stl,
                                      Object *ob,
                                      ViewLayer *view_layer,
                                      View3D *v3d)
{
  if (v3d->overlay.flag & V3D_OVERLAY_HIDE_OBJECT_ORIGINS) {
    return;
  }
  const bool is_library = ob->id.us > 1 || ID_IS_LINKED(ob);
  DRWShadingGroup *shgroup;

  if (ob == OBACT(view_layer)) {
    shgroup = stl->g_data->center_active;
  }
  else if (ob->base_flag & BASE_SELECTED) {
    if (is_library) {
      shgroup = stl->g_data->center_selected_lib;
    }
    else {
      shgroup = stl->g_data->center_selected;
    }
  }
  else if (v3d->flag & V3D_DRAW_CENTERS) {
    if (is_library) {
      shgroup = stl->g_data->center_deselected_lib;
    }
    else {
      shgroup = stl->g_data->center_deselected;
    }
  }
  else {
    return;
  }

  DRW_shgroup_call_dynamic_add(shgroup, ob->obmat[3]);
}

static void DRW_shgroup_texture_space(OBJECT_ShadingGroupList *sgl, Object *ob, int theme_id)
{
  if (ob->data == NULL) {
    return;
  }

  ID *ob_data = ob->data;
  float *texcoloc = NULL;
  float *texcosize = NULL;

  switch (GS(ob_data->name)) {
    case ID_ME:
      BKE_mesh_texspace_get_reference((Mesh *)ob_data, NULL, &texcoloc, NULL, &texcosize);
      break;
    case ID_CU: {
      Curve *cu = (Curve *)ob_data;
      if (cu->bb == NULL || (cu->bb->flag & BOUNDBOX_DIRTY)) {
        BKE_curve_texspace_calc(cu);
      }
      texcoloc = cu->loc;
      texcosize = cu->size;
      break;
    }
    case ID_MB: {
      MetaBall *mb = (MetaBall *)ob_data;
      texcoloc = mb->loc;
      texcosize = mb->size;
      break;
    }
    default:
      BLI_assert(0);
  }

  float tmp[4][4] = {{0.0f}}, one = 1.0f;
  tmp[0][0] = texcosize[0];
  tmp[1][1] = texcosize[1];
  tmp[2][2] = texcosize[2];
  tmp[3][0] = texcoloc[0];
  tmp[3][1] = texcoloc[1];
  tmp[3][2] = texcoloc[2];
  tmp[3][3] = 1.0f;

  mul_m4_m4m4(tmp, ob->obmat, tmp);

  float color[4];
  UI_GetThemeColor4fv(theme_id, color);

  DRW_shgroup_call_dynamic_add(sgl->texspace, color, &one, tmp);
}

static void DRW_shgroup_bounds(OBJECT_ShadingGroupList *sgl, Object *ob, int theme_id)
{
  float color[4], center[3], size[3], tmp[4][4], final_mat[4][4], one = 1.0f;
  BoundBox bb_local;

  if (ob->type == OB_MBALL && !BKE_mball_is_basis(ob)) {
    return;
  }

  BoundBox *bb = BKE_object_boundbox_get(ob);

  if (!ELEM(ob->type,
            OB_MESH,
            OB_CURVE,
            OB_SURF,
            OB_FONT,
            OB_MBALL,
            OB_ARMATURE,
            OB_LATTICE,
            OB_GPENCIL)) {
    const float min[3] = {-1.0f, -1.0f, -1.0f}, max[3] = {1.0f, 1.0f, 1.0f};
    bb = &bb_local;
    BKE_boundbox_init_from_minmax(bb, min, max);
  }

  UI_GetThemeColor4fv(theme_id, color);
  BKE_boundbox_calc_center_aabb(bb, center);
  BKE_boundbox_calc_size_aabb(bb, size);

  switch (ob->boundtype) {
    case OB_BOUND_BOX:
      size_to_mat4(tmp, size);
      copy_v3_v3(tmp[3], center);
      mul_m4_m4m4(tmp, ob->obmat, tmp);
      DRW_shgroup_call_dynamic_add(sgl->cube, color, &one, tmp);
      break;
    case OB_BOUND_SPHERE:
      size[0] = max_fff(size[0], size[1], size[2]);
      size[1] = size[2] = size[0];
      size_to_mat4(tmp, size);
      copy_v3_v3(tmp[3], center);
      mul_m4_m4m4(tmp, ob->obmat, tmp);
      DRW_shgroup_call_dynamic_add(sgl->sphere, color, &one, tmp);
      break;
    case OB_BOUND_CYLINDER:
      size[0] = max_ff(size[0], size[1]);
      size[1] = size[0];
      size_to_mat4(tmp, size);
      copy_v3_v3(tmp[3], center);
      mul_m4_m4m4(tmp, ob->obmat, tmp);
      DRW_shgroup_call_dynamic_add(sgl->cylinder, color, &one, tmp);
      break;
    case OB_BOUND_CONE:
      size[0] = max_ff(size[0], size[1]);
      size[1] = size[0];
      size_to_mat4(tmp, size);
      copy_v3_v3(tmp[3], center);
      /* Cone batch has base at 0 and is pointing towards +Y. */
      swap_v3_v3(tmp[1], tmp[2]);
      tmp[3][2] -= size[2];
      mul_m4_m4m4(tmp, ob->obmat, tmp);
      DRW_shgroup_call_dynamic_add(sgl->cone, color, &one, tmp);
      break;
    case OB_BOUND_CAPSULE:
      size[0] = max_ff(size[0], size[1]);
      size[1] = size[0];
      scale_m4_fl(tmp, size[0]);
      copy_v2_v2(tmp[3], center);
      tmp[3][2] = center[2] + max_ff(0.0f, size[2] - size[0]);
      mul_m4_m4m4(final_mat, ob->obmat, tmp);
      DRW_shgroup_call_dynamic_add(sgl->capsule_cap, color, &one, final_mat);
      negate_v3(tmp[2]);
      tmp[3][2] = center[2] - max_ff(0.0f, size[2] - size[0]);
      mul_m4_m4m4(final_mat, ob->obmat, tmp);
      DRW_shgroup_call_dynamic_add(sgl->capsule_cap, color, &one, final_mat);
      tmp[2][2] = max_ff(0.0f, size[2] * 2.0f - size[0] * 2.0f);
      mul_m4_m4m4(final_mat, ob->obmat, tmp);
      DRW_shgroup_call_dynamic_add(sgl->capsule_body, color, &one, final_mat);
      break;
  }
}

static void OBJECT_cache_populate_particles(OBJECT_Shaders *sh_data,
                                            Object *ob,
                                            OBJECT_PassList *psl)
{
  for (ParticleSystem *psys = ob->particlesystem.first; psys; psys = psys->next) {
    if (!DRW_object_is_visible_psys_in_active_context(ob, psys)) {
      continue;
    }

    ParticleSettings *part = psys->part;
    int draw_as = (part->draw_as == PART_DRAW_REND) ? part->ren_as : part->draw_as;

    static float mat[4][4];
    unit_m4(mat);

    if (draw_as != PART_DRAW_PATH) {
      struct GPUBatch *geom = DRW_cache_particles_get_dots(ob, psys);
      DRWShadingGroup *shgrp = NULL;
      static int screen_space[2] = {0, 1};
      static float def_prim_col[3] = {0.5f, 0.5f, 0.5f};
      static float def_sec_col[3] = {1.0f, 1.0f, 1.0f};

      /* Dummy particle format for instancing to work. */
      DRW_shgroup_instance_format(e_data.particle_format, {{"dummy", DRW_ATTR_FLOAT, 1}});

      Material *ma = give_current_material(ob, part->omat);

      switch (draw_as) {
        case PART_DRAW_DOT:
          shgrp = DRW_shgroup_create(sh_data->part_dot, psl->particle);
          DRW_shgroup_uniform_vec3(shgrp, "color", ma ? &ma->r : def_prim_col, 1);
          DRW_shgroup_uniform_vec3(shgrp, "outlineColor", ma ? &ma->specr : def_sec_col, 1);
          DRW_shgroup_uniform_float(shgrp, "pixel_size", DRW_viewport_pixelsize_get(), 1);
          DRW_shgroup_uniform_float(shgrp, "size", &part->draw_size, 1);
          DRW_shgroup_uniform_texture(shgrp, "ramp", G_draw.ramp);
          DRW_shgroup_call_add(shgrp, geom, mat);
          break;
        case PART_DRAW_CROSS:
          shgrp = DRW_shgroup_instance_create(sh_data->part_prim,
                                              psl->particle,
                                              DRW_cache_particles_get_prim(PART_DRAW_CROSS),
                                              e_data.particle_format);
          DRW_shgroup_uniform_texture(shgrp, "ramp", G_draw.ramp);
          DRW_shgroup_uniform_vec3(shgrp, "color", ma ? &ma->r : def_prim_col, 1);
          DRW_shgroup_uniform_int(shgrp, "screen_space", &screen_space[0], 1);
          break;
        case PART_DRAW_CIRC:
          shgrp = DRW_shgroup_instance_create(sh_data->part_prim,
                                              psl->particle,
                                              DRW_cache_particles_get_prim(PART_DRAW_CIRC),
                                              e_data.particle_format);
          DRW_shgroup_uniform_texture(shgrp, "ramp", G_draw.ramp);
          DRW_shgroup_uniform_vec3(shgrp, "color", ma ? &ma->r : def_prim_col, 1);
          DRW_shgroup_uniform_int(shgrp, "screen_space", &screen_space[1], 1);
          break;
        case PART_DRAW_AXIS:
          shgrp = DRW_shgroup_instance_create(sh_data->part_axis,
                                              psl->particle,
                                              DRW_cache_particles_get_prim(PART_DRAW_AXIS),
                                              e_data.particle_format);
          DRW_shgroup_uniform_int(shgrp, "screen_space", &screen_space[0], 1);
          break;
        default:
          break;
      }

      if (shgrp) {
        if (draw_as != PART_DRAW_DOT) {
          DRW_shgroup_uniform_float(shgrp, "draw_size", &part->draw_size, 1);
          DRW_shgroup_instance_batch(shgrp, geom);
        }
      }
    }
  }
}

static void OBJECT_gpencil_color_names(Object *ob, struct DRWTextStore *dt, uchar color[4])
{
  if (ob->mode != OB_MODE_EDIT_GPENCIL) {
    return;
  }

  bGPdata *gpd = (bGPdata *)ob->data;
  if (gpd == NULL) {
    return;
  }

  for (bGPDlayer *gpl = gpd->layers.first; gpl; gpl = gpl->next) {
    if (gpl->flag & GP_LAYER_HIDE) {
      continue;
    }
    bGPDframe *gpf = gpl->actframe;
    if (gpf == NULL) {
      continue;
    }
    for (bGPDstroke *gps = gpf->strokes.first; gps; gps = gps->next) {
      Material *ma = give_current_material(ob, gps->mat_nr + 1);
      if (ma == NULL) {
        continue;
      }

      MaterialGPencilStyle *gp_style = ma->gp_style;
      /* skip stroke if it doesn't have any valid data */
      if ((gps->points == NULL) || (gps->totpoints < 1) || (gp_style == NULL)) {
        continue;
      }
      /* check if the color is visible */
      if (gp_style->flag & GP_STYLE_COLOR_HIDE) {
        continue;
      }

      /* only if selected */
      if (gps->flag & GP_STROKE_SELECT) {
        float fpt[3];
        for (int i = 0; i < gps->totpoints; i++) {
          bGPDspoint *pt = &gps->points[i];
          if (pt->flag & GP_SPOINT_SELECT) {
            mul_v3_m4v3(fpt, ob->obmat, &pt->x);
            DRW_text_cache_add(dt,
                               fpt,
                               ma->id.name + 2,
                               strlen(ma->id.name + 2),
                               10,
                               0,
                               DRW_TEXT_CACHE_GLOBALSPACE | DRW_TEXT_CACHE_STRING_PTR,
                               color);
            break;
          }
        }
      }
    }
  }
}

static void OBJECT_cache_populate(void *vedata, Object *ob)
{
  OBJECT_PassList *psl = ((OBJECT_Data *)vedata)->psl;
  OBJECT_StorageList *stl = ((OBJECT_Data *)vedata)->stl;
  OBJECT_ShadingGroupList *sgl = (ob->dtx & OB_DRAWXRAY) ? &stl->g_data->sgl_ghost :
                                                           &stl->g_data->sgl;
  const DRWContextState *draw_ctx = DRW_context_state_get();
  const bool is_edit_mode = (ob == draw_ctx->object_edit) || BKE_object_is_in_editmode(ob);
  ViewLayer *view_layer = draw_ctx->view_layer;
  Scene *scene = draw_ctx->scene;
  View3D *v3d = draw_ctx->v3d;
  RegionView3D *rv3d = draw_ctx->rv3d;
  ModifierData *md = NULL;
  int theme_id = TH_UNDEFINED;
  const int ob_visibility = DRW_object_visibility_in_active_context(ob);
  OBJECT_Shaders *sh_data = &e_data.sh_data[draw_ctx->sh_cfg];

  /* Handle particles first in case the emitter itself shouldn't be rendered. */
  if (ob_visibility & OB_VISIBLE_PARTICLES) {
    OBJECT_cache_populate_particles(sh_data, ob, psl);
  }

  if ((ob_visibility & OB_VISIBLE_SELF) == 0) {
    return;
  }

  const bool do_outlines = ((draw_ctx->v3d->flag & V3D_SELECT_OUTLINE) &&
                            ((ob->base_flag & BASE_SELECTED) != 0) &&
                            ((DRW_object_is_renderable(ob) && (ob->dt > OB_WIRE)) ||
                             (ob->dt == OB_WIRE)));
  const bool show_relations = ((draw_ctx->v3d->flag & V3D_HIDE_HELPLINES) == 0);
  const bool hide_object_extra = ((v3d->overlay.flag & V3D_OVERLAY_HIDE_OBJECT_XTRAS) != 0 &&
                                  /* Show if this is the camera we're looking through
           * since it's useful for moving the camera. */
                                  (((rv3d->persp == RV3D_CAMOB) &&
                                    ((ID *)v3d->camera == ob->id.orig_id)) == 0));

  if (do_outlines) {
    if (!BKE_object_is_in_editmode(ob) &&
        !((ob == draw_ctx->obact) && (draw_ctx->object_mode & OB_MODE_ALL_PAINT))) {
      struct GPUBatch *geom;

      /* This fixes only the biggest case which is a plane in ortho view. */
      int flat_axis = 0;
      bool is_flat_object_viewed_from_side = ((rv3d->persp == RV3D_ORTHO) &&
                                              DRW_object_is_flat(ob, &flat_axis) &&
                                              DRW_object_axis_orthogonal_to_view(ob, flat_axis));

      if (stl->g_data->xray_enabled_and_not_wire || is_flat_object_viewed_from_side) {
        geom = DRW_cache_object_edge_detection_get(ob, NULL);
      }
      else {
        geom = DRW_cache_object_surface_get(ob);
      }

      if (geom) {
        theme_id = DRW_object_wire_theme_get(ob, view_layer, NULL);
        DRWShadingGroup *shgroup = shgroup_theme_id_to_outline_or_null(
            stl, theme_id, ob->base_flag);
        if (shgroup != NULL) {
          DRW_shgroup_call_object_add(shgroup, geom, ob);
        }
      }
    }
  }

  switch (ob->type) {
    case OB_MESH: {
      if (hide_object_extra) {
        break;
      }
      Mesh *me = ob->data;
      if (!is_edit_mode && me->totedge == 0) {
        struct GPUBatch *geom = DRW_cache_mesh_all_verts_get(ob);
        if (geom) {
          if (theme_id == TH_UNDEFINED) {
            theme_id = DRW_object_wire_theme_get(ob, view_layer, NULL);
          }
          DRWShadingGroup *shgroup = shgroup_theme_id_to_point(sgl, theme_id, ob->base_flag);
          DRW_shgroup_call_object_add(shgroup, geom, ob);
        }
      }
      else {
        bool has_edit_mesh_cage = false;
        /* TODO: Should be its own function. */
        if (is_edit_mode) {
          BMEditMesh *embm = me->edit_mesh;
          has_edit_mesh_cage = embm->mesh_eval_cage &&
                               (embm->mesh_eval_cage != embm->mesh_eval_final);
        }
        if ((!is_edit_mode && me->totedge > 0) || has_edit_mesh_cage) {
          struct GPUBatch *geom = DRW_cache_mesh_loose_edges_get(ob);
          if (geom) {
            if (theme_id == TH_UNDEFINED) {
              theme_id = DRW_object_wire_theme_get(ob, view_layer, NULL);
            }
            DRWShadingGroup *shgroup = shgroup_theme_id_to_wire(sgl, theme_id, ob->base_flag);
            DRW_shgroup_call_object_add(shgroup, geom, ob);
          }
        }
      }
      break;
    }
    case OB_SURF: {
      if (hide_object_extra) {
        break;
      }
      struct GPUBatch *geom = DRW_cache_surf_edge_wire_get(ob);
      if (geom == NULL) {
        break;
      }
      if (theme_id == TH_UNDEFINED) {
        theme_id = DRW_object_wire_theme_get(ob, view_layer, NULL);
      }
      DRWShadingGroup *shgroup = shgroup_theme_id_to_wire(sgl, theme_id, ob->base_flag);
      DRW_shgroup_call_object_add(shgroup, geom, ob);
      break;
    }
    case OB_LATTICE: {
      if (!is_edit_mode) {
        if (hide_object_extra) {
          break;
        }
        struct GPUBatch *geom = DRW_cache_lattice_wire_get(ob, false);
        if (theme_id == TH_UNDEFINED) {
          theme_id = DRW_object_wire_theme_get(ob, view_layer, NULL);
        }

        DRWShadingGroup *shgroup = shgroup_theme_id_to_wire(sgl, theme_id, ob->base_flag);
        DRW_shgroup_call_object_add(shgroup, geom, ob);
      }
      break;
    }
    case OB_CURVE: {
      if (!is_edit_mode) {
        if (hide_object_extra) {
          break;
        }
        struct GPUBatch *geom = DRW_cache_curve_edge_wire_get(ob);
        if (theme_id == TH_UNDEFINED) {
          theme_id = DRW_object_wire_theme_get(ob, view_layer, NULL);
        }
        DRWShadingGroup *shgroup = shgroup_theme_id_to_wire(sgl, theme_id, ob->base_flag);
        DRW_shgroup_call_object_add(shgroup, geom, ob);
      }
      break;
    }
    case OB_MBALL: {
      if (!is_edit_mode) {
        DRW_shgroup_mball_handles(sgl, ob, view_layer);
      }
      break;
    }
    case OB_LAMP:
      if (hide_object_extra) {
        break;
      }
      DRW_shgroup_light(sgl, ob, view_layer);
      break;
    case OB_CAMERA:
      if (hide_object_extra) {
        break;
      }
      DRW_shgroup_camera(sgl, ob, view_layer);
      break;
    case OB_EMPTY:
      if (hide_object_extra) {
        break;
      }
      DRW_shgroup_empty(sh_data, sgl, ob, view_layer, rv3d, draw_ctx->sh_cfg);
      break;
    case OB_SPEAKER:
      if (hide_object_extra) {
        break;
      }
      DRW_shgroup_speaker(sgl, ob, view_layer);
      break;
    case OB_LIGHTPROBE:
      if (hide_object_extra) {
        break;
      }
      DRW_shgroup_lightprobe(sh_data, stl, psl, ob, view_layer);
      break;
    case OB_ARMATURE: {
      if ((v3d->flag2 & V3D_HIDE_OVERLAYS) || (v3d->overlay.flag & V3D_OVERLAY_HIDE_BONES) ||
          ((ob->dt < OB_WIRE) && !DRW_state_is_select())) {
        break;
      }
      bArmature *arm = ob->data;
      if (arm->edbo == NULL) {
        if (DRW_state_is_select() || !DRW_pose_mode_armature(ob, draw_ctx->obact)) {
          bool is_wire = (v3d->shading.type == OB_WIRE) || (ob->dt <= OB_WIRE) ||
                         XRAY_FLAG_ENABLED(v3d);
          DRWArmaturePasses passes = {
              .bone_solid = (is_wire) ? NULL : sgl->bone_solid,
              .bone_outline = sgl->bone_outline,
              .bone_wire = sgl->bone_wire,
              .bone_envelope = sgl->bone_envelope,
              .bone_axes = sgl->bone_axes,
              .relationship_lines = NULL, /* Don't draw relationship lines */
          };
          DRW_shgroup_armature_object(ob, view_layer, passes, is_wire);
        }
      }
      break;
    }
    case OB_FONT: {
      if (hide_object_extra) {
        break;
      }
      Curve *cu = (Curve *)ob->data;
      bool has_surface = (cu->flag & (CU_FRONT | CU_BACK)) || cu->ext1 != 0.0f || cu->ext2 != 0.0f;
      if (!has_surface) {
        struct GPUBatch *geom = DRW_cache_text_edge_wire_get(ob);
        if (geom) {
          if (theme_id == TH_UNDEFINED) {
            theme_id = DRW_object_wire_theme_get(ob, view_layer, NULL);
          }
          DRWShadingGroup *shgroup = shgroup_theme_id_to_wire(sgl, theme_id, ob->base_flag);
          DRW_shgroup_call_object_add(shgroup, geom, ob);
        }
      }
      break;
    }
    default:
      break;
  }

  if (ob->pd && ob->pd->forcefield) {
    DRW_shgroup_forcefield(sgl, ob, view_layer);
  }

  if ((ob->dt == OB_BOUNDBOX) &&
      !ELEM(ob->type, OB_LAMP, OB_CAMERA, OB_EMPTY, OB_SPEAKER, OB_LIGHTPROBE)) {
    if (theme_id == TH_UNDEFINED) {
      theme_id = DRW_object_wire_theme_get(ob, view_layer, NULL);
    }
    DRW_shgroup_bounds(sgl, ob, theme_id);
  }

  /* don't show object extras in set's */
  if ((ob->base_flag & (BASE_FROM_SET | BASE_FROM_DUPLI)) == 0) {
    if ((draw_ctx->object_mode & (OB_MODE_ALL_PAINT | OB_MODE_ALL_PAINT_GPENCIL)) == 0) {
      DRW_shgroup_object_center(stl, ob, view_layer, v3d);
    }

    if (show_relations && !DRW_state_is_select()) {
      DRW_shgroup_relationship_lines(sgl, draw_ctx->depsgraph, scene, ob);
    }

    const bool draw_extra = (ob->dtx != 0);
    if (draw_extra && (theme_id == TH_UNDEFINED)) {
      theme_id = DRW_object_wire_theme_get(ob, view_layer, NULL);
    }

    if ((ob->dtx & OB_DRAWNAME) && DRW_state_show_text()) {
      struct DRWTextStore *dt = DRW_text_cache_ensure();

      uchar color[4];
      UI_GetThemeColor4ubv(theme_id, color);

      DRW_text_cache_add(dt,
                         ob->obmat[3],
                         ob->id.name + 2,
                         strlen(ob->id.name + 2),
                         10,
                         0,
                         DRW_TEXT_CACHE_GLOBALSPACE | DRW_TEXT_CACHE_STRING_PTR,
                         color);

      /* draw grease pencil stroke names */
      if (ob->type == OB_GPENCIL) {
        OBJECT_gpencil_color_names(ob, dt, color);
      }
    }

    if ((ob->dtx & OB_TEXSPACE) && ELEM(ob->type, OB_MESH, OB_CURVE, OB_MBALL)) {
      DRW_shgroup_texture_space(sgl, ob, theme_id);
    }

    /* Don't draw bounding box again if draw type is bound box. */
    if ((ob->dtx & OB_DRAWBOUNDOX) && (ob->dt != OB_BOUNDBOX) &&
        !ELEM(ob->type, OB_LAMP, OB_CAMERA, OB_EMPTY, OB_SPEAKER, OB_LIGHTPROBE)) {
      DRW_shgroup_bounds(sgl, ob, theme_id);
    }

    if (ob->dtx & OB_AXIS) {
      float *color, axes_size = 1.0f;
      DRW_object_wire_theme_get(ob, view_layer, &color);

      DRW_shgroup_call_dynamic_add(sgl->empty_axes, color, &axes_size, ob->obmat);
    }

    if ((md = modifiers_findByType(ob, eModifierType_Smoke)) &&
        (modifier_isEnabled(scene, md, eModifierMode_Realtime)) &&
        (((SmokeModifierData *)md)->domain != NULL)) {
      DRW_shgroup_volume_extra(sgl, ob, view_layer, scene, md);
    }
  }
}

static void OBJECT_cache_finish(void *vedata)
{
  OBJECT_StorageList *stl = ((OBJECT_Data *)vedata)->stl;

  DRW_pass_sort_shgroup_z(stl->g_data->sgl.image_empties);
  DRW_pass_sort_shgroup_z(stl->g_data->sgl_ghost.image_empties);
}

static void OBJECT_draw_scene(void *vedata)
{
  OBJECT_PassList *psl = ((OBJECT_Data *)vedata)->psl;
  OBJECT_StorageList *stl = ((OBJECT_Data *)vedata)->stl;
  OBJECT_FramebufferList *fbl = ((OBJECT_Data *)vedata)->fbl;
  OBJECT_PrivateData *g_data = stl->g_data;
  DefaultFramebufferList *dfbl = DRW_viewport_framebuffer_list_get();
  DefaultTextureList *dtxl = DRW_viewport_texture_list_get();

  int id_len_select = g_data->id_ofs_select;
  int id_len_select_dupli = g_data->id_ofs_select_dupli;
  int id_len_active = g_data->id_ofs_active;
  int id_len_transform = g_data->id_ofs_transform;

  int id_len_prb_select = g_data->id_ofs_prb_select;
  int id_len_prb_select_dupli = g_data->id_ofs_prb_select_dupli;
  int id_len_prb_active = g_data->id_ofs_prb_active;
  int id_len_prb_transform = g_data->id_ofs_prb_transform;

  int outline_calls = id_len_select + id_len_select_dupli + id_len_active + id_len_transform;
  outline_calls += id_len_prb_select + id_len_prb_select_dupli + id_len_prb_active +
                   id_len_prb_transform;

  float clearcol[4] = {0.0f, 0.0f, 0.0f, 0.0f};

  /* Don't draw Transparent passes in MSAA buffer. */
  //  DRW_draw_pass(psl->bone_envelope);  /* Never drawn in Object mode currently. */
  DRW_draw_pass(stl->g_data->sgl.transp_shapes);

  MULTISAMPLE_SYNC_ENABLE(dfbl, dtxl);

  DRW_draw_pass(stl->g_data->sgl.bone_solid);
  DRW_draw_pass(stl->g_data->sgl.bone_wire);
  DRW_draw_pass(stl->g_data->sgl.bone_outline);
  DRW_draw_pass(stl->g_data->sgl.non_meshes);
  DRW_draw_pass(psl->particle);
  DRW_draw_pass(stl->g_data->sgl.bone_axes);

  MULTISAMPLE_SYNC_DISABLE(dfbl, dtxl);

  DRW_draw_pass(stl->g_data->sgl.image_empties);

  if (DRW_state_is_fbo() && outline_calls > 0) {
    DRW_stats_group_start("Outlines");

    g_data->id_ofs_active = 1;
    g_data->id_ofs_select = g_data->id_ofs_active + id_len_active + id_len_prb_active + 1;
    g_data->id_ofs_select_dupli = g_data->id_ofs_select + id_len_select + id_len_prb_select + 1;
    g_data->id_ofs_transform = g_data->id_ofs_select_dupli + id_len_select_dupli +
                               id_len_prb_select_dupli + 1;

    g_data->id_ofs_prb_active = g_data->id_ofs_active + id_len_active;
    g_data->id_ofs_prb_select = g_data->id_ofs_select + id_len_select;
    g_data->id_ofs_prb_select_dupli = g_data->id_ofs_select_dupli + id_len_select_dupli;
    g_data->id_ofs_prb_transform = g_data->id_ofs_transform + id_len_transform;

    /* Render filled polygon on a separate framebuffer */
    GPU_framebuffer_bind(fbl->outlines_fb);
    GPU_framebuffer_clear_color_depth(fbl->outlines_fb, clearcol, 1.0f);
    DRW_draw_pass(psl->outlines);
    DRW_draw_pass(psl->lightprobes);

    /* Search outline pixels */
    GPU_framebuffer_bind(fbl->blur_fb);
    DRW_draw_pass(psl->outlines_search);

    /* Expand outline to form a 3px wide line */
    GPU_framebuffer_bind(fbl->expand_fb);
    DRW_draw_pass(psl->outlines_expand);

    /* Bleed color so the AA can do it's stuff */
    GPU_framebuffer_bind(fbl->blur_fb);
    DRW_draw_pass(psl->outlines_bleed);

    /* restore main framebuffer */
    GPU_framebuffer_bind(dfbl->default_fb);
    DRW_stats_group_end();
  }
  else if (DRW_state_is_select()) {
    /* Render probes spheres/planes so we can select them. */
    DRW_draw_pass(psl->lightprobes);
  }

  if (DRW_state_is_fbo()) {
    if (e_data.draw_grid) {
      GPU_framebuffer_bind(dfbl->color_only_fb);
      DRW_draw_pass(psl->grid);
    }

    /* Combine with scene buffer last */
    if (outline_calls > 0) {
      DRW_draw_pass(psl->outlines_resolve);
    }
  }

  volumes_free_smoke_textures();
  batch_camera_path_free(&stl->g_data->sgl.camera_path);

  if (!DRW_pass_is_empty(stl->g_data->sgl_ghost.bone_solid) ||
      !DRW_pass_is_empty(stl->g_data->sgl_ghost.bone_wire) ||
      !DRW_pass_is_empty(stl->g_data->sgl_ghost.bone_outline) ||
      !DRW_pass_is_empty(stl->g_data->sgl_ghost.non_meshes) ||
      !DRW_pass_is_empty(stl->g_data->sgl_ghost.image_empties) ||
      !DRW_pass_is_empty(stl->g_data->sgl_ghost.bone_axes)) {
    if (DRW_state_is_fbo()) {
      /* meh, late init to not request a depth buffer we won't use. */
      const float *viewport_size = DRW_viewport_size_get();
      const int size[2] = {(int)viewport_size[0], (int)viewport_size[1]};

      GPUTexture *ghost_depth_tx = DRW_texture_pool_query_2d(
          size[0], size[1], GPU_DEPTH_COMPONENT24, &draw_engine_object_type);
      GPU_framebuffer_ensure_config(&fbl->ghost_fb,
                                    {
                                        GPU_ATTACHMENT_TEXTURE(ghost_depth_tx),
                                        GPU_ATTACHMENT_TEXTURE(dtxl->color),
                                    });

      GPU_framebuffer_bind(fbl->ghost_fb);
      GPU_framebuffer_clear_depth(fbl->ghost_fb, 1.0f);
    }
    else if (DRW_state_is_select()) {
      /* XXX `GPU_depth_range` is not a perfect solution
       * since very distant geometries can still be occluded.
       * Also the depth test precision of these geometries is impaired.
       * However solves the selection for the vast majority of cases. */
      GPU_depth_range(0.0f, 0.01f);
    }

    DRW_draw_pass(stl->g_data->sgl_ghost.transp_shapes);
    DRW_draw_pass(stl->g_data->sgl_ghost.bone_solid);
    DRW_draw_pass(stl->g_data->sgl_ghost.bone_wire);
    DRW_draw_pass(stl->g_data->sgl_ghost.bone_outline);
    DRW_draw_pass(stl->g_data->sgl_ghost.non_meshes);
    DRW_draw_pass(stl->g_data->sgl_ghost.image_empties);
    DRW_draw_pass(stl->g_data->sgl_ghost.bone_axes);

    if (DRW_state_is_select()) {
      GPU_depth_range(0.0f, 1.0f);
    }
  }

  batch_camera_path_free(&stl->g_data->sgl_ghost.camera_path);

  DRW_draw_pass(psl->ob_center);
}

static const DrawEngineDataSize OBJECT_data_size = DRW_VIEWPORT_DATA_SIZE(OBJECT_Data);

DrawEngineType draw_engine_object_type = {
    NULL,
    NULL,
    N_("ObjectMode"),
    &OBJECT_data_size,
    &OBJECT_engine_init,
    &OBJECT_engine_free,
    &OBJECT_cache_init,
    &OBJECT_cache_populate,
    &OBJECT_cache_finish,
    NULL,
    &OBJECT_draw_scene,
    NULL,
    NULL,
};<|MERGE_RESOLUTION|>--- conflicted
+++ resolved
@@ -2379,66 +2379,6 @@
                                      Scene *scene,
                                      ModifierData *md)
 {
-<<<<<<< HEAD
-	SmokeModifierData *smd = (SmokeModifierData *)md;
-	SmokeDomainSettings *sds = smd->domain;
-	float *color;
-	float one = 1.0f;
-
-	if (sds == NULL) {
-		return;
-	}
-
-	DRW_object_wire_theme_get(ob, view_layer, &color);
-
-	/* Small cube showing voxel size. */
-	float voxel_cubemat[4][4] = {{0.0f}};
-	voxel_cubemat[0][0] = 1.0f / (float)sds->res[0];
-	voxel_cubemat[1][1] = 1.0f / (float)sds->res[1];
-	voxel_cubemat[2][2] = 1.0f / (float)sds->res[2];
-	voxel_cubemat[3][0] = voxel_cubemat[3][1] = voxel_cubemat[3][2] = -1.0f;
-	voxel_cubemat[3][3] = 1.0f;
-	translate_m4(voxel_cubemat, 1.0f, 1.0f, 1.0f);
-	mul_m4_m4m4(voxel_cubemat, ob->obmat, voxel_cubemat);
-
-	DRW_shgroup_call_dynamic_add(sgl->cube, color, &one, voxel_cubemat);
-
-	/* Don't show smoke before simulation starts, this could be made an option in the future. */
-	if (!sds->draw_velocity || !sds->fluid || CFRA < sds->point_cache[0]->startframe) {
-		return;
-	}
-
-	const bool use_needle = (sds->vector_draw_type == VECTOR_DRAW_NEEDLE);
-	int line_count = (use_needle) ? 6 : 1;
-	int slice_axis = -1;
-	line_count *= sds->res[0] * sds->res[1] * sds->res[2];
-
-	if (sds->slice_method == FLUID_DOMAIN_SLICE_AXIS_ALIGNED &&
-	    sds->axis_slice_method == AXIS_SLICE_SINGLE)
-	{
-		float invviewmat[4][4];
-		DRW_viewport_matrix_get(invviewmat, DRW_MAT_VIEWINV);
-
-		const int axis = (sds->slice_axis == SLICE_AXIS_AUTO)
-		                  ? axis_dominant_v3_single(invviewmat[2])
-		                  : sds->slice_axis - 1;
-		slice_axis = axis;
-		line_count /= sds->res[axis];
-	}
-
-	GPU_create_smoke_velocity(smd);
-
-	DRWShadingGroup *grp = DRW_shgroup_create(volume_velocity_shader_get(use_needle), sgl->non_meshes);
-	DRW_shgroup_uniform_texture(grp, "velocityX", sds->tex_velocity_x);
-	DRW_shgroup_uniform_texture(grp, "velocityY", sds->tex_velocity_y);
-	DRW_shgroup_uniform_texture(grp, "velocityZ", sds->tex_velocity_z);
-	DRW_shgroup_uniform_float_copy(grp, "displaySize", sds->vector_scale);
-	DRW_shgroup_uniform_float_copy(grp, "slicePosition", sds->slice_depth);
-	DRW_shgroup_uniform_int_copy(grp, "sliceAxis", slice_axis);
-	DRW_shgroup_call_procedural_lines_add(grp, line_count, ob->obmat);
-
-	BLI_addtail(&e_data.smoke_domains, BLI_genericNodeN(smd));
-=======
   SmokeModifierData *smd = (SmokeModifierData *)md;
   SmokeDomainSettings *sds = smd->domain;
   float *color;
@@ -2472,7 +2412,7 @@
   int slice_axis = -1;
   line_count *= sds->res[0] * sds->res[1] * sds->res[2];
 
-  if (sds->slice_method == MOD_SMOKE_SLICE_AXIS_ALIGNED &&
+  if (sds->slice_method == FLUID_DOMAIN_SLICE_AXIS_ALIGNED &&
       sds->axis_slice_method == AXIS_SLICE_SINGLE) {
     float invviewmat[4][4];
     DRW_viewport_matrix_get(invviewmat, DRW_MAT_VIEWINV);
@@ -2497,7 +2437,6 @@
   DRW_shgroup_call_procedural_lines_add(grp, line_count, ob->obmat);
 
   BLI_addtail(&e_data.smoke_domains, BLI_genericNodeN(smd));
->>>>>>> 3076d95b
 }
 
 static void volumes_free_smoke_textures(void)
