/*
 * Copyright 2016, Blender Foundation.
 *
 * This program is free software; you can redistribute it and/or
 * modify it under the terms of the GNU General Public License
 * as published by the Free Software Foundation; either version 2
 * of the License, or (at your option) any later version.
 *
 * This program is distributed in the hope that it will be useful,
 * but WITHOUT ANY WARRANTY; without even the implied warranty of
 * MERCHANTABILITY or FITNESS FOR A PARTICULAR PURPOSE.  See the
 * GNU General Public License for more details.
 *
 * You should have received a copy of the GNU General Public License
 * along with this program; if not, write to the Free Software Foundation,
 * Inc., 51 Franklin Street, Fifth Floor, Boston, MA 02110-1301, USA.
 *
 * Contributor(s): Blender Institute
 *
 */

/** \file eevee_private.h
 *  \ingroup DNA
 */

#ifndef __EEVEE_PRIVATE_H__
#define __EEVEE_PRIVATE_H__

struct Object;
struct EEVEE_BoundSphere;
struct EEVEE_ShadowCasterBuffer;
struct RenderLayer;
struct RenderResult;

extern struct DrawEngineType draw_engine_eevee_type;

/* Minimum UBO is 16384 bytes */
#define MAX_PROBE 128 /* TODO : find size by dividing UBO max size by probe data size */
#define MAX_GRID 64 /* TODO : find size by dividing UBO max size by grid data size */
#define MAX_PLANAR 16 /* TODO : find size by dividing UBO max size by grid data size */
#define MAX_LIGHT 128 /* TODO : find size by dividing UBO max size by light data size */
#define MAX_CASCADE_NUM 4
#define MAX_SHADOW 256 /* TODO : Make this depends on GL_MAX_ARRAY_TEXTURE_LAYERS */
#define MAX_SHADOW_CASCADE 8
#define MAX_SHADOW_CUBE (MAX_SHADOW - MAX_CASCADE_NUM * MAX_SHADOW_CASCADE)
#define MAX_BLOOM_STEP 16

/* Only define one of these. */
// #define IRRADIANCE_SH_L2
// #define IRRADIANCE_CUBEMAP
#define IRRADIANCE_HL2

#if defined(IRRADIANCE_SH_L2)
#  define SHADER_IRRADIANCE "#define IRRADIANCE_SH_L2\n"
#elif defined(IRRADIANCE_CUBEMAP)
#  define SHADER_IRRADIANCE "#define IRRADIANCE_CUBEMAP\n"
#elif defined(IRRADIANCE_HL2)
#  define SHADER_IRRADIANCE "#define IRRADIANCE_HL2\n"
#endif

#define SHADER_DEFINES \
	"#define EEVEE_ENGINE\n" \
	"#define MAX_PROBE " STRINGIFY(MAX_PROBE) "\n" \
	"#define MAX_GRID " STRINGIFY(MAX_GRID) "\n" \
	"#define MAX_PLANAR " STRINGIFY(MAX_PLANAR) "\n" \
	"#define MAX_LIGHT " STRINGIFY(MAX_LIGHT) "\n" \
	"#define MAX_SHADOW " STRINGIFY(MAX_SHADOW) "\n" \
	"#define MAX_SHADOW_CUBE " STRINGIFY(MAX_SHADOW_CUBE) "\n" \
	"#define MAX_SHADOW_CASCADE " STRINGIFY(MAX_SHADOW_CASCADE) "\n" \
	"#define MAX_CASCADE_NUM " STRINGIFY(MAX_CASCADE_NUM) "\n" \
	SHADER_IRRADIANCE

#define SWAP_DOUBLE_BUFFERS() {                                       \
	if (effects->swap_double_buffer) {                                \
		SWAP(struct GPUFrameBuffer *, fbl->main_fb, fbl->double_buffer_fb); \
		SWAP(struct GPUFrameBuffer *, fbl->main_color_fb, fbl->double_buffer_color_fb); \
		SWAP(GPUTexture *, txl->color, txl->color_double_buffer);     \
		effects->swap_double_buffer = false;                          \
	}                                                                 \
} ((void)0)

#define SWAP_BUFFERS() {                           \
	if (effects->target_buffer == fbl->effect_color_fb) { \
		SWAP_DOUBLE_BUFFERS();                     \
		effects->source_buffer = txl->color_post;  \
		effects->target_buffer = fbl->main_color_fb;  \
	}                                              \
	else {                                         \
		SWAP_DOUBLE_BUFFERS();                     \
		effects->source_buffer = txl->color;       \
		effects->target_buffer = fbl->effect_color_fb; \
	}                                              \
} ((void)0)

/* World shader variations */
enum {
	VAR_WORLD_BACKGROUND    = 0,
	VAR_WORLD_PROBE         = 1,
	VAR_WORLD_VOLUME        = 2,
};

/* Material shader variations */
enum {
	VAR_MAT_MESH         = (1 << 0),
	VAR_MAT_PROBE        = (1 << 1),
	VAR_MAT_HAIR         = (1 << 2),
	VAR_MAT_FLAT         = (1 << 3),
	VAR_MAT_BLEND        = (1 << 4),
	VAR_MAT_VSM          = (1 << 5),
	VAR_MAT_ESM          = (1 << 6),
	VAR_MAT_VOLUME       = (1 << 7),
	VAR_MAT_HAIR_FIBERS  = (1 << 8),
	/* Max number of variation */
	/* IMPORTANT : Leave it last and set
	 * it's value accordingly. */
	VAR_MAT_MAX          = (1 << 9),
	/* These are options that are not counted in VAR_MAT_MAX
	 * because they are not cumulative with the others above. */
	VAR_MAT_CLIP         = (1 << 10),
	VAR_MAT_HASH         = (1 << 11),
	VAR_MAT_MULT         = (1 << 12),
	VAR_MAT_SHADOW       = (1 << 13),
	VAR_MAT_REFRACT      = (1 << 14),
	VAR_MAT_SSS          = (1 << 15),
	VAR_MAT_TRANSLUC     = (1 << 16),
	VAR_MAT_SSSALBED     = (1 << 17),
};

typedef struct EEVEE_BoundSphere {
	float center[3], radius;
} EEVEE_BoundSphere;

typedef struct EEVEE_BoundBox {
	float center[3], halfdim[3];
} EEVEE_BoundBox;

typedef struct EEVEE_PassList {
	/* Shadows */
	struct DRWPass *shadow_pass;
	struct DRWPass *shadow_cube_copy_pass;
	struct DRWPass *shadow_cube_store_pass;
	struct DRWPass *shadow_cascade_copy_pass;
	struct DRWPass *shadow_cascade_store_pass;

	/* Probes */
	struct DRWPass *probe_background;
	struct DRWPass *probe_glossy_compute;
	struct DRWPass *probe_diffuse_compute;
	struct DRWPass *probe_visibility_compute;
	struct DRWPass *probe_grid_fill;
	struct DRWPass *probe_display;
	struct DRWPass *probe_planar_downsample_ps;

	/* Effects */
	struct DRWPass *ao_horizon_search;
	struct DRWPass *ao_horizon_search_layer;
	struct DRWPass *ao_horizon_debug;
	struct DRWPass *ao_accum_ps;
	struct DRWPass *mist_accum_ps;
	struct DRWPass *motion_blur;
	struct DRWPass *bloom_blit;
	struct DRWPass *bloom_downsample_first;
	struct DRWPass *bloom_downsample;
	struct DRWPass *bloom_upsample;
	struct DRWPass *bloom_resolve;
	struct DRWPass *dof_down;
	struct DRWPass *dof_scatter;
	struct DRWPass *dof_resolve;
	struct DRWPass *volumetric_world_ps;
	struct DRWPass *volumetric_objects_ps;
	struct DRWPass *volumetric_scatter_ps;
	struct DRWPass *volumetric_integration_ps;
	struct DRWPass *volumetric_resolve_ps;
	struct DRWPass *ssr_raytrace;
	struct DRWPass *ssr_resolve;
	struct DRWPass *sss_blur_ps;
	struct DRWPass *sss_resolve_ps;
	struct DRWPass *sss_accum_ps;
	struct DRWPass *color_downsample_ps;
	struct DRWPass *color_downsample_cube_ps;
	struct DRWPass *velocity_resolve;
	struct DRWPass *taa_resolve;

	/* HiZ */
	struct DRWPass *minz_downlevel_ps;
	struct DRWPass *maxz_downlevel_ps;
	struct DRWPass *minz_downdepth_ps;
	struct DRWPass *maxz_downdepth_ps;
	struct DRWPass *minz_downdepth_layer_ps;
	struct DRWPass *maxz_downdepth_layer_ps;
	struct DRWPass *minz_copydepth_ps;
	struct DRWPass *maxz_copydepth_ps;

	struct DRWPass *depth_pass;
	struct DRWPass *depth_pass_cull;
	struct DRWPass *depth_pass_clip;
	struct DRWPass *depth_pass_clip_cull;
	struct DRWPass *refract_depth_pass;
	struct DRWPass *refract_depth_pass_cull;
	struct DRWPass *refract_depth_pass_clip;
	struct DRWPass *refract_depth_pass_clip_cull;
	struct DRWPass *default_pass[VAR_MAT_MAX];
	struct DRWPass *sss_pass;
	struct DRWPass *material_pass;
	struct DRWPass *refract_pass;
	struct DRWPass *transparent_pass;
	struct DRWPass *background_pass;
	struct DRWPass *update_noise_pass;
} EEVEE_PassList;

typedef struct EEVEE_FramebufferList {
	/* Effects */
	struct GPUFrameBuffer *gtao_fb;
	struct GPUFrameBuffer *gtao_debug_fb;
	struct GPUFrameBuffer *downsample_fb;
	struct GPUFrameBuffer *bloom_blit_fb;
	struct GPUFrameBuffer *bloom_down_fb[MAX_BLOOM_STEP];
	struct GPUFrameBuffer *bloom_accum_fb[MAX_BLOOM_STEP - 1];
	struct GPUFrameBuffer *sss_blur_fb;
	struct GPUFrameBuffer *sss_resolve_fb;
	struct GPUFrameBuffer *sss_clear_fb;
	struct GPUFrameBuffer *sss_accum_fb;
	struct GPUFrameBuffer *dof_down_fb;
	struct GPUFrameBuffer *dof_scatter_fb;
	struct GPUFrameBuffer *volumetric_fb;
	struct GPUFrameBuffer *volumetric_scat_fb;
	struct GPUFrameBuffer *volumetric_integ_fb;
	struct GPUFrameBuffer *screen_tracing_fb;
	struct GPUFrameBuffer *refract_fb;
	struct GPUFrameBuffer *mist_accum_fb;
	struct GPUFrameBuffer *ao_accum_fb;
	struct GPUFrameBuffer *velocity_resolve_fb;

	struct GPUFrameBuffer *update_noise_fb;

	struct GPUFrameBuffer *planarref_fb;
	struct GPUFrameBuffer *planar_downsample_fb;

	struct GPUFrameBuffer *main_fb;
	struct GPUFrameBuffer *main_color_fb;
	struct GPUFrameBuffer *effect_fb;
	struct GPUFrameBuffer *effect_color_fb;
	struct GPUFrameBuffer *double_buffer_fb;
	struct GPUFrameBuffer *double_buffer_color_fb;
	struct GPUFrameBuffer *double_buffer_depth_fb;
} EEVEE_FramebufferList;

typedef struct EEVEE_TextureList {
	/* Effects */
	struct GPUTexture *color_post; /* R16_G16_B16 */
	struct GPUTexture *mist_accum;
	struct GPUTexture *ao_accum;
	struct GPUTexture *sss_dir_accum;
	struct GPUTexture *sss_col_accum;
	struct GPUTexture *refract_color;

	struct GPUTexture *volume_prop_scattering;
	struct GPUTexture *volume_prop_extinction;
	struct GPUTexture *volume_prop_emission;
	struct GPUTexture *volume_prop_phase;
	struct GPUTexture *volume_scatter;
	struct GPUTexture *volume_transmittance;
	struct GPUTexture *volume_scatter_history;
	struct GPUTexture *volume_transmittance_history;

	struct GPUTexture *planar_pool;
	struct GPUTexture *planar_depth;

	struct GPUTexture *maxzbuffer;

	struct GPUTexture *color; /* R16_G16_B16 */
	struct GPUTexture *color_double_buffer;
	struct GPUTexture *depth_double_buffer;
} EEVEE_TextureList;

typedef struct EEVEE_StorageList {
	/* Effects */
	struct EEVEE_EffectsInfo *effects;

	struct EEVEE_PrivateData *g_data;
} EEVEE_StorageList;

/* ************ LIGHT UBO ************* */
typedef struct EEVEE_Light {
	float position[3], dist;
	float color[3], spec;
	float spotsize, spotblend, radius, shadowid;
	float rightvec[3], sizex;
	float upvec[3], sizey;
	float forwardvec[3], lamptype;
} EEVEE_Light;

/* Special type for elliptic area lamps, matches lamps_lib.glsl */
#define LAMPTYPE_AREA_ELLIPSE 100.0f

typedef struct EEVEE_Shadow {
	float near, far, bias, exp;
	float shadow_start, data_start, multi_shadow_count, shadow_blur;
	float contact_dist, contact_bias, contact_spread, contact_thickness;
} EEVEE_Shadow;

typedef struct EEVEE_ShadowCube {
	float position[3], pad;
} EEVEE_ShadowCube;

typedef struct EEVEE_ShadowCascade {
	float shadowmat[MAX_CASCADE_NUM][4][4]; /* World->Lamp->NDC->Tex : used for sampling the shadow map. */
	float split_start[4];
	float split_end[4];
} EEVEE_ShadowCascade;

typedef struct EEVEE_ShadowRender {
	float position[3], pad;
	float cube_texel_size;
	float stored_texel_size;
	float clip_near;
	float clip_far;
	int shadow_samples_ct;
	float shadow_inv_samples_ct;
} EEVEE_ShadowRender;

/* This is just a really long bitflag with special function to access it. */
#define MAX_LIGHTBITS_FIELDS (MAX_LIGHT / 8)
typedef struct EEVEE_LightBits {
	unsigned char fields[MAX_LIGHTBITS_FIELDS];
} EEVEE_LightBits;

typedef struct EEVEE_ShadowCaster {
	struct EEVEE_LightBits bits;
	struct EEVEE_BoundBox bbox;
} EEVEE_ShadowCaster;

typedef struct EEVEE_ShadowCasterBuffer {
	struct EEVEE_ShadowCaster *shadow_casters;
	char *flags;
	uint alloc_count;
	uint count;
} EEVEE_ShadowCasterBuffer;

/* ************ LIGHT DATA ************* */
typedef struct EEVEE_LampsInfo {
	int num_light, cache_num_light;
	int num_cube_layer, cache_num_cube_layer;
	int num_cascade_layer, cache_num_cascade_layer;
	int gpu_cube_ct, gpu_cascade_ct, gpu_shadow_ct;
	int cpu_cube_ct, cpu_cascade_ct;
	int update_flag;
	int shadow_cube_size, shadow_cascade_size, shadow_method;
	bool shadow_high_bitdepth;
	int shadow_cube_store_size;
	int current_shadow_cascade;
	int current_shadow_face;
	uint shadow_instance_count;
	float filter_size;
	/* List of lights in the scene. */
	/* XXX This is fragile, can get out of sync quickly. */
	struct Object *light_ref[MAX_LIGHT];
	struct Object *shadow_cube_ref[MAX_SHADOW_CUBE];
	struct Object *shadow_cascade_ref[MAX_SHADOW_CASCADE];
	/* UBO Storage : data used by UBO */
	struct EEVEE_Light         light_data[MAX_LIGHT];
	struct EEVEE_ShadowRender  shadow_render_data;
	struct EEVEE_Shadow        shadow_data[MAX_SHADOW];
	struct EEVEE_ShadowCube    shadow_cube_data[MAX_SHADOW_CUBE];
	struct EEVEE_ShadowCascade shadow_cascade_data[MAX_SHADOW_CASCADE];
	/* Lights tracking */
	int new_shadow_id[MAX_LIGHT]; /* To be able to convert old bitfield to new bitfield */
	struct EEVEE_BoundSphere shadow_bounds[MAX_LIGHT]; /* Tighly packed light bounds  */
	/* Pointers only. */
	struct EEVEE_ShadowCasterBuffer *shcaster_frontbuffer;
	struct EEVEE_ShadowCasterBuffer *shcaster_backbuffer;
} EEVEE_LampsInfo;

/* EEVEE_LampsInfo->shadow_casters_flag */
enum {
	SHADOW_CASTER_PRUNED = (1 << 0),
	SHADOW_CASTER_UPDATED = (1 << 1),
};

/* EEVEE_LampsInfo->update_flag */
enum {
	LIGHT_UPDATE_SHADOW_CUBE = (1 << 0),
};

/* ************ PROBE UBO ************* */
typedef struct EEVEE_LightProbe {
	float position[3], parallax_type;
	float attenuation_fac;
	float attenuation_type;
	float pad3[2];
	float attenuationmat[4][4];
	float parallaxmat[4][4];
} EEVEE_LightProbe;

typedef struct EEVEE_LightGrid {
	float mat[4][4];
	int resolution[3], offset;
	float corner[3], attenuation_scale;
	float increment_x[3], attenuation_bias; /* world space vector between 2 opposite cells */
	float increment_y[3], level_bias;
	float increment_z[3], pad4;
	float visibility_bias, visibility_bleed, visibility_range, pad5;
} EEVEE_LightGrid;

typedef struct EEVEE_PlanarReflection {
	float plane_equation[4];
	float clip_vec_x[3], attenuation_scale;
	float clip_vec_y[3], attenuation_bias;
	float clip_edge_x_pos, clip_edge_x_neg;
	float clip_edge_y_pos, clip_edge_y_neg;
	float facing_scale, facing_bias, pad[2];
	float reflectionmat[4][4];
} EEVEE_PlanarReflection;

/* ************ PROBE DATA ************* */

typedef struct EEVEE_LightProbeVisTest {
	bool invert;
	bool cached; /* Reuse last test results */
	struct Collection *collection; /* Skip test if NULL */
} EEVEE_LightProbeVisTest;

typedef struct EEVEE_LightProbesInfo {
	int num_cube, cache_num_cube;
	int num_grid, cache_num_grid;
	int num_planar, cache_num_planar;
	int total_irradiance_samples; /* Total for all grids */
	int cache_irradiance_size[3];
	int update_flag;
	int updated_bounce;
	int num_bounce;
	int cubemap_res;
	int target_size;
	int grid_initialized;
	struct World *prev_world;
	int update_world;
	bool prev_wo_sh_compiled;
	bool do_cube_update;
	bool all_materials_updated;
	/* For rendering probes */
	float probemat[6][4][4];
	int layer;
	float texel_size;
	float padding_size;
	float samples_ct;
	float invsamples_ct;
	float near_clip;
	float far_clip;
	float roughness;
	float lodfactor;
	float lod_rt_max, lod_cube_max, lod_planar_max;
	float visibility_range;
	float visibility_blur;
	float intensity_fac;
	int shres;
	/* List of probes in the scene. */
	/* XXX This is fragile, can get out of sync quickly. */
	struct Object *probes_cube_ref[MAX_PROBE];
	struct Object *probes_grid_ref[MAX_GRID];
	struct Object *probes_planar_ref[MAX_PLANAR];
	/* UBO Storage : data used by UBO */
	struct EEVEE_LightProbe probe_data[MAX_PROBE];
	struct EEVEE_LightGrid grid_data[MAX_GRID];
	struct EEVEE_PlanarReflection planar_data[MAX_PLANAR];
	/* Probe Visibility Group */
	EEVEE_LightProbeVisTest vis_data;
} EEVEE_LightProbesInfo;

/* EEVEE_LightProbesInfo->update_flag */
enum {
	PROBE_UPDATE_CUBE = (1 << 0),
	PROBE_UPDATE_GRID = (1 << 1),
	PROBE_UPDATE_ALL  = 0xFFFFFF,
};

/* ************ EFFECTS DATA ************* */

typedef enum EEVEE_EffectsFlag {
	EFFECT_MOTION_BLUR         = (1 << 0),
	EFFECT_BLOOM               = (1 << 1),
	EFFECT_DOF                 = (1 << 2),
	EFFECT_VOLUMETRIC          = (1 << 3),
	EFFECT_SSR                 = (1 << 4),
	EFFECT_DOUBLE_BUFFER       = (1 << 5), /* Not really an effect but a feature */
	EFFECT_REFRACT             = (1 << 6),
	EFFECT_GTAO                = (1 << 7),
	EFFECT_TAA                 = (1 << 8),
	EFFECT_POST_BUFFER         = (1 << 9), /* Not really an effect but a feature */
	EFFECT_NORMAL_BUFFER       = (1 << 10), /* Not really an effect but a feature */
	EFFECT_SSS                 = (1 << 11),
	EFFECT_VELOCITY_BUFFER     = (1 << 12), /* Not really an effect but a feature */
	EFFECT_TAA_REPROJECT       = (1 << 13), /* should be mutually exclusive with EFFECT_TAA */
	EFFECT_DEPTH_DOUBLE_BUFFER = (1 << 14), /* Not really an effect but a feature */
} EEVEE_EffectsFlag;

typedef struct EEVEE_EffectsInfo {
	EEVEE_EffectsFlag enabled_effects;
	bool swap_double_buffer;
	/* SSSS */
	int sss_sample_count;
	bool sss_separate_albedo;
	struct GPUTexture *sss_data; /* Textures from pool */
	struct GPUTexture *sss_albedo;
	struct GPUTexture *sss_blur;
	struct GPUTexture *sss_stencil;
	/* Volumetrics */
	int volume_current_sample;
	/* SSR */
	bool reflection_trace_full;
	int ssr_neighbor_ofs;
	int ssr_halfres_ofs[2];
	struct GPUTexture *ssr_normal_input; /* Textures from pool */
	struct GPUTexture *ssr_specrough_input;
	struct GPUTexture *ssr_hit_output;
	struct GPUTexture *ssr_pdf_output;
	/* Temporal Anti Aliasing */
	int taa_reproject_sample;
	int taa_current_sample;
	int taa_render_sample;
	int taa_total_sample;
	float taa_alpha;
	bool prev_drw_support;
	float prev_drw_persmat[4][4];
	float overide_persmat[4][4];
	float overide_persinv[4][4];
	float overide_winmat[4][4];
	float overide_wininv[4][4];
	/* Ambient Occlusion */
	int ao_depth_layer;
	struct GPUTexture *ao_src_depth; /* pointer copy */
	struct GPUTexture *gtao_horizons; /* Textures from pool */
	struct GPUTexture *gtao_horizons_debug;
	/* Motion Blur */
	float current_ndc_to_world[4][4];
	float past_world_to_ndc[4][4];
	int motion_blur_samples;
	/* Velocity Pass */
	float velocity_curr_persinv[4][4];
	float velocity_past_persmat[4][4];
	struct GPUTexture *velocity_tx; /* Texture from pool */
	/* Depth Of Field */
	float dof_near_far[2];
	float dof_params[3];
	float dof_bokeh[4];
	float dof_bokeh_sides[4];
	int dof_target_size[2];
	struct GPUTexture *dof_down_near; /* Textures from pool */
	struct GPUTexture *dof_down_far;
	struct GPUTexture *dof_coc;
	struct GPUTexture *dof_blur;
	/* Other */
	float prev_persmat[4][4];
	/* Bloom */
	int bloom_iteration_ct;
	float source_texel_size[2];
	float blit_texel_size[2];
	float downsamp_texel_size[MAX_BLOOM_STEP][2];
	float bloom_color[3];
	float bloom_clamp;
	float bloom_sample_scale;
	float bloom_curve_threshold[4];
	float unf_source_texel_size[2];
	struct GPUTexture *bloom_blit; /* Textures from pool */
	struct GPUTexture *bloom_downsample[MAX_BLOOM_STEP];
	struct GPUTexture *bloom_upsample[MAX_BLOOM_STEP - 1];
	struct GPUTexture *unf_source_buffer; /* pointer copy */
	struct GPUTexture *unf_base_buffer; /* pointer copy */
	/* Not alloced, just a copy of a *GPUtexture in EEVEE_TextureList. */
	struct GPUTexture *source_buffer;       /* latest updated texture */
	struct GPUFrameBuffer *target_buffer;   /* next target to render to */
	struct GPUTexture *final_tx;            /* Final color to transform to display color space. */
	struct GPUFrameBuffer *final_fb;        /* Framebuffer with final_tx as attachement. */
} EEVEE_EffectsInfo;

/* ***************** COMMON DATA **************** */

/* Common uniform buffer containing all "constant" data over the whole drawing pipeline. */
/* !! CAUTION !!
 * - [i]vec3 need to be paded to [i]vec4 (even in ubo declaration).
 * - Make sure that [i]vec4 start at a multiple of 16 bytes.
 * - Arrays of vec2/vec3 are padded as arrays of vec4.
 * - sizeof(bool) == sizeof(int) in GLSL so use int in C */
typedef struct EEVEE_CommonUniformBuffer {
	float prev_persmat[4][4]; /* mat4 */
	float view_vecs[2][4]; /* vec4[2] */
	float mip_ratio[10][4]; /* vec2[10] */
	/* Ambient Occlusion */
	/* -- 16 byte aligned -- */
	float ao_dist, pad1, ao_factor, pad2; /* vec4 */
	float ao_offset, ao_bounce_fac, ao_quality, ao_settings; /* vec4 */
	/* Volumetric */
	/* -- 16 byte aligned -- */
	int vol_tex_size[3], pad3; /* ivec3 */
	float vol_depth_param[3], pad4; /* vec3 */
	float vol_inv_tex_size[3], pad5; /* vec3 */
	float vol_jitter[3], pad6; /* vec3 */
	float vol_coord_scale[2], pad7[2]; /* vec2 */
	/* -- 16 byte aligned -- */
	float vol_history_alpha; /* float */
	float vol_light_clamp; /* float */
	float vol_shadow_steps; /* float */
	int vol_use_lights; /* bool */
	/* Screen Space Reflections */
	/* -- 16 byte aligned -- */
	float ssr_quality, ssr_thickness, ssr_pixelsize[2]; /* vec4 */
	float ssr_border_fac; /* float */
	float ssr_max_roughness; /* float */
	float ssr_firefly_fac; /* float */
	float ssr_brdf_bias; /* float */
	int ssr_toggle; /* bool */
	/* SubSurface Scattering */
	float sss_jitter_threshold; /* float */
	int sss_toggle; /* bool */
	/* Specular */
	int spec_toggle; /* bool */
	/* Lamps */
	int la_num_light; /* int */
	/* Probes */
	int prb_num_planar; /* int */
	int prb_num_render_cube; /* int */
	int prb_num_render_grid; /* int */
	int prb_irradiance_vis_size; /* int */
	float prb_lod_cube_max; /* float */
	float prb_lod_planar_max; /* float */
} EEVEE_CommonUniformBuffer;

/* ***************** CLIP PLANES DATA **************** */

typedef struct EEVEE_ClipPlanesUniformBuffer {
	float clip_planes[1][4]; /* must be less than MAX_CLIP_PLANES */
} EEVEE_ClipPlanesUniformBuffer;

/* ************** SCENE LAYER DATA ************** */
typedef struct EEVEE_ViewLayerData {
	/* Lamps */
	struct EEVEE_LampsInfo *lamps;

	struct GPUUniformBuffer *light_ubo;
	struct GPUUniformBuffer *shadow_ubo;
	struct GPUUniformBuffer *shadow_render_ubo;
	struct GPUUniformBuffer *shadow_samples_ubo;

	struct GPUFrameBuffer *shadow_cube_target_fb;
	struct GPUFrameBuffer *shadow_cube_store_fb;
	struct GPUFrameBuffer *shadow_cascade_target_fb;
	struct GPUFrameBuffer *shadow_cascade_store_fb;

	struct GPUTexture *shadow_cube_target;
	struct GPUTexture *shadow_cube_blur;
	struct GPUTexture *shadow_cascade_target;
	struct GPUTexture *shadow_cascade_blur;
	struct GPUTexture *shadow_cube_pool;
	struct GPUTexture *shadow_cascade_pool;

	struct EEVEE_ShadowCasterBuffer shcasters_buffers[2];

	/* Probes */
	struct EEVEE_LightProbesInfo *probes;

	struct GPUUniformBuffer *probe_ubo;
	struct GPUUniformBuffer *grid_ubo;
	struct GPUUniformBuffer *planar_ubo;

	struct GPUFrameBuffer *probe_filter_fb;
	struct GPUFrameBuffer *probe_face_fb[6];

	struct GPUTexture *probe_rt;
	struct GPUTexture *probe_depth_rt;
	struct GPUTexture *probe_pool;
	struct GPUTexture *irradiance_pool;
	struct GPUTexture *irradiance_rt;

	/* Common Uniform Buffer */
	struct EEVEE_CommonUniformBuffer common_data;
	struct GPUUniformBuffer *common_ubo;

	struct EEVEE_ClipPlanesUniformBuffer clip_data;
	struct GPUUniformBuffer *clip_ubo;
} EEVEE_ViewLayerData;

/* ************ OBJECT DATA ************ */
typedef struct EEVEE_LightData {
	short light_id, shadow_id;
} EEVEE_LightData;

typedef struct EEVEE_ShadowCubeData {
	short light_id, shadow_id, cube_id, layer_id;
} EEVEE_ShadowCubeData;

typedef struct EEVEE_ShadowCascadeData {
	short light_id, shadow_id, cascade_id, layer_id;
	float viewprojmat[MAX_CASCADE_NUM][4][4]; /* World->Lamp->NDC : used for rendering the shadow map. */
	float projmat[MAX_CASCADE_NUM][4][4];
	float viewmat[4][4], viewinv[4][4];
	float radius[MAX_CASCADE_NUM];
} EEVEE_ShadowCascadeData;

/* Theses are the structs stored inside Objects.
 * It works with even if the object is in multiple layers
 * because we don't get the same "Object *" for each layer. */
typedef struct EEVEE_LampEngineData {
	ObjectEngineData engine_data;

	bool need_update;
	/* This needs to be out of the union to avoid undefined behaviour. */
	short prev_cube_shadow_id;
	union {
		struct EEVEE_LightData ld;
		struct EEVEE_ShadowCubeData scd;
		struct EEVEE_ShadowCascadeData scad;
	} data;
} EEVEE_LampEngineData;

typedef struct EEVEE_LightProbeEngineData {
	ObjectEngineData engine_data;

	/* NOTE: need_full_update is set by dependency graph when the probe or it's
	 * object is updated. This triggers full probe update, including it's
	 * "progressive" GI refresh.
	 *
	 * need_update is always set to truth when need_full_update is tagged, but
	 * might also be forced to be kept truth during GI refresh stages.
	 *
	 * TODO(sergey): Is there a way to avoid two flags here, or at least make
	 * it more clear what's going on here?
	 */
	bool need_full_update;
	bool need_update;

	bool ready_to_shade;
	int updated_cells;
	int updated_lvl;
	int num_cell;
	int max_lvl;
	int probe_id; /* Only used for display data */
	float probe_size; /* Only used for display data */
	DRWMatrixState mats; /* For planar probes */
	float planer_eq_offset[4];
	struct ListBase captured_object_list;
} EEVEE_LightProbeEngineData;

typedef struct EEVEE_ObjectEngineData {
	ObjectEngineData engine_data;

	Object *ob; /* self reference */
	EEVEE_LightProbeVisTest *test_data;
	bool ob_vis, ob_vis_dirty;

	bool need_update;
	uint shadow_caster_id;
} EEVEE_ObjectEngineData;

/* *********************************** */

typedef struct EEVEE_Data {
	void *engine_type;
	EEVEE_FramebufferList *fbl;
	EEVEE_TextureList *txl;
	EEVEE_PassList *psl;
	EEVEE_StorageList *stl;
} EEVEE_Data;

typedef struct EEVEE_PrivateData {
	struct DRWShadingGroup *shadow_shgrp;
	struct DRWShadingGroup *depth_shgrp;
	struct DRWShadingGroup *depth_shgrp_cull;
	struct DRWShadingGroup *depth_shgrp_clip;
	struct DRWShadingGroup *depth_shgrp_clip_cull;
	struct DRWShadingGroup *hair_fibers_depth_shgrp;
	struct DRWShadingGroup *hair_fibers_depth_shgrp_cull;
	struct DRWShadingGroup *hair_fibers_depth_shgrp_clip;
	struct DRWShadingGroup *hair_fibers_depth_shgrp_clip_cull;
	struct DRWShadingGroup *refract_depth_shgrp;
	struct DRWShadingGroup *refract_depth_shgrp_cull;
	struct DRWShadingGroup *refract_depth_shgrp_clip;
	struct DRWShadingGroup *refract_depth_shgrp_clip_cull;
	struct DRWShadingGroup *cube_display_shgrp;
	struct DRWShadingGroup *planar_display_shgrp;
	struct GHash *material_hash;
	struct GHash *hair_material_hash;
	float background_alpha; /* TODO find a better place for this. */
	/* For planar probes */
	float planar_texel_size[2];
	/* For double buffering */
	bool view_updated;
	bool valid_double_buffer;
	/* Render Matrices */
	float persmat[4][4], persinv[4][4];
	float viewmat[4][4], viewinv[4][4];
	float winmat[4][4], wininv[4][4];
	/* Mist Settings */
	float mist_start, mist_inv_dist, mist_falloff;
} EEVEE_PrivateData; /* Transient data */

/* eevee_data.c */
EEVEE_ViewLayerData *EEVEE_view_layer_data_get(void);
EEVEE_ViewLayerData *EEVEE_view_layer_data_ensure(void);
EEVEE_ObjectEngineData *EEVEE_object_data_get(Object *ob);
EEVEE_ObjectEngineData *EEVEE_object_data_ensure(Object *ob);
EEVEE_LightProbeEngineData *EEVEE_lightprobe_data_get(Object *ob);
EEVEE_LightProbeEngineData *EEVEE_lightprobe_data_ensure(Object *ob);
EEVEE_LampEngineData *EEVEE_lamp_data_get(Object *ob);
EEVEE_LampEngineData *EEVEE_lamp_data_ensure(Object *ob);

/* eevee_materials.c */
struct GPUTexture *EEVEE_materials_get_util_tex(void); /* XXX */
void EEVEE_materials_init(EEVEE_ViewLayerData *sldata, EEVEE_StorageList *stl, EEVEE_FramebufferList *fbl);
void EEVEE_materials_cache_init(EEVEE_ViewLayerData *sldata, EEVEE_Data *vedata);
void EEVEE_materials_cache_populate(EEVEE_Data *vedata, EEVEE_ViewLayerData *sldata, Object *ob, bool *cast_shadow);
void EEVEE_materials_cache_finish(EEVEE_Data *vedata);
struct GPUMaterial *EEVEE_material_world_lightprobe_get(struct Scene *scene, struct World *wo);
struct GPUMaterial *EEVEE_material_world_background_get(struct Scene *scene, struct World *wo);
struct GPUMaterial *EEVEE_material_world_volume_get(struct Scene *scene, struct World *wo);
struct GPUMaterial *EEVEE_material_mesh_get(
        struct Scene *scene, Material *ma, EEVEE_Data *vedata,
        bool use_blend, bool use_multiply, bool use_refract, bool use_sss, bool use_translucency, int shadow_method);
<<<<<<< HEAD
struct GPUMaterial *EEVEE_material_mesh_volume_get(struct Scene *scene, Material *ma);
struct GPUMaterial *EEVEE_material_mesh_depth_get(struct Scene *scene, Material *ma, bool use_hashed_alpha, bool is_shadow);
struct GPUMaterial *EEVEE_material_hair_get(struct Scene *scene, Material *ma, int shadow_method, bool use_fibers);
=======
struct GPUMaterial *EEVEE_material_mesh_volume_get(
        struct Scene *scene, Material *ma);
struct GPUMaterial *EEVEE_material_mesh_depth_get(
        struct Scene *scene, Material *ma, bool use_hashed_alpha, bool is_shadow);
struct GPUMaterial *EEVEE_material_hair_get(struct Scene *scene, Material *ma, int shadow_method);
>>>>>>> aefc793a
void EEVEE_materials_free(void);
void EEVEE_draw_default_passes(EEVEE_PassList *psl);
void EEVEE_update_noise(EEVEE_PassList *psl, EEVEE_FramebufferList *fbl, const double offsets[3]);

/* eevee_lights.c */
void EEVEE_lights_init(EEVEE_ViewLayerData *sldata);
void EEVEE_lights_cache_init(EEVEE_ViewLayerData *sldata, EEVEE_Data *vedata);
void EEVEE_lights_cache_add(EEVEE_ViewLayerData *sldata, struct Object *ob);
void EEVEE_lights_cache_shcaster_add(
        EEVEE_ViewLayerData *sldata, EEVEE_StorageList *stl, struct Gwn_Batch *geom, Object *ob);
void EEVEE_lights_cache_shcaster_material_add(
        EEVEE_ViewLayerData *sldata, EEVEE_PassList *psl,
        struct GPUMaterial *gpumat, struct Gwn_Batch *geom, struct Object *ob,
        float *alpha_threshold);
void EEVEE_lights_cache_shcaster_object_add(EEVEE_ViewLayerData *sldata, struct Object *ob);
void EEVEE_lights_cache_finish(EEVEE_ViewLayerData *sldata);
void EEVEE_lights_update(EEVEE_ViewLayerData *sldata);
void EEVEE_draw_shadows(EEVEE_ViewLayerData *sldata, EEVEE_PassList *psl);
void EEVEE_lights_free(void);

/* eevee_lightprobes.c */
bool EEVEE_lightprobes_obj_visibility_cb(bool vis_in, void *user_data);
bool EEVEE_lightprobes_all_probes_ready(EEVEE_ViewLayerData *sldata, EEVEE_Data *vedata);
void EEVEE_lightprobes_init(EEVEE_ViewLayerData *sldata, EEVEE_Data *vedata);
void EEVEE_lightprobes_cache_init(EEVEE_ViewLayerData *sldata, EEVEE_Data *vedata);
void EEVEE_lightprobes_cache_add(EEVEE_ViewLayerData *sldata, Object *ob);
void EEVEE_lightprobes_cache_finish(EEVEE_ViewLayerData *sldata, EEVEE_Data *vedata);
void EEVEE_lightprobes_refresh(EEVEE_ViewLayerData *sldata, EEVEE_Data *vedata);
void EEVEE_lightprobes_refresh_planar(EEVEE_ViewLayerData *sldata, EEVEE_Data *vedata);
void EEVEE_lightprobes_free(void);

/* eevee_depth_of_field.c */
int EEVEE_depth_of_field_init(EEVEE_ViewLayerData *sldata, EEVEE_Data *vedata, Object *camera);
void EEVEE_depth_of_field_cache_init(EEVEE_ViewLayerData *sldata, EEVEE_Data *vedata);
void EEVEE_depth_of_field_draw(EEVEE_Data *vedata);
void EEVEE_depth_of_field_free(void);

/* eevee_bloom.c */
int EEVEE_bloom_init(EEVEE_ViewLayerData *sldata, EEVEE_Data *vedata);
void EEVEE_bloom_cache_init(EEVEE_ViewLayerData *sldata, EEVEE_Data *vedata);
void EEVEE_bloom_draw(EEVEE_Data *vedata);
void EEVEE_bloom_free(void);

/* eevee_occlusion.c */
int EEVEE_occlusion_init(EEVEE_ViewLayerData *sldata, EEVEE_Data *vedata);
void EEVEE_occlusion_output_init(EEVEE_ViewLayerData *sldata, EEVEE_Data *vedata);
void EEVEE_occlusion_output_accumulate(EEVEE_ViewLayerData *sldata, EEVEE_Data *vedata);
void EEVEE_occlusion_cache_init(EEVEE_ViewLayerData *sldata, EEVEE_Data *vedata);
void EEVEE_occlusion_compute(EEVEE_ViewLayerData *sldata, EEVEE_Data *vedata, struct GPUTexture *depth_src, int layer);
void EEVEE_occlusion_draw_debug(EEVEE_ViewLayerData *sldata, EEVEE_Data *vedata);
void EEVEE_occlusion_free(void);

/* eevee_screen_raytrace.c */
int EEVEE_screen_raytrace_init(EEVEE_ViewLayerData *sldata, EEVEE_Data *vedata);
void EEVEE_screen_raytrace_cache_init(EEVEE_ViewLayerData *sldata, EEVEE_Data *vedata);
void EEVEE_refraction_compute(EEVEE_ViewLayerData *sldata, EEVEE_Data *vedata);
void EEVEE_reflection_compute(EEVEE_ViewLayerData *sldata, EEVEE_Data *vedata);
void EEVEE_screen_raytrace_free(void);

/* eevee_subsurface.c */
int EEVEE_subsurface_init(EEVEE_ViewLayerData *sldata, EEVEE_Data *vedata);
void EEVEE_subsurface_cache_init(EEVEE_ViewLayerData *sldata, EEVEE_Data *vedata);
void EEVEE_subsurface_output_init(EEVEE_ViewLayerData *sldata, EEVEE_Data *vedata);
void EEVEE_subsurface_add_pass(
        EEVEE_ViewLayerData *sldata, EEVEE_Data *vedata, uint sss_id, struct GPUUniformBuffer *sss_profile);
void EEVEE_subsurface_data_render(EEVEE_ViewLayerData *sldata, EEVEE_Data *vedata);
void EEVEE_subsurface_compute(EEVEE_ViewLayerData *sldata, EEVEE_Data *vedata);
void EEVEE_subsurface_output_accumulate(EEVEE_ViewLayerData *sldata, EEVEE_Data *vedata);
void EEVEE_subsurface_free(void);

/* eevee_motion_blur.c */
int EEVEE_motion_blur_init(EEVEE_ViewLayerData *sldata, EEVEE_Data *vedata, Object *camera);
void EEVEE_motion_blur_cache_init(EEVEE_ViewLayerData *sldata, EEVEE_Data *vedata);
void EEVEE_motion_blur_draw(EEVEE_Data *vedata);
void EEVEE_motion_blur_free(void);

/* eevee_mist.c */
void EEVEE_mist_output_init(EEVEE_ViewLayerData *sldata, EEVEE_Data *vedata);
void EEVEE_mist_output_accumulate(EEVEE_ViewLayerData *sldata, EEVEE_Data *vedata);;
void EEVEE_mist_free(void);

/* eevee_temporal_sampling.c */
int EEVEE_temporal_sampling_init(EEVEE_ViewLayerData *sldata, EEVEE_Data *vedata);
void EEVEE_temporal_sampling_matrices_calc(
        EEVEE_EffectsInfo *effects, float viewmat[4][4], float persmat[4][4], const double ht_point[2]);
void EEVEE_temporal_sampling_cache_init(EEVEE_ViewLayerData *sldata, EEVEE_Data *vedata);
void EEVEE_temporal_sampling_draw(EEVEE_Data *vedata);
void EEVEE_temporal_sampling_free(void);

/* eevee_volumes.c */
int EEVEE_volumes_init(EEVEE_ViewLayerData *sldata, EEVEE_Data *vedata);
void EEVEE_volumes_set_jitter(EEVEE_ViewLayerData *sldata, uint current_sample);
void EEVEE_volumes_cache_init(EEVEE_ViewLayerData *sldata, EEVEE_Data *vedata);
void EEVEE_volumes_cache_object_add(EEVEE_ViewLayerData *sldata, EEVEE_Data *vedata, struct Scene *scene, Object *ob);
void EEVEE_volumes_compute(EEVEE_ViewLayerData *sldata, EEVEE_Data *vedata);
void EEVEE_volumes_resolve(EEVEE_ViewLayerData *sldata, EEVEE_Data *vedata);
void EEVEE_volumes_free_smoke_textures(void);
void EEVEE_volumes_free(void);

/* eevee_effects.c */
void EEVEE_effects_init(EEVEE_ViewLayerData *sldata, EEVEE_Data *vedata, Object *camera);
void EEVEE_effects_cache_init(EEVEE_ViewLayerData *sldata, EEVEE_Data *vedata);
void EEVEE_create_minmax_buffer(EEVEE_Data *vedata, struct GPUTexture *depth_src, int layer);
void EEVEE_downsample_buffer(EEVEE_Data *vedata, struct GPUTexture *texture_src, int level);
void EEVEE_downsample_cube_buffer(EEVEE_Data *vedata, struct GPUTexture *texture_src, int level);
void EEVEE_effects_do_gtao(EEVEE_ViewLayerData *sldata, EEVEE_Data *vedata);
void EEVEE_draw_effects(EEVEE_ViewLayerData *sldata, EEVEE_Data *vedata);
void EEVEE_effects_free(void);

/* eevee_render.c */
void EEVEE_render_init(EEVEE_Data *vedata, struct RenderEngine *engine, struct Depsgraph *depsgraph);
void EEVEE_render_cache(void *vedata, struct Object *ob, struct RenderEngine *engine, struct Depsgraph *depsgraph);
void EEVEE_render_draw(EEVEE_Data *vedata, struct RenderEngine *engine, struct RenderLayer *render_layer, const struct rcti *rect);
void EEVEE_render_update_passes(struct RenderEngine *engine, struct Scene *scene, struct ViewLayer *view_layer);

/* Shadow Matrix */
static const float texcomat[4][4] = { /* From NDC to TexCo */
	{0.5f, 0.0f, 0.0f, 0.0f},
	{0.0f, 0.5f, 0.0f, 0.0f},
	{0.0f, 0.0f, 0.5f, 0.0f},
	{0.5f, 0.5f, 0.5f, 1.0f}
};

/* Cubemap Matrices */
static const float cubefacemat[6][4][4] = {
	/* Pos X */
	{{0.0f, 0.0f, -1.0f, 0.0f},
	 {0.0f, -1.0f, 0.0f, 0.0f},
	 {-1.0f, 0.0f, 0.0f, 0.0f},
	 {0.0f, 0.0f, 0.0f, 1.0f}},
	/* Neg X */
	{{0.0f, 0.0f, 1.0f, 0.0f},
	 {0.0f, -1.0f, 0.0f, 0.0f},
	 {1.0f, 0.0f, 0.0f, 0.0f},
	 {0.0f, 0.0f, 0.0f, 1.0f}},
	/* Pos Y */
	{{1.0f, 0.0f, 0.0f, 0.0f},
	 {0.0f, 0.0f, -1.0f, 0.0f},
	 {0.0f, 1.0f, 0.0f, 0.0f},
	 {0.0f, 0.0f, 0.0f, 1.0f}},
	/* Neg Y */
	{{1.0f, 0.0f, 0.0f, 0.0f},
	 {0.0f, 0.0f, 1.0f, 0.0f},
	 {0.0f, -1.0f, 0.0f, 0.0f},
	 {0.0f, 0.0f, 0.0f, 1.0f}},
	/* Pos Z */
	{{1.0f, 0.0f, 0.0f, 0.0f},
	 {0.0f, -1.0f, 0.0f, 0.0f},
	 {0.0f, 0.0f, -1.0f, 0.0f},
	 {0.0f, 0.0f, 0.0f, 1.0f}},
	/* Neg Z */
	{{-1.0f, 0.0f, 0.0f, 0.0f},
	 {0.0f, -1.0f, 0.0f, 0.0f},
	 {0.0f, 0.0f, 1.0f, 0.0f},
	 {0.0f, 0.0f, 0.0f, 1.0f}},
};

#endif /* __EEVEE_PRIVATE_H__ */<|MERGE_RESOLUTION|>--- conflicted
+++ resolved
@@ -814,17 +814,13 @@
 struct GPUMaterial *EEVEE_material_mesh_get(
         struct Scene *scene, Material *ma, EEVEE_Data *vedata,
         bool use_blend, bool use_multiply, bool use_refract, bool use_sss, bool use_translucency, int shadow_method);
-<<<<<<< HEAD
-struct GPUMaterial *EEVEE_material_mesh_volume_get(struct Scene *scene, Material *ma);
-struct GPUMaterial *EEVEE_material_mesh_depth_get(struct Scene *scene, Material *ma, bool use_hashed_alpha, bool is_shadow);
-struct GPUMaterial *EEVEE_material_hair_get(struct Scene *scene, Material *ma, int shadow_method, bool use_fibers);
-=======
 struct GPUMaterial *EEVEE_material_mesh_volume_get(
         struct Scene *scene, Material *ma);
 struct GPUMaterial *EEVEE_material_mesh_depth_get(
         struct Scene *scene, Material *ma, bool use_hashed_alpha, bool is_shadow);
-struct GPUMaterial *EEVEE_material_hair_get(struct Scene *scene, Material *ma, int shadow_method);
->>>>>>> aefc793a
+struct GPUMaterial *EEVEE_material_hair_get(
+        struct Scene *scene, Material *ma, int shadow_method, bool use_fibers);
+
 void EEVEE_materials_free(void);
 void EEVEE_draw_default_passes(EEVEE_PassList *psl);
 void EEVEE_update_noise(EEVEE_PassList *psl, EEVEE_FramebufferList *fbl, const double offsets[3]);
