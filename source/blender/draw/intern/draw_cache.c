--- conflicted
+++ resolved
@@ -485,7 +485,6 @@
   (*v_ofs)++;
 }
 
-<<<<<<< HEAD
 void DRW_make_cdlayer_attr_aliases(GPUVertFormat *format, char *base_name, CustomData *data, CustomDataLayer *cl)
 {
   char attr_name[32], attr_safe_name[GPU_MAX_SAFE_ATTR_NAME];
@@ -520,10 +519,7 @@
   }
 }
 
-GPUBatch *DRW_cache_sphere_get(void)
-=======
 GPUBatch *DRW_cache_sphere_get(const eDRWLevelOfDetail level_of_detail)
->>>>>>> 29fb12da
 {
   BLI_assert(level_of_detail >= DRW_LOD_LOW && level_of_detail < DRW_LOD_MAX);
 
