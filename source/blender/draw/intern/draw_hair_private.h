--- conflicted
+++ resolved
@@ -43,22 +43,14 @@
 
 typedef struct ParticleHairFinalCache {
 	/* Output of the subdivision stage: vertex buff sized to subdiv level. */
-<<<<<<< HEAD
-	Gwn_VertBuf *proc_point_buf;
+	GPUVertBuf *proc_point_buf;
 	GPUTexture *proc_tex;
 
-	Gwn_VertBuf *proc_hair_index_buf; /* Hair strand index for each vertex */
+	GPUVertBuf *proc_hair_index_buf; /* Hair strand index for each vertex */
 	GPUTexture *hair_index_tex;
 
 	/* Just contains a huge index buffer used to draw the final hair. */
-	Gwn_Batch *proc_hairs[MAX_THICKRES];
-=======
-	GPUVertBuf *proc_buf;
-	GPUTexture *proc_tex;
-
-	 /* Just contains a huge index buffer used to draw the final hair. */
 	GPUBatch *proc_hairs[MAX_THICKRES];
->>>>>>> 4b6fa4d8
 
 	int strands_len;
 	int elems_len;
