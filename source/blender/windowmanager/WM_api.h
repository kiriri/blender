/*
 * ***** BEGIN GPL LICENSE BLOCK *****
 *
 * This program is free software; you can redistribute it and/or
 * modify it under the terms of the GNU General Public License
 * as published by the Free Software Foundation; either version 2
 * of the License, or (at your option) any later version. 
 *
 * This program is distributed in the hope that it will be useful,
 * but WITHOUT ANY WARRANTY; without even the implied warranty of
 * MERCHANTABILITY or FITNESS FOR A PARTICULAR PURPOSE.  See the
 * GNU General Public License for more details.
 *
 * You should have received a copy of the GNU General Public License
 * along with this program; if not, write to the Free Software Foundation,
 * Inc., 51 Franklin Street, Fifth Floor, Boston, MA 02110-1301, USA.
 *
 * The Original Code is Copyright (C) 2007 Blender Foundation.
 * All rights reserved.
 *
 * 
 * Contributor(s): Blender Foundation
 *
 * ***** END GPL LICENSE BLOCK *****
 */
#ifndef __WM_API_H__
#define __WM_API_H__

/** \file blender/windowmanager/WM_api.h
 *  \ingroup wm
 *
 *  \page wmpage windowmanager
 *  \section wmabout About windowmanager
 *  \ref wm handles events received from \ref GHOST and manages
 *  the screens, areas and input for Blender
 *  \section wmnote NOTE
 *  \todo document
 */

/* dna-savable wmStructs here */
#include "DNA_windowmanager_types.h"
#include "WM_keymap.h"
#include "BLI_compiler_attrs.h"

#ifdef __cplusplus
extern "C" {
#endif

struct bContext;
struct GHashIterator;
struct IDProperty;
struct wmEvent;
struct wmEventHandler;
struct wmGesture;
struct wmJob;
struct wmMsgSubscribeKey;
struct wmMsgSubscribeValue;
struct wmOperatorType;
struct wmOperator;
struct rcti;
struct PointerRNA;
struct PropertyRNA;
struct MenuType;
struct wmDropBox;
struct wmDrag;
struct ImBuf;
struct ImageFormatData;
struct ARegion;
struct ScrArea;
struct Main;
struct bToolDef;
struct ViewLayer;
<<<<<<< HEAD
struct uiButtonGroupType;
=======
struct GPUViewport;
>>>>>>> ca4964a3

#ifdef WITH_INPUT_NDOF
struct wmNDOFMotionData;
#endif

typedef struct wmJob wmJob;
typedef struct wmManipulator wmManipulator;
typedef struct wmManipulatorMap wmManipulatorMap;
typedef struct wmManipulatorMapType wmManipulatorMapType;

/* general API */
void		WM_init_state_size_set		(int stax, int stay, int sizx, int sizy);
void		WM_init_state_fullscreen_set(void);
void		WM_init_state_normal_set(void);
void		WM_init_native_pixels(bool do_it);

void		WM_init				(struct bContext *C, int argc, const char **argv);
void		WM_exit_ext			(struct bContext *C, const bool do_python);

void		WM_exit				(struct bContext *C) ATTR_NORETURN;

void		WM_main				(struct bContext *C) ATTR_NORETURN;

void		WM_init_splash		(struct bContext *C);

void		WM_init_opengl		(void);

void		WM_check			(struct bContext *C);

int WM_window_pixels_x(const struct wmWindow *win);
int WM_window_pixels_y(const struct wmWindow *win);
int WM_window_screen_pixels_x(const struct wmWindow *win);
int WM_window_screen_pixels_y(const struct wmWindow *win);
bool WM_window_is_fullscreen(struct wmWindow *win);

void WM_windows_scene_data_sync(const ListBase *win_lb, struct Scene *scene) ATTR_NONNULL();
struct Scene *WM_windows_scene_get_from_screen(const struct wmWindowManager *wm, const struct bScreen *screen) ATTR_NONNULL() ATTR_WARN_UNUSED_RESULT;
struct WorkSpace *WM_windows_workspace_get_from_screen(const wmWindowManager *wm, const struct bScreen *screen) ATTR_NONNULL() ATTR_WARN_UNUSED_RESULT;

struct Scene *WM_window_get_active_scene(const struct wmWindow *win) ATTR_NONNULL() ATTR_WARN_UNUSED_RESULT;
void          WM_window_change_active_scene(struct Main *bmain, struct bContext *C, struct wmWindow *win,
                                            struct Scene *scene_new) ATTR_NONNULL();
struct WorkSpace *WM_window_get_active_workspace(const struct wmWindow *win) ATTR_NONNULL() ATTR_WARN_UNUSED_RESULT;
void              WM_window_set_active_workspace(struct wmWindow *win, struct WorkSpace *workspace) ATTR_NONNULL(1);
struct WorkSpaceLayout *WM_window_get_active_layout(const struct wmWindow *win) ATTR_NONNULL() ATTR_WARN_UNUSED_RESULT;
void                    WM_window_set_active_layout(
        struct wmWindow *win, struct WorkSpace *workspace, struct WorkSpaceLayout *layout) ATTR_NONNULL(1);
struct bScreen *WM_window_get_active_screen(const struct wmWindow *win) ATTR_NONNULL() ATTR_WARN_UNUSED_RESULT;
void            WM_window_set_active_screen(struct wmWindow *win, struct WorkSpace *workspace, struct bScreen *screen) ATTR_NONNULL(1);

struct ViewLayer *WM_window_get_active_view_layer_ex(const struct wmWindow *win, struct Scene **r_scene) ATTR_NONNULL(1) ATTR_WARN_UNUSED_RESULT;
struct ViewLayer *WM_window_get_active_view_layer(const struct wmWindow *win) ATTR_NONNULL(1) ATTR_WARN_UNUSED_RESULT;

bool WM_window_is_temp_screen(const struct wmWindow *win) ATTR_WARN_UNUSED_RESULT;

void *WM_opengl_context_create(void);
void WM_opengl_context_dispose(void *context);
void WM_opengl_context_activate(void *context);
void WM_opengl_context_release(void *context);

/* defines for 'type' WM_window_open_temp */
enum {
	WM_WINDOW_RENDER = 1,
	WM_WINDOW_USERPREFS,
	// WM_WINDOW_FILESEL // UNUSED
};

struct wmWindow	*WM_window_open(struct bContext *C, const struct rcti *rect);
struct wmWindow *WM_window_open_temp(struct bContext *C, int x, int y, int sizex, int sizey, int type);
void             WM_window_set_dpi(wmWindow *win);
			
bool		WM_stereo3d_enabled(struct wmWindow *win, bool only_fullscreen_test);


			/* files */
void		WM_file_autoexec_init(const char *filepath);
bool		WM_file_read(struct bContext *C, const char *filepath, struct ReportList *reports);
void		WM_autosave_init(struct wmWindowManager *wm);
void		WM_recover_last_session(struct bContext *C, struct ReportList *reports);
void		WM_file_tag_modified(void);

void        WM_lib_reload(struct Library *lib, struct bContext *C, struct ReportList *reports);

			/* mouse cursors */
void		WM_cursor_set(struct wmWindow *win, int curs);
void		WM_cursor_modal_set(struct wmWindow *win, int curs);
void		WM_cursor_modal_restore(struct wmWindow *win);
void		WM_cursor_wait		(bool val);
void		WM_cursor_grab_enable(struct wmWindow *win, bool wrap, bool hide, int bounds[4]);
void		WM_cursor_grab_disable(struct wmWindow *win, const int mouse_ungrab_xy[2]);
void		WM_cursor_time		(struct wmWindow *win, int nr);

void		*WM_paint_cursor_activate(struct wmWindowManager *wm,
                                      int (*poll)(struct bContext *C),
                                      void (*draw)(struct bContext *C, int, int, void *customdata),
                                      void *customdata);

void		WM_paint_cursor_end(struct wmWindowManager *wm, void *handle);
void		WM_paint_cursor_tag_redraw(struct wmWindow *win, struct ARegion *ar);

void		WM_cursor_warp		(struct wmWindow *win, int x, int y);
void		WM_cursor_compatible_xy(wmWindow *win, int *x, int *y);
float		WM_cursor_pressure	(const struct wmWindow *win);

			/* event map */
int			WM_userdef_event_map(int kmitype);
int			WM_userdef_event_type_from_keymap_type(int kmitype);

			/* handlers */

struct wmEventHandler *WM_event_add_keymap_handler(ListBase *handlers, wmKeyMap *keymap);
						/* boundbox, optional subwindow boundbox for offset */
struct wmEventHandler *WM_event_add_keymap_handler_bb(ListBase *handlers, wmKeyMap *keymap, const rcti *bb, const rcti *swinbb);
						/* priority not implemented, it adds in begin */
struct wmEventHandler *WM_event_add_keymap_handler_priority(ListBase *handlers, wmKeyMap *keymap, int priority);

void		WM_event_remove_keymap_handler(ListBase *handlers, wmKeyMap *keymap);

typedef int (*wmUIHandlerFunc)(struct bContext *C, const struct wmEvent *event, void *userdata);
typedef void (*wmUIHandlerRemoveFunc)(struct bContext *C, void *userdata);

struct wmEventHandler *WM_event_add_ui_handler(
        const struct bContext *C, ListBase *handlers,
        wmUIHandlerFunc ui_handle, wmUIHandlerRemoveFunc ui_remove,
        void *userdata, const char flag);
void WM_event_remove_ui_handler(
        ListBase *handlers,
        wmUIHandlerFunc ui_handle, wmUIHandlerRemoveFunc ui_remove,
        void *userdata, const bool postpone);
void WM_event_remove_area_handler(
        struct ListBase *handlers, void *area);
void WM_event_free_ui_handler_all(
        struct bContext *C, ListBase *handlers,
        wmUIHandlerFunc ui_handle, wmUIHandlerRemoveFunc ui_remove);

struct wmEventHandler *WM_event_add_modal_handler(struct bContext *C, struct wmOperator *op);
void WM_event_modal_handler_area_replace(wmWindow *win, const struct ScrArea *old_area, struct ScrArea *new_area);
void WM_event_modal_handler_region_replace(wmWindow *win, const struct ARegion *old_region, struct ARegion *new_region);

void		WM_event_remove_handlers(struct bContext *C, ListBase *handlers);

/* handler flag */
enum {
	WM_HANDLER_BLOCKING             = (1 << 0),  /* after this handler all others are ignored */
	WM_HANDLER_ACCEPT_DBL_CLICK     = (1 << 1),  /* handler accepts double key press events */

	/* internal */
	WM_HANDLER_DO_FREE              = (1 << 7),  /* handler tagged to be freed in wm_handlers_do() */
};

struct wmEventHandler *WM_event_add_dropbox_handler(ListBase *handlers, ListBase *dropboxes);

			/* mouse */
void		WM_event_add_mousemove(const struct bContext *C);
bool		WM_event_is_modal_tweak_exit(const struct wmEvent *event, int tweak_event);
bool		WM_event_is_last_mousemove(const struct wmEvent *event);

#ifdef WITH_INPUT_NDOF
			/* 3D mouse */
void		WM_ndof_deadzone_set(float deadzone);
#endif
			/* notifiers */
void		WM_event_add_notifier(const struct bContext *C, unsigned int type, void *reference);
void		WM_main_add_notifier(unsigned int type, void *reference);
void		WM_main_remove_notifier_reference(const void *reference);
void		WM_main_remap_editor_id_reference(struct ID *old_id, struct ID *new_id);

			/* reports */
void        WM_report_banner_show(void);
void        WM_report(ReportType type, const char *message);
void        WM_reportf(ReportType type, const char *format, ...) ATTR_PRINTF_FORMAT(2, 3);

struct wmEvent *wm_event_add_ex(
        struct wmWindow *win, const struct wmEvent *event_to_add,
        const struct wmEvent *event_to_add_after)
        ATTR_NONNULL(1, 2);
struct wmEvent *wm_event_add(
        struct wmWindow *win, const struct wmEvent *event_to_add)
        ATTR_NONNULL(1, 2);

void wm_event_init_from_window(struct wmWindow *win, struct wmEvent *event);


			/* at maximum, every timestep seconds it triggers event_type events */
struct wmTimer *WM_event_add_timer(struct wmWindowManager *wm, struct wmWindow *win, int event_type, double timestep);
struct wmTimer *WM_event_add_timer_notifier(struct wmWindowManager *wm, struct wmWindow *win, unsigned int type, double timestep);
void		WM_event_remove_timer(struct wmWindowManager *wm, struct wmWindow *win, struct wmTimer *timer);
void		WM_event_remove_timer_notifier(struct wmWindowManager *wm, struct wmWindow *win, struct wmTimer *timer);
void        WM_event_timer_sleep(struct wmWindowManager *wm, struct wmWindow *win, struct wmTimer *timer, bool do_sleep);

		/* operator api, default callbacks */
			/* invoke callback, uses enum property named "type" */
void		WM_operator_view3d_unit_defaults(struct bContext *C, struct wmOperator *op);
int			WM_operator_smooth_viewtx_get(const struct wmOperator *op);
int			WM_menu_invoke_ex(struct bContext *C, struct wmOperator *op, int opcontext);
int			WM_menu_invoke			(struct bContext *C, struct wmOperator *op, const struct wmEvent *event);
void		WM_menu_name_call(struct bContext *C, const char *menu_name, short context);
int         WM_enum_search_invoke_previews(struct bContext *C, struct wmOperator *op, short prv_cols, short prv_rows);
int			WM_enum_search_invoke(struct bContext *C, struct wmOperator *op, const struct wmEvent *event);
			/* invoke callback, confirm menu + exec */
int			WM_operator_confirm		(struct bContext *C, struct wmOperator *op, const struct wmEvent *event);
		/* invoke callback, file selector "filepath" unset + exec */
int			WM_operator_filesel		(struct bContext *C, struct wmOperator *op, const struct wmEvent *event);
bool        WM_operator_filesel_ensure_ext_imtype(wmOperator *op, const struct ImageFormatData *im_format);
			/* poll callback, context checks */
int			WM_operator_winactive	(struct bContext *C);
			/* invoke callback, exec + redo popup */
int			WM_operator_props_popup_confirm(struct bContext *C, struct wmOperator *op, const struct wmEvent *event);
int			WM_operator_props_popup_call(struct bContext *C, struct wmOperator *op, const struct wmEvent *event);
int			WM_operator_props_popup	(struct bContext *C, struct wmOperator *op, const struct wmEvent *event);
int 		WM_operator_props_dialog_popup(struct bContext *C, struct wmOperator *op, int width, int height);
int			WM_operator_redo_popup	(struct bContext *C, struct wmOperator *op);
int			WM_operator_ui_popup	(struct bContext *C, struct wmOperator *op, int width, int height);

int         WM_operator_confirm_message_ex(struct bContext *C, struct wmOperator *op,
                                           const char *title, const int icon,
                                           const char *message);
int         WM_operator_confirm_message(struct bContext *C, struct wmOperator *op,
                                        const char *message);

		/* operator api */
void		WM_operator_free		(struct wmOperator *op);
void		WM_operator_free_all_after(wmWindowManager *wm, struct wmOperator *op);
void		WM_operator_type_set(struct wmOperator *op, struct wmOperatorType *ot);
void		WM_operator_stack_clear(struct wmWindowManager *wm);
void		WM_operator_handlers_clear(wmWindowManager *wm, struct wmOperatorType *ot);

struct wmOperatorType *WM_operatortype_find(const char *idname, bool quiet);
void        WM_operatortype_iter(struct GHashIterator *ghi);
void		WM_operatortype_append(void (*opfunc)(struct wmOperatorType *));
void		WM_operatortype_append_ptr(void (*opfunc)(struct wmOperatorType *, void *), void *userdata);
void		WM_operatortype_append_macro_ptr(void (*opfunc)(struct wmOperatorType *, void *), void *userdata);
void        WM_operatortype_remove_ptr(struct wmOperatorType *ot);
bool        WM_operatortype_remove(const char *idname);
void        WM_operatortype_last_properties_clear_all(void);
void        WM_operatortype_props_advanced_begin(struct wmOperatorType *ot);
void        WM_operatortype_props_advanced_end(struct wmOperatorType *ot);

#define WM_operatortype_prop_tag(property, tags) \
	{ \
		CHECK_TYPE(tags, eOperatorPropTags); \
		RNA_def_property_tags(prop, tags); \
	} (void)0

struct wmOperatorType *WM_operatortype_append_macro(const char *idname, const char *name, const char *description, int flag);
struct wmOperatorTypeMacro *WM_operatortype_macro_define(struct wmOperatorType *ot, const char *idname);


int			WM_operator_poll		(struct bContext *C, struct wmOperatorType *ot);
int			WM_operator_poll_context(struct bContext *C, struct wmOperatorType *ot, short context);
int         WM_operator_call_ex(struct bContext *C, struct wmOperator *op, const bool store);
int			WM_operator_call		(struct bContext *C, struct wmOperator *op);
int			WM_operator_call_notest(struct bContext *C, struct wmOperator *op);
int			WM_operator_repeat		(struct bContext *C, struct wmOperator *op);
bool        WM_operator_repeat_check(const struct bContext *C, struct wmOperator *op);
bool        WM_operator_is_repeat(const struct bContext *C, const struct wmOperator *op);
int         WM_operator_name_call_ptr(struct bContext *C, struct wmOperatorType *ot, short context, struct PointerRNA *properties);
int			WM_operator_name_call(struct bContext *C, const char *opstring, short context, struct PointerRNA *properties);
int			WM_operator_call_py(struct bContext *C, struct wmOperatorType *ot, short context, struct PointerRNA *properties, struct ReportList *reports, const bool is_undo);

void		WM_operator_properties_alloc(struct PointerRNA **ptr, struct IDProperty **properties, const char *opstring); /* used for keymap and macro items */
void		WM_operator_properties_sanitize(struct PointerRNA *ptr, const bool no_context); /* make props context sensitive or not */
bool        WM_operator_properties_default(struct PointerRNA *ptr, const bool do_update);
void        WM_operator_properties_reset(struct wmOperator *op);
void		WM_operator_properties_create(struct PointerRNA *ptr, const char *opstring);
void		WM_operator_properties_create_ptr(struct PointerRNA *ptr, struct wmOperatorType *ot);
void        WM_operator_properties_clear(struct PointerRNA *ptr);
void		WM_operator_properties_free(struct PointerRNA *ptr);

bool        WM_operator_check_ui_empty(struct wmOperatorType *ot);
bool        WM_operator_check_ui_enabled(const struct bContext *C, const char *idname);

IDProperty *WM_operator_last_properties_ensure_idprops(struct wmOperatorType *ot);
void        WM_operator_last_properties_ensure(struct wmOperatorType *ot, struct PointerRNA *ptr);
wmOperator *WM_operator_last_redo(const struct bContext *C);
ID         *WM_operator_drop_load_path(struct bContext *C, struct wmOperator *op, const short idcode);

bool        WM_operator_last_properties_init(struct wmOperator *op);
bool        WM_operator_last_properties_store(struct wmOperator *op);


/* wm_operator_props.c */
void        WM_operator_properties_filesel(
        struct wmOperatorType *ot, int filter, short type, short action,
        short flag, short display, short sort);
void        WM_operator_properties_border(struct wmOperatorType *ot);
void        WM_operator_properties_border_to_rcti(struct wmOperator *op, struct rcti *rect);
void        WM_operator_properties_border_to_rctf(struct wmOperator *op, rctf *rect);
void        WM_operator_properties_gesture_border_ex(struct wmOperatorType *ot, bool deselect, bool extend);
void        WM_operator_properties_gesture_border(struct wmOperatorType *ot);
void        WM_operator_properties_gesture_border_select(struct wmOperatorType *ot);
void        WM_operator_properties_gesture_border_zoom(struct wmOperatorType *ot);
void        WM_operator_properties_gesture_lasso_ex(struct wmOperatorType *ot, bool deselect, bool extend);
void        WM_operator_properties_gesture_lasso(struct wmOperatorType *ot);
void        WM_operator_properties_gesture_lasso_select(struct wmOperatorType *ot);
void        WM_operator_properties_gesture_straightline(struct wmOperatorType *ot, int cursor);
void        WM_operator_properties_gesture_circle_ex(struct wmOperatorType *ot, bool deselect);
void        WM_operator_properties_gesture_circle(struct wmOperatorType *ot);
void        WM_operator_properties_gesture_circle_select(struct wmOperatorType *ot);
void        WM_operator_properties_mouse_select(struct wmOperatorType *ot);
void        WM_operator_properties_select_all(struct wmOperatorType *ot);
void        WM_operator_properties_select_action(struct wmOperatorType *ot, int default_action);
void        WM_operator_properties_select_action_simple(struct wmOperatorType *ot, int default_action);
void        WM_operator_properties_select_random(struct wmOperatorType *ot);
int         WM_operator_properties_select_random_seed_increment_get(wmOperator *op);
struct CheckerIntervalParams {
	int nth;  /* bypass when set to zero */
	int skip;
	int offset;
};
void        WM_operator_properties_checker_interval(struct wmOperatorType *ot, bool nth_can_disable);
void        WM_operator_properties_checker_interval_from_op(
        struct wmOperator *op, struct CheckerIntervalParams *op_params);
bool        WM_operator_properties_checker_interval_test(
        const struct CheckerIntervalParams *op_params, int depth);


/* MOVE THIS SOMEWHERE ELSE */
#define	SEL_TOGGLE		0
#define	SEL_SELECT		1
#define SEL_DESELECT	2
#define SEL_INVERT		3


/* flags for WM_operator_properties_filesel */
#define WM_FILESEL_RELPATH		(1 << 0)

#define WM_FILESEL_DIRECTORY	(1 << 1)
#define WM_FILESEL_FILENAME		(1 << 2)
#define WM_FILESEL_FILEPATH		(1 << 3)
#define WM_FILESEL_FILES		(1 << 4)


		/* operator as a python command (resultuing string must be freed) */
char		*WM_operator_pystring_ex(struct bContext *C, struct wmOperator *op,
                                     const bool all_args, const bool macro_args,
                                     struct wmOperatorType *ot, struct PointerRNA *opptr);
char		*WM_operator_pystring(struct bContext *C, struct wmOperator *op,
                                  const bool all_args, const bool macro_args);
bool         WM_operator_pystring_abbreviate(char *str, int str_len_max);
char		*WM_prop_pystring_assign(struct bContext *C, struct PointerRNA *ptr, struct PropertyRNA *prop, int index);
void		WM_operator_bl_idname(char *to, const char *from);
void		WM_operator_py_idname(char *to, const char *from);
bool        WM_operator_py_idname_ok_or_report(struct ReportList *reports, const char *classname, const char *idname);

/* *************** uilist types ******************** */
void                WM_uilisttype_init(void);
struct uiListType  *WM_uilisttype_find(const char *idname, bool quiet);
bool                WM_uilisttype_add(struct uiListType *ult);
void                WM_uilisttype_freelink(struct uiListType *ult);
void                WM_uilisttype_free(void);

/* *************** button group types ******************** */
void WM_uibuttongrouptype_init(void);
void WM_uibuttongrouptype_add(struct uiButtonGroupType *group_type);
struct uiButtonGroupType *WM_uibuttongrouptype_find(const char *idname, bool quiet);
void WM_uibuttongrouptype_free(void);

/* *************** menu types ******************** */
void                WM_menutype_init(void);
struct MenuType    *WM_menutype_find(const char *idname, bool quiet);
bool                WM_menutype_add(struct MenuType *mt);
void                WM_menutype_freelink(struct MenuType *mt);
void                WM_menutype_free(void);
bool                WM_menutype_poll(struct bContext *C, struct MenuType *mt);

/* wm_gesture_ops.c */
int			WM_gesture_border_invoke	(struct bContext *C, struct wmOperator *op, const struct wmEvent *event);
int			WM_gesture_border_modal	(struct bContext *C, struct wmOperator *op, const struct wmEvent *event);
void		WM_gesture_border_cancel(struct bContext *C, struct wmOperator *op);
int			WM_gesture_circle_invoke(struct bContext *C, struct wmOperator *op, const struct wmEvent *event);
int			WM_gesture_circle_modal(struct bContext *C, struct wmOperator *op, const struct wmEvent *event);
void		WM_gesture_circle_cancel(struct bContext *C, struct wmOperator *op);
int			WM_gesture_lines_invoke(struct bContext *C, struct wmOperator *op, const struct wmEvent *event);
int			WM_gesture_lines_modal(struct bContext *C, struct wmOperator *op, const struct wmEvent *event);
void		WM_gesture_lines_cancel(struct bContext *C, struct wmOperator *op);
int			WM_gesture_lasso_invoke(struct bContext *C, struct wmOperator *op, const struct wmEvent *event);
int			WM_gesture_lasso_modal(struct bContext *C, struct wmOperator *op, const struct wmEvent *event);
void		WM_gesture_lasso_cancel(struct bContext *C, struct wmOperator *op);
const int (*WM_gesture_lasso_path_to_array(struct bContext *C, struct wmOperator *op, int *mcords_tot))[2];
int			WM_gesture_straightline_invoke(struct bContext *C, struct wmOperator *op, const struct wmEvent *event);
int			WM_gesture_straightline_modal(struct bContext *C, struct wmOperator *op, const struct wmEvent *event);
void		WM_gesture_straightline_cancel(struct bContext *C, struct wmOperator *op);

			/* Gesture manager API */
struct wmGesture *WM_gesture_new(struct bContext *C, const struct wmEvent *event, int type);
void		WM_gesture_end(struct bContext *C, struct wmGesture *gesture);
void		WM_gestures_remove(struct bContext *C);

			/* fileselecting support */
void		WM_event_add_fileselect(struct bContext *C, struct wmOperator *op);
void		WM_event_fileselect_event(struct wmWindowManager *wm, void *ophandle, int eventval);
void		WM_event_print(const struct wmEvent *event);

void		WM_operator_region_active_win_set(struct bContext *C);

			/* drag and drop */
struct wmDrag		*WM_event_start_drag(struct bContext *C, int icon, int type, void *poin, double value, unsigned int flags);
void				WM_event_drag_image(struct wmDrag *, struct ImBuf *, float scale, int sx, int sy);
void                WM_drag_free(struct wmDrag *drag);
void                WM_drag_free_list(struct ListBase *lb);

struct wmDropBox *WM_dropbox_add(
        ListBase *lb, const char *idname, int (*poll)(struct bContext *, struct wmDrag *, const struct wmEvent *event),
        void (*copy)(struct wmDrag *, struct wmDropBox *));
struct wmDropBox *WM_dropbox_add_custom_drop_handler(
        ListBase *dropbox_list, void (*drop_handler)(struct wmDrag *, const struct wmEvent *));
ListBase	*WM_dropboxmap_find(const char *idname, int spaceid, int regionid);

			/* Set OpenGL viewport and scissor */
void		wmViewport(const struct rcti *rect);
void		wmPartialViewport(rcti *drawrct, const rcti *winrct, const rcti *partialrct);
void		wmWindowViewport(struct wmWindow *win);

			/* OpenGL utilities with safety check */
void		wmOrtho2			(float x1, float x2, float y1, float y2);
			/* use for conventions (avoid hard-coded offsets all over) */
void		wmOrtho2_region_pixelspace(const struct ARegion *ar);
void		wmOrtho2_pixelspace(const float x, const float y);
void		wmGetProjectionMatrix(float mat[4][4], const struct rcti *winrct);

			/* threaded Jobs Manager */
enum {
	WM_JOB_PRIORITY     = (1 << 0),
	WM_JOB_EXCL_RENDER  = (1 << 1),
	WM_JOB_PROGRESS     = (1 << 2),
	WM_JOB_SUSPEND      = (1 << 3)
};

/* identifying jobs by owner alone is unreliable, this isnt saved, order can change (keep 0 for 'any') */
enum {
	WM_JOB_TYPE_ANY = 0,
	WM_JOB_TYPE_COMPOSITE,
	WM_JOB_TYPE_RENDER,
	WM_JOB_TYPE_RENDER_PREVIEW,  /* UI preview */
	WM_JOB_TYPE_SCREENCAST,
	WM_JOB_TYPE_OBJECT_SIM_OCEAN,
	WM_JOB_TYPE_OBJECT_SIM_FLUID,
	WM_JOB_TYPE_OBJECT_BAKE_TEXTURE,
	WM_JOB_TYPE_OBJECT_BAKE,
	WM_JOB_TYPE_FILESEL_READDIR,
	WM_JOB_TYPE_CLIP_BUILD_PROXY,
	WM_JOB_TYPE_CLIP_TRACK_MARKERS,
	WM_JOB_TYPE_CLIP_SOLVE_CAMERA,
	WM_JOB_TYPE_CLIP_PREFETCH,
	WM_JOB_TYPE_SEQ_BUILD_PROXY,
	WM_JOB_TYPE_SEQ_BUILD_PREVIEW,
	WM_JOB_TYPE_POINTCACHE,
	WM_JOB_TYPE_DPAINT_BAKE,
	WM_JOB_TYPE_ALEMBIC,
	WM_JOB_TYPE_SHADER_COMPILATION,
	/* add as needed, screencast, seq proxy build
	 * if having hard coded values is a problem */
};

struct wmJob *WM_jobs_get(struct wmWindowManager *wm, struct wmWindow *win, void *owner, const char *name, int flag, int job_type);

bool        WM_jobs_test(struct wmWindowManager *wm, void *owner, int job_type);
float		WM_jobs_progress(struct wmWindowManager *wm, void *owner);
char       *WM_jobs_name(struct wmWindowManager *wm, void *owner);
double      WM_jobs_starttime(struct wmWindowManager *wm, void *owner);
void       *WM_jobs_customdata(struct wmWindowManager *wm, void *owner);
void       *WM_jobs_customdata_from_type(struct wmWindowManager *wm, int job_type);

bool        WM_jobs_is_running(struct wmJob *);
bool		WM_jobs_is_stopped(wmWindowManager *wm, void *owner);
void       *WM_jobs_customdata_get(struct wmJob *);
void        WM_jobs_customdata_set(struct wmJob *, void *customdata, void (*free)(void *));
void        WM_jobs_timer(struct wmJob *, double timestep, unsigned int note, unsigned int endnote);
void        WM_jobs_callbacks(struct wmJob *,
                              void (*startjob)(void *, short *, short *, float *),
                              void (*initjob)(void *),
                              void (*update)(void *),
                              void (*endjob)(void *));

void		WM_jobs_start(struct wmWindowManager *wm, struct wmJob *);
void		WM_jobs_stop(struct wmWindowManager *wm, void *owner, void *startjob);
void		WM_jobs_kill(struct wmWindowManager *wm, void *owner, void (*)(void *, short int *, short int *, float *));
void		WM_jobs_kill_all(struct wmWindowManager *wm);
void		WM_jobs_kill_all_except(struct wmWindowManager *wm, void *owner);
void		WM_jobs_kill_type(struct wmWindowManager *wm, void *owner, int job_type);

bool        WM_jobs_has_running(struct wmWindowManager *wm);

void		WM_job_main_thread_lock_acquire(struct wmJob *job);
void		WM_job_main_thread_lock_release(struct wmJob *job);

			/* clipboard */
char       *WM_clipboard_text_get(bool selection, int *r_len);
char       *WM_clipboard_text_get_firstline(bool selection, int *r_len);
void        WM_clipboard_text_set(const char *buf, bool selection);

			/* progress */
void		WM_progress_set(struct wmWindow *win, float progress);
void		WM_progress_clear(struct wmWindow *win);

			/* Draw (for screenshot) */
void        *WM_draw_cb_activate(
                    struct wmWindow *win,
                    void (*draw)(const struct wmWindow *, void *),
                    void *customdata);
void        WM_draw_cb_exit(struct wmWindow *win, void *handle);
void		WM_redraw_windows(struct bContext *C);

			/* Region drawing */
void                WM_draw_region_free(struct ARegion *ar);
struct GPUViewport *WM_draw_region_get_viewport(struct ARegion *ar, int view);
struct GPUViewport *WM_draw_region_get_bound_viewport(struct ARegion *ar);

void        WM_main_playanim(int argc, const char **argv);

/* debugging only, convenience function to write on crash */
bool write_crash_blend(void);

			/* Lock the interface for any communication */
void        WM_set_locked_interface(struct wmWindowManager *wm, bool lock);

#ifdef WITH_INPUT_NDOF
void        WM_event_ndof_pan_get(const struct wmNDOFMotionData *ndof, float r_pan[3], const bool use_zoom);
void        WM_event_ndof_rotate_get(const struct wmNDOFMotionData *ndof, float r_rot[3]);

float       WM_event_ndof_to_axis_angle(const struct wmNDOFMotionData *ndof, float axis[3]);
void        WM_event_ndof_to_quat(const struct wmNDOFMotionData *ndof, float q[4]);
#endif /* WITH_INPUT_NDOF */

float       WM_event_tablet_data(const struct wmEvent *event, int *pen_flip, float tilt[2]);
bool        WM_event_is_tablet(const struct wmEvent *event);

#ifdef WITH_INPUT_IME
bool        WM_event_is_ime_switch(const struct wmEvent *event);
#endif

/* wm_toolsystem.c  */
void WM_toolsystem_unlink(struct bContext *C, struct WorkSpace *workspace);
void WM_toolsystem_link(struct bContext *C, struct WorkSpace *workspace);
void WM_toolsystem_refresh(struct bContext *C, struct WorkSpace *workspace);

void WM_toolsystem_set(struct bContext *C, const struct bToolDef *tool);
void WM_toolsystem_init(struct bContext *C);

bool WM_toolsystem_active_tool_is_brush(const struct bContext *C);

void WM_toolsystem_do_msg_notify_tag_refresh(
        struct bContext *C, struct wmMsgSubscribeKey *msg_key, struct wmMsgSubscribeValue *msg_val);

/* wm_tooltip.c */
typedef struct ARegion *(*wmTooltipInitFn)(struct bContext *, struct ARegion *, bool *);

void WM_tooltip_timer_init(
        struct bContext *C, struct wmWindow *win, struct ARegion *ar,
        wmTooltipInitFn init);
void WM_tooltip_timer_clear(struct bContext *C, struct wmWindow *win);
void WM_tooltip_clear(struct bContext *C, struct wmWindow *win);
void WM_tooltip_init(struct bContext *C, struct wmWindow *win);
void WM_tooltip_refresh(struct bContext *C, struct wmWindow *win);

#ifdef __cplusplus
}
#endif

#endif /* __WM_API_H__ */
<|MERGE_RESOLUTION|>--- conflicted
+++ resolved
@@ -70,11 +70,8 @@
 struct Main;
 struct bToolDef;
 struct ViewLayer;
-<<<<<<< HEAD
+struct GPUViewport;
 struct uiButtonGroupType;
-=======
-struct GPUViewport;
->>>>>>> ca4964a3
 
 #ifdef WITH_INPUT_NDOF
 struct wmNDOFMotionData;
