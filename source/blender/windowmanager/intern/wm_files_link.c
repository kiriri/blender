--- conflicted
+++ resolved
@@ -310,7 +310,8 @@
         new_id = (ID *)BKE_image_load_exists_ex(bmain, item->name, &id_exists);
         if (id_exists) {
           if (!new_id->uuid || !ASSETUUID_EQUAL(new_id->uuid, item->uuid)) {
-            /* Fake 'same ID' (same path, but different uuid or whatever), force loading into new ID. */
+            /* Fake 'same ID' (same path, but different uuid or whatever), force loading into new
+             * ID. */
             BLI_assert(new_id->lib != virtlib);
             new_id = (ID *)BKE_image_load(bmain, item->name);
             id_exists = false;
@@ -331,8 +332,8 @@
       }
 
       if (generate_overrides) {
-        /* Create local override of virtually linked datablock, since we nearly always want to be able
-         * to edit pretty much everything about it. */
+        /* Create local override of virtually linked datablock, since we nearly always want to be
+         * able to edit pretty much everything about it. */
         new_id = BKE_override_static_create_from_id(bmain, new_id);
         /* TODO: will need to protect some fields on type-by-type case (path field). */
       }
@@ -621,8 +622,8 @@
             lapp_data, name, BKE_idcode_from_name(group), &uuid, NULL);
         BLI_BITMAP_ENABLE(item->libraries, lib_idx);
       }
-      else if (
-          aet) { /* Non-blend paths are only valid in asset engine context (virtual libraries). */
+      else if (aet) { /* Non-blend paths are only valid in asset engine context (virtual
+                         libraries). */
         const int idcode = path_to_idcode(path);
 
         if (idcode != 0) {
@@ -653,8 +654,8 @@
           lapp_data, name, BKE_idcode_from_name(group), &uuid, NULL);
       BLI_BITMAP_ENABLE(item->libraries, 0);
     }
-    else if (
-        aet) { /* Non-blend paths are only valid in asset engine context (virtual libraries). */
+    else if (aet) { /* Non-blend paths are only valid in asset engine context (virtual libraries).
+                     */
       const int idcode = path_to_idcode(path);
 
       if (idcode != 0) {
@@ -673,7 +674,8 @@
 
   if (!do_append) {
     /* XXX Currently this only applies to virtual libs ('linking' mere image files...).
-     *     However, we may want to make this a general option at link time when importing assets... */
+     *     However, we may want to make this a general option at link time when importing assets...
+     */
     lapp_data->flag |= BLO_LIBLINK_GENERATE_OVERRIDE;
   }
 
@@ -684,7 +686,8 @@
 
   /* BKE_main_unlock(bmain); */
 
-  /* Try to do smart things from context in some cases (like drag'n'drop of material over object...) */
+  /* Try to do smart things from context in some cases (like drag'n'drop of material over
+   * object...) */
   prop = RNA_struct_find_property(op->ptr, "mouse_coordinates");
   if (prop && RNA_property_is_set(op->ptr, prop)) {
     int mval[2];
@@ -915,8 +918,8 @@
 }
 
 /**
- * \param library if given, all IDs from that library will be removed and reloaded. Otherwise, IDs must have already
- *                been removed from \a bmain, and added to \a lapp_data.
+ * \param library if given, all IDs from that library will be removed and reloaded. Otherwise, IDs
+ * must have already been removed from \a bmain, and added to \a lapp_data.
  */
 static void lib_relocate_do(Main *bmain,
                             Library *library,
@@ -932,7 +935,6 @@
   int item_idx;
 
   /* Remove all IDs to be reloaded from Main. */
-<<<<<<< HEAD
   if (library) {
     lba_idx = set_listbasepointers(bmain, lbarray);
     while (lba_idx--) {
@@ -940,28 +942,18 @@
       const short idcode = id ? GS(id->name) : 0;
 
       if (!id || !BKE_idcode_is_linkable(idcode)) {
-        /* No need to reload non-linkable datatypes, those will get relinked with their 'users ID'. */
+        /* No need to reload non-linkable datatypes,
+         * those will get relinked with their 'users ID'. */
         continue;
       }
-=======
-  lba_idx = set_listbasepointers(bmain, lbarray);
-  while (lba_idx--) {
-    ID *id = lbarray[lba_idx]->first;
-    const short idcode = id ? GS(id->name) : 0;
-
-    if (!id || !BKE_idcode_is_linkable(idcode)) {
-      /* No need to reload non-linkable datatypes,
-       * those will get relinked with their 'users ID'. */
-      continue;
-    }
->>>>>>> a3bc8690
 
       for (; id; id = id->next) {
         if (id->lib == library) {
           WMLinkAppendDataItem *item;
 
           /* We remove it from current Main, and add it to items to link... */
-          /* Note that non-linkable IDs (like e.g. shapekeys) are also explicitely linked here... */
+          /* Note that non-linkable IDs (like e.g. shapekeys) are also explicitely
+           * linked here... */
           BLI_remlink(lbarray[lba_idx], id);
           item = wm_link_append_data_item_add(lapp_data, id->name + 2, idcode, NULL, id);
           BLI_bitmap_set_all(item->libraries, true, lapp_data->num_libraries);
@@ -1372,9 +1364,9 @@
   struct AssetUpdateCheckEngine *next, *prev;
   AssetEngine *ae;
 
-  /* Note: We cannot store IDs themselves in non-locking async task... so we'll have to check again for
-   *       UUID/IDs mapping on each update call... Not ideal, but don't think it will be that big of a bottleneck
-   *       in practice. */
+  /* Note: We cannot store IDs themselves in non-locking async task... so we'll have to check again
+   * for UUID/IDs mapping on each update call... Not ideal, but don't think it will be that big of
+   * a bottleneck in practice. */
   AssetUUIDList uuids;
   int allocated_uuids;
   int ae_job_id;
@@ -1459,8 +1451,8 @@
           for (auce = engines->first; auce; auce = auce->next) {
             if (auce->ae->type == ae_type) {
               /* In case we have several engine versions for the same engine, we create several
-               * AssetUpdateCheckEngine structs (since an uuid list can only handle one ae version), using
-               * the same (shallow) copy of the actual asset engine. */
+               * AssetUpdateCheckEngine structs (since an uuid list can only handle one ae
+               * version), using the same (shallow) copy of the actual asset engine. */
               copy_engine = (auce->uuids.asset_engine_version !=
                              lib->asset_repository->asset_engine_version);
               break;
@@ -1523,8 +1515,8 @@
 
   *aucj->progress = 0.0f;
 
-  /* TODO need to take care of 'broken' engines that error - in this case we probably want to cancel the whole
-   * update process over effected libraries' data... */
+  /* TODO need to take care of 'broken' engines that error - in this case we probably want to
+   * cancel the whole update process over effected libraries' data... */
   for (AssetUpdateCheckEngine *auce = aucj->engines.first; auce;
        auce = auce->next, nbr_engines++) {
     AssetEngine *ae = auce->ae;
@@ -1554,8 +1546,8 @@
             continue;
           }
 
-          /* UUIDs returned by update_check are assumed to be valid (one way or the other) in current
-           * asset engine version. */
+          /* UUIDs returned by update_check are assumed to be valid (one way or the other) in
+           * current asset engine version. */
           lib->asset_repository->asset_engine_version = ae_type->version;
 
           int i = auce->uuids.nbr_uuids;
@@ -1667,7 +1659,10 @@
       wm_job,
       0.1,
       0,
-      0 /*NC_SPACE | ND_SPACE_FILE_LIST, NC_SPACE | ND_SPACE_FILE_LIST*/); /* TODO probably outliner stuff once UI is defined for this! */
+      0 /*NC_SPACE | ND_SPACE_FILE_LIST, NC_SPACE | ND_SPACE_FILE_LIST*/); /* TODO probably
+                                                                              outliner stuff once
+                                                                              UI is defined for
+                                                                              this! */
   WM_jobs_callbacks(wm_job,
                     asset_updatecheck_startjob,
                     NULL,
@@ -1697,7 +1692,8 @@
 static int wm_assets_reload_exec(bContext *C, wmOperator *op)
 {
   /* We need to:
-   *   - get list of all asset IDs to reload (either via given uuids, or their tag), and regroup them by asset engine.
+   *   - get list of all asset IDs to reload (either via given uuids, or their tag), and regroup
+   * them by asset engine.
    *   - tag somehow all their indirect 'dependencies' IDs.
    *   - call load_pre to get actual filepaths.
    *   - do reload/relocate and remap as in lib_reload.
