/*
 * This program is free software; you can redistribute it and/or
 * modify it under the terms of the GNU General Public License
 * as published by the Free Software Foundation; either version 2
 * of the License, or (at your option) any later version.
 *
 * This program is distributed in the hope that it will be useful,
 * but WITHOUT ANY WARRANTY; without even the implied warranty of
 * MERCHANTABILITY or FITNESS FOR A PARTICULAR PURPOSE.  See the
 * GNU General Public License for more details.
 *
 * You should have received a copy of the GNU General Public License
 * along with this program; if not, write to the Free Software Foundation,
 * Inc., 51 Franklin Street, Fifth Floor, Boston, MA 02110-1301, USA.
 *
 * The Original Code is Copyright (C) 2008 Blender Foundation.
 * All rights reserved.
 */

/** \file
 * \ingroup wm
 *
 * Gestures (cursor motions) creating, evaluating and drawing, shared between operators.
 */

#include "DNA_screen_types.h"
#include "DNA_userdef_types.h"
#include "DNA_vec_types.h"
#include "DNA_windowmanager_types.h"

#include "MEM_guardedalloc.h"

#include "BLI_bitmap_draw_2d.h"
#include "BLI_blenlib.h"
#include "BLI_lasso_2d.h"
#include "BLI_math.h"
#include "BLI_utildefines.h"

#include "BKE_context.h"

#include "WM_api.h"
#include "WM_types.h"

#include "wm.h"
#include "wm_draw.h"

#include "GPU_immediate.h"
#include "GPU_immediate_util.h"
#include "GPU_state.h"

#include "BIF_glutil.h"

/* context checked on having screen, window and area */
wmGesture *WM_gesture_new(wmWindow *window, const ARegion *region, const wmEvent *event, int type)
{
  wmGesture *gesture = MEM_callocN(sizeof(wmGesture), "new gesture");

  BLI_addtail(&window->gesture, gesture);

  gesture->type = type;
  gesture->event_type = event->type;
  gesture->winrct = region->winrct;
  gesture->user_data.use_free = true; /* Free if userdata is set. */
  gesture->modal_state = GESTURE_MODAL_NOP;

  if (ELEM(type,
           WM_GESTURE_RECT,
           WM_GESTURE_CROSS_RECT,
           WM_GESTURE_TWEAK,
           WM_GESTURE_CIRCLE,
           WM_GESTURE_STRAIGHTLINE)) {
    rcti *rect = MEM_callocN(sizeof(rcti), "gesture rect new");

    gesture->customdata = rect;
    rect->xmin = event->x - gesture->winrct.xmin;
    rect->ymin = event->y - gesture->winrct.ymin;
    if (type == WM_GESTURE_CIRCLE) {
      /* caller is responsible for initializing 'xmax' to radius. */
    }
    else {
      rect->xmax = event->x - gesture->winrct.xmin;
      rect->ymax = event->y - gesture->winrct.ymin;
    }
  }
  else if (ELEM(type, WM_GESTURE_LINES, WM_GESTURE_LASSO)) {
    short *lasso;
    gesture->points_alloc = 1024;
    gesture->customdata = lasso = MEM_mallocN(sizeof(short[2]) * gesture->points_alloc,
                                              "lasso points");
    lasso[0] = event->x - gesture->winrct.xmin;
    lasso[1] = event->y - gesture->winrct.ymin;
    gesture->points = 1;
  }

  return gesture;
}

void WM_gesture_end(wmWindow *win, wmGesture *gesture)
{
  if (win->tweak == gesture) {
    win->tweak = NULL;
  }
  BLI_remlink(&win->gesture, gesture);
  MEM_freeN(gesture->customdata);
  WM_generic_user_data_free(&gesture->user_data);
  MEM_freeN(gesture);
}

void WM_gestures_free_all(wmWindow *win)
{
  while (win->gesture.first) {
    WM_gesture_end(win, win->gesture.first);
  }
}

void WM_gestures_remove(wmWindow *win)
{
  while (win->gesture.first) {
    WM_gesture_end(win, win->gesture.first);
  }
}

bool WM_gesture_is_modal_first(const wmGesture *gesture)
{
  if (gesture == NULL) {
    return true;
  }
  return (gesture->is_active_prev == false);
}

/* tweak and line gestures */
int wm_gesture_evaluate(wmGesture *gesture, const wmEvent *event)
{
  if (gesture->type == WM_GESTURE_TWEAK) {
    rcti *rect = gesture->customdata;
    const int delta[2] = {
        BLI_rcti_size_x(rect),
        BLI_rcti_size_y(rect),
    };

    if (WM_event_drag_test_with_delta(event, delta)) {
      int theta = round_fl_to_int(4.0f * atan2f((float)delta[1], (float)delta[0]) / (float)M_PI);
      int val = EVT_GESTURE_W;

      if (theta == 0) {
        val = EVT_GESTURE_E;
      }
      else if (theta == 1) {
        val = EVT_GESTURE_NE;
      }
      else if (theta == 2) {
        val = EVT_GESTURE_N;
      }
      else if (theta == 3) {
        val = EVT_GESTURE_NW;
      }
      else if (theta == -1) {
        val = EVT_GESTURE_SE;
      }
      else if (theta == -2) {
        val = EVT_GESTURE_S;
      }
      else if (theta == -3) {
        val = EVT_GESTURE_SW;
      }

#if 0
      /* debug */
      if (val == 1) {
        printf("tweak north\n");
      }
      if (val == 2) {
        printf("tweak north-east\n");
      }
      if (val == 3) {
        printf("tweak east\n");
      }
      if (val == 4) {
        printf("tweak south-east\n");
      }
      if (val == 5) {
        printf("tweak south\n");
      }
      if (val == 6) {
        printf("tweak south-west\n");
      }
      if (val == 7) {
        printf("tweak west\n");
      }
      if (val == 8) {
        printf("tweak north-west\n");
      }
#endif
      return val;
    }
  }
  return 0;
}

/* ******************* gesture draw ******************* */

static void wm_gesture_draw_line(wmGesture *gt)
{
  rcti *rect = (rcti *)gt->customdata;

  uint shdr_pos = GPU_vertformat_attr_add(
      immVertexFormat(), "pos", GPU_COMP_F32, 2, GPU_FETCH_FLOAT);

  immBindBuiltinProgram(GPU_SHADER_2D_LINE_DASHED_UNIFORM_COLOR);

  float viewport_size[4];
  GPU_viewport_size_get_f(viewport_size);
  immUniform2f("viewport_size", viewport_size[2], viewport_size[3]);

  immUniform1i("colors_len", 2); /* "advanced" mode */
  immUniformArray4fv(
      "colors", (float *)(float[][4]){{0.4f, 0.4f, 0.4f, 1.0f}, {1.0f, 1.0f, 1.0f, 1.0f}}, 2);
  immUniform1f("dash_width", 8.0f);
  immUniform1f("dash_factor", 0.5f);

  float xmin = (float)rect->xmin;
  float ymin = (float)rect->ymin;

  immBegin(GPU_PRIM_LINES, 2);
  immVertex2f(shdr_pos, xmin, ymin);
  immVertex2f(shdr_pos, (float)rect->xmax, (float)rect->ymax);
  immEnd();

  immUnbindProgram();
}

static void wm_gesture_draw_rect(wmGesture *gt)
{
  rcti *rect = (rcti *)gt->customdata;

  uint shdr_pos = GPU_vertformat_attr_add(
      immVertexFormat(), "pos", GPU_COMP_I32, 2, GPU_FETCH_INT_TO_FLOAT);

  GPU_blend(GPU_BLEND_ALPHA);

  immBindBuiltinProgram(GPU_SHADER_2D_UNIFORM_COLOR);
  immUniformColor4f(1.0f, 1.0f, 1.0f, 0.05f);

  immRecti(shdr_pos, rect->xmin, rect->ymin, rect->xmax, rect->ymax);

  immUnbindProgram();

  GPU_blend(GPU_BLEND_NONE);

  shdr_pos = GPU_vertformat_attr_add(immVertexFormat(), "pos", GPU_COMP_F32, 2, GPU_FETCH_FLOAT);

  immBindBuiltinProgram(GPU_SHADER_2D_LINE_DASHED_UNIFORM_COLOR);

  float viewport_size[4];
  GPU_viewport_size_get_f(viewport_size);
  immUniform2f("viewport_size", viewport_size[2], viewport_size[3]);

  immUniform1i("colors_len", 2); /* "advanced" mode */
  immUniformArray4fv(
      "colors", (float *)(float[][4]){{0.4f, 0.4f, 0.4f, 1.0f}, {1.0f, 1.0f, 1.0f, 1.0f}}, 2);
  immUniform1f("dash_width", 8.0f);
  immUniform1f("dash_factor", 0.5f);

  imm_draw_box_wire_2d(
      shdr_pos, (float)rect->xmin, (float)rect->ymin, (float)rect->xmax, (float)rect->ymax);

  immUnbindProgram();

  /* draws a diagonal line in the lined box to test wm_gesture_draw_line */
  // wm_gesture_draw_line(gt);
}

static void wm_gesture_draw_circle(wmGesture *gt)
{
  rcti *rect = (rcti *)gt->customdata;

  GPU_blend(GPU_BLEND_ALPHA);

  const uint shdr_pos = GPU_vertformat_attr_add(
      immVertexFormat(), "pos", GPU_COMP_F32, 2, GPU_FETCH_FLOAT);

  immBindBuiltinProgram(GPU_SHADER_2D_UNIFORM_COLOR);

  immUniformColor4f(1.0f, 1.0f, 1.0f, 0.05f);
  imm_draw_circle_fill_2d(shdr_pos, (float)rect->xmin, (float)rect->ymin, (float)rect->xmax, 40);

  immUnbindProgram();

  GPU_blend(GPU_BLEND_NONE);

  immBindBuiltinProgram(GPU_SHADER_2D_LINE_DASHED_UNIFORM_COLOR);

  float viewport_size[4];
  GPU_viewport_size_get_f(viewport_size);
  immUniform2f("viewport_size", viewport_size[2], viewport_size[3]);

  immUniform1i("colors_len", 2); /* "advanced" mode */
  immUniformArray4fv(
      "colors", (float *)(float[][4]){{0.4f, 0.4f, 0.4f, 1.0f}, {1.0f, 1.0f, 1.0f, 1.0f}}, 2);
  immUniform1f("dash_width", 4.0f);
  immUniform1f("dash_factor", 0.5f);

  imm_draw_circle_wire_2d(shdr_pos, (float)rect->xmin, (float)rect->ymin, (float)rect->xmax, 40);

  immUnbindProgram();
}

struct LassoFillData {
  unsigned char *px;
  int width;
};

static void draw_filled_lasso_px_cb(int x, int x_end, int y, void *user_data)
{
  struct LassoFillData *data = user_data;
  unsigned char *col = &(data->px[(y * data->width) + x]);
  memset(col, 0x10, x_end - x);
}

static void draw_filled_lasso(wmGesture *gt)
{
  const short *lasso = (short *)gt->customdata;
  const int mcoords_len = gt->points;
  int(*mcoords)[2] = MEM_mallocN(sizeof(*mcoords) * (mcoords_len + 1), __func__);
  int i;
  rcti rect;
  const float red[4] = {1.0f, 0.0f, 0.0f, 0.0f};

  for (i = 0; i < mcoords_len; i++, lasso += 2) {
    mcoords[i][0] = lasso[0];
    mcoords[i][1] = lasso[1];
  }

  BLI_lasso_boundbox(&rect, (const int(*)[2])mcoords, mcoords_len);

  BLI_rcti_translate(&rect, gt->winrct.xmin, gt->winrct.ymin);
  BLI_rcti_isect(&gt->winrct, &rect, &rect);
  BLI_rcti_translate(&rect, -gt->winrct.xmin, -gt->winrct.ymin);

  /* Highly unlikely this will fail, but could crash if (mcoords_len == 0). */
  if (BLI_rcti_is_empty(&rect) == false) {
    const int w = BLI_rcti_size_x(&rect);
    const int h = BLI_rcti_size_y(&rect);
    unsigned char *pixel_buf = MEM_callocN(sizeof(*pixel_buf) * w * h, __func__);
    struct LassoFillData lasso_fill_data = {pixel_buf, w};

    BLI_bitmap_draw_2d_poly_v2i_n(rect.xmin,
                                  rect.ymin,
                                  rect.xmax,
                                  rect.ymax,
                                  (const int(*)[2])mcoords,
                                  mcoords_len,
                                  draw_filled_lasso_px_cb,
                                  &lasso_fill_data);

<<<<<<< HEAD
    GPU_blend(GPU_BLEND_ADDITIVE);
=======
    GPU_blend(GPU_BLEND_ADDITIVE_PREMULT);
>>>>>>> 019cd2e5

    IMMDrawPixelsTexState state = immDrawPixelsTexSetup(GPU_SHADER_2D_IMAGE_SHUFFLE_COLOR);
    GPU_shader_bind(state.shader);
    GPU_shader_uniform_vector(
        state.shader, GPU_shader_get_uniform(state.shader, "shuffle"), 4, 1, red);

    immDrawPixelsTex(
        &state, rect.xmin, rect.ymin, w, h, GPU_R8, false, pixel_buf, 1.0f, 1.0f, NULL);

    GPU_shader_unbind();

    MEM_freeN(pixel_buf);

    GPU_blend(GPU_BLEND_NONE);
  }

  MEM_freeN(mcoords);
}

static void wm_gesture_draw_lasso(wmGesture *gt, bool filled)
{
  const short *lasso = (short *)gt->customdata;
  int i;

  if (filled) {
    draw_filled_lasso(gt);
  }

  const int numverts = gt->points;

  /* Nothing to draw, do early output. */
  if (numverts < 2) {
    return;
  }

  const uint shdr_pos = GPU_vertformat_attr_add(
      immVertexFormat(), "pos", GPU_COMP_F32, 2, GPU_FETCH_FLOAT);

  immBindBuiltinProgram(GPU_SHADER_2D_LINE_DASHED_UNIFORM_COLOR);

  float viewport_size[4];
  GPU_viewport_size_get_f(viewport_size);
  immUniform2f("viewport_size", viewport_size[2], viewport_size[3]);

  immUniform1i("colors_len", 2); /* "advanced" mode */
  immUniformArray4fv(
      "colors", (float *)(float[][4]){{0.4f, 0.4f, 0.4f, 1.0f}, {1.0f, 1.0f, 1.0f, 1.0f}}, 2);
  immUniform1f("dash_width", 2.0f);
  immUniform1f("dash_factor", 0.5f);

  immBegin((gt->type == WM_GESTURE_LASSO) ? GPU_PRIM_LINE_LOOP : GPU_PRIM_LINE_STRIP, numverts);

  for (i = 0; i < gt->points; i++, lasso += 2) {
    immVertex2f(shdr_pos, (float)lasso[0], (float)lasso[1]);
  }

  immEnd();

  immUnbindProgram();
}

static void wm_gesture_draw_cross(wmWindow *win, wmGesture *gt)
{
  rcti *rect = (rcti *)gt->customdata;
  const int winsize_x = WM_window_pixels_x(win);
  const int winsize_y = WM_window_pixels_y(win);

  float x1, x2, y1, y2;

  const uint shdr_pos = GPU_vertformat_attr_add(
      immVertexFormat(), "pos", GPU_COMP_F32, 2, GPU_FETCH_FLOAT);

  immBindBuiltinProgram(GPU_SHADER_2D_LINE_DASHED_UNIFORM_COLOR);

  float viewport_size[4];
  GPU_viewport_size_get_f(viewport_size);
  immUniform2f("viewport_size", viewport_size[2], viewport_size[3]);

  immUniform1i("colors_len", 2); /* "advanced" mode */
  immUniformArray4fv(
      "colors", (float *)(float[][4]){{0.4f, 0.4f, 0.4f, 1.0f}, {1.0f, 1.0f, 1.0f, 1.0f}}, 2);
  immUniform1f("dash_width", 8.0f);
  immUniform1f("dash_factor", 0.5f);

  immBegin(GPU_PRIM_LINES, 4);

  x1 = (float)(rect->xmin - winsize_x);
  y1 = (float)rect->ymin;
  x2 = (float)(rect->xmin + winsize_x);
  y2 = y1;

  immVertex2f(shdr_pos, x1, y1);
  immVertex2f(shdr_pos, x2, y2);

  x1 = (float)rect->xmin;
  y1 = (float)(rect->ymin - winsize_y);
  x2 = x1;
  y2 = (float)(rect->ymin + winsize_y);

  immVertex2f(shdr_pos, x1, y1);
  immVertex2f(shdr_pos, x2, y2);

  immEnd();

  immUnbindProgram();
}

/* called in wm_draw.c */
void wm_gesture_draw(wmWindow *win)
{
  wmGesture *gt = (wmGesture *)win->gesture.first;

  GPU_line_width(1.0f);
  for (; gt; gt = gt->next) {
    /* all in subwindow space */
    wmViewport(&gt->winrct);

    if (gt->type == WM_GESTURE_RECT) {
      wm_gesture_draw_rect(gt);
    }
#if 0
    else if (gt->type == WM_GESTURE_TWEAK) {
      wm_gesture_draw_line(gt);
    }
#endif
    else if (gt->type == WM_GESTURE_CIRCLE) {
      wm_gesture_draw_circle(gt);
    }
    else if (gt->type == WM_GESTURE_CROSS_RECT) {
      if (gt->is_active) {
        wm_gesture_draw_rect(gt);
      }
      else {
        wm_gesture_draw_cross(win, gt);
      }
    }
    else if (gt->type == WM_GESTURE_LINES) {
      wm_gesture_draw_lasso(gt, false);
    }
    else if (gt->type == WM_GESTURE_LASSO) {
      wm_gesture_draw_lasso(gt, true);
    }
    else if (gt->type == WM_GESTURE_STRAIGHTLINE) {
      wm_gesture_draw_line(gt);
    }
  }
}

void wm_gesture_tag_redraw(wmWindow *win)
{
  bScreen *screen = WM_window_get_active_screen(win);

  if (screen) {
    screen->do_draw_gesture = true;
  }
}<|MERGE_RESOLUTION|>--- conflicted
+++ resolved
@@ -353,11 +353,7 @@
                                   draw_filled_lasso_px_cb,
                                   &lasso_fill_data);
 
-<<<<<<< HEAD
-    GPU_blend(GPU_BLEND_ADDITIVE);
-=======
     GPU_blend(GPU_BLEND_ADDITIVE_PREMULT);
->>>>>>> 019cd2e5
 
     IMMDrawPixelsTexState state = immDrawPixelsTexSetup(GPU_SHADER_2D_IMAGE_SHUFFLE_COLOR);
     GPU_shader_bind(state.shader);
