--- conflicted
+++ resolved
@@ -158,15 +158,10 @@
 	BKE_library_callback_free_notifier_reference_set(WM_main_remove_notifier_reference);   /* library.c */
 	BKE_library_callback_remap_editor_id_reference_set(WM_main_remap_editor_id_reference);   /* library.c */
 	BKE_blender_callback_test_break_set(wm_window_testbreak); /* blender.c */
-<<<<<<< HEAD
 	BKE_spacedata_callback_id_remap_set(ED_spacedata_id_remap); /* screen.c */
-	DAG_editors_update_cb(ED_render_id_flush_update, ED_render_scene_update); /* depsgraph.c */
-=======
-	BKE_spacedata_callback_id_unref_set(ED_spacedata_id_unref); /* screen.c */
 	DAG_editors_update_cb(ED_render_id_flush_update,
 	                      ED_render_scene_update,
 	                      ED_render_scene_update_pre); /* depsgraph.c */
->>>>>>> 6a80c2c4
 	
 	ED_spacetypes_init();   /* editors/space_api/spacetype.c */
 	
