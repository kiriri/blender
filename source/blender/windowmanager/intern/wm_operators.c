--- conflicted
+++ resolved
@@ -2693,7 +2693,6 @@
 
 	return item;
 }
-<<<<<<< HEAD
 
 static void wm_link_do(
         WMLinkAppendData *lapp_data, ReportList *reports, Main *bmain, Scene *scene, View3D *v3d)
@@ -2704,18 +2703,6 @@
 
 	const int flag = lapp_data->flag;
 
-=======
-
-static void wm_link_do(
-        WMLinkAppendData *lapp_data, ReportList *reports, Main *bmain, Scene *scene, View3D *v3d)
-{
-	Main *mainl;
-	BlendHandle *bh;
-	Library *lib;
-
-	const int flag = lapp_data->flag;
-
->>>>>>> e95ba11c
 	LinkNode *liblink, *itemlink;
 	int lib_idx, item_idx;
 
@@ -2843,8 +2830,6 @@
 	if (totfiles != 0) {
 		GHash *libraries = BLI_ghash_new(BLI_ghashutil_strhash_p, BLI_ghashutil_strcmp, __func__);
 		int lib_idx = 0;
-<<<<<<< HEAD
-=======
 
 		RNA_BEGIN (op->ptr, itemptr, "files")
 		{
@@ -2865,28 +2850,6 @@
 			}
 		}
 		RNA_END;
->>>>>>> e95ba11c
-
-		RNA_BEGIN (op->ptr, itemptr, "files")
-		{
-			RNA_string_get(&itemptr, "name", relname);
-
-			BLI_join_dirfile(path, sizeof(path), root, relname);
-
-			if (BLO_library_path_explode(path, libname, &group, &name)) {
-<<<<<<< HEAD
-				if (!group || !name) {
-					continue;
-				}
-
-				if (!BLI_ghash_haskey(libraries, libname)) {
-					BLI_ghash_insert(libraries, BLI_strdup(libname), SET_INT_IN_POINTER(lib_idx));
-					lib_idx++;
-					wm_link_append_data_library_add(lapp_data, libname);
-				}
-			}
-		}
-		RNA_END;
 
 		RNA_BEGIN (op->ptr, itemptr, "files")
 		{
@@ -2903,16 +2866,6 @@
 
 				lib_idx = GET_INT_FROM_POINTER(BLI_ghash_lookup(libraries, libname));
 
-=======
-				WMLinkAppendDataItem *item;
-				if (!group || !name) {
-					printf("skipping %s\n", path);
-					continue;
-				}
-
-				lib_idx = GET_INT_FROM_POINTER(BLI_ghash_lookup(libraries, libname));
-
->>>>>>> e95ba11c
 				item = wm_link_append_data_item_add(lapp_data, name, BKE_idcode_from_name(group), NULL);
 				BLI_BITMAP_ENABLE(item->libraries, lib_idx);
 			}
@@ -2935,15 +2888,9 @@
 	wm_link_do(lapp_data, op->reports, bmain, scene, CTX_wm_view3d(C));
 
 	/* BKE_main_unlock(bmain); */
-<<<<<<< HEAD
 
 	wm_link_append_data_free(lapp_data);
 
-=======
-
-	wm_link_append_data_free(lapp_data);
-
->>>>>>> e95ba11c
 	/* mark all library linked objects to be updated */
 	BKE_main_lib_objects_recalc_all(bmain);
 	IMB_colormanagement_check_file_config(bmain);
