--- conflicted
+++ resolved
@@ -65,11 +65,7 @@
 #include "BLI_linklist.h"
 #include "BLI_linklist_stack.h"
 #include "BLI_math.h"
-<<<<<<< HEAD
-#include "BLI_stack.h"
-=======
 #include "BLI_memarena.h"
->>>>>>> 5ac98440
 #include "BLI_utildefines.h"
 #include "BLI_ghash.h"
 
@@ -2618,11 +2614,7 @@
 	int idcode;
 
 	ID *new_id;
-<<<<<<< HEAD
-	void *data;
-=======
 	void *customdata;
->>>>>>> 5ac98440
 } WMLinkAppendDataItem;
 
 typedef struct WMLinkAppendData {
@@ -2745,11 +2737,7 @@
 
 				BLI_BITMAP_ENABLE(done_items, item_idx);
 
-<<<<<<< HEAD
-				if ((item->new_id = BLO_library_link_named_part_ex(mainl, &bh, item->name + 2, idcode, flag, scene, v3d))) {
-=======
 				if ((new_id = BLO_library_link_named_part_ex(mainl, &bh, item->name, idcode, flag, scene, v3d))) {
->>>>>>> 5ac98440
 					/* If the link is sucessful, clear item's libs 'todo' flags.
 					 * This avoids trying to link same item with other libraries to come. */
 					BLI_BITMAP_SET_ALL(item->libraries, false, lapp_data->num_libraries);
@@ -3023,7 +3011,7 @@
 		Main *bmain = CTX_data_main(C);
 		Scene *scene = CTX_data_scene(C);
 		PropertyRNA *prop;
-		WMLinkAppendData lapp_data;
+		WMLinkAppendData *lapp_data;
 		char path[FILE_MAX], root[FILE_MAXDIR], libname[FILE_MAX], relname[FILE_MAX];
 		short flag = 0;
 
@@ -3051,10 +3039,10 @@
 			return OPERATOR_FINISHED;
 		}
 		else {
+			LinkNode *itemlink;
 			ListBase *lbarray[MAX_LIBARRAY];
-			int lba_idx, lba_size;
-			int item_idx = 0;
-			int lib_idx = 0;
+			int lba_idx;
+			int item_idx;
 			int totfiles = 0;
 
 			printf("We are supposed to relocate '%s' lib to new '%s' one...\n", lib->filepath, libname);
@@ -3071,6 +3059,8 @@
 				}
 			}
 
+			lapp_data = wm_link_append_data_new(flag);
+
 			if (totfiles) {
 				RNA_BEGIN (op->ptr, itemptr, "files")
 				{
@@ -3082,57 +3072,21 @@
 						continue;
 					}
 
-					lib_idx++;
-				}
-				RNA_END;
-			}
-			else {
-				lib_idx = 1;
-			}
-
-			BKE_main_lock(bmain);
-
-			lba_size = lba_idx = set_listbasepointers(bmain, lbarray);
-			while (lba_idx--) {
-				ID *id = lbarray[lba_idx]->first;
-
-				if (!id || !BKE_idcode_is_linkable(GS(id->name))) {
-					continue;
-				}
-				for (; id; id = id->next) {
-					if (id->lib == lib) {
-						item_idx++;
-					}
-				}
-			}
-
-			wm_link_append_data_create(&lapp_data, lib_idx, item_idx, flag);
-			lib_idx = item_idx = 0;
-
-			if (totfiles) {
-				RNA_BEGIN (op->ptr, itemptr, "files")
-				{
-					RNA_string_get(&itemptr, "name", relname);
-
-					BLI_join_dirfile(path, sizeof(path), root, relname);
-
-					if (BLI_path_cmp(path, lib->filepath) == 0 || !BLO_has_bfile_extension(relname)) {
-						continue;
-					}
-
-					BLI_strncpy(lapp_data.libraries[lib_idx], path, sizeof(*lapp_data.libraries));
 					printf("\t candidate new lib to reload datablocks from: %s\n", path);
-					lib_idx++;
+					wm_link_append_data_library_add(lapp_data, path);
 				}
 				RNA_END;
 			}
 			else {
 				BLI_join_dirfile(path, sizeof(path), root, libname);
-				BLI_strncpy(lapp_data.libraries[lib_idx], path, sizeof(*lapp_data.libraries));
 				printf("\t candidate new lib to reload datablocks from: %s\n", path);
+				wm_link_append_data_library_add(lapp_data, path);
 			}
 
-			for (lba_idx = lba_size; lba_idx--;) {
+			BKE_main_lock(bmain);
+
+			lba_idx = set_listbasepointers(bmain, lbarray);
+			while (lba_idx--) {
 				ID *id = lbarray[lba_idx]->first;
 				int idcode = id ? GS(id->name) : 0;
 
@@ -3141,18 +3095,10 @@
 				}
 				for (; id; id = id->next) {
 					if (id->lib == lib) {
-#ifndef NDEBUG  /* Not required, but handy for debugging! */
-						BLI_strncpy(lapp_data.items[item_idx].group, BKE_idcode_to_name(idcode),
-						            sizeof(lapp_data.items[item_idx].group));
-#endif
-						BLI_strncpy(lapp_data.items[item_idx].name, id->name, sizeof(lapp_data.items[item_idx].name));
-						lapp_data.items[item_idx].idcode = idcode;
-						BLI_BITMAP_SET_ALL(lapp_data.items[item_idx].libs, true, lapp_data.num_libraries);
-						lapp_data.items[item_idx].data = id;
+						WMLinkAppendDataItem *item = wm_link_append_data_item_add(lapp_data, id->name + 2, idcode, id);
+						BLI_BITMAP_SET_ALL(item->libraries, true, lapp_data->num_libraries);
 
 						printf("\tdatablock to seek for: %s\n", id->name);
-
-						item_idx++;
 					}
 				}
 			}
@@ -3160,11 +3106,12 @@
 			BKE_main_id_flag_all(bmain, LIB_PRE_EXISTING, true);
 
 			/* We do not want any instanciation here! */
-			wm_link_do(&lapp_data, op->reports, bmain, NULL, NULL);
-
-			for (item_idx = 0; item_idx < lapp_data.num_items; item_idx++) {
-				ID *old_id = lapp_data.items[item_idx].data;
-				ID *new_id = lapp_data.items[item_idx].new_id;
+			wm_link_do(lapp_data, op->reports, bmain, NULL, NULL);
+
+			for (item_idx = 0, itemlink = lapp_data->items; itemlink; item_idx++, itemlink = itemlink->next) {
+				WMLinkAppendDataItem *item = itemlink->link;
+				ID *old_id = item->customdata;
+				ID *new_id = item->new_id;
 
 				BLI_assert(old_id);
 				if (new_id) {
@@ -3176,15 +3123,16 @@
 
 			BKE_main_unlock(bmain);
 
-			for (item_idx = 0; item_idx < lapp_data.num_items; item_idx++) {
-				ID *old_id = lapp_data.items[item_idx].data;
+			for (item_idx = 0, itemlink = lapp_data->items; itemlink; item_idx++, itemlink = itemlink->next) {
+				WMLinkAppendDataItem *item = itemlink->link;
+				ID *old_id = item->customdata;
 
 				if (old_id->us == 0) {
 					BKE_libblock_free(bmain, old_id);
 				}
 			}
 
-			wm_link_append_data_delete(&lapp_data);
+			wm_link_append_data_free(lapp_data);
 		}
 
 		BKE_main_lib_objects_recalc_all(bmain);
