--- conflicted
+++ resolved
@@ -349,12 +349,8 @@
 	wmDrag *drag;
 	const int winsize_y = WM_window_pixels_y(win);
 	int cursorx, cursory, x, y;
-<<<<<<< HEAD
 	char drag_name[UI_MAX_NAME_STR];
-	
-=======
-
->>>>>>> 7d48a342
+
 	cursorx = win->eventstate->x;
 	cursory = win->eventstate->y;
 	if (rect) {
@@ -368,11 +364,8 @@
 		int iconsize = UI_DPI_ICON_SIZE;
 		int padding = 4 * UI_DPI_FAC;
 
-<<<<<<< HEAD
 		wm_drag_name(C, drag, &drag_name);
 
-=======
->>>>>>> 7d48a342
 		/* image or icon */
 		if (drag->imb) {
 			x = cursorx - drag->sx / 2;
