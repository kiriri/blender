--- conflicted
+++ resolved
@@ -1621,15 +1621,7 @@
       if (handler_base->type == WM_HANDLER_TYPE_OP) {
         wmEventHandler_Op *handler = (wmEventHandler_Op *)handler_base;
         if (handler->op) {
-<<<<<<< HEAD
-          wm->autosavetimer = WM_event_add_timer(wm, NULL, TIMERAUTOSAVE, 10.0);
-          if (G.debug) {
-            CLOG_WARN(WM_LOG_SESSION,
-                      "Skipping auto-save, modal operator running, retrying in 10 seconds...");
-          }
-=======
           wm->autosavetimer = WM_event_add_timer(wm, NULL, TIMERAUTOSAVE, 0.01);
->>>>>>> 5db82be9
           return;
         }
       }
