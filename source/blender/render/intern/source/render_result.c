/*
 * ***** BEGIN GPL LICENSE BLOCK *****
 *
 * This program is free software; you can redistribute it and/or
 * modify it under the terms of the GNU General Public License
 * as published by the Free Software Foundation; either version 2
 * of the License, or (at your option) any later version. 
 *
 * This program is distributed in the hope that it will be useful,
 * but WITHOUT ANY WARRANTY; without even the implied warranty of
 * MERCHANTABILITY or FITNESS FOR A PARTICULAR PURPOSE.  See the
 * GNU General Public License for more details.
 *
 * You should have received a copy of the GNU General Public License
 * along with this program; if not, write to the Free Software Foundation,
 * Inc., 51 Franklin Street, Fifth Floor, Boston, MA 02110-1301, USA.
 *
 * The Original Code is Copyright (C) 2006 Blender Foundation.
 * All rights reserved.
 *
 * The Original Code is: all of this file.
 *
 * Contributor(s): none yet.
 *
 * ***** END GPL LICENSE BLOCK *****
 */

/** \file blender/render/intern/source/render_result.c
 *  \ingroup render
 */

#include <stdio.h>
#include <string.h>

#include "MEM_guardedalloc.h"

#include "BKE_image.h"
#include "BKE_global.h"
#include "BKE_main.h"
#include "BKE_report.h"
#include "BKE_utildefines.h"

#include "BLI_fileops.h"
#include "BLI_listbase.h"
#include "BLI_path_util.h"
#include "BLI_string.h"
#include "BLI_threads.h"
#include "BLI_utildefines.h"

#include "IMB_imbuf.h"
#include "IMB_imbuf_types.h"

#include "intern/openexr/openexr_multi.h"

#include "render_result.h"
#include "render_types.h"

#include "FRS_freestyle_config.h"

/********************************** Free *************************************/

void render_result_free(RenderResult *res)
{
	if (res == NULL) return;

	while (res->layers.first) {
		RenderLayer *rl = res->layers.first;
		
		if (rl->rectf) MEM_freeN(rl->rectf);
		/* acolrect and scolrect are optionally allocated in shade_tile, only free here since it can be used for drawing */
		if (rl->acolrect) MEM_freeN(rl->acolrect);
		if (rl->scolrect) MEM_freeN(rl->scolrect);
		
		while (rl->passes.first) {
			RenderPass *rpass = rl->passes.first;
			if (rpass->rect) MEM_freeN(rpass->rect);
			BLI_remlink(&rl->passes, rpass);
			MEM_freeN(rpass);
		}
		BLI_remlink(&res->layers, rl);
		MEM_freeN(rl);
	}
	
	if (res->rect32)
		MEM_freeN(res->rect32);
	if (res->rectz)
		MEM_freeN(res->rectz);
	if (res->rectf)
		MEM_freeN(res->rectf);
	if (res->text)
		MEM_freeN(res->text);
	
	MEM_freeN(res);
}

/* version that's compatible with fullsample buffers */
void render_result_free_list(ListBase *lb, RenderResult *rr)
{
	RenderResult *rrnext;
	
	for (; rr; rr = rrnext) {
		rrnext = rr->next;
		
		if (lb && lb->first)
			BLI_remlink(lb, rr);
		
		render_result_free(rr);
	}
}

/********************************* Names *************************************/

/* NOTE: OpenEXR only supports 32 chars for layer+pass names
 * In blender we now use max 10 chars for pass, max 20 for layer */
static const char *get_pass_name(int passtype, int channel)
{
	
	if (passtype == SCE_PASS_COMBINED) {
		if (channel == -1) return "Combined";
		if (channel == 0) return "Combined.R";
		if (channel == 1) return "Combined.G";
		if (channel == 2) return "Combined.B";
		return "Combined.A";
	}
	if (passtype == SCE_PASS_Z) {
		if (channel == -1) return "Depth";
		return "Depth.Z";
	}
	if (passtype == SCE_PASS_VECTOR) {
		if (channel == -1) return "Vector";
		if (channel == 0) return "Vector.X";
		if (channel == 1) return "Vector.Y";
		if (channel == 2) return "Vector.Z";
		return "Vector.W";
	}
	if (passtype == SCE_PASS_NORMAL) {
		if (channel == -1) return "Normal";
		if (channel == 0) return "Normal.X";
		if (channel == 1) return "Normal.Y";
		return "Normal.Z";
	}
	if (passtype == SCE_PASS_UV) {
		if (channel == -1) return "UV";
		if (channel == 0) return "UV.U";
		if (channel == 1) return "UV.V";
		return "UV.A";
	}
	if (passtype == SCE_PASS_RGBA) {
		if (channel == -1) return "Color";
		if (channel == 0) return "Color.R";
		if (channel == 1) return "Color.G";
		if (channel == 2) return "Color.B";
		return "Color.A";
	}
	if (passtype == SCE_PASS_EMIT) {
		if (channel == -1) return "Emit";
		if (channel == 0) return "Emit.R";
		if (channel == 1) return "Emit.G";
		return "Emit.B";
	}
	if (passtype == SCE_PASS_DIFFUSE) {
		if (channel == -1) return "Diffuse";
		if (channel == 0) return "Diffuse.R";
		if (channel == 1) return "Diffuse.G";
		return "Diffuse.B";
	}
	if (passtype == SCE_PASS_SPEC) {
		if (channel == -1) return "Spec";
		if (channel == 0) return "Spec.R";
		if (channel == 1) return "Spec.G";
		return "Spec.B";
	}
	if (passtype == SCE_PASS_SHADOW) {
		if (channel == -1) return "Shadow";
		if (channel == 0) return "Shadow.R";
		if (channel == 1) return "Shadow.G";
		return "Shadow.B";
	}
	if (passtype == SCE_PASS_AO) {
		if (channel == -1) return "AO";
		if (channel == 0) return "AO.R";
		if (channel == 1) return "AO.G";
		return "AO.B";
	}
	if (passtype == SCE_PASS_ENVIRONMENT) {
		if (channel == -1) return "Env";
		if (channel == 0) return "Env.R";
		if (channel == 1) return "Env.G";
		return "Env.B";
	}
	if (passtype == SCE_PASS_INDIRECT) {
		if (channel == -1) return "Indirect";
		if (channel == 0) return "Indirect.R";
		if (channel == 1) return "Indirect.G";
		return "Indirect.B";
	}
	if (passtype == SCE_PASS_REFLECT) {
		if (channel == -1) return "Reflect";
		if (channel == 0) return "Reflect.R";
		if (channel == 1) return "Reflect.G";
		return "Reflect.B";
	}
	if (passtype == SCE_PASS_REFRACT) {
		if (channel == -1) return "Refract";
		if (channel == 0) return "Refract.R";
		if (channel == 1) return "Refract.G";
		return "Refract.B";
	}
	if (passtype == SCE_PASS_INDEXOB) {
		if (channel == -1) return "IndexOB";
		return "IndexOB.X";
	}
	if (passtype == SCE_PASS_INDEXMA) {
		if (channel == -1) return "IndexMA";
		return "IndexMA.X";
	}
	if (passtype == SCE_PASS_MIST) {
		if (channel == -1) return "Mist";
		return "Mist.Z";
	}
	if (passtype == SCE_PASS_RAYHITS) {
		if (channel == -1) return "Rayhits";
		if (channel == 0) return "Rayhits.R";
		if (channel == 1) return "Rayhits.G";
		return "Rayhits.B";
	}
	if (passtype == SCE_PASS_DIFFUSE_DIRECT) {
		if (channel == -1) return "DiffDir";
		if (channel == 0) return "DiffDir.R";
		if (channel == 1) return "DiffDir.G";
		return "DiffDir.B";
	}
	if (passtype == SCE_PASS_DIFFUSE_INDIRECT) {
		if (channel == -1) return "DiffInd";
		if (channel == 0) return "DiffInd.R";
		if (channel == 1) return "DiffInd.G";
		return "DiffInd.B";
	}
	if (passtype == SCE_PASS_DIFFUSE_COLOR) {
		if (channel == -1) return "DiffCol";
		if (channel == 0) return "DiffCol.R";
		if (channel == 1) return "DiffCol.G";
		return "DiffCol.B";
	}
	if (passtype == SCE_PASS_GLOSSY_DIRECT) {
		if (channel == -1) return "GlossDir";
		if (channel == 0) return "GlossDir.R";
		if (channel == 1) return "GlossDir.G";
		return "GlossDir.B";
	}
	if (passtype == SCE_PASS_GLOSSY_INDIRECT) {
		if (channel == -1) return "GlossInd";
		if (channel == 0) return "GlossInd.R";
		if (channel == 1) return "GlossInd.G";
		return "GlossInd.B";
	}
	if (passtype == SCE_PASS_GLOSSY_COLOR) {
		if (channel == -1) return "GlossCol";
		if (channel == 0) return "GlossCol.R";
		if (channel == 1) return "GlossCol.G";
		return "GlossCol.B";
	}
	if (passtype == SCE_PASS_TRANSM_DIRECT) {
		if (channel == -1) return "TransDir";
		if (channel == 0) return "TransDir.R";
		if (channel == 1) return "TransDir.G";
		return "TransDir.B";
	}
	if (passtype == SCE_PASS_TRANSM_INDIRECT) {
		if (channel == -1) return "TransInd";
		if (channel == 0) return "TransInd.R";
		if (channel == 1) return "TransInd.G";
		return "TransInd.B";
	}
	if (passtype == SCE_PASS_TRANSM_COLOR) {
		if (channel == -1) return "TransCol";
		if (channel == 0) return "TransCol.R";
		if (channel == 1) return "TransCol.G";
		return "TransCol.B";
	}
	return "Unknown";
}

static int passtype_from_name(const char *str)
{
	
	if (strcmp(str, "Combined") == 0)
		return SCE_PASS_COMBINED;

	if (strcmp(str, "Depth") == 0)
		return SCE_PASS_Z;

	if (strcmp(str, "Vector") == 0)
		return SCE_PASS_VECTOR;

	if (strcmp(str, "Normal") == 0)
		return SCE_PASS_NORMAL;

	if (strcmp(str, "UV") == 0)
		return SCE_PASS_UV;

	if (strcmp(str, "Color") == 0)
		return SCE_PASS_RGBA;

	if (strcmp(str, "Emit") == 0)
		return SCE_PASS_EMIT;

	if (strcmp(str, "Diffuse") == 0)
		return SCE_PASS_DIFFUSE;

	if (strcmp(str, "Spec") == 0)
		return SCE_PASS_SPEC;

	if (strcmp(str, "Shadow") == 0)
		return SCE_PASS_SHADOW;
	
	if (strcmp(str, "AO") == 0)
		return SCE_PASS_AO;

	if (strcmp(str, "Env") == 0)
		return SCE_PASS_ENVIRONMENT;

	if (strcmp(str, "Indirect") == 0)
		return SCE_PASS_INDIRECT;

	if (strcmp(str, "Reflect") == 0)
		return SCE_PASS_REFLECT;

	if (strcmp(str, "Refract") == 0)
		return SCE_PASS_REFRACT;

	if (strcmp(str, "IndexOB") == 0)
		return SCE_PASS_INDEXOB;

	if (strcmp(str, "IndexMA") == 0)
		return SCE_PASS_INDEXMA;

	if (strcmp(str, "Mist") == 0)
		return SCE_PASS_MIST;
	
	if (strcmp(str, "RayHits") == 0)
		return SCE_PASS_RAYHITS;

	if (strcmp(str, "DiffDir") == 0)
		return SCE_PASS_DIFFUSE_DIRECT;

	if (strcmp(str, "DiffInd") == 0)
		return SCE_PASS_DIFFUSE_INDIRECT;

	if (strcmp(str, "DiffCol") == 0)
		return SCE_PASS_DIFFUSE_COLOR;

	if (strcmp(str, "GlossDir") == 0)
		return SCE_PASS_GLOSSY_DIRECT;

	if (strcmp(str, "GlossInd") == 0)
		return SCE_PASS_GLOSSY_INDIRECT;

	if (strcmp(str, "GlossCol") == 0)
		return SCE_PASS_GLOSSY_COLOR;

	if (strcmp(str, "TransDir") == 0)
		return SCE_PASS_TRANSM_DIRECT;

	if (strcmp(str, "TransInd") == 0)
		return SCE_PASS_TRANSM_INDIRECT;

	if (strcmp(str, "TransCol") == 0)
		return SCE_PASS_TRANSM_COLOR;

	return 0;
}

/********************************** New **************************************/

static void render_layer_add_pass(RenderResult *rr, RenderLayer *rl, int channels, int passtype)
{
	const char *typestr = get_pass_name(passtype, 0);
	RenderPass *rpass = MEM_callocN(sizeof(RenderPass), typestr);
	int rectsize = rr->rectx * rr->recty * channels;
	
	BLI_addtail(&rl->passes, rpass);
	rpass->passtype = passtype;
	rpass->channels = channels;
	rpass->rectx = rl->rectx;
	rpass->recty = rl->recty;
	BLI_strncpy(rpass->name, get_pass_name(rpass->passtype, -1), sizeof(rpass->name));
	
	if (rr->exrhandle) {
		int a;
		for (a = 0; a < channels; a++)
			IMB_exr_add_channel(rr->exrhandle, rl->name, get_pass_name(passtype, a), 0, 0, NULL);
	}
	else {
		float *rect;
		int x;
		
		rpass->rect = MEM_mapallocN(sizeof(float) * rectsize, typestr);
		
		if (passtype == SCE_PASS_VECTOR) {
			/* initialize to max speed */
			rect = rpass->rect;
			for (x = rectsize - 1; x >= 0; x--)
				rect[x] = PASS_VECTOR_MAX;
		}
		else if (passtype == SCE_PASS_Z) {
			rect = rpass->rect;
			for (x = rectsize - 1; x >= 0; x--)
				rect[x] = 10e10;
		}
	}
}

/* called by main render as well for parts */
/* will read info from Render *re to define layers */
/* called in threads */
/* re->winx,winy is coordinate space of entire image, partrct the part within */
RenderResult *render_result_new(Render *re, rcti *partrct, int crop, int savebuffers)
{
	RenderResult *rr;
	RenderLayer *rl;
	SceneRenderLayer *srl;
	int rectx, recty, nr;
	
	rectx = partrct->xmax - partrct->xmin;
	recty = partrct->ymax - partrct->ymin;
	
	if (rectx <= 0 || recty <= 0)
		return NULL;
	
	rr = MEM_callocN(sizeof(RenderResult), "new render result");
	rr->rectx = rectx;
	rr->recty = recty;
	rr->renrect.xmin = 0; rr->renrect.xmax = rectx - 2 * crop;
	/* crop is one or two extra pixels rendered for filtering, is used for merging and display too */
	rr->crop = crop;
	
	/* tilerect is relative coordinates within render disprect. do not subtract crop yet */
	rr->tilerect.xmin = partrct->xmin - re->disprect.xmin;
	rr->tilerect.xmax = partrct->xmax - re->disprect.xmax;
	rr->tilerect.ymin = partrct->ymin - re->disprect.ymin;
	rr->tilerect.ymax = partrct->ymax - re->disprect.ymax;
	
	if (savebuffers) {
		rr->exrhandle = IMB_exr_get_handle();
	}
	
	/* check renderdata for amount of layers */
	for (nr = 0, srl = re->r.layers.first; srl; srl = srl->next, nr++) {
		
		if ((re->r.scemode & R_SINGLE_LAYER) && nr != re->r.actlay)
			continue;
		if (srl->layflag & SCE_LAY_DISABLE)
			continue;
		
		rl = MEM_callocN(sizeof(RenderLayer), "new render layer");
		BLI_addtail(&rr->layers, rl);
		
		BLI_strncpy(rl->name, srl->name, sizeof(rl->name));
		rl->lay = srl->lay;
		rl->lay_zmask = srl->lay_zmask;
		rl->lay_exclude = srl->lay_exclude;
		rl->layflag = srl->layflag;
		rl->passflag = srl->passflag; // for debugging: srl->passflag|SCE_PASS_RAYHITS;
		rl->pass_xor = srl->pass_xor;
		rl->light_override = srl->light_override;
		rl->mat_override = srl->mat_override;
		rl->rectx = rectx;
		rl->recty = recty;
		
		if (rr->exrhandle) {
			IMB_exr_add_channel(rr->exrhandle, rl->name, "Combined.R", 0, 0, NULL);
			IMB_exr_add_channel(rr->exrhandle, rl->name, "Combined.G", 0, 0, NULL);
			IMB_exr_add_channel(rr->exrhandle, rl->name, "Combined.B", 0, 0, NULL);
			IMB_exr_add_channel(rr->exrhandle, rl->name, "Combined.A", 0, 0, NULL);
		}
		else
			rl->rectf = MEM_mapallocN(rectx * recty * sizeof(float) * 4, "Combined rgba");
		
		if (srl->passflag  & SCE_PASS_Z)
			render_layer_add_pass(rr, rl, 1, SCE_PASS_Z);
		if (srl->passflag  & SCE_PASS_VECTOR)
			render_layer_add_pass(rr, rl, 4, SCE_PASS_VECTOR);
		if (srl->passflag  & SCE_PASS_NORMAL)
			render_layer_add_pass(rr, rl, 3, SCE_PASS_NORMAL);
		if (srl->passflag  & SCE_PASS_UV) 
			render_layer_add_pass(rr, rl, 3, SCE_PASS_UV);
		if (srl->passflag  & SCE_PASS_RGBA)
			render_layer_add_pass(rr, rl, 4, SCE_PASS_RGBA);
		if (srl->passflag  & SCE_PASS_EMIT)
			render_layer_add_pass(rr, rl, 3, SCE_PASS_EMIT);
		if (srl->passflag  & SCE_PASS_DIFFUSE)
			render_layer_add_pass(rr, rl, 3, SCE_PASS_DIFFUSE);
		if (srl->passflag  & SCE_PASS_SPEC)
			render_layer_add_pass(rr, rl, 3, SCE_PASS_SPEC);
		if (srl->passflag  & SCE_PASS_AO)
			render_layer_add_pass(rr, rl, 3, SCE_PASS_AO);
		if (srl->passflag  & SCE_PASS_ENVIRONMENT)
			render_layer_add_pass(rr, rl, 3, SCE_PASS_ENVIRONMENT);
		if (srl->passflag  & SCE_PASS_INDIRECT)
			render_layer_add_pass(rr, rl, 3, SCE_PASS_INDIRECT);
		if (srl->passflag  & SCE_PASS_SHADOW)
			render_layer_add_pass(rr, rl, 3, SCE_PASS_SHADOW);
		if (srl->passflag  & SCE_PASS_REFLECT)
			render_layer_add_pass(rr, rl, 3, SCE_PASS_REFLECT);
		if (srl->passflag  & SCE_PASS_REFRACT)
			render_layer_add_pass(rr, rl, 3, SCE_PASS_REFRACT);
		if (srl->passflag  & SCE_PASS_INDEXOB)
			render_layer_add_pass(rr, rl, 1, SCE_PASS_INDEXOB);
		if (srl->passflag  & SCE_PASS_INDEXMA)
			render_layer_add_pass(rr, rl, 1, SCE_PASS_INDEXMA);
		if (srl->passflag  & SCE_PASS_MIST)
			render_layer_add_pass(rr, rl, 1, SCE_PASS_MIST);
		if (rl->passflag & SCE_PASS_RAYHITS)
			render_layer_add_pass(rr, rl, 4, SCE_PASS_RAYHITS);
		if (srl->passflag  & SCE_PASS_DIFFUSE_DIRECT)
			render_layer_add_pass(rr, rl, 3, SCE_PASS_DIFFUSE_DIRECT);
		if (srl->passflag  & SCE_PASS_DIFFUSE_INDIRECT)
			render_layer_add_pass(rr, rl, 3, SCE_PASS_DIFFUSE_INDIRECT);
		if (srl->passflag  & SCE_PASS_DIFFUSE_COLOR)
			render_layer_add_pass(rr, rl, 3, SCE_PASS_DIFFUSE_COLOR);
		if (srl->passflag  & SCE_PASS_GLOSSY_DIRECT)
			render_layer_add_pass(rr, rl, 3, SCE_PASS_GLOSSY_DIRECT);
		if (srl->passflag  & SCE_PASS_GLOSSY_INDIRECT)
			render_layer_add_pass(rr, rl, 3, SCE_PASS_GLOSSY_INDIRECT);
		if (srl->passflag  & SCE_PASS_GLOSSY_COLOR)
			render_layer_add_pass(rr, rl, 3, SCE_PASS_GLOSSY_COLOR);
		if (srl->passflag  & SCE_PASS_TRANSM_DIRECT)
			render_layer_add_pass(rr, rl, 3, SCE_PASS_TRANSM_DIRECT);
		if (srl->passflag  & SCE_PASS_TRANSM_INDIRECT)
			render_layer_add_pass(rr, rl, 3, SCE_PASS_TRANSM_INDIRECT);
		if (srl->passflag  & SCE_PASS_TRANSM_COLOR)
			render_layer_add_pass(rr, rl, 3, SCE_PASS_TRANSM_COLOR);
		
	}
	/* sss, previewrender and envmap don't do layers, so we make a default one */
	if (rr->layers.first == NULL) {
		rl = MEM_callocN(sizeof(RenderLayer), "new render layer");
		BLI_addtail(&rr->layers, rl);
		
		rl->rectx = rectx;
		rl->recty = recty;

		/* duplicate code... */
		if (rr->exrhandle) {
			IMB_exr_add_channel(rr->exrhandle, rl->name, "Combined.R", 0, 0, NULL);
			IMB_exr_add_channel(rr->exrhandle, rl->name, "Combined.G", 0, 0, NULL);
			IMB_exr_add_channel(rr->exrhandle, rl->name, "Combined.B", 0, 0, NULL);
			IMB_exr_add_channel(rr->exrhandle, rl->name, "Combined.A", 0, 0, NULL);
		}
		else
			rl->rectf = MEM_mapallocN(rectx * recty * sizeof(float) * 4, "Combined rgba");
		
		/* note, this has to be in sync with scene.c */
<<<<<<< HEAD
		rl->lay= (1<<20) -1;
		rl->layflag= 0x7FFF;	/* solid ztra halo strand */
		rl->passflag= SCE_PASS_COMBINED;
		FRS_add_freestyle_config( srl );
=======
		rl->lay = (1 << 20) - 1;
		rl->layflag = 0x7FFF;    /* solid ztra halo strand */
		rl->passflag = SCE_PASS_COMBINED;
>>>>>>> a2d4fddf
		
		re->r.actlay = 0;
	}
	
	/* border render; calculate offset for use in compositor. compo is centralized coords */
	rr->xof = re->disprect.xmin + (re->disprect.xmax - re->disprect.xmin) / 2 - re->winx / 2;
	rr->yof = re->disprect.ymin + (re->disprect.ymax - re->disprect.ymin) / 2 - re->winy / 2;
	
	return rr;
}

/* allocate osa new results for samples */
RenderResult *render_result_new_full_sample(Render *re, ListBase *lb, rcti *partrct, int crop, int savebuffers)
{
	int a;
	
	if (re->osa == 0)
		return render_result_new(re, partrct, crop, savebuffers);
	
	for (a = 0; a < re->osa; a++) {
		RenderResult *rr = render_result_new(re, partrct, crop, savebuffers);
		BLI_addtail(lb, rr);
		rr->sample_nr = a;
	}
	
	return lb->first;
}

/* callbacks for render_result_new_from_exr */
static void *ml_addlayer_cb(void *base, char *str)
{
	RenderResult *rr = base;
	RenderLayer *rl;
	
	rl = MEM_callocN(sizeof(RenderLayer), "new render layer");
	BLI_addtail(&rr->layers, rl);
	
	BLI_strncpy(rl->name, str, EXR_LAY_MAXNAME);
	return rl;
}

static void ml_addpass_cb(void *UNUSED(base), void *lay, char *str, float *rect, int totchan, char *chan_id)
{
	RenderLayer *rl = lay;
	RenderPass *rpass = MEM_callocN(sizeof(RenderPass), "loaded pass");
	int a;
	
	BLI_addtail(&rl->passes, rpass);
	rpass->channels = totchan;

	rpass->passtype = passtype_from_name(str);
	if (rpass->passtype == 0) printf("unknown pass %s\n", str);
	rl->passflag |= rpass->passtype;
	
	BLI_strncpy(rpass->name, str, EXR_PASS_MAXNAME);
	/* channel id chars */
	for (a = 0; a < totchan; a++)
		rpass->chan_id[a] = chan_id[a];
	
	rpass->rect = rect;
}

/* from imbuf, if a handle was returned we convert this to render result */
RenderResult *render_result_new_from_exr(void *exrhandle, int rectx, int recty)
{
	RenderResult *rr = MEM_callocN(sizeof(RenderResult), "loaded render result");
	RenderLayer *rl;
	RenderPass *rpass;
	
	rr->rectx = rectx;
	rr->recty = recty;
	
	IMB_exr_multilayer_convert(exrhandle, rr, ml_addlayer_cb, ml_addpass_cb);

	for (rl = rr->layers.first; rl; rl = rl->next) {
		rl->rectx = rectx;
		rl->recty = recty;

		for (rpass = rl->passes.first; rpass; rpass = rpass->next) {
			rpass->rectx = rectx;
			rpass->recty = recty;
		}
	}
	
	return rr;
}

/*********************************** Merge ***********************************/

static void do_merge_tile(RenderResult *rr, RenderResult *rrpart, float *target, float *tile, int pixsize)
{
	int y, ofs, copylen, tilex, tiley;
	
	copylen = tilex = rrpart->rectx;
	tiley = rrpart->recty;
	
	if (rrpart->crop) { /* filters add pixel extra */
		tile += pixsize * (rrpart->crop + rrpart->crop * tilex);
		
		copylen = tilex - 2 * rrpart->crop;
		tiley -= 2 * rrpart->crop;
		
		ofs = (rrpart->tilerect.ymin + rrpart->crop) * rr->rectx + (rrpart->tilerect.xmin + rrpart->crop);
		target += pixsize * ofs;
	}
	else {
		ofs = (rrpart->tilerect.ymin * rr->rectx + rrpart->tilerect.xmin);
		target += pixsize * ofs;
	}

	copylen *= sizeof(float) * pixsize;
	tilex *= pixsize;
	ofs = pixsize * rr->rectx;

	for (y = 0; y < tiley; y++) {
		memcpy(target, tile, copylen);
		target += ofs;
		tile += tilex;
	}
}

/* used when rendering to a full buffer, or when reading the exr part-layer-pass file */
/* no test happens here if it fits... we also assume layers are in sync */
/* is used within threads */
void render_result_merge(RenderResult *rr, RenderResult *rrpart)
{
	RenderLayer *rl, *rlp;
	RenderPass *rpass, *rpassp;
	
	for (rl = rr->layers.first, rlp = rrpart->layers.first; rl && rlp; rl = rl->next, rlp = rlp->next) {
		
		/* combined */
		if (rl->rectf && rlp->rectf)
			do_merge_tile(rr, rrpart, rl->rectf, rlp->rectf, 4);
		
		/* passes are allocated in sync */
		for (rpass = rl->passes.first, rpassp = rlp->passes.first; rpass && rpassp; rpass = rpass->next, rpassp = rpassp->next) {
			do_merge_tile(rr, rrpart, rpass->rect, rpassp->rect, rpass->channels);
		}
	}
}

/* for passes read from files, these have names stored */
static char *make_pass_name(RenderPass *rpass, int chan)
{
	static char name[16];
	int len;
	
	BLI_strncpy(name, rpass->name, EXR_PASS_MAXNAME);
	len = strlen(name);
	name[len] = '.';
	name[len + 1] = rpass->chan_id[chan];
	name[len + 2] = 0;

	return name;
}

/* filename already made absolute */
/* called from within UI, saves both rendered result as a file-read result */
int RE_WriteRenderResult(ReportList *reports, RenderResult *rr, const char *filename, int compress)
{
	RenderLayer *rl;
	RenderPass *rpass;
	void *exrhandle = IMB_exr_get_handle();
	int success;

	BLI_make_existing_file(filename);
	
	/* composite result */
	if (rr->rectf) {
		IMB_exr_add_channel(exrhandle, "Composite", "Combined.R", 4, 4 * rr->rectx, rr->rectf);
		IMB_exr_add_channel(exrhandle, "Composite", "Combined.G", 4, 4 * rr->rectx, rr->rectf + 1);
		IMB_exr_add_channel(exrhandle, "Composite", "Combined.B", 4, 4 * rr->rectx, rr->rectf + 2);
		IMB_exr_add_channel(exrhandle, "Composite", "Combined.A", 4, 4 * rr->rectx, rr->rectf + 3);
	}
	
	/* add layers/passes and assign channels */
	for (rl = rr->layers.first; rl; rl = rl->next) {
		
		/* combined */
		if (rl->rectf) {
			int a, xstride = 4;
			for (a = 0; a < xstride; a++)
				IMB_exr_add_channel(exrhandle, rl->name, get_pass_name(SCE_PASS_COMBINED, a), 
				                    xstride, xstride * rr->rectx, rl->rectf + a);
		}
		
		/* passes are allocated in sync */
		for (rpass = rl->passes.first; rpass; rpass = rpass->next) {
			int a, xstride = rpass->channels;
			for (a = 0; a < xstride; a++) {
				if (rpass->passtype)
					IMB_exr_add_channel(exrhandle, rl->name, get_pass_name(rpass->passtype, a), 
					                    xstride, xstride * rr->rectx, rpass->rect + a);
				else
					IMB_exr_add_channel(exrhandle, rl->name, make_pass_name(rpass, a), 
					                    xstride, xstride * rr->rectx, rpass->rect + a);
			}
		}
	}

	/* when the filename has no permissions, this can fail */
	if (IMB_exr_begin_write(exrhandle, filename, rr->rectx, rr->recty, compress)) {
		IMB_exr_write_channels(exrhandle);
		success = TRUE;
	}
	else {
		/* TODO, get the error from openexr's exception */
		BKE_report(reports, RPT_ERROR, "Error Writing Render Result, see console");
		success = FALSE;
	}
	IMB_exr_close(exrhandle);

	return success;
}

/**************************** Single Layer Rendering *************************/

void render_result_single_layer_begin(Render *re)
{
	/* all layers except the active one get temporally pushed away */

	/* officially pushed result should be NULL... error can happen with do_seq */
	RE_FreeRenderResult(re->pushedresult);
	
	re->pushedresult = re->result;
	re->result = NULL;
}

/* if scemode is R_SINGLE_LAYER, at end of rendering, merge the both render results */
void render_result_single_layer_end(Render *re)
{
	SceneRenderLayer *srl;
	RenderLayer *rlpush;
	RenderLayer *rl;
	int nr;

	if (re->result == NULL) {
		printf("pop render result error; no current result!\n");
		return;
	}

	if (!re->pushedresult)
		return;

	if (re->pushedresult->rectx == re->result->rectx && re->pushedresult->recty == re->result->recty) {
		/* find which layer in re->pushedresult should be replaced */
		rl = re->result->layers.first;
		
		/* render result should be empty after this */
		BLI_remlink(&re->result->layers, rl);
		
		/* reconstruct render result layers */
		for (nr = 0, srl = re->scene->r.layers.first; srl; srl = srl->next, nr++) {
			if (nr == re->r.actlay)
				BLI_addtail(&re->result->layers, rl);
			else {
				rlpush = RE_GetRenderLayer(re->pushedresult, srl->name);
				if (rlpush) {
					BLI_remlink(&re->pushedresult->layers, rlpush);
					BLI_addtail(&re->result->layers, rlpush);
				}
			}
		}
	}

	RE_FreeRenderResult(re->pushedresult);
	re->pushedresult = NULL;
}

/************************* EXR Tile File Rendering ***************************/

static void save_render_result_tile(RenderResult *rr, RenderResult *rrpart)
{
	RenderLayer *rlp;
	RenderPass *rpassp;
	int offs, partx, party;
	
	BLI_lock_thread(LOCK_IMAGE);
	
	for (rlp = rrpart->layers.first; rlp; rlp = rlp->next) {
		
		if (rrpart->crop) { /* filters add pixel extra */
			offs = (rrpart->crop + rrpart->crop * rrpart->rectx);
		}
		else {
			offs = 0;
		}
		
		/* combined */
		if (rlp->rectf) {
			int a, xstride = 4;
			for (a = 0; a < xstride; a++)
				IMB_exr_set_channel(rr->exrhandle, rlp->name, get_pass_name(SCE_PASS_COMBINED, a), 
				                    xstride, xstride * rrpart->rectx, rlp->rectf + a + xstride * offs);
		}
		
		/* passes are allocated in sync */
		for (rpassp = rlp->passes.first; rpassp; rpassp = rpassp->next) {
			int a, xstride = rpassp->channels;
			for (a = 0; a < xstride; a++)
				IMB_exr_set_channel(rr->exrhandle, rlp->name, get_pass_name(rpassp->passtype, a), 
				                    xstride, xstride * rrpart->rectx, rpassp->rect + a + xstride * offs);
		}
		
	}

	party = rrpart->tilerect.ymin + rrpart->crop;
	partx = rrpart->tilerect.xmin + rrpart->crop;
	IMB_exrtile_write_channels(rr->exrhandle, partx, party, 0);

	BLI_unlock_thread(LOCK_IMAGE);
}

static void save_empty_result_tiles(Render *re)
{
	RenderPart *pa;
	RenderResult *rr;
	
	for (rr = re->result; rr; rr = rr->next) {
		IMB_exrtile_clear_channels(rr->exrhandle);
		
		for (pa = re->parts.first; pa; pa = pa->next) {
			if (pa->ready == 0) {
				int party = pa->disprect.ymin - re->disprect.ymin + pa->crop;
				int partx = pa->disprect.xmin - re->disprect.xmin + pa->crop;
				IMB_exrtile_write_channels(rr->exrhandle, partx, party, 0);
			}
		}
	}
}

/* begin write of exr tile file */
void render_result_exr_file_begin(Render *re)
{
	RenderResult *rr;
	char str[FILE_MAX];
	
	for (rr = re->result; rr; rr = rr->next) {
		render_result_exr_file_path(re->scene, rr->sample_nr, str);
	
		printf("write exr tmp file, %dx%d, %s\n", rr->rectx, rr->recty, str);
		IMB_exrtile_begin_write(rr->exrhandle, str, 0, rr->rectx, rr->recty, re->partx, re->party);
	}
}

/* end write of exr tile file, read back first sample */
void render_result_exr_file_end(Render *re)
{
	RenderResult *rr;

	save_empty_result_tiles(re);
	
	for (rr = re->result; rr; rr = rr->next) {
		IMB_exr_close(rr->exrhandle);
		rr->exrhandle = NULL;
	}
	
	render_result_free_list(&re->fullresult, re->result);
	re->result = NULL;

	render_result_exr_file_read(re, 0);
}

/* save part into exr file */
void render_result_exr_file_merge(RenderResult *rr, RenderResult *rrpart)
{
	for (; rr && rrpart; rr = rr->next, rrpart = rrpart->next)
		save_render_result_tile(rr, rrpart);
}

/* path to temporary exr file */
void render_result_exr_file_path(Scene *scene, int sample, char *filepath)
{
	char di[FILE_MAX], name[FILE_MAXFILE + MAX_ID_NAME + 100], fi[FILE_MAXFILE];
	
	BLI_strncpy(di, G.main->name, FILE_MAX);
	BLI_splitdirstring(di, fi);
	
	if (sample == 0)
		BLI_snprintf(name, sizeof(name), "%s_%s.exr", fi, scene->id.name + 2);
	else
		BLI_snprintf(name, sizeof(name), "%s_%s%d.exr", fi, scene->id.name + 2, sample);

	BLI_make_file_string("/", filepath, BLI_temporary_dir(), name);
}

/* only for temp buffer files, makes exact copy of render result */
int render_result_exr_file_read(Render *re, int sample)
{
	char str[FILE_MAX];
	int success;

	RE_FreeRenderResult(re->result);
	re->result = render_result_new(re, &re->disprect, 0, RR_USE_MEM);

	render_result_exr_file_path(re->scene, sample, str);
	printf("read exr tmp file: %s\n", str);

	if (render_result_exr_file_read_path(re->result, str)) {
		success = TRUE;
	}
	else {
		printf("cannot read: %s\n", str);
		success = FALSE;

	}

	return success;
}

/* called for reading temp files, and for external engines */
int render_result_exr_file_read_path(RenderResult *rr, const char *filepath)
{
	RenderLayer *rl;
	RenderPass *rpass;
	void *exrhandle = IMB_exr_get_handle();
	int rectx, recty;

	if (IMB_exr_begin_read(exrhandle, filepath, &rectx, &recty) == 0) {
		printf("failed being read %s\n", filepath);
		IMB_exr_close(exrhandle);
		return 0;
	}

	if (rr == NULL || rectx != rr->rectx || recty != rr->recty) {
		if (rr)
			printf("error in reading render result: dimensions don't match\n");
		else
			printf("error in reading render result: NULL result pointer\n");
		IMB_exr_close(exrhandle);
		return 0;
	}

	for (rl = rr->layers.first; rl; rl = rl->next) {
		/* combined */
		if (rl->rectf) {
			int a, xstride = 4;
			for (a = 0; a < xstride; a++)
				IMB_exr_set_channel(exrhandle, rl->name, get_pass_name(SCE_PASS_COMBINED, a), 
				                    xstride, xstride * rectx, rl->rectf + a);
		}
		
		/* passes are allocated in sync */
		for (rpass = rl->passes.first; rpass; rpass = rpass->next) {
			int a, xstride = rpass->channels;
			for (a = 0; a < xstride; a++)
				IMB_exr_set_channel(exrhandle, rl->name, get_pass_name(rpass->passtype, a), 
				                    xstride, xstride * rectx, rpass->rect + a);

			BLI_strncpy(rpass->name, get_pass_name(rpass->passtype, -1), sizeof(rpass->name));
		}
	}

	IMB_exr_read_channels(exrhandle);
	IMB_exr_close(exrhandle);

	return 1;
}

/*************************** Combined Pixel Rect *****************************/

ImBuf *render_result_rect_to_ibuf(RenderResult *rr, RenderData *rd)
{
	int flags = (rd->color_mgt_flag & R_COLOR_MANAGEMENT_PREDIVIDE) ? IB_cm_predivide : 0;
	ImBuf *ibuf = IMB_allocImBuf(rr->rectx, rr->recty, rd->im_format.planes, flags);
	
	/* if not exists, BKE_imbuf_write makes one */
	ibuf->rect = (unsigned int *)rr->rect32;
	ibuf->rect_float = rr->rectf;
	ibuf->zbuf_float = rr->rectz;
	
	/* float factor for random dither, imbuf takes care of it */
	ibuf->dither = rd->dither_intensity;
	
	/* prepare to gamma correct to sRGB color space */
	if (rd->color_mgt_flag & R_COLOR_MANAGEMENT) {
		/* sequence editor can generate 8bpc render buffers */
		if (ibuf->rect) {
			ibuf->profile = IB_PROFILE_SRGB;
			if (BKE_imtype_valid_depths(rd->im_format.imtype) & (R_IMF_CHAN_DEPTH_12 | R_IMF_CHAN_DEPTH_16 | R_IMF_CHAN_DEPTH_24 | R_IMF_CHAN_DEPTH_32))
				IMB_float_from_rect(ibuf);
		}
		else {
			ibuf->profile = IB_PROFILE_LINEAR_RGB;
		}
	}

	/* color -> greyscale */
	/* editing directly would alter the render view */
	if (rd->im_format.planes == R_IMF_PLANES_BW) {
		ImBuf *ibuf_bw = IMB_dupImBuf(ibuf);
		IMB_color_to_bw(ibuf_bw);
		IMB_freeImBuf(ibuf);
		ibuf = ibuf_bw;
	}

	return ibuf;
}

void render_result_rect_from_ibuf(RenderResult *rr, RenderData *rd, ImBuf *ibuf)
{
	if (ibuf->rect_float) {
		/* color management: when off ensure rectf is non-lin, since thats what the internal
		 * render engine delivers */
		int profile_to = (rd->color_mgt_flag & R_COLOR_MANAGEMENT) ? IB_PROFILE_LINEAR_RGB : IB_PROFILE_SRGB;
		int profile_from = (ibuf->profile == IB_PROFILE_LINEAR_RGB) ? IB_PROFILE_LINEAR_RGB : IB_PROFILE_SRGB;
		int predivide = (rd->color_mgt_flag & R_COLOR_MANAGEMENT_PREDIVIDE);

		if (!rr->rectf)
			rr->rectf = MEM_mallocN(4 * sizeof(float) * rr->rectx * rr->recty, "render_seq rectf");
		
		IMB_buffer_float_from_float(rr->rectf, ibuf->rect_float,
		                            4, profile_to, profile_from, predivide,
		                            rr->rectx, rr->recty, rr->rectx, rr->rectx);
		
		/* TSK! Since sequence render doesn't free the *rr render result, the old rect32
		 * can hang around when sequence render has rendered a 32 bits one before */
		if (rr->rect32) {
			MEM_freeN(rr->rect32);
			rr->rect32 = NULL;
		}
	}
	else if (ibuf->rect) {
		if (!rr->rect32)
			rr->rect32 = MEM_mallocN(sizeof(int) * rr->rectx * rr->recty, "render_seq rect");

		memcpy(rr->rect32, ibuf->rect, 4 * rr->rectx * rr->recty);

		/* Same things as above, old rectf can hang around from previous render. */
		if (rr->rectf) {
			MEM_freeN(rr->rectf);
			rr->rectf = NULL;
		}
	}
}

void render_result_rect_fill_zero(RenderResult *rr)
{
	if (rr->rectf)
		memset(rr->rectf, 0, 4 * sizeof(float) * rr->rectx * rr->recty);
	else if (rr->rect32)
		memset(rr->rect32, 0, 4 * rr->rectx * rr->recty);
	else
		rr->rect32 = MEM_callocN(sizeof(int) * rr->rectx * rr->recty, "render_seq rect");
}

void render_result_rect_get_pixels(RenderResult *rr, RenderData *rd, unsigned int *rect, int rectx, int recty)
{
	if (rr->rect32) {
		memcpy(rect, rr->rect32, sizeof(int) * rr->rectx * rr->recty);
	}
	else if (rr->rectf) {
		int profile_from = (rd->color_mgt_flag & R_COLOR_MANAGEMENT) ? IB_PROFILE_LINEAR_RGB : IB_PROFILE_SRGB;
		int predivide = (rd->color_mgt_flag & R_COLOR_MANAGEMENT_PREDIVIDE);
		int dither = 0;

		IMB_buffer_byte_from_float((unsigned char *)rect, rr->rectf,
		                           4, dither, IB_PROFILE_SRGB, profile_from, predivide,
		                           rr->rectx, rr->recty, rr->rectx, rr->rectx);
	}
	else
		/* else fill with black */
		memset(rect, 0, sizeof(int) * rectx * recty);
}
<|MERGE_RESOLUTION|>--- conflicted
+++ resolved
@@ -552,16 +552,10 @@
 			rl->rectf = MEM_mapallocN(rectx * recty * sizeof(float) * 4, "Combined rgba");
 		
 		/* note, this has to be in sync with scene.c */
-<<<<<<< HEAD
-		rl->lay= (1<<20) -1;
-		rl->layflag= 0x7FFF;	/* solid ztra halo strand */
-		rl->passflag= SCE_PASS_COMBINED;
-		FRS_add_freestyle_config( srl );
-=======
 		rl->lay = (1 << 20) - 1;
 		rl->layflag = 0x7FFF;    /* solid ztra halo strand */
 		rl->passflag = SCE_PASS_COMBINED;
->>>>>>> a2d4fddf
+		FRS_add_freestyle_config( srl );
 		
 		re->r.actlay = 0;
 	}
