--- conflicted
+++ resolved
@@ -1657,13 +1657,8 @@
 			shi->r= shi->vcol[0];
 			shi->g= shi->vcol[1];
 			shi->b= shi->vcol[2];
-<<<<<<< HEAD
 			if((ma->mode & (MA_FACETEXTURE_ALPHA)) || ma->vcol_alpha)
-				shi->alpha= shi->vcol[3];
-=======
-			if(ma->mode & (MA_FACETEXTURE_ALPHA))
 				shi->alpha= (shi->mode & MA_TRANSP) ? shi->vcol[3] : 1.0f;
->>>>>>> 25a2eb46
 		}
 		if(ma->texco){
 			do_material_tex(shi);
