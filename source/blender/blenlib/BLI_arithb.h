--- conflicted
+++ resolved
@@ -178,11 +178,7 @@
  */
 
 /* Defines for rotation orders 
-<<<<<<< HEAD
- * WARNING: must match the ePchan_RotMode in DNA_action_types.h
-=======
  * WARNING: must match the eRotationModes in DNA_action_types.h
->>>>>>> 16c1a294
  *		   order matters - types are saved to file!
  */
 typedef enum eEulerRotationOrders {
@@ -368,12 +364,8 @@
 void VecAddf(float *v, float *v1, float *v2);
 void VecSubf(float *v, float *v1, float *v2);
 void VecMulVecf(float *v, float *v1, float *v2);
-<<<<<<< HEAD
-void VecLerpf(float *target, float *a, float *b, float t);
-=======
 void VecLerpf(float *target, const float *a, const float *b, const float t);
 void VecLerp3f(float p[3], const float v1[3], const float v2[3], const float v3[3], const float w[3]);
->>>>>>> 16c1a294
 void VecMidf(float *v, float *v1, float *v2);
 
 void VecOrthoBasisf(float *v, float *v1, float *v2);
@@ -487,11 +479,6 @@
 
 short EenheidsMat(float mat[][3]);
 
-<<<<<<< HEAD
-void Mat3ToQuat_is_ok(float wmat[][3], float *q);
-
-=======
->>>>>>> 16c1a294
 void i_ortho(float left, float right, float bottom, float top, float nearClip, float farClip, float matrix[][4]);
 void i_polarview(float dist, float azimuth, float incidence, float twist, float Vm[][4]);
 void i_translate(float Tx, float Ty, float Tz, float mat[][4]);
