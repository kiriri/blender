/**
 *
 * ***** BEGIN GPL LICENSE BLOCK *****
 *
 * This program is free software; you can redistribute it and/or
 * modify it under the terms of the GNU General Public License
 * as published by the Free Software Foundation; either version 2
 * of the License, or (at your option) any later version.
 *
 * This program is distributed in the hope that it will be useful,
 * but WITHOUT ANY WARRANTY; without even the implied warranty of
 * MERCHANTABILITY or FITNESS FOR A PARTICULAR PURPOSE.  See the
 * GNU General Public License for more details.
 *
 * You should have received a copy of the GNU General Public License
 * along with this program; if not, write to the Free Software Foundation,
 * Inc., 51 Franklin Street, Fifth Floor, Boston, MA 02110-1301, USA.
 *
 * The Original Code is Copyright (C) 2001-2002 by NaN Holding BV.
 * All rights reserved.
 *
 * The Original Code is: all of this file.
 *
 * Contributor(s): Campbell Barton
 *
 * ***** END GPL LICENSE BLOCK *****
 */

/* Based on ghash, difference is ghash is not a fixed size,
 * so for BPath we dont need to malloc  */

#ifndef BLI_BPATH_H
#define BLI_BPATH_H

struct BPathIterator;

<<<<<<< HEAD
struct BPathIteratorFrsModuleData {
	struct Scene *scene;			/* Current scene */
	struct SceneRenderLayer *layer;	/* Scene render layer */
	struct FreestyleModuleConfig *module;
};

struct BPathIterator {
	char*	path;
	const char*	lib;
	const char*	name;
	void*	data;
	int		len;
	int		type;
	
	void (*setpath_callback)(struct BPathIterator *, const char *);
	void (*getpath_callback)(struct BPathIterator *, char *);
	
	const char*	base_path; /* base path, the directry the blend file is in - normally G.main->name */

	/* only for seq data */
	struct BPathIteratorSeqData seqdata;
	/* only for Freestyle module data */
	struct BPathIteratorFrsModuleData frsmoduledata;
};
=======
>>>>>>> 2f366d15

void			BLI_bpathIterator_init				(struct BPathIterator *bpi, const char *base_path);
void			BLI_bpathIterator_alloc				(struct BPathIterator **bpi);
void			BLI_bpathIterator_free				(struct BPathIterator *bpi);
const char*		BLI_bpathIterator_getLib			(struct BPathIterator *bpi);
const char*		BLI_bpathIterator_getName			(struct BPathIterator *bpi);
int				BLI_bpathIterator_getType			(struct BPathIterator *bpi);
int				BLI_bpathIterator_getPathMaxLen		(struct BPathIterator *bpi);
const char*		BLI_bpathIterator_getBasePath		(struct BPathIterator *bpi);
void			BLI_bpathIterator_step				(struct BPathIterator *bpi);
int				BLI_bpathIterator_isDone			(struct BPathIterator *bpi);
void			BLI_bpathIterator_getPath			(struct BPathIterator *bpi, char *path);
void			BLI_bpathIterator_getPathExpanded	(struct BPathIterator *bpi, char *path_expanded);
void			BLI_bpathIterator_setPath			(struct BPathIterator *bpi, const char *path);

/* high level funcs */

/* creates a text file with missing files if there are any */
void checkMissingFiles(const char *basepath, ReportList *reports);
void makeFilesRelative(const char *basepath, ReportList *reports);
void makeFilesAbsolute(const char *basepath, ReportList *reports);
void findMissingFiles(const char *basepath, const char *str);

#endif // BLI_BPATH_H<|MERGE_RESOLUTION|>--- conflicted
+++ resolved
@@ -34,34 +34,6 @@
 
 struct BPathIterator;
 
-<<<<<<< HEAD
-struct BPathIteratorFrsModuleData {
-	struct Scene *scene;			/* Current scene */
-	struct SceneRenderLayer *layer;	/* Scene render layer */
-	struct FreestyleModuleConfig *module;
-};
-
-struct BPathIterator {
-	char*	path;
-	const char*	lib;
-	const char*	name;
-	void*	data;
-	int		len;
-	int		type;
-	
-	void (*setpath_callback)(struct BPathIterator *, const char *);
-	void (*getpath_callback)(struct BPathIterator *, char *);
-	
-	const char*	base_path; /* base path, the directry the blend file is in - normally G.main->name */
-
-	/* only for seq data */
-	struct BPathIteratorSeqData seqdata;
-	/* only for Freestyle module data */
-	struct BPathIteratorFrsModuleData frsmoduledata;
-};
-=======
->>>>>>> 2f366d15
-
 void			BLI_bpathIterator_init				(struct BPathIterator *bpi, const char *base_path);
 void			BLI_bpathIterator_alloc				(struct BPathIterator **bpi);
 void			BLI_bpathIterator_free				(struct BPathIterator *bpi);
