--- conflicted
+++ resolved
@@ -272,7 +272,6 @@
 	m1[2][2] = m2[2][0] * m3[0][2] + m2[2][1] * m3[1][2] + m2[2][2] * m3[2][2];
 }
 
-<<<<<<< HEAD
 void mul_m4_m4m4_q(float m1[4][4], float m3[4][4], float m2[4][4])
 {
 	/* matrix product: m1[j][k] = m2[j][i].m3[i][k] */
@@ -355,8 +354,6 @@
 		else copy_m3_m3(answ, temp);
 	}
 }
-=======
->>>>>>> b1490e39
 
 /** \name Macro helpers for: mul_m3_series
  * \{ */
