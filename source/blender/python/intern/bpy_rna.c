/**
 * $Id$
 *
 * ***** BEGIN GPL LICENSE BLOCK *****
 *
 * This program is free software; you can redistribute it and/or
 * modify it under the terms of the GNU General Public License
 * as published by the Free Software Foundation; either version 2
 * of the License, or (at your option) any later version.
 *
 * This program is distributed in the hope that it will be useful,
 * but WITHOUT ANY WARRANTY; without even the implied warranty of
 * MERCHANTABILITY or FITNESS FOR A PARTICULAR PURPOSE.  See the
 * GNU General Public License for more details.
 *
 * You should have received a copy of the GNU General Public License
 * along with this program; if not, write to the Free Software Foundation,
 * Inc., 59 Temple Place - Suite 330, Boston, MA  02111-1307, USA.
 *
 * Contributor(s): Campbell Barton
 *
 * ***** END GPL LICENSE BLOCK *****
 */

#include "bpy_rna.h"
#include "bpy_compat.h"
#include "bpy_util.h"
//#include "blendef.h"
#include "BLI_dynstr.h"
#include "BLI_listbase.h"
#include "BLI_string.h"
#include "float.h" /* FLT_MIN/MAX */

#include "RNA_access.h"
#include "RNA_define.h" /* for defining our own rna */

#include "MEM_guardedalloc.h"
#include "BKE_utildefines.h"
#include "BKE_context.h"
#include "BKE_global.h" /* evil G.* */
#include "BKE_report.h"

#define USE_MATHUTILS

#ifdef USE_MATHUTILS
#include "../generic/Mathutils.h" /* so we can have mathutils callbacks */

/* bpyrna vector/euler/quat callbacks */
static int mathutils_rna_array_cb_index= -1; /* index for our callbacks */

static int mathutils_rna_generic_check(BPy_PropertyRNA *self)
{
	return self->prop?1:0;
}

static int mathutils_rna_vector_get(BPy_PropertyRNA *self, int subtype, float *vec_from)
{
	if(self->prop==NULL)
		return 0;
	
	RNA_property_float_get_array(&self->ptr, self->prop, vec_from);
	return 1;
}

static int mathutils_rna_vector_set(BPy_PropertyRNA *self, int subtype, float *vec_to)
{
	if(self->prop==NULL)
		return 0;

	RNA_property_float_set_array(&self->ptr, self->prop, vec_to);
	return 1;
}

static int mathutils_rna_vector_get_index(BPy_PropertyRNA *self, int subtype, float *vec_from, int index)
{
	if(self->prop==NULL)
		return 0;
	
	vec_from[index]= RNA_property_float_get_index(&self->ptr, self->prop, index);
	return 1;
}

static int mathutils_rna_vector_set_index(BPy_PropertyRNA *self, int subtype, float *vec_to, int index)
{
	if(self->prop==NULL)
		return 0;

	RNA_property_float_set_index(&self->ptr, self->prop, index, vec_to[index]);
	return 1;
}

Mathutils_Callback mathutils_rna_array_cb = {
	mathutils_rna_generic_check,
	mathutils_rna_vector_get,
	mathutils_rna_vector_set,
	mathutils_rna_vector_get_index,
	mathutils_rna_vector_set_index
};

/* bpyrna matrix callbacks */
static int mathutils_rna_matrix_cb_index= -1; /* index for our callbacks */

static int mathutils_rna_matrix_get(BPy_PropertyRNA *self, int subtype, float *mat_from)
{
	if(self->prop==NULL)
		return 0;

	RNA_property_float_get_array(&self->ptr, self->prop, mat_from);
	return 1;
}

static int mathutils_rna_matrix_set(BPy_PropertyRNA *self, int subtype, float *mat_to)
{
	if(self->prop==NULL)
		return 0;

	RNA_property_float_set_array(&self->ptr, self->prop, mat_to);
	return 1;
}

Mathutils_Callback mathutils_rna_matrix_cb = {
	mathutils_rna_generic_check,
	mathutils_rna_matrix_get,
	mathutils_rna_matrix_set,
	NULL,
	NULL
};

#endif

static int pyrna_struct_compare( BPy_StructRNA * a, BPy_StructRNA * b )
{
	return (a->ptr.data==b->ptr.data) ? 0 : -1;
}

static int pyrna_prop_compare( BPy_PropertyRNA * a, BPy_PropertyRNA * b )
{
	return (a->prop==b->prop && a->ptr.data==b->ptr.data ) ? 0 : -1;
}

/* For some reason python3 needs these :/ */
static PyObject *pyrna_struct_richcmp(BPy_StructRNA * a, BPy_StructRNA * b, int op)
{
	int cmp_result= -1; /* assume false */
	if (BPy_StructRNA_Check(a) && BPy_StructRNA_Check(b)) {
		cmp_result= pyrna_struct_compare(a, b);
	}

	return Py_CmpToRich(op, cmp_result);
}

static PyObject *pyrna_prop_richcmp(BPy_PropertyRNA * a, BPy_PropertyRNA * b, int op)
{
	int cmp_result= -1; /* assume false */
	if (BPy_PropertyRNA_Check(a) && BPy_PropertyRNA_Check(b)) {
		cmp_result= pyrna_prop_compare(a, b);
	}

	return Py_CmpToRich(op, cmp_result);
}

/*----------------------repr--------------------------------------------*/
static PyObject *pyrna_struct_repr( BPy_StructRNA * self )
{
	PyObject *pyob;
	char *name;

	/* print name if available */
	name= RNA_struct_name_get_alloc(&self->ptr, NULL, 0);
	if(name) {
		pyob= PyUnicode_FromFormat( "[BPy_StructRNA \"%s\" -> \"%s\"]", RNA_struct_identifier(self->ptr.type), name);
		MEM_freeN(name);
		return pyob;
	}

	return PyUnicode_FromFormat( "[BPy_StructRNA \"%s\"]", RNA_struct_identifier(self->ptr.type));
}

static PyObject *pyrna_prop_repr( BPy_PropertyRNA * self )
{
	PyObject *pyob;
	PointerRNA ptr;
	char *name;

	/* if a pointer, try to print name of pointer target too */
	if(RNA_property_type(self->prop) == PROP_POINTER) {
		ptr= RNA_property_pointer_get(&self->ptr, self->prop);
		name= RNA_struct_name_get_alloc(&ptr, NULL, 0);

		if(name) {
			pyob= PyUnicode_FromFormat( "[BPy_PropertyRNA \"%s\" -> \"%s\" -> \"%s\" ]", RNA_struct_identifier(self->ptr.type), RNA_property_identifier(self->prop), name);
			MEM_freeN(name);
			return pyob;
		}
	}

	return PyUnicode_FromFormat( "[BPy_PropertyRNA \"%s\" -> \"%s\"]", RNA_struct_identifier(self->ptr.type), RNA_property_identifier(self->prop));
}

static long pyrna_struct_hash( BPy_StructRNA * self )
{
	return (long)self->ptr.data;
}

/* use our own dealloc so we can free a property if we use one */
static void pyrna_struct_dealloc( BPy_StructRNA * self )
{
	if (self->freeptr && self->ptr.data) {
		IDP_FreeProperty(self->ptr.data);
		MEM_freeN(self->ptr.data);
		self->ptr.data= NULL;
	}

	/* Note, for subclassed PyObjects we cant just call PyObject_DEL() directly or it will crash */
	Py_TYPE(self)->tp_free(self);
	return;
}

static char *pyrna_enum_as_string(PointerRNA *ptr, PropertyRNA *prop)
{
	const EnumPropertyItem *item;
	
	RNA_property_enum_items(ptr, prop, &item, NULL);
	return (char*)BPy_enum_as_string((EnumPropertyItem*)item);
}

PyObject * pyrna_prop_to_py(PointerRNA *ptr, PropertyRNA *prop)
{
	PyObject *ret;
	int type = RNA_property_type(prop);
	int len = RNA_property_array_length(prop);

	if (len > 0) {
		/* resolve the array from a new pytype */
		PyObject *ret = pyrna_prop_CreatePyObject(ptr, prop);
		
#ifdef USE_MATHUTILS

		/* return a mathutils vector where possible */
		if(RNA_property_type(prop)==PROP_FLOAT) {
			switch(RNA_property_subtype(prop)) {
			case PROP_VECTOR:
				if(len>=2 && len <= 4) {
					PyObject *vec_cb= newVectorObject_cb(ret, len, mathutils_rna_array_cb_index, 0);
					Py_DECREF(ret); /* the vector owns now */
					ret= vec_cb; /* return the vector instead */
				}
				break;
			case PROP_MATRIX:
				if(len==16) {
					PyObject *mat_cb= newMatrixObject_cb(ret, 4,4, mathutils_rna_matrix_cb_index, 0);
					Py_DECREF(ret); /* the matrix owns now */
					ret= mat_cb; /* return the matrix instead */
				}
				else if (len==9) {
					PyObject *mat_cb= newMatrixObject_cb(ret, 3,3, mathutils_rna_matrix_cb_index, 0);
					Py_DECREF(ret); /* the matrix owns now */
					ret= mat_cb; /* return the matrix instead */
				}
				break;
			case PROP_ROTATION:
				if(len==3) { /* euler */
					PyObject *eul_cb= newEulerObject_cb(ret, mathutils_rna_array_cb_index, 0);
					Py_DECREF(ret); /* the matrix owns now */
					ret= eul_cb; /* return the matrix instead */
				}
				else if (len==4) {
					PyObject *quat_cb= newQuaternionObject_cb(ret, mathutils_rna_array_cb_index, 0);
					Py_DECREF(ret); /* the matrix owns now */
					ret= quat_cb; /* return the matrix instead */
				}
				break;
			default:
				break;
			}
		}

#endif
		
		return ret;
	}
	
	/* see if we can coorce into a python type - PropertyType */
	switch (type) {
	case PROP_BOOLEAN:
		ret = PyBool_FromLong( RNA_property_boolean_get(ptr, prop) );
		break;
	case PROP_INT:
		ret = PyLong_FromSsize_t( (Py_ssize_t)RNA_property_int_get(ptr, prop) );
		break;
	case PROP_FLOAT:
		ret = PyFloat_FromDouble( RNA_property_float_get(ptr, prop) );
		break;
	case PROP_STRING:
	{
		char *buf;
		buf = RNA_property_string_get_alloc(ptr, prop, NULL, -1);
		ret = PyUnicode_FromString( buf );
		MEM_freeN(buf);
		break;
	}
	case PROP_ENUM:
	{
		const char *identifier;
		int val = RNA_property_enum_get(ptr, prop);
		
		if (RNA_property_enum_identifier(ptr, prop, val, &identifier)) {
			ret = PyUnicode_FromString( identifier );
		} else {
			const EnumPropertyItem *item;

			/* don't throw error here, can't trust blender 100% to give the
			 * right values, python code should not generate error for that */
			RNA_property_enum_items(ptr, prop, &item, NULL);
			if(item[0].identifier)
				ret = PyUnicode_FromString( item[0].identifier );
			else
				ret = PyUnicode_FromString( "" );

			/*PyErr_Format(PyExc_AttributeError, "RNA Error: Current value \"%d\" matches no enum", val);
			ret = NULL;*/
		}

		break;
	}
	case PROP_POINTER:
	{
		PointerRNA newptr;
		newptr= RNA_property_pointer_get(ptr, prop);
		if (newptr.data) {
			ret = pyrna_struct_CreatePyObject(&newptr);
		} else {
			ret = Py_None;
			Py_INCREF(ret);
		}
		break;
	}
	case PROP_COLLECTION:
		ret = pyrna_prop_CreatePyObject(ptr, prop);
		break;
	default:
		PyErr_Format(PyExc_AttributeError, "RNA Error: unknown type \"%d\" (pyrna_prop_to_py)", type);
		ret = NULL;
		break;
	}
	
	return ret;
}

/* This function is only used by operators right now
 * Its used for taking keyword args and filling in property values */
int pyrna_pydict_to_props(PointerRNA *ptr, PyObject *kw, const char *error_prefix)
{
	int error_val = 0;
	int totkw;
	const char *arg_name= NULL;
	PyObject *item;

	totkw = kw ? PyDict_Size(kw):0;

	RNA_STRUCT_BEGIN(ptr, prop) {
		arg_name= RNA_property_identifier(prop);

		if (strcmp(arg_name, "rna_type")==0) continue;

		if (kw==NULL) {
			PyErr_Format( PyExc_AttributeError, "%s: no keywords, expected \"%s\"", error_prefix, arg_name ? arg_name : "<UNKNOWN>");
			error_val= -1;
			break;
		}

		item= PyDict_GetItemString(kw, arg_name);

		if (item == NULL) {
			PyErr_Format( PyExc_AttributeError, "%s: keyword \"%s\" missing", error_prefix, arg_name ? arg_name : "<UNKNOWN>");
			error_val = -1; /* pyrna_py_to_prop sets the error */
			break;
		}

		if (pyrna_py_to_prop(ptr, prop, NULL, item)) {
			error_val= -1;
			break;
		}

		totkw--;
	}
	RNA_STRUCT_END;

	if (error_val==0 && totkw > 0) { /* some keywords were given that were not used :/ */
		PyObject *key, *value;
		Py_ssize_t pos = 0;

		while (PyDict_Next(kw, &pos, &key, &value)) {
			arg_name= _PyUnicode_AsString(key);
			if (RNA_struct_find_property(ptr, arg_name) == NULL) break;
			arg_name= NULL;
		}

		PyErr_Format( PyExc_AttributeError, "%s: keyword \"%s\" unrecognized", error_prefix, arg_name ? arg_name : "<UNKNOWN>");
		error_val = -1;
	}

	return error_val;
}

static PyObject * pyrna_func_call(PyObject * self, PyObject *args, PyObject *kw);

PyObject *pyrna_func_to_py(BPy_StructRNA *pyrna, FunctionRNA *func)
{
	static PyMethodDef func_meth = {"<generic rna function>", (PyCFunction)pyrna_func_call, METH_VARARGS|METH_KEYWORDS, "python rna function"};
	PyObject *self= PyTuple_New(2);
	PyObject *ret;

	PyTuple_SET_ITEM(self, 0, (PyObject *)pyrna);
	Py_INCREF(pyrna);

	PyTuple_SET_ITEM(self, 1, PyCObject_FromVoidPtr((void *)func, NULL));
	
	ret= PyCFunction_New(&func_meth, self);
	Py_DECREF(self);
	
	return ret;
}


int pyrna_py_to_prop(PointerRNA *ptr, PropertyRNA *prop, void *data, PyObject *value)
{
	/* XXX hard limits should be checked here */
	int type = RNA_property_type(prop);
	int len = RNA_property_array_length(prop);
	
	if (len > 0) {
		PyObject *item;
		int py_len = -1;
		int i;
		

#ifdef USE_MATHUTILS
		if(MatrixObject_Check(value)) {
			MatrixObject *mat = (MatrixObject*)value;
			if(!BaseMath_ReadCallback(mat))
				return -1;

			py_len = mat->rowSize * mat->colSize;
		} else /* continue... */
#endif
		if (PySequence_Check(value)) {
			py_len= (int)PySequence_Length(value);
		}
		else {
			PyErr_Format(PyExc_TypeError, "RNA array assignment expected a sequence instead of %s instance.", Py_TYPE(value)->tp_name);
			return -1;
		}
		/* done getting the length */
		
		if (py_len != len) {
			PyErr_Format(PyExc_AttributeError, "python sequence length %d did not match the RNA array length %d.", py_len, len);
			return -1;
		}
		
		/* for arrays we have a limited number of types */
		switch (type) {
		case PROP_BOOLEAN:
		{
			int *param_arr;
			if(data)	param_arr= (int*)data;
			else		param_arr= MEM_mallocN(sizeof(char) * len, "pyrna bool array");

			
			/* collect the variables before assigning, incase one of them is incorrect */
			for (i=0; i<len; i++) {
				item = PySequence_GetItem(value, i);
				param_arr[i] = PyObject_IsTrue( item );
				Py_DECREF(item);
				
				if (param_arr[i] < 0) {
					if(data==NULL)
						MEM_freeN(param_arr);
					PyErr_SetString(PyExc_AttributeError, "one or more of the values in the sequence is not a boolean");
					return -1;
				}
			}
			if(data==NULL) {
				RNA_property_boolean_set_array(ptr, prop, param_arr);
				MEM_freeN(param_arr);
			}

			break;
		}
		case PROP_INT:
		{
			int *param_arr;
			if(data)	param_arr= (int*)data;
			else		param_arr= MEM_mallocN(sizeof(int) * len, "pyrna int array");

			
			/* collect the variables */
			for (i=0; i<len; i++) {
				item = PySequence_GetItem(value, i);
				param_arr[i] = (int)PyLong_AsSsize_t(item); /* deal with any errors later */
				Py_DECREF(item);
			}
			
			if (PyErr_Occurred()) {
				if(data==NULL)
					MEM_freeN(param_arr);
				PyErr_SetString(PyExc_AttributeError, "one or more of the values in the sequence could not be used as an int");
				return -1;
			}
			if(data==NULL) {
				RNA_property_int_set_array(ptr, prop, param_arr);
				MEM_freeN(param_arr);
			}
			break;
		}
		case PROP_FLOAT:
		{
			float *param_arr;
			if(data)	param_arr = (float*)data;
			else		param_arr = MEM_mallocN(sizeof(float) * len, "pyrna float array");


#ifdef USE_MATHUTILS
			if(MatrixObject_Check(value) && RNA_property_subtype(prop) == PROP_MATRIX) {
				MatrixObject *mat = (MatrixObject*)value;
				memcpy(param_arr, mat->contigPtr, sizeof(float) * len);
			} else /* continue... */
#endif
			{
				/* collect the variables */
				for (i=0; i<len; i++) {
					item = PySequence_GetItem(value, i);
					param_arr[i] = (float)PyFloat_AsDouble(item); /* deal with any errors later */
					Py_DECREF(item);
				}
			}

			if (PyErr_Occurred()) {
				if(data==NULL)
					MEM_freeN(param_arr);
				PyErr_SetString(PyExc_AttributeError, "one or more of the values in the sequence could not be used as a float");
				return -1;
			}
			if(data==NULL) {
				RNA_property_float_set_array(ptr, prop, param_arr);				
				MEM_freeN(param_arr);
			}
			break;
		}
		}
	} else {
		/* Normal Property (not an array) */
		
		/* see if we can coorce into a python type - PropertyType */
		switch (type) {
		case PROP_BOOLEAN:
		{
			int param = PyObject_IsTrue( value );
			
			if( param < 0 ) {
				PyErr_SetString(PyExc_TypeError, "expected True/False or 0/1");
				return -1;
			} else {
				if(data)	*((int*)data)= param;
				else		RNA_property_boolean_set(ptr, prop, param);
			}
			break;
		}
		case PROP_INT:
		{
			int param = PyLong_AsSsize_t(value);
			if (PyErr_Occurred()) {
				PyErr_SetString(PyExc_TypeError, "expected an int type");
				return -1;
			} else {
				if(data)	*((int*)data)= param;
				else		RNA_property_int_set(ptr, prop, param);
			}
			break;
		}
		case PROP_FLOAT:
		{
			float param = PyFloat_AsDouble(value);
			if (PyErr_Occurred()) {
				PyErr_SetString(PyExc_TypeError, "expected a float type");
				return -1;
			} else {
				if(data)	*((float*)data)= param;
				else		RNA_property_float_set(ptr, prop, param);
			}
			break;
		}
		case PROP_STRING:
		{
			char *param = _PyUnicode_AsString(value);
			
			if (param==NULL) {
				PyErr_SetString(PyExc_TypeError, "expected a string type");
				return -1;
			} else {
				if(data)	*((char**)data)= param;
				else		RNA_property_string_set(ptr, prop, param);
			}
			break;
		}
		case PROP_ENUM:
		{
			char *param = _PyUnicode_AsString(value);
			
			if (param==NULL) {
				char *enum_str= pyrna_enum_as_string(ptr, prop);
				PyErr_Format(PyExc_TypeError, "expected a string enum type in (%s)", enum_str);
				MEM_freeN(enum_str);
				return -1;
			} else {
				int val;
				if (RNA_property_enum_value(ptr, prop, param, &val)) {
					if(data)	*((int*)data)= val;
					else		RNA_property_enum_set(ptr, prop, val);
				} else {
					char *enum_str= pyrna_enum_as_string(ptr, prop);
					PyErr_Format(PyExc_AttributeError, "enum \"%s\" not found in (%s)", param, enum_str);
					MEM_freeN(enum_str);
					return -1;
				}
			}
			
			break;
		}
		case PROP_POINTER:
		{
			StructRNA *ptype= RNA_property_pointer_type(ptr, prop);

			if(!BPy_StructRNA_Check(value) && value != Py_None) {
				PointerRNA tmp;
				RNA_pointer_create(NULL, ptype, NULL, &tmp);
				PyErr_Format(PyExc_TypeError, "expected a %s type", RNA_struct_identifier(tmp.type));
				return -1;
			} else {
				BPy_StructRNA *param= (BPy_StructRNA*)value;
				int raise_error= 0;
				if(data) {
					int flag = RNA_property_flag(prop);

					if(flag & PROP_RNAPTR) {
						if(value == Py_None)
							memset(data, 0, sizeof(PointerRNA));
						else
							*((PointerRNA*)data)= param->ptr;
					}
					else if(value == Py_None) {
						*((void**)data)= NULL;
					}
					else if(RNA_struct_is_a(param->ptr.type, ptype)) {
						*((void**)data)= param->ptr.data;
					}
					else {
						raise_error= 1;
					}
				}
				else {
					/* data==NULL, assign to RNA */
					if(value == Py_None) {
						PointerRNA valueptr;
						memset(&valueptr, 0, sizeof(valueptr));
						RNA_property_pointer_set(ptr, prop, valueptr);
					}
					else if(RNA_struct_is_a(param->ptr.type, ptype)) {
						RNA_property_pointer_set(ptr, prop, param->ptr);
					}
					else {
						PointerRNA tmp;
						RNA_pointer_create(NULL, ptype, NULL, &tmp);
						PyErr_Format(PyExc_TypeError, "expected a %s type", RNA_struct_identifier(tmp.type));
						return -1;
					}
				}
				
				if(raise_error) {
					PointerRNA tmp;
					RNA_pointer_create(NULL, ptype, NULL, &tmp);
					PyErr_Format(PyExc_TypeError, "expected a %s type", RNA_struct_identifier(tmp.type));
					return -1;
				}
			}
			break;
		}
		case PROP_COLLECTION:
		{
			int seq_len, i;
			PyObject *item;
			PointerRNA itemptr;
			ListBase *lb;
			CollectionPointerLink *link;

			lb= (data)? (ListBase*)data: NULL;
			
			/* convert a sequence of dict's into a collection */
			if(!PySequence_Check(value)) {
				PyErr_SetString(PyExc_TypeError, "expected a sequence of dicts for an RNA collection");
				return -1;
			}
			
			seq_len = PySequence_Length(value);
			for(i=0; i<seq_len; i++) {
				item= PySequence_GetItem(value, i);
				if(item==NULL || PyDict_Check(item)==0) {
					PyErr_SetString(PyExc_TypeError, "expected a sequence of dicts for an RNA collection");
					Py_XDECREF(item);
					return -1;
				}

				if(lb) {
					link= MEM_callocN(sizeof(CollectionPointerLink), "PyCollectionPointerLink");
					link->ptr= itemptr;
					BLI_addtail(lb, link);
				}
				else
					RNA_property_collection_add(ptr, prop, &itemptr);

				if(pyrna_pydict_to_props(&itemptr, item, "Converting a python list to an RNA collection")==-1) {
					Py_DECREF(item);
					return -1;
				}
				Py_DECREF(item);
			}
			
			break;
		}
		default:
			PyErr_SetString(PyExc_AttributeError, "unknown property type (pyrna_py_to_prop)");
			return -1;
			break;
		}
	}
	
	return 0;
}

static PyObject * pyrna_prop_to_py_index(PointerRNA *ptr, PropertyRNA *prop, int index)
{
	PyObject *ret;
	int type = RNA_property_type(prop);
	
	/* see if we can coorce into a python type - PropertyType */
	switch (type) {
	case PROP_BOOLEAN:
		ret = PyBool_FromLong( RNA_property_boolean_get_index(ptr, prop, index) );
		break;
	case PROP_INT:
		ret = PyLong_FromSsize_t( (Py_ssize_t)RNA_property_int_get_index(ptr, prop, index) );
		break;
	case PROP_FLOAT:
		ret = PyFloat_FromDouble( RNA_property_float_get_index(ptr, prop, index) );
		break;
	default:
		PyErr_SetString(PyExc_AttributeError, "not an array type");
		ret = NULL;
		break;
	}
	
	return ret;
}

static int pyrna_py_to_prop_index(PointerRNA *ptr, PropertyRNA *prop, int index, PyObject *value)
{
	int ret = 0;
	int type = RNA_property_type(prop);
	
	/* see if we can coorce into a python type - PropertyType */
	switch (type) {
	case PROP_BOOLEAN:
	{
		int param = PyObject_IsTrue( value );
		
		if( param < 0 ) {
			PyErr_SetString(PyExc_TypeError, "expected True/False or 0/1");
			ret = -1;
		} else {
			RNA_property_boolean_set_index(ptr, prop, index, param);
		}
		break;
	}
	case PROP_INT:
	{
		int param = PyLong_AsSsize_t(value);
		if (PyErr_Occurred()) {
			PyErr_SetString(PyExc_TypeError, "expected an int type");
			ret = -1;
		} else {
			RNA_property_int_set_index(ptr, prop, index, param);
		}
		break;
	}
	case PROP_FLOAT:
	{
		float param = PyFloat_AsDouble(value);
		if (PyErr_Occurred()) {
			PyErr_SetString(PyExc_TypeError, "expected a float type");
			ret = -1;
		} else {
			RNA_property_float_set_index(ptr, prop, index, param);
		}
		break;
	}
	default:
		PyErr_SetString(PyExc_AttributeError, "not an array type");
		ret = -1;
		break;
	}
	
	return ret;
}

//---------------sequence-------------------------------------------
static Py_ssize_t pyrna_prop_len( BPy_PropertyRNA * self )
{
	Py_ssize_t len;
	
	if (RNA_property_type(self->prop) == PROP_COLLECTION) {
		len = RNA_property_collection_length(&self->ptr, self->prop);
	} else {
		len = RNA_property_array_length(self->prop);
		
		if (len==0) { /* not an array*/
			PyErr_SetString(PyExc_AttributeError, "len() only available for collection RNA types");
			return -1;
		}
	}
	
	return len;
}

/* internal use only */
static PyObject *prop_subscript_collection_int(BPy_PropertyRNA * self, int keynum)
{
	PointerRNA newptr;

	if(keynum < 0) keynum += RNA_property_collection_length(&self->ptr, self->prop);

	if(RNA_property_collection_lookup_int(&self->ptr, self->prop, keynum, &newptr))
		return pyrna_struct_CreatePyObject(&newptr);

	PyErr_SetString(PyExc_IndexError, "out of range");
	return NULL;
}
static PyObject *prop_subscript_array_int(BPy_PropertyRNA * self, int keynum)
{
	int len= RNA_property_array_length(self->prop);

	if(keynum < 0) keynum += len;

	if(keynum >= 0 && keynum < len)
		return pyrna_prop_to_py_index(&self->ptr, self->prop, keynum);

	PyErr_SetString(PyExc_IndexError, "out of range");
	return NULL;
}

static PyObject *prop_subscript_collection_str(BPy_PropertyRNA * self, char *keyname)
{
	PointerRNA newptr;
	if(RNA_property_collection_lookup_string(&self->ptr, self->prop, keyname, &newptr))
		return pyrna_struct_CreatePyObject(&newptr);

	PyErr_SetString(PyExc_KeyError, "key not found");
	return NULL;
}
/* static PyObject *prop_subscript_array_str(BPy_PropertyRNA * self, char *keyname) */




#if PY_VERSION_HEX >= 0x03000000
static PyObject *prop_subscript_collection_slice(BPy_PropertyRNA * self, int start, int stop)
{
	PointerRNA newptr;
	PyObject *list = PyList_New(stop - start);
	int count;

	start = MIN2(start,stop); /* values are clamped from  */

	for(count = start; count < stop; count++) {
		if(RNA_property_collection_lookup_int(&self->ptr, self->prop, count - start, &newptr)) {
			PyList_SetItem(list, count - start, pyrna_struct_CreatePyObject(&newptr));
		}
		else {
			Py_DECREF(list);

			PyErr_SetString(PyExc_RuntimeError, "error getting an rna struct from a collection");
			return NULL;
		}
	}

	return list;
}
static PyObject *prop_subscript_array_slice(BPy_PropertyRNA * self, int start, int stop)
{
	PyObject *list = PyList_New(stop - start);
	int count;

	start = MIN2(start,stop); /* values are clamped from PySlice_GetIndicesEx */

	for(count = start; count < stop; count++)
		PyList_SetItem(list, count - start, pyrna_prop_to_py_index(&self->ptr, self->prop, count));

	return list;
}
#endif

static PyObject *prop_subscript_collection(BPy_PropertyRNA * self, PyObject *key)
{
	if (PyUnicode_Check(key)) {
		return prop_subscript_collection_str(self, _PyUnicode_AsString(key));
	}
	else if (PyLong_Check(key)) {
		return prop_subscript_collection_int(self, PyLong_AsSsize_t(key));
	}
#if PY_VERSION_HEX >= 0x03000000
	else if (PySlice_Check(key)) {
		int len= RNA_property_collection_length(&self->ptr, self->prop);
		Py_ssize_t start, stop, step, slicelength;

		if (PySlice_GetIndicesEx((PySliceObject*)key, len, &start, &stop, &step, &slicelength) < 0)
			return NULL;

		if (slicelength <= 0) {
			return PyList_New(0);
		}
		else if (step == 1) {
			return prop_subscript_collection_slice(self, start, stop);
		}
		else {
			PyErr_SetString(PyExc_TypeError, "slice steps not supported with rna");
			return NULL;
		}
	}
#endif
	else {
		PyErr_SetString(PyExc_AttributeError, "invalid key, key must be a string or an int");
		return NULL;
	}
}

static PyObject *prop_subscript_array(BPy_PropertyRNA * self, PyObject *key)
{
	/*if (PyUnicode_Check(key)) {
		return prop_subscript_array_str(self, _PyUnicode_AsString(key));
	} else*/
	if (PyLong_Check(key)) {
		return prop_subscript_array_int(self, PyLong_AsSsize_t(key));
	}
#if PY_VERSION_HEX >= 0x03000000
	else if (PySlice_Check(key)) {
		int len= RNA_property_array_length(self->prop);
		Py_ssize_t start, stop, step, slicelength;

		if (PySlice_GetIndicesEx((PySliceObject*)key, len, &start, &stop, &step, &slicelength) < 0)
			return NULL;

		if (slicelength <= 0) {
			return PyList_New(0);
		}
		else if (step == 1) {
			return prop_subscript_array_slice(self, start, stop);
		}
		else {
			PyErr_SetString(PyExc_TypeError, "slice steps not supported with rna");
			return NULL;
		}
	}
#endif
	else {
		PyErr_SetString(PyExc_AttributeError, "invalid key, key must be an int");
		return NULL;
	}
}

static PyObject *pyrna_prop_subscript( BPy_PropertyRNA * self, PyObject *key )
{
	if (RNA_property_type(self->prop) == PROP_COLLECTION) {
		return prop_subscript_collection(self, key);
	} else if (RNA_property_array_length(self->prop)) { /* arrays are currently fixed length, zero length means its not an array */
		return prop_subscript_array(self, key);
	} else {
		PyErr_SetString(PyExc_TypeError, "rna type is not an array or a collection");
		return NULL;
	}
<<<<<<< HEAD

}

=======

}

>>>>>>> 46f6cdcd
#if PY_VERSION_HEX >= 0x03000000
static int prop_subscript_ass_array_slice(BPy_PropertyRNA * self, int begin, int end, PyObject *value)
{
	int count;

	/* values are clamped from */
	begin = MIN2(begin,end);

	for(count = begin; count < end; count++) {
		if(pyrna_py_to_prop_index(&self->ptr, self->prop, count - begin, value) == -1) {
			/* TODO - this is wrong since some values have been assigned... will need to fix that */
			return -1; /* pyrna_struct_CreatePyObject should set the error */
		}
	}

	return 0;
}
#endif

static int prop_subscript_ass_array_int(BPy_PropertyRNA * self, int keynum, PyObject *value)
{

	int len= RNA_property_array_length(self->prop);

	if(keynum < 0) keynum += len;

	if(keynum >= 0 && keynum < len)
		return pyrna_py_to_prop_index(&self->ptr, self->prop, keynum, value);

	PyErr_SetString(PyExc_IndexError, "out of range");
	return -1;
}

static int pyrna_prop_ass_subscript( BPy_PropertyRNA * self, PyObject *key, PyObject *value )
{
	/* char *keyname = NULL; */ /* not supported yet */
	
	if (!RNA_property_editable(&self->ptr, self->prop)) {
		PyErr_Format( PyExc_AttributeError, "PropertyRNA - attribute \"%s\" from \"%s\" is read-only", RNA_property_identifier(self->prop), RNA_struct_identifier(self->ptr.type) );
		return -1;
	}
	
	/* maybe one day we can support this... */
	if (RNA_property_type(self->prop) == PROP_COLLECTION) {
		PyErr_Format( PyExc_AttributeError, "PropertyRNA - attribute \"%s\" from \"%s\" is a collection, assignment not supported", RNA_property_identifier(self->prop), RNA_struct_identifier(self->ptr.type) );
		return -1;
	}

	if (PyLong_Check(key)) {
		return prop_subscript_ass_array_int(self, PyLong_AsSsize_t(key), value);
	}
#if PY_VERSION_HEX >= 0x03000000
	else if (PySlice_Check(key)) {
		int len= RNA_property_array_length(self->prop);
		Py_ssize_t start, stop, step, slicelength;

		if (PySlice_GetIndicesEx((PySliceObject*)key, len, &start, &stop, &step, &slicelength) < 0)
			return -1;

		if (slicelength <= 0) {
			return 0;
		}
		else if (step == 1) {
			return prop_subscript_ass_array_slice(self, start, stop, value);
		}
		else {
			PyErr_SetString(PyExc_TypeError, "slice steps not supported with rna");
			return -1;
		}
	}
#endif
	else {
		PyErr_SetString(PyExc_AttributeError, "invalid key, key must be an int");
		return -1;
	}
}


static PyMappingMethods pyrna_prop_as_mapping = {
	( lenfunc ) pyrna_prop_len,	/* mp_length */
	( binaryfunc ) pyrna_prop_subscript,	/* mp_subscript */
	( objobjargproc ) pyrna_prop_ass_subscript,	/* mp_ass_subscript */
};

static int pyrna_prop_contains(BPy_PropertyRNA * self, PyObject *value)
{
	PointerRNA newptr; /* not used, just so RNA_property_collection_lookup_string runs */
	char *keyname = _PyUnicode_AsString(value);
	
	if(keyname==NULL) {
		PyErr_SetString(PyExc_TypeError, "PropertyRNA - key in prop, key must be a string type");
		return -1;
	}
	
	if (RNA_property_type(self->prop) != PROP_COLLECTION) {
		PyErr_SetString(PyExc_TypeError, "PropertyRNA - key in prop, is only valid for collection types");
		return -1;
	}
	
	
	if (RNA_property_collection_lookup_string(&self->ptr, self->prop, keyname, &newptr))
		return 1;
	
	return 0;
}

static PySequenceMethods pyrna_prop_as_sequence = {
	NULL,		/* Cant set the len otherwise it can evaluate as false */
	NULL,		/* sq_concat */
	NULL,		/* sq_repeat */
	NULL,		/* sq_item */
	NULL,		/* sq_slice */
	NULL,		/* sq_ass_item */
	NULL,		/* sq_ass_slice */
	(objobjproc)pyrna_prop_contains,	/* sq_contains */
};

static PyObject *pyrna_struct_dir(BPy_StructRNA * self)
{
	PyObject *ret, *dict;
	PyObject *pystring;
	
	/* for looping over attrs and funcs */
	PropertyRNA *iterprop;
	
	/* Include this incase this instance is a subtype of a python class
	 * In these instances we may want to return a function or variable provided by the subtype
	 * */

	if (BPy_StructRNA_CheckExact(self)) {
		ret = PyList_New(0);
	} else {
		pystring = PyUnicode_FromString("__dict__");
		dict = PyObject_GenericGetAttr((PyObject *)self, pystring);
		Py_DECREF(pystring);

		if (dict==NULL) {
			PyErr_Clear();
			ret = PyList_New(0);
		}
		else {
			ret = PyDict_Keys(dict);
			Py_DECREF(dict);
		}
	}
	
	/* Collect RNA items*/
	{
		/*
		 * Collect RNA attributes
		 */
		char name[256], *nameptr;

		iterprop= RNA_struct_iterator_property(self->ptr.type);

		RNA_PROP_BEGIN(&self->ptr, itemptr, iterprop) {
			nameptr= RNA_struct_name_get_alloc(&itemptr, name, sizeof(name));

			if(nameptr) {
				pystring = PyUnicode_FromString(nameptr);
				PyList_Append(ret, pystring);
				Py_DECREF(pystring);
				
				if(name != nameptr)
					MEM_freeN(nameptr);
			}
		}
		RNA_PROP_END;
	}
	
	
	{
		/*
		 * Collect RNA function items
		 */
		PointerRNA tptr;

		RNA_pointer_create(NULL, &RNA_Struct, self->ptr.type, &tptr);
		iterprop= RNA_struct_find_property(&tptr, "functions");

		RNA_PROP_BEGIN(&tptr, itemptr, iterprop) {
			pystring = PyUnicode_FromString(RNA_function_identifier(itemptr.data));
			PyList_Append(ret, pystring);
			Py_DECREF(pystring);
		}
		RNA_PROP_END;
	}

	if(self->ptr.type == &RNA_Context) {
		ListBase lb = CTX_data_dir_get(self->ptr.data);
		LinkData *link;

		for(link=lb.first; link; link=link->next) {
			pystring = PyUnicode_FromString(link->data);
			PyList_Append(ret, pystring);
			Py_DECREF(pystring);
		}

		BLI_freelistN(&lb);
	}
	
	return ret;
}


//---------------getattr--------------------------------------------
static PyObject *pyrna_struct_getattro( BPy_StructRNA * self, PyObject *pyname )
{
	char *name = _PyUnicode_AsString(pyname);
	PyObject *ret;
	PropertyRNA *prop;
	FunctionRNA *func;
	
	/* Include this incase this instance is a subtype of a python class
	 * In these instances we may want to return a function or variable provided by the subtype
	 * 
	 * Also needed to return methods when its not a subtype
	 * */
	ret = PyObject_GenericGetAttr((PyObject *)self, pyname);
	if (ret)	return ret;
	else		PyErr_Clear();
	/* done with subtypes */
	
  	if ((prop = RNA_struct_find_property(&self->ptr, name))) {
  		ret = pyrna_prop_to_py(&self->ptr, prop);
  	}
	else if ((func = RNA_struct_find_function(&self->ptr, name))) {
		ret = pyrna_func_to_py(self, func);
	}
	else if (self->ptr.type == &RNA_Context) {
		PointerRNA newptr;
		ListBase newlb;

		CTX_data_get(self->ptr.data, name, &newptr, &newlb);

        if (newptr.data) {
            ret = pyrna_struct_CreatePyObject(&newptr);
		}
		else if (newlb.first) {
			CollectionPointerLink *link;
			PyObject *linkptr;

			ret = PyList_New(0);

			for(link=newlb.first; link; link=link->next) {
				linkptr= pyrna_struct_CreatePyObject(&link->ptr);
				PyList_Append(ret, linkptr);
				Py_DECREF(linkptr);
			}
		}
        else {
            ret = Py_None;
            Py_INCREF(ret);
        }

		BLI_freelistN(&newlb);
	}
	else {
		PyErr_Format( PyExc_AttributeError, "StructRNA - Attribute \"%s\" not found", name);
		ret = NULL;
	}
	
	return ret;
}

//--------------- setattr-------------------------------------------
static int pyrna_struct_setattro( BPy_StructRNA * self, PyObject *pyname, PyObject * value )
{
	char *name = _PyUnicode_AsString(pyname);
	PropertyRNA *prop = RNA_struct_find_property(&self->ptr, name);
	
	if (prop==NULL) {
		if (!BPy_StructRNA_CheckExact(self) && PyObject_GenericSetAttr((PyObject *)self, pyname, value) >= 0) {
			return 0;
		}
		else {
			PyErr_Format( PyExc_AttributeError, "StructRNA - Attribute \"%s\" not found", name);
			return -1;
		}
	}		
	
	if (!RNA_property_editable(&self->ptr, prop)) {
		PyErr_Format( PyExc_AttributeError, "StructRNA - Attribute \"%s\" from \"%s\" is read-only", RNA_property_identifier(prop), RNA_struct_identifier(self->ptr.type) );
		return -1;
	}
		
	/* pyrna_py_to_prop sets its own exceptions */
	return pyrna_py_to_prop(&self->ptr, prop, NULL, value);
}

static PyObject *pyrna_prop_keys(BPy_PropertyRNA *self)
{
	PyObject *ret;
	if (RNA_property_type(self->prop) != PROP_COLLECTION) {
		PyErr_SetString( PyExc_TypeError, "keys() is only valid for collection types" );
		ret = NULL;
	} else {
		PyObject *item;
		char name[256], *nameptr;

		ret = PyList_New(0);
		
		RNA_PROP_BEGIN(&self->ptr, itemptr, self->prop) {
			nameptr= RNA_struct_name_get_alloc(&itemptr, name, sizeof(name));

			if(nameptr) {
				/* add to python list */
				item = PyUnicode_FromString( nameptr );
				PyList_Append(ret, item);
				Py_DECREF(item);
				/* done */
				
				if(name != nameptr)
					MEM_freeN(nameptr);
			}
		}
		RNA_PROP_END;
	}
	
	return ret;
}

static PyObject *pyrna_prop_items(BPy_PropertyRNA *self)
{
	PyObject *ret;
	if (RNA_property_type(self->prop) != PROP_COLLECTION) {
		PyErr_SetString( PyExc_TypeError, "items() is only valid for collection types" );
		ret = NULL;
	} else {
		PyObject *item;
		char name[256], *nameptr;
		int i= 0;

		ret = PyList_New(0);
		
		RNA_PROP_BEGIN(&self->ptr, itemptr, self->prop) {
			if(itemptr.data) {
				/* add to python list */
				item= PyTuple_New(2);
				nameptr= RNA_struct_name_get_alloc(&itemptr, name, sizeof(name));
				if(nameptr) {
					PyTuple_SET_ITEM(item, 0, PyUnicode_FromString( nameptr ));
					if(name != nameptr)
						MEM_freeN(nameptr);
				}
				else {
					PyTuple_SET_ITEM(item, 0, PyLong_FromSsize_t(i)); /* a bit strange but better then returning an empty list */
				}
				PyTuple_SET_ITEM(item, 1, pyrna_struct_CreatePyObject(&itemptr));
				
				PyList_Append(ret, item);
				Py_DECREF(item);
				
				i++;
			}
		}
		RNA_PROP_END;
	}
	
	return ret;
}


static PyObject *pyrna_prop_values(BPy_PropertyRNA *self)
{
	PyObject *ret;
	
	if (RNA_property_type(self->prop) != PROP_COLLECTION) {
		PyErr_SetString( PyExc_TypeError, "values() is only valid for collection types" );
		ret = NULL;
	} else {
		PyObject *item;
		ret = PyList_New(0);
		
		RNA_PROP_BEGIN(&self->ptr, itemptr, self->prop) {
			item = pyrna_struct_CreatePyObject(&itemptr);
			PyList_Append(ret, item);
			Py_DECREF(item);
		}
		RNA_PROP_END;
	}
	
	return ret;
}

#if (PY_VERSION_HEX >= 0x03000000) /* foreach needs py3 */
static void foreach_attr_type(	BPy_PropertyRNA *self, char *attr,
									/* values to assign */
									RawPropertyType *raw_type, int *attr_tot, int *attr_signed )
{
	PropertyRNA *prop;
	*raw_type= -1;
	*attr_tot= 0;
	*attr_signed= 0;

	RNA_PROP_BEGIN(&self->ptr, itemptr, self->prop) {
		prop = RNA_struct_find_property(&itemptr, attr);
		*raw_type= RNA_property_raw_type(prop);
		*attr_tot = RNA_property_array_length(prop);
		*attr_signed= (RNA_property_subtype(prop)==PROP_UNSIGNED) ? 0:1;
		break;
	}
	RNA_PROP_END;
}

/* pyrna_prop_foreach_get/set both use this */
static int foreach_parse_args(
		BPy_PropertyRNA *self, PyObject *args,

		/*values to assign */
		char **attr, PyObject **seq, int *tot, int *size, RawPropertyType *raw_type, int *attr_tot, int *attr_signed)
{
#if 0
	int array_tot;
	int target_tot;
#endif

	*size= *raw_type= *attr_tot= *attr_signed= 0;

	if(!PyArg_ParseTuple(args, "sO", attr, seq) || (!PySequence_Check(*seq) && PyObject_CheckBuffer(*seq))) {
		PyErr_SetString( PyExc_TypeError, "foreach_get(attr, sequence) expects a string and a sequence" );
		return -1;
	}

	*tot= PySequence_Length(*seq); // TODO - buffer may not be a sequence! array.array() is tho.

	if(*tot>0) {
		foreach_attr_type(self, *attr, raw_type, attr_tot, attr_signed);
		*size= RNA_raw_type_sizeof(*raw_type);

#if 0	// works fine but not strictly needed, we could allow RNA_property_collection_raw_* to do the checks
		if((*attr_tot) < 1)
			*attr_tot= 1;

		if (RNA_property_type(self->prop) == PROP_COLLECTION)
			array_tot = RNA_property_collection_length(&self->ptr, self->prop);
		else
			array_tot = RNA_property_array_length(self->prop);


		target_tot= array_tot * (*attr_tot);

		/* rna_access.c - rna_raw_access(...) uses this same method */
		if(target_tot != (*tot)) {
			PyErr_Format( PyExc_TypeError, "foreach_get(attr, sequence) sequence length mismatch given %d, needed %d", *tot, target_tot);
			return -1;
		}
#endif
	}

	return 0;
}

static int foreach_compat_buffer(RawPropertyType raw_type, int attr_signed, const char *format)
{
	char f = format ? *format:'B'; /* B is assumed when not set */

	switch(raw_type) {
	case PROP_RAW_CHAR:
		if (attr_signed)	return (f=='b') ? 1:0;
		else				return (f=='B') ? 1:0;
	case PROP_RAW_SHORT:
		if (attr_signed)	return (f=='h') ? 1:0;
		else				return (f=='H') ? 1:0;
	case PROP_RAW_INT:
		if (attr_signed)	return (f=='i') ? 1:0;
		else				return (f=='I') ? 1:0;
	case PROP_RAW_FLOAT:
		return (f=='f') ? 1:0;
	case PROP_RAW_DOUBLE:
		return (f=='d') ? 1:0;
	}

	return 0;
}

static PyObject *foreach_getset(BPy_PropertyRNA *self, PyObject *args, int set)
{
	PyObject *item;
	int i=0, ok, buffer_is_compat;
	void *array= NULL;

	/* get/set both take the same args currently */
	char *attr;
	PyObject *seq;
	int tot, size, attr_tot, attr_signed;
	RawPropertyType raw_type;

	if(foreach_parse_args(self, args,    &attr, &seq, &tot, &size, &raw_type, &attr_tot, &attr_signed) < 0)
		return NULL;

	if(tot==0)
		Py_RETURN_NONE;



	if(set) { /* get the array from python */
		buffer_is_compat = 0;
		if(PyObject_CheckBuffer(seq)) {
			Py_buffer buf;
			PyObject_GetBuffer(seq, &buf, PyBUF_SIMPLE | PyBUF_FORMAT);

			/* check if the buffer matches */

			buffer_is_compat = foreach_compat_buffer(raw_type, attr_signed, buf.format);

			if(buffer_is_compat) {
				ok = RNA_property_collection_raw_set(NULL, &self->ptr, self->prop, attr, buf.buf, raw_type, tot);
			}

			PyBuffer_Release(&buf);
		}

		/* could not use the buffer, fallback to sequence */
		if(!buffer_is_compat) {
			array= PyMem_Malloc(size * tot);

			for( ; i<tot; i++) {
				item= PySequence_GetItem(seq, i);
				switch(raw_type) {
				case PROP_RAW_CHAR:
					((char *)array)[i]= (char)PyLong_AsSsize_t(item);
					break;
				case PROP_RAW_SHORT:
					((short *)array)[i]= (short)PyLong_AsSsize_t(item);
					break;
				case PROP_RAW_INT:
					((int *)array)[i]= (int)PyLong_AsSsize_t(item);
					break;
				case PROP_RAW_FLOAT:
					((float *)array)[i]= (float)PyFloat_AsDouble(item);
					break;
				case PROP_RAW_DOUBLE:
					((double *)array)[i]= (double)PyFloat_AsDouble(item);
					break;
				}

				Py_DECREF(item);
			}

			ok = RNA_property_collection_raw_set(NULL, &self->ptr, self->prop, attr, array, raw_type, tot);
		}
	}
	else {
		buffer_is_compat = 0;
		if(PyObject_CheckBuffer(seq)) {
			Py_buffer buf;
			PyObject_GetBuffer(seq, &buf, PyBUF_SIMPLE | PyBUF_FORMAT);

			/* check if the buffer matches, TODO - signed/unsigned types */

			buffer_is_compat = foreach_compat_buffer(raw_type, attr_signed, buf.format);

			if(buffer_is_compat) {
				ok = RNA_property_collection_raw_get(NULL, &self->ptr, self->prop, attr, buf.buf, raw_type, tot);
			}

			PyBuffer_Release(&buf);
		}

		/* could not use the buffer, fallback to sequence */
		if(!buffer_is_compat) {
			array= PyMem_Malloc(size * tot);

			ok = RNA_property_collection_raw_get(NULL, &self->ptr, self->prop, attr, array, raw_type, tot);

			if(!ok) i= tot; /* skip the loop */

			for( ; i<tot; i++) {

				switch(raw_type) {
				case PROP_RAW_CHAR:
					item= PyLong_FromSsize_t(  (Py_ssize_t) ((char *)array)[i]  );
					break;
				case PROP_RAW_SHORT:
					item= PyLong_FromSsize_t(  (Py_ssize_t) ((short *)array)[i]  );
					break;
				case PROP_RAW_INT:
					item= PyLong_FromSsize_t(  (Py_ssize_t) ((int *)array)[i]  );
					break;
				case PROP_RAW_FLOAT:
					item= PyFloat_FromDouble(  (double) ((float *)array)[i]  );
					break;
				case PROP_RAW_DOUBLE:
					item= PyFloat_FromDouble(  (double) ((double *)array)[i]  );
					break;
				}

				PySequence_SetItem(seq, i, item);
				Py_DECREF(item);
			}
		}
	}

	if(PyErr_Occurred()) {
		/* Maybe we could make our own error */
		PyErr_Print();
		PyErr_SetString(PyExc_SystemError, "could not access the py sequence");
		return NULL;
	}
	if (!ok) {
		PyErr_SetString(PyExc_SystemError, "internal error setting the array");
		return NULL;
	}

	if(array)
		PyMem_Free(array);

	Py_RETURN_NONE;
}

static PyObject *pyrna_prop_foreach_get(BPy_PropertyRNA *self, PyObject *args)
{
	return foreach_getset(self, args, 0);
}

static  PyObject *pyrna_prop_foreach_set(BPy_PropertyRNA *self, PyObject *args)
{
	return foreach_getset(self, args, 1);
}
#endif /* #if (PY_VERSION_HEX >= 0x03000000) */

/* A bit of a kludge, make a list out of a collection or array,
 * then return the lists iter function, not especially fast but convenient for now */
PyObject *pyrna_prop_iter(BPy_PropertyRNA *self)
{
	/* Try get values from a collection */
	PyObject *ret = pyrna_prop_values(self);
	
	if (ret==NULL) {
		/* collection did not work, try array */
		int len = RNA_property_array_length(self->prop);
		
		if (len) {
			int i;
			PyErr_Clear();
			ret = PyList_New(len);
			
			for (i=0; i < len; i++) {
				PyList_SET_ITEM(ret, i, pyrna_prop_to_py_index(&self->ptr, self->prop, i));
			}
		}
	}
	
	if (ret) {
		/* we know this is a list so no need to PyIter_Check */
		PyObject *iter = PyObject_GetIter(ret); 
		Py_DECREF(ret);
		return iter;
	}
	
	PyErr_SetString( PyExc_TypeError, "this BPy_PropertyRNA object is not iterable" );
	return NULL;
}

static struct PyMethodDef pyrna_struct_methods[] = {
	{"__dir__", (PyCFunction)pyrna_struct_dir, METH_NOARGS, NULL},
	{NULL, NULL, 0, NULL}
};

static struct PyMethodDef pyrna_prop_methods[] = {
	{"keys", (PyCFunction)pyrna_prop_keys, METH_NOARGS, NULL},
	{"items", (PyCFunction)pyrna_prop_items, METH_NOARGS,NULL},
	{"values", (PyCFunction)pyrna_prop_values, METH_NOARGS, NULL},

#if (PY_VERSION_HEX >= 0x03000000)
	/* array accessor function */
	{"foreach_get", (PyCFunction)pyrna_prop_foreach_get, METH_VARARGS, NULL},
	{"foreach_set", (PyCFunction)pyrna_prop_foreach_set, METH_VARARGS, NULL},
#endif
	{NULL, NULL, 0, NULL}
};

/* only needed for subtyping, so a new class gets a valid BPy_StructRNA
 * todo - also accept useful args */
static PyObject * pyrna_struct_new(PyTypeObject *type, PyObject *args, PyObject *kwds) {

	BPy_StructRNA *base = NULL;
	
	if (!PyArg_ParseTuple(args, "O!:Base BPy_StructRNA", &pyrna_struct_Type, &base))
		return NULL;
	
	if (type == &pyrna_struct_Type) {
		return pyrna_struct_CreatePyObject(&base->ptr);
	} else {
		BPy_StructRNA *ret = (BPy_StructRNA *) type->tp_alloc(type, 0);
		ret->ptr = base->ptr;
		return (PyObject *)ret;
	}
}

/* only needed for subtyping, so a new class gets a valid BPy_StructRNA
 * todo - also accept useful args */
static PyObject * pyrna_prop_new(PyTypeObject *type, PyObject *args, PyObject *kwds) {

	BPy_PropertyRNA *base = NULL;
	
	if (!PyArg_ParseTuple(args, "O!:Base BPy_PropertyRNA", &pyrna_prop_Type, &base))
		return NULL;
	
	if (type == &pyrna_prop_Type) {
		return pyrna_prop_CreatePyObject(&base->ptr, base->prop);
	} else {
		BPy_PropertyRNA *ret = (BPy_PropertyRNA *) type->tp_alloc(type, 0);
		ret->ptr = base->ptr;
		ret->prop = base->prop;
		return (PyObject *)ret;
	}
}

PyObject *pyrna_param_to_py(PointerRNA *ptr, PropertyRNA *prop, void *data)
{
	PyObject *ret;
	int type = RNA_property_type(prop);
	int len = RNA_property_array_length(prop);

	int a;

	if(len > 0) {
		/* resolve the array from a new pytype */
		ret = PyTuple_New(len);

		switch (type) {
		case PROP_BOOLEAN:
			for(a=0; a<len; a++)
				PyTuple_SET_ITEM(ret, a, PyBool_FromLong( ((int*)data)[a] ));
			break;
		case PROP_INT:
			for(a=0; a<len; a++)
				PyTuple_SET_ITEM(ret, a, PyLong_FromSsize_t( (Py_ssize_t)((int*)data)[a] ));
			break;
		case PROP_FLOAT:
			for(a=0; a<len; a++)
				PyTuple_SET_ITEM(ret, a, PyFloat_FromDouble( ((float*)data)[a] ));
			break;
		default:
			PyErr_Format(PyExc_AttributeError, "RNA Error: unknown array type \"%d\" (pyrna_param_to_py)", type);
			ret = NULL;
			break;
		}
	}
	else {
		/* see if we can coorce into a python type - PropertyType */
		switch (type) {
		case PROP_BOOLEAN:
			ret = PyBool_FromLong( *(int*)data );
			break;
		case PROP_INT:
			ret = PyLong_FromSsize_t( (Py_ssize_t)*(int*)data );
			break;
		case PROP_FLOAT:
			ret = PyFloat_FromDouble( *(float*)data );
			break;
		case PROP_STRING:
		{
			ret = PyUnicode_FromString( *(char**)data );
			break;
		}
		case PROP_ENUM:
		{
			const char *identifier;
			int val = *(int*)data;
			
			if (RNA_property_enum_identifier(ptr, prop, val, &identifier)) {
				ret = PyUnicode_FromString( identifier );
			} else {
				const EnumPropertyItem *item;

				/* don't throw error here, can't trust blender 100% to give the
				 * right values, python code should not generate error for that */
				RNA_property_enum_items(ptr, prop, &item, NULL);
				if(item[0].identifier)
					ret = PyUnicode_FromString( item[0].identifier );
				else
					ret = PyUnicode_FromString( "" );

				/*PyErr_Format(PyExc_AttributeError, "RNA Error: Current value \"%d\" matches no enum", val);
				ret = NULL;*/
			}

			break;
		}
		case PROP_POINTER:
		{
			PointerRNA newptr;
			StructRNA *type= RNA_property_pointer_type(ptr, prop);
			int flag = RNA_property_flag(prop);

			if(flag & PROP_RNAPTR) {
				/* in this case we get the full ptr */
				newptr= *(PointerRNA*)data;
			}
			else {
				/* XXX this is missing the ID part! */
				RNA_pointer_create(NULL, type, *(void**)data, &newptr);
			}

			if (newptr.data) {
				ret = pyrna_struct_CreatePyObject(&newptr);
			} else {
				ret = Py_None;
				Py_INCREF(ret);
			}
			break;
		}
		case PROP_COLLECTION:
		{
			ListBase *lb= (ListBase*)data;
			CollectionPointerLink *link;
			PyObject *linkptr;

			ret = PyList_New(0);

			for(link=lb->first; link; link=link->next) {
				linkptr= pyrna_struct_CreatePyObject(&link->ptr);
				PyList_Append(ret, linkptr);
				Py_DECREF(linkptr);
			}

			break;
		}
		default:
			PyErr_Format(PyExc_AttributeError, "RNA Error: unknown type \"%d\" (pyrna_param_to_py)", type);
			ret = NULL;
			break;
		}
	}

	return ret;
}

static PyObject * pyrna_func_call(PyObject * self, PyObject *args, PyObject *kw)
{
	PointerRNA *self_ptr= &(((BPy_StructRNA *)PyTuple_GET_ITEM(self, 0))->ptr);
	FunctionRNA *self_func=  PyCObject_AsVoidPtr(PyTuple_GET_ITEM(self, 1));

	PointerRNA funcptr;
	ParameterList *parms;
	ParameterIterator iter;
	PropertyRNA *pret, *parm;
	PyObject *ret, *item;
	int i, tlen, flag, err= 0;
	const char *tid, *fid, *pid;
	void *retdata= NULL;

	/* setup */
	RNA_pointer_create(NULL, &RNA_Function, self_func, &funcptr);

	pret= RNA_function_return(self_func);
	tlen= PyTuple_GET_SIZE(args);

	parms= RNA_parameter_list_create(self_ptr, self_func);
	RNA_parameter_list_begin(parms, &iter);

	/* parse function parameters */
	for (i= 0; iter.valid; RNA_parameter_list_next(&iter)) {
		parm= iter.parm;

		if (parm==pret) {
			retdata= iter.data;
			continue;
		}

		pid= RNA_property_identifier(parm);
		flag= RNA_property_flag(parm);
		item= NULL;

		if ((i < tlen) && (flag & PROP_REQUIRED)) {
			item= PyTuple_GET_ITEM(args, i);
			i++;
		}
		else if (kw != NULL)
			item= PyDict_GetItemString(kw, pid);  /* borrow ref */

		if (item==NULL) {
			if(flag & PROP_REQUIRED) {
				tid= RNA_struct_identifier(self_ptr->type);
				fid= RNA_function_identifier(self_func);

				PyErr_Format(PyExc_AttributeError, "%s.%s(): required parameter \"%s\" not specified", tid, fid, pid);
				err= -1;
				break;
			}
			else
				continue;
		}

		err= pyrna_py_to_prop(&funcptr, parm, iter.data, item);

		if(err!=0)
			break;
	}

	ret= NULL;
	if (err==0) {
		/* call function */
		ReportList reports;
		bContext *C= BPy_GetContext();

		BKE_reports_init(&reports, RPT_STORE);
		RNA_function_call(C, &reports, self_ptr, self_func, parms);

		err= (BPy_reports_to_error(&reports))? -1: 0;
		BKE_reports_clear(&reports);

		/* return value */
		if(err==0)
			if(pret)
				ret= pyrna_param_to_py(&funcptr, pret, retdata);
	}

	/* cleanup */
	RNA_parameter_list_end(&iter);
	RNA_parameter_list_free(parms);

	if (ret)
		return ret;

	if (err==-1)
		return NULL;

	Py_RETURN_NONE;
}

/*-----------------------BPy_StructRNA method def------------------------------*/
PyTypeObject pyrna_struct_Type = {
#if (PY_VERSION_HEX >= 0x02060000)
	PyVarObject_HEAD_INIT(NULL, 0)
#else
	/* python 2.5 and below */
	PyObject_HEAD_INIT( NULL )  /* required py macro */
	0,                          /* ob_size */
#endif
	"StructRNA",			/* tp_name */
	sizeof( BPy_StructRNA ),	/* tp_basicsize */
	0,			/* tp_itemsize */
	/* methods */
	( destructor ) pyrna_struct_dealloc,/* tp_dealloc */
	NULL,                       /* printfunc tp_print; */
	NULL,						/* getattrfunc tp_getattr; */
	NULL,						/* setattrfunc tp_setattr; */
	NULL,						/* tp_compare */ /* DEPRECATED in python 3.0! */
	( reprfunc ) pyrna_struct_repr,	/* tp_repr */

	/* Method suites for standard classes */

	NULL,                       /* PyNumberMethods *tp_as_number; */
	NULL,						/* PySequenceMethods *tp_as_sequence; */
	NULL,						/* PyMappingMethods *tp_as_mapping; */

	/* More standard operations (here for binary compatibility) */

	( hashfunc )pyrna_struct_hash,	/* hashfunc tp_hash; */
	NULL,						/* ternaryfunc tp_call; */
	NULL,                       /* reprfunc tp_str; */
	( getattrofunc ) pyrna_struct_getattro,	/* getattrofunc tp_getattro; */
	( setattrofunc ) pyrna_struct_setattro,	/* setattrofunc tp_setattro; */

	/* Functions to access object as input/output buffer */
	NULL,                       /* PyBufferProcs *tp_as_buffer; */

  /*** Flags to define presence of optional/expanded features ***/
	Py_TPFLAGS_DEFAULT | Py_TPFLAGS_BASETYPE,         /* long tp_flags; */

	NULL,						/*  char *tp_doc;  Documentation string */
  /*** Assigned meaning in release 2.0 ***/
	/* call function for all accessible objects */
	NULL,                       /* traverseproc tp_traverse; */

	/* delete references to contained objects */
	NULL,                       /* inquiry tp_clear; */

  /***  Assigned meaning in release 2.1 ***/
  /*** rich comparisons ***/
	(richcmpfunc)pyrna_struct_richcmp,	/* richcmpfunc tp_richcompare; */

  /***  weak reference enabler ***/
	0,                          /* long tp_weaklistoffset; */

  /*** Added in release 2.2 ***/
	/*   Iterators */
	NULL,                       /* getiterfunc tp_iter; */
	NULL,                       /* iternextfunc tp_iternext; */

  /*** Attribute descriptor and subclassing stuff ***/
	pyrna_struct_methods,			/* struct PyMethodDef *tp_methods; */
	NULL,                       /* struct PyMemberDef *tp_members; */
	NULL,      					/* struct PyGetSetDef *tp_getset; */
	NULL,                       /* struct _typeobject *tp_base; */
	NULL,                       /* PyObject *tp_dict; */
	NULL,                       /* descrgetfunc tp_descr_get; */
	NULL,                       /* descrsetfunc tp_descr_set; */
	0,                          /* long tp_dictoffset; */
	NULL,                       /* initproc tp_init; */
	NULL,                       /* allocfunc tp_alloc; */
	pyrna_struct_new,			/* newfunc tp_new; */
	/*  Low-level free-memory routine */
	NULL,                       /* freefunc tp_free;  */
	/* For PyObject_IS_GC */
	NULL,                       /* inquiry tp_is_gc;  */
	NULL,                       /* PyObject *tp_bases; */
	/* method resolution order */
	NULL,                       /* PyObject *tp_mro;  */
	NULL,                       /* PyObject *tp_cache; */
	NULL,                       /* PyObject *tp_subclasses; */
	NULL,                       /* PyObject *tp_weaklist; */
	NULL
};

/*-----------------------BPy_PropertyRNA method def------------------------------*/
PyTypeObject pyrna_prop_Type = {
#if (PY_VERSION_HEX >= 0x02060000)
	PyVarObject_HEAD_INIT(NULL, 0)
#else
	/* python 2.5 and below */
	PyObject_HEAD_INIT( NULL )  /* required py macro */
	0,                          /* ob_size */
#endif
	
	"PropertyRNA",		/* tp_name */
	sizeof( BPy_PropertyRNA ),			/* tp_basicsize */
	0,			/* tp_itemsize */
	/* methods */
	NULL,						/* tp_dealloc */
	NULL,                       /* printfunc tp_print; */
	NULL,						/* getattrfunc tp_getattr; */
	NULL,                       /* setattrfunc tp_setattr; */
	NULL,						/* tp_compare */ /* DEPRECATED in python 3.0! */
	( reprfunc ) pyrna_prop_repr,	/* tp_repr */

	/* Method suites for standard classes */

	NULL,                       /* PyNumberMethods *tp_as_number; */
	&pyrna_prop_as_sequence,	/* PySequenceMethods *tp_as_sequence; */
	&pyrna_prop_as_mapping,		/* PyMappingMethods *tp_as_mapping; */

	/* More standard operations (here for binary compatibility) */

	NULL,						/* hashfunc tp_hash; */
	NULL,                       /* ternaryfunc tp_call; */
	NULL,                       /* reprfunc tp_str; */
	NULL, /*PyObject_GenericGetAttr - MINGW Complains, assign later */	/* getattrofunc tp_getattro; */ /* will only use these if this is a subtype of a py class */
	NULL, /*PyObject_GenericSetAttr - MINGW Complains, assign later */	/* setattrofunc tp_setattro; */

	/* Functions to access object as input/output buffer */
	NULL,                       /* PyBufferProcs *tp_as_buffer; */

  /*** Flags to define presence of optional/expanded features ***/
	Py_TPFLAGS_DEFAULT | Py_TPFLAGS_BASETYPE,         /* long tp_flags; */

	NULL,						/*  char *tp_doc;  Documentation string */
  /*** Assigned meaning in release 2.0 ***/
	/* call function for all accessible objects */
	NULL,                       /* traverseproc tp_traverse; */

	/* delete references to contained objects */
	NULL,                       /* inquiry tp_clear; */

  /***  Assigned meaning in release 2.1 ***/
  /*** rich comparisons ***/
	(richcmpfunc)pyrna_prop_richcmp,	/* richcmpfunc tp_richcompare; */

  /***  weak reference enabler ***/
	0,                          /* long tp_weaklistoffset; */

  /*** Added in release 2.2 ***/
	/*   Iterators */
	(getiterfunc)pyrna_prop_iter,	/* getiterfunc tp_iter; */
	NULL,                       /* iternextfunc tp_iternext; */

  /*** Attribute descriptor and subclassing stuff ***/
	pyrna_prop_methods,			/* struct PyMethodDef *tp_methods; */
	NULL,                       /* struct PyMemberDef *tp_members; */
	NULL,      					/* struct PyGetSetDef *tp_getset; */
	NULL,                       /* struct _typeobject *tp_base; */
	NULL,                       /* PyObject *tp_dict; */
	NULL,                       /* descrgetfunc tp_descr_get; */
	NULL,                       /* descrsetfunc tp_descr_set; */
	0,                          /* long tp_dictoffset; */
	NULL,                       /* initproc tp_init; */
	NULL,                       /* allocfunc tp_alloc; */
	pyrna_prop_new,				/* newfunc tp_new; */
	/*  Low-level free-memory routine */
	NULL,                       /* freefunc tp_free;  */
	/* For PyObject_IS_GC */
	NULL,                       /* inquiry tp_is_gc;  */
	NULL,                       /* PyObject *tp_bases; */
	/* method resolution order */
	NULL,                       /* PyObject *tp_mro;  */
	NULL,                       /* PyObject *tp_cache; */
	NULL,                       /* PyObject *tp_subclasses; */
	NULL,                       /* PyObject *tp_weaklist; */
	NULL
};

static void pyrna_subtype_set_rna(PyObject *newclass, StructRNA *srna)
{
	PointerRNA ptr;
	PyObject *item;
	
	Py_INCREF(newclass);
	
	if (RNA_struct_py_type_get(srna))
		PyObSpit("RNA WAS SET - ", RNA_struct_py_type_get(srna));
	
	Py_XDECREF(((PyObject *)RNA_struct_py_type_get(srna)));
	
	RNA_struct_py_type_set(srna, (void *)newclass); /* Store for later use */

	/* Not 100% needed but useful,
	 * having an instance within a type looks wrong however this instance IS an rna type */
	RNA_pointer_create(NULL, &RNA_Struct, srna, &ptr);
	item = pyrna_struct_CreatePyObject(&ptr);
	PyDict_SetItemString(((PyTypeObject *)newclass)->tp_dict, "__rna__", item);
	Py_DECREF(item);
	/* done with rna instance */
}

PyObject* pyrna_struct_Subtype(PointerRNA *ptr)
{
	PyObject *newclass = NULL;
	PropertyRNA *nameprop;

	if (ptr->type==NULL) {
		newclass= NULL; /* Nothing to do */
	} else if ((newclass= RNA_struct_py_type_get(ptr->data))) {
		Py_INCREF(newclass);
	} else if ((nameprop = RNA_struct_name_property(ptr->type))) {
		/* for now, return the base RNA type rather then a real module */
		
		/* Assume RNA_struct_py_type_get(ptr->data) was alredy checked */
		
		/* subclass equivelents
		- class myClass(myBase):
			some='value' # or ...
		- myClass = type(name='myClass', bases=(myBase,), dict={'some':'value'})
		*/
		char name[256], *nameptr;
		const char *descr= RNA_struct_ui_description(ptr->type);

		PyObject *args = PyTuple_New(3);
		PyObject *bases = PyTuple_New(1);
		PyObject *dict = PyDict_New();
		PyObject *item;
		
		
		nameptr= RNA_property_string_get_alloc(ptr, nameprop, name, sizeof(name));
		
		// arg 1
		//PyTuple_SET_ITEM(args, 0, PyUnicode_FromString(tp_name));
		PyTuple_SET_ITEM(args, 0, PyUnicode_FromString(nameptr));
		
		// arg 2
		PyTuple_SET_ITEM(bases, 0, (PyObject *)&pyrna_struct_Type);
		Py_INCREF(&pyrna_struct_Type);

		PyTuple_SET_ITEM(args, 1, bases);
		
		// arg 3 - add an instance of the rna 
		if(descr) {
			item= PyUnicode_FromString(descr);
			PyDict_SetItemString(dict, "__doc__", item);
			Py_DECREF(item);
		}
		
		PyTuple_SET_ITEM(args, 2, dict); // fill with useful subclass things!
		
		if (PyErr_Occurred()) {
			PyErr_Print();
			PyErr_Clear();
		}
		
		newclass = PyObject_CallObject((PyObject *)&PyType_Type, args);
		Py_DECREF(args);

		if (newclass)
			pyrna_subtype_set_rna(newclass, ptr->data);
		
		if (name != nameptr)
			MEM_freeN(nameptr);
	}
	
	return newclass;
}

/*-----------------------CreatePyObject---------------------------------*/
PyObject *pyrna_struct_CreatePyObject( PointerRNA *ptr )
{
	BPy_StructRNA *pyrna= NULL;
	
	if (ptr->data==NULL && ptr->type==NULL) { /* Operator RNA has NULL data */
		Py_RETURN_NONE;
	}
	
	if (ptr->type == &RNA_Struct) { /* always return a python subtype from rna struct types */
		PyTypeObject *tp = (PyTypeObject *)pyrna_struct_Subtype(ptr);
		
		if (tp) {
			pyrna = (BPy_StructRNA *) tp->tp_alloc(tp, 0);
		}
		else {
			fprintf(stderr, "Could not make type\n");
			pyrna = ( BPy_StructRNA * ) PyObject_NEW( BPy_StructRNA, &pyrna_struct_Type );
		}
	}
	else {
		pyrna = ( BPy_StructRNA * ) PyObject_NEW( BPy_StructRNA, &pyrna_struct_Type );
	}
	
	if( !pyrna ) {
		PyErr_SetString( PyExc_MemoryError, "couldn't create BPy_StructRNA object" );
		return NULL;
	}
	
	pyrna->ptr= *ptr;
	pyrna->freeptr= 0;
	return ( PyObject * ) pyrna;
}

PyObject *pyrna_prop_CreatePyObject( PointerRNA *ptr, PropertyRNA *prop )
{
	BPy_PropertyRNA *pyrna;

	pyrna = ( BPy_PropertyRNA * ) PyObject_NEW( BPy_PropertyRNA, &pyrna_prop_Type );

	if( !pyrna ) {
		PyErr_SetString( PyExc_MemoryError, "couldn't create BPy_rna object" );
		return NULL;
	}
	
	pyrna->ptr = *ptr;
	pyrna->prop = prop;
		
	return ( PyObject * ) pyrna;
}

PyObject *BPY_rna_module( void )
{
	PointerRNA ptr;
	
#ifdef USE_MATHUTILS // register mathutils callbacks, ok to run more then once.
	mathutils_rna_array_cb_index= Mathutils_RegisterCallback(&mathutils_rna_array_cb);
	mathutils_rna_matrix_cb_index= Mathutils_RegisterCallback(&mathutils_rna_matrix_cb);
#endif
	
	/* This can't be set in the pytype struct because some compilers complain */
	pyrna_prop_Type.tp_getattro = PyObject_GenericGetAttr; 
	pyrna_prop_Type.tp_setattro = PyObject_GenericSetAttr; 
	
	if( PyType_Ready( &pyrna_struct_Type ) < 0 )
		return NULL;
	
	if( PyType_Ready( &pyrna_prop_Type ) < 0 )
		return NULL;

	/* for now, return the base RNA type rather then a real module */
	RNA_main_pointer_create(G.main, &ptr);
	
	return pyrna_struct_CreatePyObject(&ptr);
}

#if 0
/* This is a way we can access docstrings for RNA types
 * without having the datatypes in blender */
PyObject *BPY_rna_doc( void )
{
	PointerRNA ptr;
	
	/* for now, return the base RNA type rather then a real module */
	RNA_blender_rna_pointer_create(&ptr);
	
	return pyrna_struct_CreatePyObject(&ptr);
}
#endif


/* pyrna_basetype_* - BPy_BaseTypeRNA is just a BPy_PropertyRNA struct with a differnt type
 * the self->ptr and self->prop are always set to the "structs" collection */
//---------------getattr--------------------------------------------
static PyObject *pyrna_basetype_getattro( BPy_BaseTypeRNA * self, PyObject *pyname )
{
	PointerRNA newptr;
	PyObject *ret;
	
	ret = PyObject_GenericGetAttr((PyObject *)self, pyname);
	if (ret)	return ret;
	else		PyErr_Clear();
	
	if (RNA_property_collection_lookup_string(&self->ptr, self->prop, _PyUnicode_AsString(pyname), &newptr)) {
		ret= pyrna_struct_Subtype(&newptr);
		if (ret==NULL) {
			PyErr_Format(PyExc_SystemError, "bpy.types.%s subtype could not be generated, this is a bug!", _PyUnicode_AsString(pyname));
		}
		return ret;
	}
	else { /* Override the error */
		PyErr_Format(PyExc_AttributeError, "bpy.types.%s not a valid RNA_Struct", _PyUnicode_AsString(pyname));
		return NULL;
	}
}

static PyObject *pyrna_basetype_dir(BPy_BaseTypeRNA *self);
static struct PyMethodDef pyrna_basetype_methods[] = {
	{"__dir__", (PyCFunction)pyrna_basetype_dir, METH_NOARGS, ""},
	{"register", (PyCFunction)pyrna_basetype_register, METH_VARARGS, ""},
	{"unregister", (PyCFunction)pyrna_basetype_unregister, METH_VARARGS, ""},
	{NULL, NULL, 0, NULL}
};

static PyObject *pyrna_basetype_dir(BPy_BaseTypeRNA *self)
{
	PyObject *list, *name;
	PyMethodDef *meth;
	
	list= pyrna_prop_keys(self); /* like calling structs.keys(), avoids looping here */

	for(meth=pyrna_basetype_methods; meth->ml_name; meth++) {
		name = PyUnicode_FromString(meth->ml_name);
		PyList_Append(list, name);
		Py_DECREF(name);
	}
	
	return list;
}

PyTypeObject pyrna_basetype_Type = BLANK_PYTHON_TYPE;

PyObject *BPY_rna_types(void)
{
	BPy_BaseTypeRNA *self;

	if ((pyrna_basetype_Type.tp_flags & Py_TPFLAGS_READY)==0)  {
		pyrna_basetype_Type.tp_name = "RNA_Types";
		pyrna_basetype_Type.tp_basicsize = sizeof( BPy_BaseTypeRNA );
		pyrna_basetype_Type.tp_getattro = ( getattrofunc )pyrna_basetype_getattro;
		pyrna_basetype_Type.tp_flags = Py_TPFLAGS_DEFAULT;
		pyrna_basetype_Type.tp_methods = pyrna_basetype_methods;
		
		if( PyType_Ready( &pyrna_basetype_Type ) < 0 )
			return NULL;
	}
	
	self= (BPy_BaseTypeRNA *)PyObject_NEW( BPy_BaseTypeRNA, &pyrna_basetype_Type );
	
	/* avoid doing this lookup for every getattr */
	RNA_blender_rna_pointer_create(&self->ptr);
	self->prop = RNA_struct_find_property(&self->ptr, "structs");
	
	return (PyObject *)self;
}

static struct PyMethodDef props_methods[] = {
	{"FloatProperty", (PyCFunction)BPy_FloatProperty, METH_VARARGS|METH_KEYWORDS, ""},
	{"IntProperty", (PyCFunction)BPy_IntProperty, METH_VARARGS|METH_KEYWORDS, ""},
	{"BoolProperty", (PyCFunction)BPy_BoolProperty, METH_VARARGS|METH_KEYWORDS, ""},
	{"StringProperty", (PyCFunction)BPy_StringProperty, METH_VARARGS|METH_KEYWORDS, ""},
	{NULL, NULL, 0, NULL}
};

#if PY_VERSION_HEX >= 0x03000000
static struct PyModuleDef props_module = {
	PyModuleDef_HEAD_INIT,
	"bpyprops",
	"",
	-1,/* multiple "initialization" just copies the module dict. */
	props_methods,
	NULL, NULL, NULL, NULL
};
#endif

PyObject *BPY_rna_props( void )
{
	PyObject *submodule, *mod;
#if PY_VERSION_HEX >= 0x03000000
	submodule= PyModule_Create(&props_module);
#else /* Py2.x */
	submodule= Py_InitModule3( "bpy.props", props_methods, "" );
#endif
	
	mod = PyModule_New("props");
	PyModule_AddObject( submodule, "props", mod );
	
	/* INCREF since its its assumed that all these functions return the
	 * module with a new ref like PyDict_New, since they are passed to
	  * PyModule_AddObject which steals a ref */
	Py_INCREF(submodule);
	
	return submodule;
}

/* Orphan functions, not sure where they should go */

/* Function that sets RNA, NOTE - self is NULL when called from python, but being abused from C so we can pass the srna allong
 * This isnt incorrect since its a python object - but be careful */
PyObject *BPy_FloatProperty(PyObject *self, PyObject *args, PyObject *kw)
{
	static char *kwlist[] = {"attr", "name", "description", "min", "max", "soft_min", "soft_max", "default", NULL};
	char *id, *name="", *description="";
	float min=FLT_MIN, max=FLT_MAX, soft_min=FLT_MIN, soft_max=FLT_MAX, def=0.0f;
	
	if (!PyArg_ParseTupleAndKeywords(args, kw, "s|ssfffff:FloatProperty", kwlist, &id, &name, &description, &min, &max, &soft_min, &soft_max, &def))
		return NULL;
	
	if (PyTuple_Size(args) > 0) {
	 	PyErr_SetString(PyExc_ValueError, "all args must be keywors"); // TODO - py3 can enforce this.
		return NULL;
	}
	
	if (self && PyCObject_Check(self)) {
		StructRNA *srna = PyCObject_AsVoidPtr(self);
		RNA_def_float(srna, id, def, min, max, name, description, soft_min, soft_max);
		Py_RETURN_NONE;
	} else {
		PyObject *ret = PyTuple_New(2);
		PyTuple_SET_ITEM(ret, 0, PyCObject_FromVoidPtr((void *)BPy_FloatProperty, NULL));
		PyTuple_SET_ITEM(ret, 1, kw);
		Py_INCREF(kw);
		return ret;
	}
}

PyObject *BPy_IntProperty(PyObject *self, PyObject *args, PyObject *kw)
{
	static char *kwlist[] = {"attr", "name", "description", "min", "max", "soft_min", "soft_max", "default", NULL};
	char *id, *name="", *description="";
	int min=INT_MIN, max=INT_MAX, soft_min=INT_MIN, soft_max=INT_MAX, def=0;
	
	if (!PyArg_ParseTupleAndKeywords(args, kw, "s|ssiiiii:IntProperty", kwlist, &id, &name, &description, &min, &max, &soft_min, &soft_max, &def))
		return NULL;
	
	if (PyTuple_Size(args) > 0) {
	 	PyErr_SetString(PyExc_ValueError, "all args must be keywors"); // TODO - py3 can enforce this.
		return NULL;
	}
	
	if (self && PyCObject_Check(self)) {
		StructRNA *srna = PyCObject_AsVoidPtr(self);
		RNA_def_int(srna, id, def, min, max, name, description, soft_min, soft_max);
		Py_RETURN_NONE;
	} else {
		PyObject *ret = PyTuple_New(2);
		PyTuple_SET_ITEM(ret, 0, PyCObject_FromVoidPtr((void *)BPy_IntProperty, NULL));
		PyTuple_SET_ITEM(ret, 1, kw);
		Py_INCREF(kw);
		return ret;
	}
}

PyObject *BPy_BoolProperty(PyObject *self, PyObject *args, PyObject *kw)
{
	static char *kwlist[] = {"attr", "name", "description", "default", NULL};
	char *id, *name="", *description="";
	int def=0;
	
	if (!PyArg_ParseTupleAndKeywords(args, kw, "s|ssi:BoolProperty", kwlist, &id, &name, &description, &def))
		return NULL;
	
	if (PyTuple_Size(args) > 0) {
	 	PyErr_SetString(PyExc_ValueError, "all args must be keywors"); // TODO - py3 can enforce this.
		return NULL;
	}
	
	if (self && PyCObject_Check(self)) {
		StructRNA *srna = PyCObject_AsVoidPtr(self);
		RNA_def_boolean(srna, id, def, name, description);
		Py_RETURN_NONE;
	} else {
		PyObject *ret = PyTuple_New(2);
		PyTuple_SET_ITEM(ret, 0, PyCObject_FromVoidPtr((void *)BPy_BoolProperty, NULL));
		PyTuple_SET_ITEM(ret, 1, kw);
		Py_INCREF(kw);
		return ret;
	}
}

PyObject *BPy_StringProperty(PyObject *self, PyObject *args, PyObject *kw)
{
	static char *kwlist[] = {"attr", "name", "description", "maxlen", "default", NULL};
	char *id, *name="", *description="", *def="";
	int maxlen=0;
	
	if (!PyArg_ParseTupleAndKeywords(args, kw, "s|ssis:StringProperty", kwlist, &id, &name, &description, &maxlen, &def))
		return NULL;
	
	if (PyTuple_Size(args) > 0) {
	 	PyErr_SetString(PyExc_ValueError, "all args must be keywors"); // TODO - py3 can enforce this.
		return NULL;
	}
	
	if (self && PyCObject_Check(self)) {
		StructRNA *srna = PyCObject_AsVoidPtr(self);
		RNA_def_string(srna, id, def, maxlen, name, description);
		Py_RETURN_NONE;
	} else {
		PyObject *ret = PyTuple_New(2);
		PyTuple_SET_ITEM(ret, 0, PyCObject_FromVoidPtr((void *)BPy_StringProperty, NULL));
		PyTuple_SET_ITEM(ret, 1, kw);
		Py_INCREF(kw);
		return ret;
	}
}

/*-------------------- Type Registration ------------------------*/

static int rna_function_arg_count(FunctionRNA *func)
{
	const ListBase *lb= RNA_function_defined_parameters(func);
	PropertyRNA *parm;
	Link *link;
	int count= 1;

	for(link=lb->first; link; link=link->next) {
		parm= (PropertyRNA*)link;
		if(!(RNA_property_flag(parm) & PROP_RETURN))
			count++;
	}
	
	return count;
}

static int bpy_class_validate(PointerRNA *dummyptr, void *py_data, int *have_function)
{
	const ListBase *lb;
	Link *link;
	FunctionRNA *func;
	PropertyRNA *prop;
	StructRNA *srna= dummyptr->type;
	const char *class_type= RNA_struct_identifier(srna);
	PyObject *py_class= (PyObject*)py_data;
	PyObject *base_class= RNA_struct_py_type_get(srna);
	PyObject *item, *fitem;
	PyObject *py_arg_count;
	int i, flag, arg_count, func_arg_count;
	char identifier[128];

	if (base_class) {
		if (!PyObject_IsSubclass(py_class, base_class)) {
			PyObject *name= PyObject_GetAttrString(base_class, "__name__");
			PyErr_Format( PyExc_AttributeError, "expected %s subclass of class \"%s\"", class_type, name ? _PyUnicode_AsString(name):"<UNKNOWN>");
			Py_XDECREF(name);
			return -1;
		}
	}

	/* verify callback functions */
	lb= RNA_struct_defined_functions(srna);
	i= 0;
	for(link=lb->first; link; link=link->next) {
		func= (FunctionRNA*)link;
		flag= RNA_function_flag(func);

		if(!(flag & FUNC_REGISTER))
			continue;

		item = PyObject_GetAttrString(py_class, RNA_function_identifier(func));

		have_function[i]= (item != NULL);
		i++;

		if (item==NULL) {
			if ((flag & FUNC_REGISTER_OPTIONAL)==0) {
				PyErr_Format( PyExc_AttributeError, "expected %s class to have an \"%s\" attribute", class_type, RNA_function_identifier(func));
				return -1;
			}

			PyErr_Clear();
		}
		else {
			Py_DECREF(item); /* no need to keep a ref, the class owns it */

			if (PyMethod_Check(item))
				fitem= PyMethod_Function(item); /* py 2.x */
			else
				fitem= item; /* py 3.x */

			if (PyFunction_Check(fitem)==0) {
				PyErr_Format( PyExc_AttributeError, "expected %s class \"%s\" attribute to be a function", class_type, RNA_function_identifier(func));
				return -1;
			}

			func_arg_count= rna_function_arg_count(func);

			if (func_arg_count >= 0) { /* -1 if we dont care*/
				py_arg_count = PyObject_GetAttrString(PyFunction_GET_CODE(fitem), "co_argcount");
				arg_count = PyLong_AsSsize_t(py_arg_count);
				Py_DECREF(py_arg_count);

				if (arg_count != func_arg_count) {
					PyErr_Format( PyExc_AttributeError, "expected %s class \"%s\" function to have %d args", class_type, RNA_function_identifier(func), func_arg_count);
					return -1;
				}
			}
		}
	}

	/* verify properties */
	lb= RNA_struct_defined_properties(srna);
	for(link=lb->first; link; link=link->next) {
		prop= (PropertyRNA*)link;
		flag= RNA_property_flag(prop);

		if(!(flag & PROP_REGISTER))
			continue;

		BLI_snprintf(identifier, sizeof(identifier), "__%s__", RNA_property_identifier(prop));
		item = PyObject_GetAttrString(py_class, identifier);

		if (item==NULL) {
			if(strcmp(identifier, "__idname__") == 0) {
				item= PyObject_GetAttrString(py_class, "__name__");

				if(item) {
					Py_DECREF(item); /* no need to keep a ref, the class owns it */

					if(pyrna_py_to_prop(dummyptr, prop, NULL, item) != 0)
						return -1;
				}
			}

			if (item==NULL && (flag & PROP_REGISTER_OPTIONAL)==0) {
				PyErr_Format( PyExc_AttributeError, "expected %s class to have an \"%s\" attribute", class_type, identifier);
				return -1;
			}

			PyErr_Clear();
		}
		else {
			Py_DECREF(item); /* no need to keep a ref, the class owns it */

			if(pyrna_py_to_prop(dummyptr, prop, NULL, item) != 0)
				return -1;
		}
	}

	return 0;
}

extern void BPY_update_modules( void ); //XXX temp solution

static int bpy_class_call(PointerRNA *ptr, FunctionRNA *func, ParameterList *parms)
{
	PyObject *args;
	PyObject *ret= NULL, *py_class, *py_class_instance, *item, *parmitem;
	PropertyRNA *pret= NULL, *parm;
	ParameterIterator iter;
	PointerRNA funcptr;
	void *retdata= NULL;
	int err= 0, i, flag;

	PyGILState_STATE gilstate = PyGILState_Ensure();

	BPY_update_modules(); // XXX - the RNA pointers can change so update before running, would like a nicer solution for this.

	py_class= RNA_struct_py_type_get(ptr->type);
	
	item = pyrna_struct_CreatePyObject(ptr);
	if(item == NULL) {
		py_class_instance = NULL;
	}
	else if(item == Py_None) { /* probably wont ever happen but possible */
		Py_DECREF(item);
		py_class_instance = NULL;
	}
	else {
		args = PyTuple_New(1);
		PyTuple_SET_ITEM(args, 0, item);
		py_class_instance = PyObject_Call(py_class, args, NULL);
		Py_DECREF(args);
	}

	if (py_class_instance) { /* Initializing the class worked, now run its invoke function */
		item= PyObject_GetAttrString(py_class, RNA_function_identifier(func));
		flag= RNA_function_flag(func);

		if(item) {
			pret= RNA_function_return(func);
			RNA_pointer_create(NULL, &RNA_Function, func, &funcptr);

			args = PyTuple_New(rna_function_arg_count(func));
			PyTuple_SET_ITEM(args, 0, py_class_instance);

			RNA_parameter_list_begin(parms, &iter);

			/* parse function parameters */
			for (i= 1; iter.valid; RNA_parameter_list_next(&iter)) {
				parm= iter.parm;

				if (parm==pret) {
					retdata= iter.data;
					continue;
				}

				parmitem= pyrna_param_to_py(&funcptr, parm, iter.data);
				PyTuple_SET_ITEM(args, i, parmitem);
				i++;
			}

			ret = PyObject_Call(item, args, NULL);

			Py_DECREF(item);
			Py_DECREF(args);
		}
		else {
			Py_DECREF(py_class_instance);
			PyErr_Format(PyExc_AttributeError, "could not find function %s in %s to execute callback.", RNA_function_identifier(func), RNA_struct_identifier(ptr->type));
			err= -1;
		}
	}
	else {
		PyErr_Format(PyExc_AttributeError, "could not create instance of %s to call callback function %s.", RNA_struct_identifier(ptr->type), RNA_function_identifier(func));
		err= -1;
	}

	if (ret == NULL) { /* covers py_class_instance failing too */
		PyErr_Print(); /* XXX use reporting api? */
		err= -1;
	}
	else {
		if(retdata)
			err= pyrna_py_to_prop(&funcptr, pret, retdata, ret);
		Py_DECREF(ret);
	}

	PyGILState_Release(gilstate);
	
	return err;
}

static void bpy_class_free(void *pyob_ptr)
{
	if(G.f&G_DEBUG) {
		if(((PyObject *)pyob_ptr)->ob_refcnt > 1)
			PyObSpit("zombie class - ref should be 1", (PyObject *)pyob_ptr);
	}
	Py_DECREF((PyObject *)pyob_ptr);
}

PyObject *pyrna_basetype_register(PyObject *self, PyObject *args)
{
	bContext *C= NULL;
	PyObject *py_class, *item;
	ReportList reports;
	StructRegisterFunc reg;
	BPy_StructRNA *py_srna;
	StructRNA *srna;

	if(!PyArg_ParseTuple(args, "O:register", &py_class))
		return NULL;
	
	if(!PyType_Check(py_class)) {
		PyErr_SetString(PyExc_AttributeError, "expected a Type subclassed from a registerable rna type (no a Type object).");
		return NULL;
	}

	/* check we got an __rna__ attribute */
	item= PyObject_GetAttrString(py_class, "__rna__");

	if(!item || !BPy_StructRNA_Check(item)) {
		Py_XDECREF(item);
		PyErr_SetString(PyExc_AttributeError, "expected a Type subclassed from a registerable rna type (no __rna__ property).");
		return NULL;
	}

	/* check the __rna__ attribute has the right type */
	Py_DECREF(item);
	py_srna= (BPy_StructRNA*)item;

	if(py_srna->ptr.type != &RNA_Struct) {
		PyErr_SetString(PyExc_AttributeError, "expected a Type subclassed from a registerable rna type (not a Struct).");
		return NULL;
	}
	
	/* check that we have a register callback for this type */
	reg= RNA_struct_register(py_srna->ptr.data);

	if(!reg) {
		PyErr_SetString(PyExc_AttributeError, "expected a Type subclassed from a registerable rna type (no register supported).");
		return NULL;
	}
	
	/* get the context, so register callback can do necessary refreshes */
	C= BPy_GetContext();

	/* call the register callback */
	BKE_reports_init(&reports, RPT_STORE);
	srna= reg(C, &reports, py_class, bpy_class_validate, bpy_class_call, bpy_class_free);

	if(!srna) {
		BPy_reports_to_error(&reports);
		BKE_reports_clear(&reports);
		return NULL;
	}

	BKE_reports_clear(&reports);

	pyrna_subtype_set_rna(py_class, srna); /* takes a ref to py_class */

	Py_RETURN_NONE;
}

PyObject *pyrna_basetype_unregister(PyObject *self, PyObject *args)
{
	bContext *C= NULL;
	PyObject *py_class, *item;
	BPy_StructRNA *py_srna;
	StructUnregisterFunc unreg;

	if(!PyArg_ParseTuple(args, "O:unregister", &py_class))
		return NULL;

	if(!PyType_Check(py_class)) {
		PyErr_SetString(PyExc_AttributeError, "expected a Type subclassed from a registerable rna type (no a Type object).");
		return NULL;
	}

	/* check we got an __rna__ attribute */
	item= PyDict_GetItemString(((PyTypeObject*)py_class)->tp_dict, "__rna__");  /* borrow ref */

	if(!item || !BPy_StructRNA_Check(item)) {
		PyErr_SetString(PyExc_AttributeError, "expected a Type subclassed from a registerable rna type (no __rna__ property).");
		return NULL;
	}

	/* check the __rna__ attribute has the right type */
	py_srna= (BPy_StructRNA*)item;

	if(py_srna->ptr.type != &RNA_Struct) {
		PyErr_SetString(PyExc_AttributeError, "expected a Type subclassed from a registerable rna type (not a Struct).");
		return NULL;
	}
	
	/* check that we have a unregister callback for this type */
	unreg= RNA_struct_unregister(py_srna->ptr.data);

	if(!unreg) {
		PyErr_SetString(PyExc_AttributeError, "expected a Type subclassed from a registerable rna type (no unregister supported).");
		return NULL;
	}
	
	/* get the context, so register callback can do necessary refreshes */
	C= BPy_GetContext();
	

	/* call unregister */
	unreg(C, py_srna->ptr.data);

	/* remove reference to old type */
	Py_DECREF(py_class);

	Py_RETURN_NONE;
}
<|MERGE_RESOLUTION|>--- conflicted
+++ resolved
@@ -986,15 +986,9 @@
 		PyErr_SetString(PyExc_TypeError, "rna type is not an array or a collection");
 		return NULL;
 	}
-<<<<<<< HEAD
-
-}
-
-=======
-
-}
-
->>>>>>> 46f6cdcd
+
+}
+
 #if PY_VERSION_HEX >= 0x03000000
 static int prop_subscript_ass_array_slice(BPy_PropertyRNA * self, int begin, int end, PyObject *value)
 {
