--- conflicted
+++ resolved
@@ -330,13 +330,8 @@
   )
 endif()
 
-<<<<<<< HEAD
-if(WITH_OPENXR)
-  add_definitions(-DWITH_OPENXR)
-=======
 if(WITH_XR_OPENXR)
   add_definitions(-DWITH_XR_OPENXR)
->>>>>>> 4ccbbd30
 endif()
 
 add_definitions(${GL_DEFINITIONS})
