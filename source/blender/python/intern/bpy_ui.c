--- conflicted
+++ resolved
@@ -1,5 +1,5 @@
 /**
- * $Id: bpy_ui.c 21611 2009-07-16 00:50:27Z campbellbarton $
+ * $Id$
  *
  * ***** BEGIN GPL LICENSE BLOCK *****
  *
@@ -557,11 +557,7 @@
 	PyModule_AddObject( mod, "SCRIPT", PyLong_FromSsize_t(SPACE_SCRIPT) );
 	PyModule_AddObject( mod, "TIME", PyLong_FromSsize_t(SPACE_TIME) );
 	PyModule_AddObject( mod, "NODE", PyLong_FromSsize_t(SPACE_NODE) );
-<<<<<<< HEAD
-	//PyModule_AddObject( mod, "CONSOLE", PyLong_FromSsize_t(SPACE_CONSOLE) );
-=======
 	PyModule_AddObject( mod, "CONSOLE", PyLong_FromSsize_t(SPACE_CONSOLE) );
->>>>>>> d44d7e22
 	
 	/* INCREF since its its assumed that all these functions return the
 	 * module with a new ref like PyDict_New, since they are passed to
