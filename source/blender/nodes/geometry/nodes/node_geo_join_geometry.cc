/*
 * This program is free software; you can redistribute it and/or
 * modify it under the terms of the GNU General Public License
 * as published by the Free Software Foundation; either version 2
 * of the License, or (at your option) any later version.
 *
 * This program is distributed in the hope that it will be useful,
 * but WITHOUT ANY WARRANTY; without even the implied warranty of
 * MERCHANTABILITY or FITNESS FOR A PARTICULAR PURPOSE.  See the
 * GNU General Public License for more details.
 *
 * You should have received a copy of the GNU General Public License
 * along with this program; if not, write to the Free Software Foundation,
 * Inc., 51 Franklin Street, Fifth Floor, Boston, MA 02110-1301, USA.
 */

#include "BKE_mesh.h"
#include "BKE_mesh_runtime.h"
#include "BKE_pointcloud.h"
#include "BKE_spline.hh"

#include "DNA_mesh_types.h"
#include "DNA_meshdata_types.h"

#include "node_geometry_util.hh"

static bNodeSocketTemplate geo_node_join_geometry_in[] = {
    {SOCK_GEOMETRY,
     N_("Geometry"),
     0.0f,
     0.0f,
     0.0f,
     1.0f,
     -1.0f,
     1.0f,
     PROP_NONE,
     SOCK_MULTI_INPUT},
    {-1, ""},
};

static bNodeSocketTemplate geo_node_join_geometry_out[] = {
    {SOCK_GEOMETRY, N_("Geometry")},
    {-1, ""},
};

namespace blender::nodes {

static Mesh *join_mesh_topology_and_builtin_attributes(Span<const MeshComponent *> src_components)
{
  int totverts = 0;
  int totloops = 0;
  int totedges = 0;
  int totpolys = 0;

  int64_t cd_dirty_vert = 0;
  int64_t cd_dirty_poly = 0;
  int64_t cd_dirty_edge = 0;
  int64_t cd_dirty_loop = 0;

  for (const MeshComponent *mesh_component : src_components) {
    const Mesh *mesh = mesh_component->get_for_read();
    totverts += mesh->totvert;
    totloops += mesh->totloop;
    totedges += mesh->totedge;
    totpolys += mesh->totpoly;
    cd_dirty_vert |= mesh->runtime.cd_dirty_vert;
    cd_dirty_poly |= mesh->runtime.cd_dirty_poly;
    cd_dirty_edge |= mesh->runtime.cd_dirty_edge;
    cd_dirty_loop |= mesh->runtime.cd_dirty_loop;
  }

  const Mesh *first_input_mesh = src_components[0]->get_for_read();
  Mesh *new_mesh = BKE_mesh_new_nomain(totverts, totedges, 0, totloops, totpolys);
  BKE_mesh_copy_settings(new_mesh, first_input_mesh);

  new_mesh->runtime.cd_dirty_vert = cd_dirty_vert;
  new_mesh->runtime.cd_dirty_poly = cd_dirty_poly;
  new_mesh->runtime.cd_dirty_edge = cd_dirty_edge;
  new_mesh->runtime.cd_dirty_loop = cd_dirty_loop;

  int vert_offset = 0;
  int loop_offset = 0;
  int edge_offset = 0;
  int poly_offset = 0;
  for (const MeshComponent *mesh_component : src_components) {
    const Mesh *mesh = mesh_component->get_for_read();
    if (mesh == nullptr) {
      continue;
    }

    for (const int i : IndexRange(mesh->totvert)) {
      const MVert &old_vert = mesh->mvert[i];
      MVert &new_vert = new_mesh->mvert[vert_offset + i];
      new_vert = old_vert;
    }

    for (const int i : IndexRange(mesh->totedge)) {
      const MEdge &old_edge = mesh->medge[i];
      MEdge &new_edge = new_mesh->medge[edge_offset + i];
      new_edge = old_edge;
      new_edge.v1 += vert_offset;
      new_edge.v2 += vert_offset;
    }
    for (const int i : IndexRange(mesh->totloop)) {
      const MLoop &old_loop = mesh->mloop[i];
      MLoop &new_loop = new_mesh->mloop[loop_offset + i];
      new_loop = old_loop;
      new_loop.v += vert_offset;
      new_loop.e += edge_offset;
    }
    for (const int i : IndexRange(mesh->totpoly)) {
      const MPoly &old_poly = mesh->mpoly[i];
      MPoly &new_poly = new_mesh->mpoly[poly_offset + i];
      new_poly = old_poly;
      new_poly.loopstart += loop_offset;
    }

    vert_offset += mesh->totvert;
    loop_offset += mesh->totloop;
    edge_offset += mesh->totedge;
    poly_offset += mesh->totpoly;
  }

  return new_mesh;
}

template<typename Component>
static Array<const GeometryComponent *> to_base_components(Span<const Component *> components)
{
  return components;
}

static Set<std::string> find_all_attribute_names(Span<const GeometryComponent *> components)
{
  Set<std::string> attribute_names;
  for (const GeometryComponent *component : components) {
    Set<std::string> names = component->attribute_names();
    for (const std::string &name : names) {
      attribute_names.add(name);
    }
  }
  return attribute_names;
}

static void determine_final_data_type_and_domain(Span<const GeometryComponent *> components,
                                                 StringRef attribute_name,
                                                 CustomDataType *r_type,
                                                 AttributeDomain *r_domain)
{
  Vector<CustomDataType> data_types;
  Vector<AttributeDomain> domains;
  for (const GeometryComponent *component : components) {
    ReadAttributeLookup attribute = component->attribute_try_get_for_read(attribute_name);
    if (attribute) {
      data_types.append(bke::cpp_type_to_custom_data_type(attribute.varray->type()));
      domains.append(attribute.domain);
    }
  }

  *r_type = bke::attribute_data_type_highest_complexity(data_types);
  *r_domain = bke::attribute_domain_highest_priority(domains);
}

static void fill_new_attribute(Span<const GeometryComponent *> src_components,
                               StringRef attribute_name,
                               const CustomDataType data_type,
                               const AttributeDomain domain,
                               GMutableSpan dst_span)
{
  const CPPType *cpp_type = bke::custom_data_type_to_cpp_type(data_type);
  BLI_assert(cpp_type != nullptr);

  int offset = 0;
  for (const GeometryComponent *component : src_components) {
    const int domain_size = component->attribute_domain_size(domain);
    if (domain_size == 0) {
      continue;
    }
    GVArrayPtr read_attribute = component->attribute_get_for_read(
        attribute_name, domain, data_type, nullptr);

    GVArray_GSpan src_span{*read_attribute};
    const void *src_buffer = src_span.data();
    void *dst_buffer = dst_span[offset];
    cpp_type->copy_to_initialized_n(src_buffer, dst_buffer, domain_size);

    offset += domain_size;
  }
}

static void join_attributes(Span<const GeometryComponent *> src_components,
                            GeometryComponent &result,
                            Span<StringRef> ignored_attributes = {})
{
  Set<std::string> attribute_names = find_all_attribute_names(src_components);
  for (StringRef name : ignored_attributes) {
    attribute_names.remove(name);
  }

  for (const std::string &attribute_name : attribute_names) {
    CustomDataType data_type;
    AttributeDomain domain;
    determine_final_data_type_and_domain(src_components, attribute_name, &data_type, &domain);

    OutputAttribute write_attribute = result.attribute_try_get_for_output_only(
        attribute_name, domain, data_type);
    if (!write_attribute) {
      continue;
    }
    GMutableSpan dst_span = write_attribute.as_span();
    fill_new_attribute(src_components, attribute_name, data_type, domain, dst_span);
    write_attribute.save();
  }
}

static void join_components(Span<const MeshComponent *> src_components, GeometrySet &result)
{
  Mesh *new_mesh = join_mesh_topology_and_builtin_attributes(src_components);

  MeshComponent &dst_component = result.get_component_for_write<MeshComponent>();
  dst_component.replace(new_mesh);

  /* Don't copy attributes that are stored directly in the mesh data structs. */
  join_attributes(to_base_components(src_components),
                  dst_component,
                  {"position", "material_index", "normal", "shade_smooth", "crease"});
}

static void join_components(Span<const PointCloudComponent *> src_components, GeometrySet &result)
{
  int totpoints = 0;
  for (const PointCloudComponent *pointcloud_component : src_components) {
    totpoints += pointcloud_component->attribute_domain_size(ATTR_DOMAIN_POINT);
  }

  PointCloudComponent &dst_component = result.get_component_for_write<PointCloudComponent>();
  PointCloud *pointcloud = BKE_pointcloud_new_nomain(totpoints);
  dst_component.replace(pointcloud);

  join_attributes(to_base_components(src_components), dst_component);
}

static void join_components(Span<const InstancesComponent *> src_components, GeometrySet &result)
{
  InstancesComponent &dst_component = result.get_component_for_write<InstancesComponent>();

  int tot_instances = 0;
  for (const InstancesComponent *src_component : src_components) {
    tot_instances += src_component->instances_amount();
  }
  dst_component.reserve(tot_instances);

  for (const InstancesComponent *src_component : src_components) {
    Span<InstanceReference> src_references = src_component->references();
    Array<int> handle_map(src_references.size());
    for (const int src_handle : src_references.index_range()) {
      handle_map[src_handle] = dst_component.add_reference(src_references[src_handle]);
    }

    Span<float4x4> src_transforms = src_component->instance_transforms();
    Span<int> src_ids = src_component->instance_ids();
    Span<int> src_reference_handles = src_component->instance_reference_handles();

    for (const int i : src_transforms.index_range()) {
      const int src_handle = src_reference_handles[i];
      const int dst_handle = handle_map[src_handle];
      const float4x4 &transform = src_transforms[i];
      const int id = src_ids[i];
      dst_component.add_instance(dst_handle, transform, id);
    }
  }
}

static void join_components(Span<const VolumeComponent *> src_components, GeometrySet &result)
{
  /* Not yet supported. Joining volume grids with the same name requires resampling of at least one
   * of the grids. The cell size of the resulting volume has to be determined somehow. */
  VolumeComponent &dst_component = result.get_component_for_write<VolumeComponent>();
  UNUSED_VARS(src_components, dst_component);
}

static void join_curve_components(MutableSpan<GeometrySet> src_geometry_sets, GeometrySet &result)
{
  Vector<CurveComponent *> src_components;
  for (GeometrySet &geometry_set : src_geometry_sets) {
    if (geometry_set.has_curve()) {
      /* Retrieving with write access seems counterintuitive, but it can allow avoiding a copy
       * in the case where the input spline has no other users, because the splines can be
       * moved from the source curve rather than copied from a read-only source. Retrieving
       * the curve for write will make a copy only when it has a user elsewhere. */
      CurveComponent &component = geometry_set.get_component_for_write<CurveComponent>();
      src_components.append(&component);
    }
  }

  if (src_components.size() == 0) {
    return;
  }
  if (src_components.size() == 1) {
    result.add(*src_components[0]);
    return;
  }

  CurveComponent &dst_component = result.get_component_for_write<CurveComponent>();
  CurveEval *dst_curve = new CurveEval();
  for (CurveComponent *component : src_components) {
    CurveEval *src_curve = component->get_for_write();
<<<<<<< HEAD
    for (SplinePtr &spline : src_curve->splines) {
      dst_curve->splines.append(std::move(spline));
=======
    for (SplinePtr &spline : src_curve->splines()) {
      dst_curve->add_spline(std::move(spline));
>>>>>>> db59f0b9
    }
  }

  dst_component.replace(dst_curve);
}

template<typename Component>
static void join_component_type(Span<GeometrySet> src_geometry_sets, GeometrySet &result)
{
  Vector<const Component *> components;
  for (const GeometrySet &geometry_set : src_geometry_sets) {
    const Component *component = geometry_set.get_component_for_read<Component>();
    if (component != nullptr && !component->is_empty()) {
      components.append(component);
    }
  }

  if (components.size() == 0) {
    return;
  }
  if (components.size() == 1) {
    result.add(*components[0]);
    return;
  }
  join_components(components, result);
}

static void geo_node_join_geometry_exec(GeoNodeExecParams params)
{
  Vector<GeometrySet> geometry_sets = params.extract_multi_input<GeometrySet>("Geometry");

  GeometrySet geometry_set_result;
  join_component_type<MeshComponent>(geometry_sets, geometry_set_result);
  join_component_type<PointCloudComponent>(geometry_sets, geometry_set_result);
  join_component_type<InstancesComponent>(geometry_sets, geometry_set_result);
  join_component_type<VolumeComponent>(geometry_sets, geometry_set_result);
  join_curve_components(geometry_sets, geometry_set_result);

  params.set_output("Geometry", std::move(geometry_set_result));
}
}  // namespace blender::nodes

void register_node_type_geo_join_geometry()
{
  static bNodeType ntype;

  geo_node_type_base(&ntype, GEO_NODE_JOIN_GEOMETRY, "Join Geometry", NODE_CLASS_GEOMETRY, 0);
  node_type_socket_templates(&ntype, geo_node_join_geometry_in, geo_node_join_geometry_out);
  ntype.geometry_node_execute = blender::nodes::geo_node_join_geometry_exec;
  nodeRegisterType(&ntype);
}<|MERGE_RESOLUTION|>--- conflicted
+++ resolved
@@ -305,13 +305,8 @@
   CurveEval *dst_curve = new CurveEval();
   for (CurveComponent *component : src_components) {
     CurveEval *src_curve = component->get_for_write();
-<<<<<<< HEAD
-    for (SplinePtr &spline : src_curve->splines) {
-      dst_curve->splines.append(std::move(spline));
-=======
     for (SplinePtr &spline : src_curve->splines()) {
       dst_curve->add_spline(std::move(spline));
->>>>>>> db59f0b9
     }
   }
 
