--- conflicted
+++ resolved
@@ -307,31 +307,6 @@
       edge_total(fill_type, verts_num, top_is_point, bottom_is_point),
       0,
       corner_total(fill_type, verts_num, top_is_point, bottom_is_point),
-<<<<<<< HEAD
-      face_total(fill_type, verts_num, top_is_point, bottom_is_point)};
-  BMesh *bm = BM_mesh_create(&allocsize, &bmcp);
-
-  const bool cap_end = (fill_type != GEO_NODE_MESH_CIRCLE_FILL_NONE);
-  const bool cap_tri = (fill_type == GEO_NODE_MESH_CIRCLE_FILL_TRIANGLE_FAN);
-  BMO_op_callf(bm,
-               BMO_FLAG_DEFAULTS,
-               "create_cone segments=%i diameter1=%f diameter2=%f cap_ends=%b "
-               "cap_tris=%b depth=%f matrix=%m4 calc_uvs=%b",
-               verts_num,
-               radius_bottom,
-               radius_top,
-               cap_end,
-               cap_tri,
-               depth,
-               transform.values,
-               true);
-
-  BMeshToMeshParams params{};
-  params.calc_object_remap = false;
-  Mesh *mesh = (Mesh *)BKE_id_new_nomain(ID_ME, nullptr);
-  BM_mesh_bm_to_me(nullptr, nullptr, bm, mesh, &params);
-  BM_mesh_free(bm);
-=======
       face_total(fill_type, verts_num, top_is_point, bottom_is_point));
   MutableSpan<MVert> verts{mesh->mvert, mesh->totvert};
   MutableSpan<MLoop> loops{mesh->mloop, mesh->totloop};
@@ -562,7 +537,6 @@
   calculate_uvs(mesh, top_is_point, bottom_is_point, verts_num, fill_type);
 
   BLI_assert(BKE_mesh_is_valid(mesh));
->>>>>>> d3cb1d84
 
   return mesh;
 }
