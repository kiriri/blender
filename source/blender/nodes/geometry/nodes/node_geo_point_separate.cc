/*
 * This program is free software; you can redistribute it and/or
 * modify it under the terms of the GNU General Public License
 * as published by the Free Software Foundation; either version 2
 * of the License, or (at your option) any later version.
 *
 * This program is distributed in the hope that it will be useful,
 * but WITHOUT ANY WARRANTY; without even the implied warranty of
 * MERCHANTABILITY or FITNESS FOR A PARTICULAR PURPOSE.  See the
 * GNU General Public License for more details.
 *
 * You should have received a copy of the GNU General Public License
 * along with this program; if not, write to the Free Software Foundation,
 * Inc., 51 Franklin Street, Fifth Floor, Boston, MA 02110-1301, USA.
 */

#include "BKE_mesh.h"
#include "BKE_persistent_data_handle.hh"
#include "BKE_pointcloud.h"

#include "DNA_mesh_types.h"
#include "DNA_meshdata_types.h"
#include "DNA_pointcloud_types.h"

#include "node_geometry_util.hh"

static bNodeSocketTemplate geo_node_point_instance_in[] = {
    {SOCK_GEOMETRY, N_("Geometry")},
    {SOCK_STRING, N_("Mask")},
    {-1, ""},
};

static bNodeSocketTemplate geo_node_point_instance_out[] = {
    {SOCK_GEOMETRY, N_("Geometry 1")},
    {SOCK_GEOMETRY, N_("Geometry 2")},
    {-1, ""},
};

namespace blender::nodes {

static void fill_new_attribute_from_input(const ReadAttribute &input_attribute,
                                          WriteAttribute &out_attribute_a,
                                          WriteAttribute &out_attribute_b,
                                          Span<bool> a_or_b)
{
  fn::GSpan in_span = input_attribute.get_span();
  int i_a = 0;
  int i_b = 0;
  for (int i_in = 0; i_in < in_span.size(); i_in++) {
    const bool move_to_b = a_or_b[i_in];
    if (move_to_b) {
      out_attribute_b.set(i_b, in_span[i_in]);
      i_b++;
    }
    else {
      out_attribute_a.set(i_a, in_span[i_in]);
      i_a++;
    }
  }
}

/**
 * Move the original attribute values to the two output components.
 *
 * \note This assumes a consistent ordering of indices before and after the split,
 * which is true for points and a simple vertex array.
 */
static void move_split_attributes(const GeometryComponent &in_component,
                                  GeometryComponent &out_component_a,
                                  GeometryComponent &out_component_b,
                                  Span<bool> a_or_b)
{
  Set<std::string> attribute_names = in_component.attribute_names();

  for (const std::string &name : attribute_names) {
    ReadAttributePtr attribute = in_component.attribute_try_get_for_read(name);
    BLI_assert(attribute);

    /* Since this node only creates points and vertices, don't copy other attributes. */
    if (attribute->domain() != ATTR_DOMAIN_POINT) {
      continue;
    }

    const CustomDataType data_type = bke::cpp_type_to_custom_data_type(attribute->cpp_type());
    const AttributeDomain domain = attribute->domain();

    /* Don't try to create the attribute on the new component if it already exists (i.e. has been
     * initialized by someone else). */
    if (!out_component_a.attribute_exists(name)) {
      if (!out_component_a.attribute_try_create(name, domain, data_type)) {
        continue;
      }
    }
    if (!out_component_b.attribute_exists(name)) {
      if (!out_component_b.attribute_try_create(name, domain, data_type)) {
        continue;
      }
    }

    WriteAttributePtr out_attribute_a = out_component_a.attribute_try_get_for_write(name);
    WriteAttributePtr out_attribute_b = out_component_b.attribute_try_get_for_write(name);
    if (!out_attribute_a || !out_attribute_b) {
      BLI_assert(false);
      continue;
    }

    fill_new_attribute_from_input(*attribute, *out_attribute_a, *out_attribute_b, a_or_b);
  }
}

/**
 * Find total in each new set and find which of the output sets each point will belong to.
 */
static Array<bool> count_point_splits(const GeometryComponent &component,
                                      const GeoNodeExecParams &params,
                                      int *r_a_total,
                                      int *r_b_total)
{
  const BooleanReadAttribute mask_attribute = params.get_input_attribute<bool>(
      "Mask", component, ATTR_DOMAIN_POINT, false);
  Array<bool> masks = mask_attribute.get_span();
  const int in_total = masks.size();

  *r_b_total = 0;
  for (const bool mask : masks) {
    if (mask) {
      *r_b_total += 1;
    }
  }
  *r_a_total = in_total - *r_b_total;

  return masks;
}

static void separate_mesh(const MeshComponent &in_component,
                          const GeoNodeExecParams &params,
                          MeshComponent &out_component_a,
                          MeshComponent &out_component_b)
{
  const int size = in_component.attribute_domain_size(ATTR_DOMAIN_POINT);
  if (size == 0) {
    return;
  }

  int a_total;
  int b_total;
  Array<bool> a_or_b = count_point_splits(in_component, params, &a_total, &b_total);

  out_component_a.replace(BKE_mesh_new_nomain(a_total, 0, 0, 0, 0));
  out_component_b.replace(BKE_mesh_new_nomain(b_total, 0, 0, 0, 0));

  move_split_attributes(in_component, out_component_a, out_component_b, a_or_b);
}

static void separate_point_cloud(const PointCloudComponent &in_component,
                                 const GeoNodeExecParams &params,
                                 PointCloudComponent &out_component_a,
                                 PointCloudComponent &out_component_b)
{
  const int size = in_component.attribute_domain_size(ATTR_DOMAIN_POINT);
  if (size == 0) {
    return;
  }

  int a_total;
  int b_total;
  Array<bool> a_or_b = count_point_splits(in_component, params, &a_total, &b_total);

  out_component_a.replace(BKE_pointcloud_new_nomain(a_total));
  out_component_b.replace(BKE_pointcloud_new_nomain(b_total));

  move_split_attributes(in_component, out_component_a, out_component_b, a_or_b);
}

static void geo_node_point_separate_exec(GeoNodeExecParams params)
{
  GeometrySet geometry_set = params.extract_input<GeometrySet>("Geometry");
  GeometrySet out_set_a(geometry_set);
  GeometrySet out_set_b;

<<<<<<< HEAD
  /* Note: This is not necessary, the input goemtry set can be read only,
   * but it must be rewritten to handle instances. */
  geometry_set_realize_instances_for_write(geometry_set);
=======
  /* TODO: This is not necessary-- the input goemetry set can be read only,
   * but it must be rewritten to handle instance groups. */
  geometry_set = geometry_set_realize_instances(geometry_set);
>>>>>>> 1065b413

  if (geometry_set.has<PointCloudComponent>()) {
    separate_point_cloud(*geometry_set.get_component_for_read<PointCloudComponent>(),
                         params,
                         out_set_a.get_component_for_write<PointCloudComponent>(),
                         out_set_b.get_component_for_write<PointCloudComponent>());
  }
  if (geometry_set.has<MeshComponent>()) {
    separate_mesh(*geometry_set.get_component_for_read<MeshComponent>(),
                  params,
                  out_set_a.get_component_for_write<MeshComponent>(),
                  out_set_b.get_component_for_write<MeshComponent>());
  }

  params.set_output("Geometry 1", std::move(out_set_a));
  params.set_output("Geometry 2", std::move(out_set_b));
}
}  // namespace blender::nodes

void register_node_type_geo_point_separate()
{
  static bNodeType ntype;

  geo_node_type_base(&ntype, GEO_NODE_POINT_SEPARATE, "Point Separate", NODE_CLASS_GEOMETRY, 0);
  node_type_socket_templates(&ntype, geo_node_point_instance_in, geo_node_point_instance_out);
  ntype.geometry_node_execute = blender::nodes::geo_node_point_separate_exec;
  nodeRegisterType(&ntype);
}<|MERGE_RESOLUTION|>--- conflicted
+++ resolved
@@ -178,15 +178,9 @@
   GeometrySet out_set_a(geometry_set);
   GeometrySet out_set_b;
 
-<<<<<<< HEAD
-  /* Note: This is not necessary, the input goemtry set can be read only,
-   * but it must be rewritten to handle instances. */
-  geometry_set_realize_instances_for_write(geometry_set);
-=======
   /* TODO: This is not necessary-- the input goemetry set can be read only,
    * but it must be rewritten to handle instance groups. */
   geometry_set = geometry_set_realize_instances(geometry_set);
->>>>>>> 1065b413
 
   if (geometry_set.has<PointCloudComponent>()) {
     separate_point_cloud(*geometry_set.get_component_for_read<PointCloudComponent>(),
