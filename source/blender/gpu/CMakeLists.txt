--- conflicted
+++ resolved
@@ -425,18 +425,12 @@
 blender_add_lib(bf_gpu "${SRC}" "${INC}" "${INC_SYS}" "${LIB}")
 
 if(CMAKE_COMPILER_IS_GNUCC OR CMAKE_C_COMPILER_ID MATCHES "Clang")
-<<<<<<< HEAD
   target_compile_options(bf_gpu
     PRIVATE "-Wno-nullability-completeness"
   )
-endif()
-
-
-=======
   target_compile_options(bf_gpu PRIVATE $<$<COMPILE_LANGUAGE:CXX>:-Wsuggest-override>)
 endif()
 
->>>>>>> 2a14ab99
 if(WITH_GTESTS)
   if(WITH_OPENGL_DRAW_TESTS)
     set(TEST_SRC
