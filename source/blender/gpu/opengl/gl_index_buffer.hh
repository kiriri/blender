/*
 * This program is free software; you can redistribute it and/or
 * modify it under the terms of the GNU General Public License
 * as published by the Free Software Foundation; either version 2
 * of the License, or (at your option) any later version.
 *
 * This program is distributed in the hope that it will be useful,
 * but WITHOUT ANY WARRANTY; without even the implied warranty of
 * MERCHANTABILITY or FITNESS FOR A PARTICULAR PURPOSE.  See the
 * GNU General Public License for more details.
 *
 * You should have received a copy of the GNU General Public License
 * along with this program; if not, write to the Free Software Foundation,
 * Inc., 51 Franklin Street, Fifth Floor, Boston, MA 02110-1301, USA.
 *
 * The Original Code is Copyright (C) 2020 Blender Foundation.
 * All rights reserved.
 */

/** \file
 * \ingroup gpu
 */

#pragma once

#include "MEM_guardedalloc.h"

#include "gpu_index_buffer_private.hh"

#include "glew-mx.h"

namespace blender::gpu {

class GLIndexBuf : public IndexBuf {
  friend class GLBatch;
  friend class GLDrawList;
  friend class GLShader; /* For compute shaders. */

 private:
  GLuint ibo_id_ = 0;

 public:
  ~GLIndexBuf();

  void bind(void);
  void bind_as_ssbo(uint binding) override;

<<<<<<< HEAD
  uint32_t *read() const override;
=======
  const uint32_t *read() const override;
>>>>>>> 87055dc7

  void *offset_ptr(uint additional_vertex_offset) const
  {
    additional_vertex_offset += index_start_;
    if (index_type_ == GPU_INDEX_U32) {
      return (GLuint *)0 + additional_vertex_offset;
    }
    return (GLushort *)0 + additional_vertex_offset;
  }

  GLuint restart_index(void) const
  {
    return (index_type_ == GPU_INDEX_U16) ? 0xFFFFu : 0xFFFFFFFFu;
  }

 private:
  bool is_active() const;

  MEM_CXX_CLASS_ALLOC_FUNCS("GLIndexBuf")
};

static inline GLenum to_gl(GPUIndexBufType type)
{
  return (type == GPU_INDEX_U32) ? GL_UNSIGNED_INT : GL_UNSIGNED_SHORT;
}

}  // namespace blender::gpu<|MERGE_RESOLUTION|>--- conflicted
+++ resolved
@@ -45,11 +45,7 @@
   void bind(void);
   void bind_as_ssbo(uint binding) override;
 
-<<<<<<< HEAD
-  uint32_t *read() const override;
-=======
   const uint32_t *read() const override;
->>>>>>> 87055dc7
 
   void *offset_ptr(uint additional_vertex_offset) const
   {
