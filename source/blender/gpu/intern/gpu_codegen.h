/*
 * This program is free software; you can redistribute it and/or
 * modify it under the terms of the GNU General Public License
 * as published by the Free Software Foundation; either version 2
 * of the License, or (at your option) any later version.
 *
 * This program is distributed in the hope that it will be useful,
 * but WITHOUT ANY WARRANTY; without even the implied warranty of
 * MERCHANTABILITY or FITNESS FOR A PARTICULAR PURPOSE.  See the
 * GNU General Public License for more details.
 *
 * You should have received a copy of the GNU General Public License
 * along with this program; if not, write to the Free Software Foundation,
 * Inc., 51 Franklin Street, Fifth Floor, Boston, MA 02110-1301, USA.
 *
 * The Original Code is Copyright (C) 2005 Blender Foundation.
 * All rights reserved.
 */

/** \file
 * \ingroup gpu
 *
 * Generate shader code from the intermediate node graph.
 */

#pragma once

#ifdef __cplusplus
extern "C" {
#endif

struct GPUMaterial;
struct GPUNodeGraph;
struct GPUOutput;
struct GPUShader;
struct GSet;
struct ListBase;

typedef struct GPUPass {
  struct GPUPass *next;

  struct GPUShader *shader;
  char *fragmentcode;
  char *geometrycode;
  char *vertexcode;
  char *defines;
  uint refcount; /* Orphaned GPUPasses gets freed by the garbage collector. */
  uint32_t hash; /* Identity hash generated from all GLSL code. */
  bool compiled; /* Did we already tried to compile the attached GPUShader. */
} GPUPass;

/* Pass */

GPUPass *GPU_generate_pass(struct GPUMaterial *material,
                           struct GPUNodeGraph *graph,
                           const char *vert_code,
                           const char *geom_code,
                           const char *frag_lib,
                           const char *defines);
struct GPUShader *GPU_pass_shader_get(GPUPass *pass);
bool GPU_pass_compile(GPUPass *pass, const char *shname);
void GPU_pass_release(GPUPass *pass);

/* Module */

void gpu_codegen_init(void);
<<<<<<< HEAD
void gpu_codegen_exit(void);

#ifdef __cplusplus
}
#endif

#endif /* __GPU_CODEGEN_H__ */
=======
void gpu_codegen_exit(void);
>>>>>>> 91694b9b
<|MERGE_RESOLUTION|>--- conflicted
+++ resolved
@@ -64,14 +64,8 @@
 /* Module */
 
 void gpu_codegen_init(void);
-<<<<<<< HEAD
 void gpu_codegen_exit(void);
 
 #ifdef __cplusplus
 }
-#endif
-
-#endif /* __GPU_CODEGEN_H__ */
-=======
-void gpu_codegen_exit(void);
->>>>>>> 91694b9b
+#endif