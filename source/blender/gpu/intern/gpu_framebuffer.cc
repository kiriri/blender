--- conflicted
+++ resolved
@@ -622,14 +622,10 @@
 {
   CHECK_FRAMEBUFFER_IS_BOUND(fb);
 
-<<<<<<< HEAD
-  GPU_context_active_get()->state_manager->apply_state();
-=======
   /* Save and restore the state. */
   eGPUWriteMask write_mask = GPU_write_mask_get();
   uint stencil_mask = GPU_stencil_mask_get();
   eGPUStencilTest stencil_test = GPU_stencil_test_get();
->>>>>>> 019cd2e5
 
   if (buffers & GPU_COLOR_BIT) {
     GPU_color_mask(true, true, true, true);
@@ -1133,17 +1129,10 @@
 {
   BLI_assert((GPU_write_mask_get() & GPU_WRITE_DEPTH) != 0);
 
-<<<<<<< HEAD
-void GPU_clear(eGPUFrameBufferBits flags)
-{
-  GPU_context_active_get()->state_manager->apply_state();
-  glClear(convert_buffer_bits_to_gl(flags));
-=======
   GPU_context_active_get()->state_manager->apply_state();
 
   glClearDepth(depth);
   glClear(GL_DEPTH_BUFFER_BIT);
->>>>>>> 019cd2e5
 }
 
 void GPU_frontbuffer_read_pixels(
