/*
 * ***** BEGIN GPL LICENSE BLOCK *****
 *
 * This program is free software; you can redistribute it and/or
 * modify it under the terms of the GNU General Public License
 * as published by the Free Software Foundation; either version 2
 * of the License, or (at your option) any later version.
 *
 * This program is distributed in the hope that it will be useful,
 * but WITHOUT ANY WARRANTY; without even the implied warranty of
 * MERCHANTABILITY or FITNESS FOR A PARTICULAR PURPOSE.  See the
 * GNU General Public License for more details.
 *
 * You should have received a copy of the GNU General Public License
 * along with this program; if not, write to the Free Software Foundation,
 * Inc., 51 Franklin Street, Fifth Floor, Boston, MA 02110-1301, USA.
 *
 * The Original Code is Copyright (C) 2005 Blender Foundation.
 * All rights reserved.
 *
 * The Original Code is: all of this file.
 *
 * Contributor(s): Brecht Van Lommel.
 *
 * ***** END GPL LICENSE BLOCK *****
 */

/** \file blender/gpu/intern/gpu_codegen.c
 *  \ingroup gpu
 *
 * Convert material node-trees to GLSL.
 */

#include "MEM_guardedalloc.h"

#include "DNA_customdata_types.h"
#include "DNA_image_types.h"
#include "DNA_material_types.h"
#include "DNA_node_types.h"

#include "BLI_blenlib.h"
#include "BLI_hash_mm2a.h"
#include "BLI_link_utils.h"
#include "BLI_utildefines.h"
#include "BLI_dynstr.h"
#include "BLI_ghash.h"
#include "BLI_threads.h"

#include "PIL_time.h"

#include "GPU_extensions.h"
#include "GPU_glew.h"
#include "GPU_material.h"
#include "GPU_shader.h"
#include "GPU_texture.h"
#include "GPU_uniformbuffer.h"

#include "BLI_sys_types.h" /* for intptr_t support */

#include "gpu_codegen.h"

#include <string.h>
#include <stdarg.h>

extern char datatoc_gpu_shader_material_glsl[];
extern char datatoc_gpu_shader_geometry_glsl[];

static char *glsl_material_library = NULL;

/* -------------------- GPUPass Cache ------------------ */
/**
 * Internal shader cache: This prevent the shader recompilation / stall when
 * using undo/redo AND also allows for GPUPass reuse if the Shader code is the
 * same for 2 different Materials. Unused GPUPasses are free by Garbage collection.
 **/

/* Only use one linklist that contains the GPUPasses grouped by hash. */
static GPUPass *pass_cache = NULL;
static SpinLock pass_cache_spin;

static uint32_t gpu_pass_hash(const char *frag_gen, const char *defs, GPUVertexAttribs *attribs)
{
	BLI_HashMurmur2A hm2a;
	BLI_hash_mm2a_init(&hm2a, 0);
	BLI_hash_mm2a_add(&hm2a, (uchar *)frag_gen, strlen(frag_gen));
	if (attribs) {
		for (int att_idx = 0; att_idx < attribs->totlayer; att_idx++) {
			char *name = attribs->layer[att_idx].name;
			BLI_hash_mm2a_add(&hm2a, (uchar *)name, strlen(name));
		}
	}
	if (defs)
		BLI_hash_mm2a_add(&hm2a, (uchar *)defs, strlen(defs));

	return BLI_hash_mm2a_end(&hm2a);
}

/* Search by hash only. Return first pass with the same hash.
 * There is hash collision if (pass->next && pass->next->hash == hash) */
static GPUPass *gpu_pass_cache_lookup(uint32_t hash)
{
	BLI_spin_lock(&pass_cache_spin);
	/* Could be optimized with a Lookup table. */
	for (GPUPass *pass = pass_cache; pass; pass = pass->next) {
		if (pass->hash == hash) {
			BLI_spin_unlock(&pass_cache_spin);
			return pass;
		}
	}
	BLI_spin_unlock(&pass_cache_spin);
	return NULL;
}

/* Check all possible passes with the same hash. */
static GPUPass *gpu_pass_cache_resolve_collision(
        GPUPass *pass, const char *vert, const char *geom, const char *frag, const char *defs, uint32_t hash)
{
	BLI_spin_lock(&pass_cache_spin);
	/* Collision, need to strcmp the whole shader. */
	for (; pass && (pass->hash == hash); pass = pass->next) {
		if ((defs != NULL) && (strcmp(pass->defines, defs) != 0)) { /* Pass */ }
		else if ((geom != NULL) && (strcmp(pass->geometrycode, geom) != 0)) { /* Pass */ }
		else if ((strcmp(pass->fragmentcode, frag) == 0) &&
		         (strcmp(pass->vertexcode, vert) == 0))
		{
			BLI_spin_unlock(&pass_cache_spin);
			return pass;
		}
	}
	BLI_spin_unlock(&pass_cache_spin);
	return NULL;
}

/* -------------------- GPU Codegen ------------------ */

/* type definitions and constants */

#define MAX_FUNCTION_NAME    64
#define MAX_PARAMETER        32

typedef enum {
	FUNCTION_QUAL_IN,
	FUNCTION_QUAL_OUT,
	FUNCTION_QUAL_INOUT
} GPUFunctionQual;

typedef struct GPUFunction {
	char name[MAX_FUNCTION_NAME];
	GPUType paramtype[MAX_PARAMETER];
	GPUFunctionQual paramqual[MAX_PARAMETER];
	int totparam;
} GPUFunction;

/* Indices match the GPUType enum */
static const char *GPU_DATATYPE_STR[17] = {
	"", "float", "vec2", "vec3", "vec4",
	NULL, NULL, NULL, NULL, "mat3", NULL, NULL, NULL, NULL, NULL, NULL, "mat4"
};

/* GLSL code parsing for finding function definitions.
 * These are stored in a hash for lookup when creating a material. */

static GHash *FUNCTION_HASH = NULL;
#if 0
static char *FUNCTION_PROTOTYPES = NULL;
static GPUShader *FUNCTION_LIB = NULL;
#endif

static int gpu_str_prefix(const char *str, const char *prefix)
{
	while (*str && *prefix) {
		if (*str != *prefix)
			return 0;

		str++;
		prefix++;
	}

	return (*prefix == '\0');
}

static char *gpu_str_skip_token(char *str, char *token, int max)
{
	int len = 0;

	/* skip a variable/function name */
	while (*str) {
		if (ELEM(*str, ' ', '(', ')', ',', ';', '\t', '\n', '\r'))
			break;
		else {
			if (token && len < max - 1) {
				*token = *str;
				token++;
				len++;
			}
			str++;
		}
	}

	if (token)
		*token = '\0';

	/* skip the next special characters:
	 * note the missing ')' */
	while (*str) {
		if (ELEM(*str, ' ', '(', ',', ';', '\t', '\n', '\r'))
			str++;
		else
			break;
	}

	return str;
}

static void gpu_parse_functions_string(GHash *hash, char *code)
{
	GPUFunction *function;
	GPUType type;
	GPUFunctionQual qual;
	int i;

	while ((code = strstr(code, "void "))) {
		function = MEM_callocN(sizeof(GPUFunction), "GPUFunction");

		code = gpu_str_skip_token(code, NULL, 0);
		code = gpu_str_skip_token(code, function->name, MAX_FUNCTION_NAME);

		/* get parameters */
		while (*code && *code != ')') {
			/* test if it's an input or output */
			qual = FUNCTION_QUAL_IN;
			if (gpu_str_prefix(code, "out "))
				qual = FUNCTION_QUAL_OUT;
			if (gpu_str_prefix(code, "inout "))
				qual = FUNCTION_QUAL_INOUT;
			if ((qual != FUNCTION_QUAL_IN) || gpu_str_prefix(code, "in "))
				code = gpu_str_skip_token(code, NULL, 0);

			/* test for type */
			type = GPU_NONE;
			for (i = 1; i < ARRAY_SIZE(GPU_DATATYPE_STR); i++) {
				if (GPU_DATATYPE_STR[i] && gpu_str_prefix(code, GPU_DATATYPE_STR[i])) {
					type = i;
					break;
				}
			}

			if (!type && gpu_str_prefix(code, "samplerCube")) {
				type = GPU_TEXCUBE;
			}
			if (!type && gpu_str_prefix(code, "sampler2DShadow")) {
				type = GPU_SHADOW2D;
			}
			if (!type && gpu_str_prefix(code, "sampler1DArray")) {
				type = GPU_TEX1D_ARRAY;
			}
			if (!type && gpu_str_prefix(code, "sampler2D")) {
				type = GPU_TEX2D;
			}
			if (!type && gpu_str_prefix(code, "sampler3D")) {
				type = GPU_TEX3D;
			}

			if (!type && gpu_str_prefix(code, "Closure")) {
				type = GPU_CLOSURE;
			}

			if (type) {
				/* add parameter */
				code = gpu_str_skip_token(code, NULL, 0);
				code = gpu_str_skip_token(code, NULL, 0);
				function->paramqual[function->totparam] = qual;
				function->paramtype[function->totparam] = type;
				function->totparam++;
			}
			else {
				fprintf(stderr, "GPU invalid function parameter in %s.\n", function->name);
				break;
			}
		}

		if (function->name[0] == '\0' || function->totparam == 0) {
			fprintf(stderr, "GPU functions parse error.\n");
			MEM_freeN(function);
			break;
		}

		BLI_ghash_insert(hash, function->name, function);
	}
}

#if 0
static char *gpu_generate_function_prototyps(GHash *hash)
{
	DynStr *ds = BLI_dynstr_new();
	GHashIterator *ghi;
	GPUFunction *function;
	char *name, *prototypes;
	int a;

	/* automatically generate function prototypes to add to the top of the
	 * generated code, to avoid have to add the actual code & recompile all */
	ghi = BLI_ghashIterator_new(hash);

	for (; !BLI_ghashIterator_done(ghi); BLI_ghashIterator_step(ghi)) {
		name = BLI_ghashIterator_getValue(ghi);
		function = BLI_ghashIterator_getValue(ghi);

		BLI_dynstr_appendf(ds, "void %s(", name);
		for (a = 0; a < function->totparam; a++) {
			if (function->paramqual[a] == FUNCTION_QUAL_OUT)
				BLI_dynstr_append(ds, "out ");
			else if (function->paramqual[a] == FUNCTION_QUAL_INOUT)
				BLI_dynstr_append(ds, "inout ");

			if (function->paramtype[a] == GPU_TEX2D)
				BLI_dynstr_append(ds, "sampler2D");
			else if (function->paramtype[a] == GPU_SHADOW2D)
				BLI_dynstr_append(ds, "sampler2DShadow");
			else
				BLI_dynstr_append(ds, GPU_DATATYPE_STR[function->paramtype[a]]);
#  if 0
			BLI_dynstr_appendf(ds, " param%d", a);
#  endif

			if (a != function->totparam - 1)
				BLI_dynstr_append(ds, ", ");
		}
		BLI_dynstr_append(ds, ");\n");
	}

	BLI_dynstr_append(ds, "\n");

	prototypes = BLI_dynstr_get_cstring(ds);
	BLI_dynstr_free(ds);

	return prototypes;
}
#endif

static GPUFunction *gpu_lookup_function(const char *name)
{
	if (!FUNCTION_HASH) {
		FUNCTION_HASH = BLI_ghash_str_new("GPU_lookup_function gh");
		gpu_parse_functions_string(FUNCTION_HASH, glsl_material_library);
	}

	return BLI_ghash_lookup(FUNCTION_HASH, (const void *)name);
}

void gpu_codegen_init(void)
{
	GPU_code_generate_glsl_lib();
}

void gpu_codegen_exit(void)
{
	extern Material defmaterial; /* render module abuse... */

	if (defmaterial.gpumaterial.first)
		GPU_material_free(&defmaterial.gpumaterial);

	if (FUNCTION_HASH) {
		BLI_ghash_free(FUNCTION_HASH, NULL, MEM_freeN);
		FUNCTION_HASH = NULL;
	}

	GPU_shader_free_builtin_shaders();

	if (glsl_material_library) {
		MEM_freeN(glsl_material_library);
		glsl_material_library = NULL;
	}

#if 0
	if (FUNCTION_PROTOTYPES) {
		MEM_freeN(FUNCTION_PROTOTYPES);
		FUNCTION_PROTOTYPES = NULL;
	}
	if (FUNCTION_LIB) {
		GPU_shader_free(FUNCTION_LIB);
		FUNCTION_LIB = NULL;
	}
#endif
}

/* GLSL code generation */

static void codegen_convert_datatype(DynStr *ds, int from, int to, const char *tmp, int id)
{
	char name[1024];

	BLI_snprintf(name, sizeof(name), "%s%d", tmp, id);

	if (from == to) {
		BLI_dynstr_append(ds, name);
	}
	else if (to == GPU_FLOAT) {
		if (from == GPU_VEC4)
			BLI_dynstr_appendf(ds, "convert_rgba_to_float(%s)", name);
		else if (from == GPU_VEC3)
			BLI_dynstr_appendf(ds, "(%s.r + %s.g + %s.b) / 3.0", name, name, name);
		else if (from == GPU_VEC2)
			BLI_dynstr_appendf(ds, "%s.r", name);
	}
	else if (to == GPU_VEC2) {
		if (from == GPU_VEC4)
			BLI_dynstr_appendf(ds, "vec2((%s.r + %s.g + %s.b) / 3.0, %s.a)", name, name, name, name);
		else if (from == GPU_VEC3)
			BLI_dynstr_appendf(ds, "vec2((%s.r + %s.g + %s.b) / 3.0, 1.0)", name, name, name);
		else if (from == GPU_FLOAT)
			BLI_dynstr_appendf(ds, "vec2(%s, 1.0)", name);
	}
	else if (to == GPU_VEC3) {
		if (from == GPU_VEC4)
			BLI_dynstr_appendf(ds, "%s.rgb", name);
		else if (from == GPU_VEC2)
			BLI_dynstr_appendf(ds, "vec3(%s.r, %s.r, %s.r)", name, name, name);
		else if (from == GPU_FLOAT)
			BLI_dynstr_appendf(ds, "vec3(%s, %s, %s)", name, name, name);
	}
	else if (to == GPU_VEC4) {
		if (from == GPU_VEC3)
			BLI_dynstr_appendf(ds, "vec4(%s, 1.0)", name);
		else if (from == GPU_VEC2)
			BLI_dynstr_appendf(ds, "vec4(%s.r, %s.r, %s.r, %s.g)", name, name, name, name);
		else if (from == GPU_FLOAT)
			BLI_dynstr_appendf(ds, "vec4(%s, %s, %s, 1.0)", name, name, name);
	}
	else if (to == GPU_CLOSURE) {
		if (from == GPU_VEC4)
			BLI_dynstr_appendf(ds, "closure_emission(%s.rgb)", name);
		else if (from == GPU_VEC3)
			BLI_dynstr_appendf(ds, "closure_emission(%s.rgb)", name);
		else if (from == GPU_VEC2)
			BLI_dynstr_appendf(ds, "closure_emission(%s.rrr)", name);
		else if (from == GPU_FLOAT)
			BLI_dynstr_appendf(ds, "closure_emission(vec3(%s, %s, %s))", name, name, name);
	}
	else {
		BLI_dynstr_append(ds, name);
	}
}

static void codegen_print_datatype(DynStr *ds, const GPUType type, float *data)
{
	int i;

	BLI_dynstr_appendf(ds, "%s(", GPU_DATATYPE_STR[type]);

	for (i = 0; i < type; i++) {
		BLI_dynstr_appendf(ds, "%.12f", data[i]);
		if (i == type - 1)
			BLI_dynstr_append(ds, ")");
		else
			BLI_dynstr_append(ds, ", ");
	}
}

static int codegen_input_has_texture(GPUInput *input)
{
	if (input->link)
		return 0;
	else
		return (input->source == GPU_SOURCE_TEX);
}

const char *GPU_builtin_name(GPUBuiltin builtin)
{
	if (builtin == GPU_VIEW_MATRIX)
		return "unfviewmat";
	else if (builtin == GPU_OBJECT_MATRIX)
		return "unfobmat";
	else if (builtin == GPU_INVERSE_VIEW_MATRIX)
		return "unfinvviewmat";
	else if (builtin == GPU_INVERSE_OBJECT_MATRIX)
		return "unfinvobmat";
	else if (builtin == GPU_LOC_TO_VIEW_MATRIX)
		return "unflocaltoviewmat";
	else if (builtin == GPU_INVERSE_LOC_TO_VIEW_MATRIX)
		return "unfinvlocaltoviewmat";
	else if (builtin == GPU_VIEW_POSITION)
		return "varposition";
	else if (builtin == GPU_VIEW_NORMAL)
		return "varnormal";
	else if (builtin == GPU_OBCOLOR)
		return "unfobcolor";
	else if (builtin == GPU_AUTO_BUMPSCALE)
		return "unfobautobumpscale";
	else if (builtin == GPU_CAMERA_TEXCO_FACTORS)
		return "unfcameratexfactors";
	else if (builtin == GPU_PARTICLE_SCALAR_PROPS)
		return "unfparticlescalarprops";
	else if (builtin == GPU_PARTICLE_LOCATION)
		return "unfparticleco";
	else if (builtin == GPU_PARTICLE_VELOCITY)
		return "unfparticlevel";
	else if (builtin == GPU_PARTICLE_ANG_VELOCITY)
		return "unfparticleangvel";
	else if (builtin == GPU_OBJECT_INFO)
		return "unfobjectinfo";
	else if (builtin == GPU_VOLUME_DENSITY)
		return "sampdensity";
	else if (builtin == GPU_VOLUME_FLAME)
		return "sampflame";
	else if (builtin == GPU_VOLUME_TEMPERATURE)
		return "unftemperature";
	else if (builtin == GPU_BARYCENTRIC_TEXCO)
		return "unfbarycentrictex";
	else
		return "";
}

/* assign only one texid per buffer to avoid sampling the same texture twice */
static void codegen_set_texid(GHash *bindhash, GPUInput *input, int *texid, void *key)
{
	if (BLI_ghash_haskey(bindhash, key)) {
		/* Reuse existing texid */
		input->texid = POINTER_AS_INT(BLI_ghash_lookup(bindhash, key));
	}
	else {
		/* Allocate new texid */
		input->texid = *texid;
		(*texid)++;
		input->bindtex = true;
		BLI_ghash_insert(bindhash, key, POINTER_FROM_INT(input->texid));
	}
}

static void codegen_set_unique_ids(ListBase *nodes)
{
	GHash *bindhash;
	GPUNode *node;
	GPUInput *input;
	GPUOutput *output;
	int id = 1, texid = 0;

	bindhash = BLI_ghash_ptr_new("codegen_set_unique_ids1 gh");

	for (node = nodes->first; node; node = node->next) {
		for (input = node->inputs.first; input; input = input->next) {
			/* set id for unique names of uniform variables */
			input->id = id++;

			/* set texid used for settings texture slot */
			if (codegen_input_has_texture(input)) {
				input->bindtex = false;
				if (input->ima) {
					/* input is texture from image */
					codegen_set_texid(bindhash, input, &texid, input->ima);
				}
				else if (input->coba) {
					/* input is color band texture, check coba pointer */
					codegen_set_texid(bindhash, input, &texid, input->coba);
				}
<<<<<<< HEAD
				else {
					/* Either input->ima or input->coba should be non-NULL. */
					BLI_assert(0);
=======
				else if (input->tex) {
					/* input is user created texture, check tex pointer */
					codegen_set_texid(bindhash, input, &texid, input->tex);
				}

				/* make sure this pixel is defined exactly once */
				if (input->source == GPU_SOURCE_TEX_PIXEL) {
					if (input->ima) {
						if (!BLI_ghash_haskey(definehash, input->ima)) {
							input->definetex = true;
							BLI_ghash_insert(definehash, input->ima, POINTER_FROM_INT(input->texid));
						}
					}
					else {
						if (!BLI_ghash_haskey(definehash, input->link)) {
							input->definetex = true;
							BLI_ghash_insert(definehash, input->link, POINTER_FROM_INT(input->texid));
						}
					}
>>>>>>> bb3ec3eb
				}
			}
		}

		for (output = node->outputs.first; output; output = output->next) {
			/* set id for unique names of tmp variables storing output */
			output->id = id++;
		}
	}

	BLI_ghash_free(bindhash, NULL, NULL);
}

/**
 * It will create an UBO for GPUMaterial if there is any GPU_DYNAMIC_UBO.
 */
static int codegen_process_uniforms_functions(GPUMaterial *material, DynStr *ds, ListBase *nodes)
{
	GPUNode *node;
	GPUInput *input;
	const char *name;
	int builtins = 0;
	ListBase ubo_inputs = {NULL, NULL};

	/* print uniforms */
	for (node = nodes->first; node; node = node->next) {
		for (input = node->inputs.first; input; input = input->next) {
			if (input->source == GPU_SOURCE_TEX) {
				/* create exactly one sampler for each texture */
				if (codegen_input_has_texture(input) && input->bindtex) {
					BLI_dynstr_appendf(
					        ds, "uniform %s samp%d;\n",
					        (input->coba) ? "sampler1DArray" : "sampler2D",
					        input->texid);
				}
			}
			else if (input->source == GPU_SOURCE_BUILTIN) {
				/* only define each builtin uniform/varying once */
				if (!(builtins & input->builtin)) {
					builtins |= input->builtin;
					name = GPU_builtin_name(input->builtin);

					if (gpu_str_prefix(name, "samp")) {
						if ((input->builtin == GPU_VOLUME_DENSITY) ||
						    (input->builtin == GPU_VOLUME_FLAME))
						{
							BLI_dynstr_appendf(ds, "uniform sampler3D %s;\n", name);
						}
					}
					else if (gpu_str_prefix(name, "unf")) {
						BLI_dynstr_appendf(
						        ds, "uniform %s %s;\n",
						        GPU_DATATYPE_STR[input->type], name);
					}
					else {
						BLI_dynstr_appendf(
						        ds, "%s %s %s;\n",
						        GLEW_VERSION_3_0 ? "in" : "varying",
						        GPU_DATATYPE_STR[input->type], name);
					}
				}
			}
			else if (input->source == GPU_SOURCE_STRUCT) {
				/* Add other struct here if needed. */
				BLI_dynstr_appendf(ds, "Closure strct%d = CLOSURE_DEFAULT;\n", input->id);
			}
			else if (input->source == GPU_SOURCE_UNIFORM) {
				if (!input->link) {
					/* We handle the UBOuniforms separately. */
					BLI_addtail(&ubo_inputs, BLI_genericNodeN(input));
				}
			}
			else if (input->source == GPU_SOURCE_CONSTANT) {
				BLI_dynstr_appendf(
				        ds, "const %s cons%d = ",
				        GPU_DATATYPE_STR[input->type], input->id);
				codegen_print_datatype(ds, input->type, input->vec);
				BLI_dynstr_append(ds, ";\n");
			}
			else if (input->source == GPU_SOURCE_ATTRIB && input->attribfirst) {
				BLI_dynstr_appendf(
				        ds, "%s %s var%d;\n",
				        GLEW_VERSION_3_0 ? "in" : "varying",
				        GPU_DATATYPE_STR[input->type], input->attribid);
			}
		}
	}

	/* Handle the UBO block separately. */
	if ((material != NULL) && !BLI_listbase_is_empty(&ubo_inputs)) {
		GPU_material_uniform_buffer_create(material, &ubo_inputs);

		/* Inputs are sorted */
		BLI_dynstr_appendf(ds, "\nlayout (std140) uniform %s {\n", GPU_UBO_BLOCK_NAME);

		for (LinkData *link = ubo_inputs.first; link; link = link->next) {
			input = link->data;
			BLI_dynstr_appendf(
			        ds, "\t%s unf%d;\n",
			        GPU_DATATYPE_STR[input->type], input->id);
		}
		BLI_dynstr_append(ds, "};\n");
		BLI_freelistN(&ubo_inputs);
	}

	BLI_dynstr_append(ds, "\n");

	return builtins;
}

static void codegen_declare_tmps(DynStr *ds, ListBase *nodes)
{
	GPUNode *node;
	GPUOutput *output;

	for (node = nodes->first; node; node = node->next) {
		/* declare temporary variables for node output storage */
		for (output = node->outputs.first; output; output = output->next) {
			if (output->type == GPU_CLOSURE) {
				BLI_dynstr_appendf(
				        ds, "\tClosure tmp%d;\n", output->id);
			}
			else {
				BLI_dynstr_appendf(
				        ds, "\t%s tmp%d;\n",
				        GPU_DATATYPE_STR[output->type], output->id);
			}
		}
	}

	BLI_dynstr_append(ds, "\n");
}

static void codegen_call_functions(DynStr *ds, ListBase *nodes, GPUOutput *finaloutput)
{
	GPUNode *node;
	GPUInput *input;
	GPUOutput *output;

	for (node = nodes->first; node; node = node->next) {
		BLI_dynstr_appendf(ds, "\t%s(", node->name);

		for (input = node->inputs.first; input; input = input->next) {
			if (input->source == GPU_SOURCE_TEX) {
				BLI_dynstr_appendf(ds, "samp%d", input->texid);
			}
			else if (input->source == GPU_SOURCE_OUTPUT) {
				codegen_convert_datatype(
				        ds, input->link->output->type, input->type,
				        "tmp", input->link->output->id);
			}
			else if (input->source == GPU_SOURCE_BUILTIN) {
				/* TODO(fclem) get rid of that. */
				if (input->builtin == GPU_INVERSE_VIEW_MATRIX)
					BLI_dynstr_append(ds, "viewinv");
				else if (input->builtin == GPU_VIEW_MATRIX)
					BLI_dynstr_append(ds, "viewmat");
				else if (input->builtin == GPU_CAMERA_TEXCO_FACTORS)
					BLI_dynstr_append(ds, "camtexfac");
				else if (input->builtin == GPU_BARYCENTRIC_TEXCO)
					BLI_dynstr_append(ds, "barytexco");
				else if (input->builtin == GPU_OBJECT_MATRIX)
					BLI_dynstr_append(ds, "objmat");
				else if (input->builtin == GPU_INVERSE_OBJECT_MATRIX)
					BLI_dynstr_append(ds, "objinv");
				else if (input->builtin == GPU_VIEW_POSITION)
					BLI_dynstr_append(ds, "viewposition");
				else if (input->builtin == GPU_VIEW_NORMAL)
					BLI_dynstr_append(ds, "facingnormal");
				else
					BLI_dynstr_append(ds, GPU_builtin_name(input->builtin));
			}
			else if (input->source == GPU_SOURCE_STRUCT) {
				BLI_dynstr_appendf(ds, "strct%d", input->id);
			}
			else if (input->source == GPU_SOURCE_UNIFORM) {
				BLI_dynstr_appendf(ds, "unf%d", input->id);
			}
			else if (input->source == GPU_SOURCE_CONSTANT) {
				BLI_dynstr_appendf(ds, "cons%d", input->id);
			}
			else if (input->source == GPU_SOURCE_ATTRIB) {
				BLI_dynstr_appendf(ds, "var%d", input->attribid);
			}

			BLI_dynstr_append(ds, ", ");
		}

		for (output = node->outputs.first; output; output = output->next) {
			BLI_dynstr_appendf(ds, "tmp%d", output->id);
			if (output->next)
				BLI_dynstr_append(ds, ", ");
		}

		BLI_dynstr_append(ds, ");\n");
	}

	BLI_dynstr_appendf(ds, "\n\treturn tmp%d", finaloutput->id);
	BLI_dynstr_append(ds, ";\n");
}

static char *code_generate_fragment(GPUMaterial *material, ListBase *nodes, GPUOutput *output)
{
	DynStr *ds = BLI_dynstr_new();
	char *code;
	int builtins;

#if 0
	BLI_dynstr_append(ds, FUNCTION_PROTOTYPES);
#endif

	codegen_set_unique_ids(nodes);
	builtins = codegen_process_uniforms_functions(material, ds, nodes);


	if (builtins & GPU_BARYCENTRIC_TEXCO)
		BLI_dynstr_append(ds, "\tin vec2 barycentricTexCo;\n");

	BLI_dynstr_append(ds, "Closure nodetree_exec(void)\n{\n");

	if (builtins & GPU_BARYCENTRIC_TEXCO) {
		BLI_dynstr_append(ds, "#ifdef HAIR_SHADER\n");
		BLI_dynstr_append(ds, "\tvec2 barytexco = vec2((fract(barycentricTexCo.y) != 0.0)\n"
		                      "\t                      ? barycentricTexCo.x\n"
		                      "\t                      : 1.0 - barycentricTexCo.x,\n"
		                      "\t                      0.0);\n");
		BLI_dynstr_append(ds, "#else\n");
		BLI_dynstr_append(ds, "\tvec2 barytexco = barycentricTexCo;\n");
		BLI_dynstr_append(ds, "#endif\n");
	}
	/* TODO(fclem) get rid of that. */
	if (builtins & GPU_VIEW_MATRIX)
		BLI_dynstr_append(ds, "\tmat4 viewmat = ViewMatrix;\n");
	if (builtins & GPU_CAMERA_TEXCO_FACTORS)
		BLI_dynstr_append(ds, "\tvec4 camtexfac = CameraTexCoFactors;\n");
	if (builtins & GPU_OBJECT_MATRIX)
		BLI_dynstr_append(ds, "\tmat4 objmat = ModelMatrix;\n");
	if (builtins & GPU_INVERSE_OBJECT_MATRIX)
		BLI_dynstr_append(ds, "\tmat4 objinv = ModelMatrixInverse;\n");
	if (builtins & GPU_INVERSE_VIEW_MATRIX)
		BLI_dynstr_append(ds, "\tmat4 viewinv = ViewMatrixInverse;\n");
	if (builtins & GPU_VIEW_NORMAL)
		BLI_dynstr_append(ds, "\tvec3 facingnormal = gl_FrontFacing? viewNormal: -viewNormal;\n");
	if (builtins & GPU_VIEW_POSITION)
		BLI_dynstr_append(ds, "\tvec3 viewposition = viewPosition;\n");

	codegen_declare_tmps(ds, nodes);
	codegen_call_functions(ds, nodes, output);

	BLI_dynstr_append(ds, "}\n");

	/* XXX This cannot go into gpu_shader_material.glsl because main() would be parsed and generate error */
	/* Old glsl mode compat. */
	BLI_dynstr_append(ds, "#ifndef NODETREE_EXEC\n");
	BLI_dynstr_append(ds, "out vec4 fragColor;\n");
	BLI_dynstr_append(ds, "void main()\n");
	BLI_dynstr_append(ds, "{\n");
	BLI_dynstr_append(ds, "\tClosure cl = nodetree_exec();\n");
	BLI_dynstr_append(ds, "\tfragColor = vec4(cl.radiance, cl.opacity);\n");
	BLI_dynstr_append(ds, "}\n");
	BLI_dynstr_append(ds, "#endif\n\n");

	/* create shader */
	code = BLI_dynstr_get_cstring(ds);
	BLI_dynstr_free(ds);

#if 0
	if (G.debug & G_DEBUG) printf("%s\n", code);
#endif

	return code;
}

static const char *attrib_prefix_get(CustomDataType type)
{
	switch (type) {
		case CD_ORCO:           return "orco";
		case CD_MTFACE:         return "u";
		case CD_TANGENT:        return "t";
		case CD_MCOL:           return "c";
		case CD_AUTO_FROM_NAME: return "a";
		default: BLI_assert(false && "GPUVertAttr Prefix type not found : This should not happen!"); return "";
	}
}

static char *code_generate_vertex(ListBase *nodes, const char *vert_code, bool use_geom)
{
	DynStr *ds = BLI_dynstr_new();
	GPUNode *node;
	GPUInput *input;
	char *code;
	int builtins = 0;

	/* Hairs uv and col attribs are passed by bufferTextures. */
	BLI_dynstr_append(
	        ds,
	        "#ifdef HAIR_SHADER\n"
	        "#define DEFINE_ATTRIB(type, attr) uniform samplerBuffer attr\n"
	        "#else\n"
	        "#define DEFINE_ATTRIB(type, attr) in type attr\n"
	        "#endif\n"
	);

	for (node = nodes->first; node; node = node->next) {
		for (input = node->inputs.first; input; input = input->next) {
			if (input->source == GPU_SOURCE_BUILTIN) {
				builtins |= input->builtin;
			}
			if (input->source == GPU_SOURCE_ATTRIB && input->attribfirst) {
				/* XXX FIXME : see notes in mesh_render_data_create() */
				/* NOTE : Replicate changes to mesh_render_data_create() in draw_cache_impl_mesh.c */
				if (input->attribtype == CD_ORCO) {
					/* orco is computed from local positions, see bellow */
					BLI_dynstr_appendf(ds, "uniform vec3 OrcoTexCoFactors[2];\n");
				}
				else if (input->attribname[0] == '\0') {
					BLI_dynstr_appendf(ds, "DEFINE_ATTRIB(%s, %s);\n", GPU_DATATYPE_STR[input->type], attrib_prefix_get(input->attribtype));
					BLI_dynstr_appendf(ds, "#define att%d %s\n", input->attribid, attrib_prefix_get(input->attribtype));
				}
				else {
					uint hash = BLI_ghashutil_strhash_p(input->attribname);
					BLI_dynstr_appendf(
					        ds, "DEFINE_ATTRIB(%s, %s%u);\n",
					        GPU_DATATYPE_STR[input->type], attrib_prefix_get(input->attribtype), hash);
					BLI_dynstr_appendf(
					        ds, "#define att%d %s%u\n",
					        input->attribid, attrib_prefix_get(input->attribtype), hash);
					/* Auto attrib can be vertex color byte buffer.
					 * We need to know and convert them to linear space in VS. */
					if (!use_geom && input->attribtype == CD_AUTO_FROM_NAME) {
						BLI_dynstr_appendf(ds, "uniform bool ba%u;\n", hash);
						BLI_dynstr_appendf(ds, "#define att%d_is_srgb ba%u\n", input->attribid, hash);
					}
				}
				BLI_dynstr_appendf(
				        ds, "out %s var%d%s;\n",
				        GPU_DATATYPE_STR[input->type], input->attribid, use_geom ? "g" : "");
			}
		}
	}

	if (builtins & GPU_BARYCENTRIC_TEXCO) {
		BLI_dynstr_appendf(
		        ds, "out vec2 barycentricTexCo%s;\n",
		        use_geom ? "g" : "");
	}

	BLI_dynstr_append(ds, "\n");

	BLI_dynstr_append(
	        ds,
	        "#define ATTRIB\n"
	        "uniform mat3 NormalMatrix;\n"
	        "uniform mat4 ModelMatrixInverse;\n"
	        "vec3 srgb_to_linear_attrib(vec3 c) {\n"
	        "\tc = max(c, vec3(0.0));\n"
	        "\tvec3 c1 = c * (1.0 / 12.92);\n"
	        "\tvec3 c2 = pow((c + 0.055) * (1.0 / 1.055), vec3(2.4));\n"
	        "\treturn mix(c1, c2, step(vec3(0.04045), c));\n"
	        "}\n\n"
	);

	/* Prototype because defined later. */
	BLI_dynstr_append(
	        ds,
	        "vec2 hair_get_customdata_vec2(const samplerBuffer);\n"
	        "vec3 hair_get_customdata_vec3(const samplerBuffer);\n"
	        "vec4 hair_get_customdata_vec4(const samplerBuffer);\n"
	        "vec3 hair_get_strand_pos(void);\n"
	        "int hair_get_base_id(void);\n"
	        "\n"
	);

	BLI_dynstr_append(ds, "void pass_attrib(in vec3 position) {\n");

	BLI_dynstr_append(ds, "#ifdef HAIR_SHADER\n");

	if (builtins & GPU_BARYCENTRIC_TEXCO) {
		/* To match cycles without breaking into individual segment we encode if we need to invert
		 * the first component into the second component. We invert if the barycentricTexCo.y
		 * is NOT 0.0 or 1.0. */
		BLI_dynstr_appendf(
		        ds, "\tint _base_id = hair_get_base_id();\n");
		BLI_dynstr_appendf(
		        ds, "\tbarycentricTexCo%s.x = float((_base_id %% 2) == 1);\n",
		        use_geom ? "g" : "");
		BLI_dynstr_appendf(
		        ds, "\tbarycentricTexCo%s.y = float(((_base_id %% 4) %% 3) > 0);\n",
		        use_geom ? "g" : "");
	}

	for (node = nodes->first; node; node = node->next) {
		for (input = node->inputs.first; input; input = input->next) {
			if (input->source == GPU_SOURCE_ATTRIB && input->attribfirst) {
				if (input->attribtype == CD_TANGENT) {
					/* Not supported by hairs */
					BLI_dynstr_appendf(
					        ds, "\tvar%d%s = vec4(0.0);\n",
					        input->attribid, use_geom ? "g" : "");
				}
				else if (input->attribtype == CD_ORCO) {
					BLI_dynstr_appendf(
					        ds, "\tvar%d%s = OrcoTexCoFactors[0] + (ModelMatrixInverse * vec4(hair_get_strand_pos(), 1.0)).xyz * OrcoTexCoFactors[1];\n",
					        input->attribid, use_geom ? "g" : "");
				}
				else {
					BLI_dynstr_appendf(
					        ds, "\tvar%d%s = hair_get_customdata_%s(att%d);\n",
					        input->attribid, use_geom ? "g" : "", GPU_DATATYPE_STR[input->type], input->attribid);
				}
			}
		}
	}

	BLI_dynstr_append(ds, "#else /* MESH_SHADER */\n");

	if (builtins & GPU_BARYCENTRIC_TEXCO) {
		BLI_dynstr_appendf(
		        ds, "\tbarycentricTexCo%s.x = float((gl_VertexID %% 3) == 0);\n",
		        use_geom ? "g" : "");
		BLI_dynstr_appendf(
		        ds, "\tbarycentricTexCo%s.y = float((gl_VertexID %% 3) == 1);\n",
		        use_geom ? "g" : "");
	}

	for (node = nodes->first; node; node = node->next) {
		for (input = node->inputs.first; input; input = input->next) {
			if (input->source == GPU_SOURCE_ATTRIB && input->attribfirst) {
				if (input->attribtype == CD_TANGENT) { /* silly exception */
					BLI_dynstr_appendf(
					        ds, "\tvar%d%s.xyz = normalize(NormalMatrix * att%d.xyz);\n",
					        input->attribid, use_geom ? "g" : "", input->attribid);
					BLI_dynstr_appendf(
					        ds, "\tvar%d%s.w = att%d.w;\n",
					        input->attribid, use_geom ? "g" : "", input->attribid);
				}
				else if (input->attribtype == CD_ORCO) {
					BLI_dynstr_appendf(
					        ds, "\tvar%d%s = OrcoTexCoFactors[0] + position * OrcoTexCoFactors[1];\n",
					        input->attribid, use_geom ? "g" : "");
				}
				else if (input->attribtype == CD_MCOL) {
					BLI_dynstr_appendf(
					        ds, "\tvar%d%s = srgb_to_linear_attrib(att%d);\n",
					        input->attribid, use_geom ? "g" : "", input->attribid);
				}
				else if (input->attribtype == CD_AUTO_FROM_NAME) {
					BLI_dynstr_appendf(
					        ds, "\tvar%d%s = (att%d_is_srgb) ? srgb_to_linear_attrib(att%d) : att%d;\n",
					        input->attribid, use_geom ? "g" : "",
					        input->attribid, input->attribid, input->attribid);
				}
				else {
					BLI_dynstr_appendf(
					        ds, "\tvar%d%s = att%d;\n",
					        input->attribid, use_geom ? "g" : "", input->attribid);
				}
			}
		}
	}
	BLI_dynstr_append(ds, "#endif /* HAIR_SHADER */\n");

	BLI_dynstr_append(ds, "}\n");

	BLI_dynstr_append(ds, vert_code);

	code = BLI_dynstr_get_cstring(ds);

	BLI_dynstr_free(ds);

#if 0
	if (G.debug & G_DEBUG) printf("%s\n", code);
#endif

	return code;
}

static char *code_generate_geometry(ListBase *nodes, const char *geom_code)
{
	DynStr *ds = BLI_dynstr_new();
	GPUNode *node;
	GPUInput *input;
	char *code;
	int builtins = 0;

	/* Create prototype because attributes cannot be declared before layout. */
	BLI_dynstr_appendf(ds, "void pass_attrib(in int vert);\n");
	BLI_dynstr_append(ds, "#define ATTRIB\n");

	BLI_dynstr_append(ds, geom_code);

	/* Generate varying declarations. */
	for (node = nodes->first; node; node = node->next) {
		for (input = node->inputs.first; input; input = input->next) {
			if (input->source == GPU_SOURCE_BUILTIN) {
				builtins |= input->builtin;
			}
			if (input->source == GPU_SOURCE_ATTRIB && input->attribfirst) {
				BLI_dynstr_appendf(
				        ds, "in %s var%dg[];\n",
				        GPU_DATATYPE_STR[input->type],
				        input->attribid);
				BLI_dynstr_appendf(
				        ds, "out %s var%d;\n",
				        GPU_DATATYPE_STR[input->type],
				        input->attribid);
			}
		}
	}

	if (builtins & GPU_BARYCENTRIC_TEXCO) {
		BLI_dynstr_appendf(ds, "in vec2 barycentricTexCog[];\n");
		BLI_dynstr_appendf(ds, "out vec2 barycentricTexCo[];\n");
	}

	/* Generate varying assignments. */
	BLI_dynstr_appendf(ds, "void pass_attrib(in int vert) {\n");

	if (builtins & GPU_BARYCENTRIC_TEXCO) {
		BLI_dynstr_appendf(ds, "\tbarycentricTexCo = barycentricTexCog;\n");
	}

	for (node = nodes->first; node; node = node->next) {
		for (input = node->inputs.first; input; input = input->next) {
			if (input->source == GPU_SOURCE_ATTRIB && input->attribfirst) {
				/* TODO let shader choose what to do depending on what the attrib is. */
				BLI_dynstr_appendf(ds, "\tvar%d = var%dg[vert];\n", input->attribid, input->attribid);
			}
		}
	}
	BLI_dynstr_append(ds, "}\n");

	code = BLI_dynstr_get_cstring(ds);
	BLI_dynstr_free(ds);

	return code;
}

void GPU_code_generate_glsl_lib(void)
{
	DynStr *ds;

	/* only initialize the library once */
	if (glsl_material_library)
		return;

	ds = BLI_dynstr_new();

	BLI_dynstr_append(ds, datatoc_gpu_shader_material_glsl);


	glsl_material_library = BLI_dynstr_get_cstring(ds);

	BLI_dynstr_free(ds);
}


/* GPU pass binding/unbinding */

GPUShader *GPU_pass_shader_get(GPUPass *pass)
{
	return pass->shader;
}

void GPU_nodes_extract_dynamic_inputs(GPUShader *shader, ListBase *inputs, ListBase *nodes)
{
	GPUNode *node;
	GPUInput *next, *input;

	BLI_listbase_clear(inputs);

	if (!shader)
		return;

	GPU_shader_bind(shader);

	for (node = nodes->first; node; node = node->next) {
		int z = 0;
		for (input = node->inputs.first; input; input = next, z++) {
			next = input->next;

			/* attributes don't need to be bound, they already have
			 * an id that the drawing functions will use. Builtins have
			 * constant names. */
			if (ELEM(input->source, GPU_SOURCE_ATTRIB, GPU_SOURCE_BUILTIN)) {
				continue;
			}

			if (input->source == GPU_SOURCE_TEX)
				BLI_snprintf(input->shadername, sizeof(input->shadername), "samp%d", input->texid);
			else {
				BLI_snprintf(input->shadername, sizeof(input->shadername), "unf%d", input->id);
			}

			if (input->source == GPU_SOURCE_TEX) {
				if (input->bindtex) {
					input->shaderloc = GPU_shader_get_uniform(shader, input->shadername);
					/* extract nodes */
					BLI_remlink(&node->inputs, input);
					BLI_addtail(inputs, input);
				}
			}
		}
	}

	GPU_shader_unbind();
}

/* Node Link Functions */

static GPUNodeLink *GPU_node_link_create(void)
{
	GPUNodeLink *link = MEM_callocN(sizeof(GPUNodeLink), "GPUNodeLink");
	link->users++;

	return link;
}

static void gpu_node_link_free(GPUNodeLink *link)
{
	link->users--;

	if (link->users < 0)
		fprintf(stderr, "GPU_node_link_free: negative refcount\n");

	if (link->users == 0) {
		if (link->output)
			link->output->link = NULL;
		MEM_freeN(link);
	}
}

/* Node Functions */

static GPUNode *GPU_node_begin(const char *name)
{
	GPUNode *node = MEM_callocN(sizeof(GPUNode), "GPUNode");

	node->name = name;

	return node;
}

static void gpu_node_input_link(GPUNode *node, GPUNodeLink *link, const GPUType type)
{
	GPUInput *input;
	GPUNode *outnode;
	const char *name;

	if (link->link_type == GPU_NODE_LINK_OUTPUT) {
		outnode = link->output->node;
		name = outnode->name;
		input = outnode->inputs.first;

		if ((STREQ(name, "set_value") || STREQ(name, "set_rgb") || STREQ(name, "set_rgba")) &&
		    (input->type == type))
		{
			input = MEM_dupallocN(outnode->inputs.first);
			if (input->link)
				input->link->users++;
			BLI_addtail(&node->inputs, input);
			return;
		}
	}

	input = MEM_callocN(sizeof(GPUInput), "GPUInput");
	input->node = node;
	input->type = type;

	switch (link->link_type) {
		case GPU_NODE_LINK_BUILTIN:
			input->source = GPU_SOURCE_BUILTIN;
			input->builtin = link->builtin;
			break;
		case GPU_NODE_LINK_OUTPUT:
			input->source = GPU_SOURCE_OUTPUT;
			input->link = link;
			link->users++;
			break;
		case GPU_NODE_LINK_COLORBAND:
			input->source = GPU_SOURCE_TEX;
			input->coba = link->coba;
			break;
		case GPU_NODE_LINK_IMAGE_BLENDER:
			input->source = GPU_SOURCE_TEX;
			input->ima = link->ima;
			input->iuser = link->iuser;
			input->image_isdata = link->image_isdata;
			break;
		case GPU_NODE_LINK_ATTRIB:
			input->source = GPU_SOURCE_ATTRIB;
			input->attribtype = link->attribtype;
			BLI_strncpy(input->attribname, link->attribname, sizeof(input->attribname));
			break;
		case GPU_NODE_LINK_CONSTANT:
			input->source = (type == GPU_CLOSURE) ? GPU_SOURCE_STRUCT : GPU_SOURCE_CONSTANT;
			break;
		case GPU_NODE_LINK_UNIFORM:
			input->source = GPU_SOURCE_UNIFORM;
			break;
		default:
			break;
	}

	if (ELEM(input->source, GPU_SOURCE_CONSTANT, GPU_SOURCE_UNIFORM)) {
		memcpy(input->vec, link->data, type * sizeof(float));
	}

	if (link->link_type != GPU_NODE_LINK_OUTPUT) {
		MEM_freeN(link);
	}
	BLI_addtail(&node->inputs, input);
}


static const char *gpu_uniform_set_function_from_type(eNodeSocketDatatype type)
{
	switch (type) {
		case SOCK_FLOAT:
			return "set_value";
		case SOCK_VECTOR:
			return "set_rgb";
		case SOCK_RGBA:
			return "set_rgba";
		default:
			BLI_assert(!"No gpu function for non-supported eNodeSocketDatatype");
			return NULL;
	}
}

/**
 * Link stack uniform buffer.
 * This is called for the input/output sockets that are note connected.
 */
static GPUNodeLink *gpu_uniformbuffer_link(
        GPUMaterial *mat, bNode *node, GPUNodeStack *stack, const int index, const eNodeSocketInOut in_out)
{
	bNodeSocket *socket;

	/* Some nodes can have been create on the fly and does
	 * not have an original to point to. (i.e. the bump from
	 * ntree_shader_relink_displacement). In this case just
	 * revert to static constant folding. */
	if (node->original == NULL) {
		return NULL;
	}

	if (in_out == SOCK_IN) {
		socket = BLI_findlink(&node->original->inputs, index);
	}
	else {
		socket = BLI_findlink(&node->original->outputs, index);
	}

	BLI_assert(socket != NULL);
	BLI_assert(socket->in_out == in_out);

	if ((socket->flag & SOCK_HIDE_VALUE) == 0) {
		GPUNodeLink *link;
		switch (socket->type) {
			case SOCK_FLOAT:
			{
				bNodeSocketValueFloat *socket_data = socket->default_value;
				link = GPU_uniform(&socket_data->value);
				break;
			}
			case SOCK_VECTOR:
			{
				bNodeSocketValueRGBA *socket_data = socket->default_value;
				link = GPU_uniform(socket_data->value);
				break;
			}
			case SOCK_RGBA:
			{
				bNodeSocketValueRGBA *socket_data = socket->default_value;
				link = GPU_uniform(socket_data->value);
				break;
			}
			default:
				return NULL;
				break;
		}

		if (in_out == SOCK_IN) {
			GPU_link(mat, gpu_uniform_set_function_from_type(socket->type), link, &stack->link);
		}
		return link;
	}
	return NULL;
}

static void gpu_node_input_socket(GPUMaterial *material, bNode *bnode, GPUNode *node, GPUNodeStack *sock, const int index)
{
	if (sock->link) {
		gpu_node_input_link(node, sock->link, sock->type);
	}
	else if ((material != NULL) && (gpu_uniformbuffer_link(material, bnode, sock, index, SOCK_IN) != NULL)) {
		gpu_node_input_link(node, sock->link, sock->type);
	}
	else {
		gpu_node_input_link(node, GPU_constant(sock->vec), sock->type);
	}
}

static void gpu_node_output(GPUNode *node, const GPUType type, GPUNodeLink **link)
{
	GPUOutput *output = MEM_callocN(sizeof(GPUOutput), "GPUOutput");

	output->type = type;
	output->node = node;

	if (link) {
		*link = output->link = GPU_node_link_create();
		output->link->link_type = GPU_NODE_LINK_OUTPUT;
		output->link->output = output;

		/* note: the caller owns the reference to the link, GPUOutput
		 * merely points to it, and if the node is destroyed it will
		 * set that pointer to NULL */
	}

	BLI_addtail(&node->outputs, output);
}

void GPU_inputs_free(ListBase *inputs)
{
	GPUInput *input;

	for (input = inputs->first; input; input = input->next) {
		if (input->link)
			gpu_node_link_free(input->link);
	}

	BLI_freelistN(inputs);
}

static void gpu_node_free(GPUNode *node)
{
	GPUOutput *output;

	GPU_inputs_free(&node->inputs);

	for (output = node->outputs.first; output; output = output->next)
		if (output->link) {
			output->link->output = NULL;
			gpu_node_link_free(output->link);
		}

	BLI_freelistN(&node->outputs);
	MEM_freeN(node);
}

static void gpu_nodes_free(ListBase *nodes)
{
	GPUNode *node;

	while ((node = BLI_pophead(nodes))) {
		gpu_node_free(node);
	}
}

/* vertex attributes */

void GPU_nodes_get_vertex_attributes(ListBase *nodes, GPUVertexAttribs *attribs)
{
	GPUNode *node;
	GPUInput *input;
	int a;

	/* convert attributes requested by node inputs to an array of layers,
	 * checking for duplicates and assigning id's starting from zero. */

	memset(attribs, 0, sizeof(*attribs));

	for (node = nodes->first; node; node = node->next) {
		for (input = node->inputs.first; input; input = input->next) {
			if (input->source == GPU_SOURCE_ATTRIB) {
				for (a = 0; a < attribs->totlayer; a++) {
					if (attribs->layer[a].type == input->attribtype &&
					    STREQ(attribs->layer[a].name, input->attribname))
					{
						break;
					}
				}

				if (a < GPU_MAX_ATTRIB) {
					if (a == attribs->totlayer) {
						input->attribid = attribs->totlayer++;
						input->attribfirst = true;

						attribs->layer[a].type = input->attribtype;
						attribs->layer[a].attribid = input->attribid;
						BLI_strncpy(
						        attribs->layer[a].name, input->attribname,
						        sizeof(attribs->layer[a].name));
					}
					else {
						input->attribid = attribs->layer[a].attribid;
					}
				}
			}
		}
	}
}

/* varargs linking  */

GPUNodeLink *GPU_attribute(const CustomDataType type, const char *name)
{
	GPUNodeLink *link = GPU_node_link_create();
	link->link_type = GPU_NODE_LINK_ATTRIB;
	link->attribname = name;
	/* Fall back to the UV layer, which matches old behavior. */
	if (type == CD_AUTO_FROM_NAME && name[0] == '\0') {
		link->attribtype = CD_MTFACE;
	}
	else {
		link->attribtype = type;
	}
	return link;
}

GPUNodeLink *GPU_constant(float *num)
{
	GPUNodeLink *link = GPU_node_link_create();
	link->link_type = GPU_NODE_LINK_CONSTANT;
	link->data = num;
	return link;
}

GPUNodeLink *GPU_uniform(float *num)
{
	GPUNodeLink *link = GPU_node_link_create();
	link->link_type = GPU_NODE_LINK_UNIFORM;
	link->data = num;
	return link;
}

GPUNodeLink *GPU_image(Image *ima, ImageUser *iuser, bool is_data)
{
	GPUNodeLink *link = GPU_node_link_create();
	link->link_type = GPU_NODE_LINK_IMAGE_BLENDER;
	link->ima = ima;
	link->iuser = iuser;
	link->image_isdata = is_data;
	return link;
}

GPUNodeLink *GPU_color_band(GPUMaterial *mat, int size, float *pixels, float *row)
{
	GPUNodeLink *link = GPU_node_link_create();
	link->link_type = GPU_NODE_LINK_COLORBAND;
	link->coba = gpu_material_ramp_texture_row_set(mat, size, pixels, row);
	MEM_freeN(pixels);
	return link;
}

GPUNodeLink *GPU_builtin(GPUBuiltin builtin)
{
	GPUNodeLink *link = GPU_node_link_create();
	link->link_type = GPU_NODE_LINK_BUILTIN;
	link->builtin = builtin;
	return link;
}

bool GPU_link(GPUMaterial *mat, const char *name, ...)
{
	GPUNode *node;
	GPUFunction *function;
	GPUNodeLink *link, **linkptr;
	va_list params;
	int i;

	function = gpu_lookup_function(name);
	if (!function) {
		fprintf(stderr, "GPU failed to find function %s\n", name);
		return false;
	}

	node = GPU_node_begin(name);

	va_start(params, name);
	for (i = 0; i < function->totparam; i++) {
		if (function->paramqual[i] != FUNCTION_QUAL_IN) {
			linkptr = va_arg(params, GPUNodeLink **);
			gpu_node_output(node, function->paramtype[i], linkptr);
		}
		else {
			link = va_arg(params, GPUNodeLink *);
			gpu_node_input_link(node, link, function->paramtype[i]);
		}
	}
	va_end(params);

	gpu_material_add_node(mat, node);

	return true;
}

bool GPU_stack_link(GPUMaterial *material, bNode *bnode, const char *name, GPUNodeStack *in, GPUNodeStack *out, ...)
{
	GPUNode *node;
	GPUFunction *function;
	GPUNodeLink *link, **linkptr;
	va_list params;
	int i, totin, totout;

	function = gpu_lookup_function(name);
	if (!function) {
		fprintf(stderr, "GPU failed to find function %s\n", name);
		return false;
	}

	node = GPU_node_begin(name);
	totin = 0;
	totout = 0;

	if (in) {
		for (i = 0; !in[i].end; i++) {
			if (in[i].type != GPU_NONE) {
				gpu_node_input_socket(material, bnode, node, &in[i], i);
				totin++;
			}
		}
	}

	if (out) {
		for (i = 0; !out[i].end; i++) {
			if (out[i].type != GPU_NONE) {
				gpu_node_output(node, out[i].type, &out[i].link);
				totout++;
			}
		}
	}

	va_start(params, out);
	for (i = 0; i < function->totparam; i++) {
		if (function->paramqual[i] != FUNCTION_QUAL_IN) {
			if (totout == 0) {
				linkptr = va_arg(params, GPUNodeLink **);
				gpu_node_output(node, function->paramtype[i], linkptr);
			}
			else
				totout--;
		}
		else {
			if (totin == 0) {
				link = va_arg(params, GPUNodeLink *);
				if (link->socket)
					gpu_node_input_socket(NULL, NULL, node, link->socket, -1);
				else
					gpu_node_input_link(node, link, function->paramtype[i]);
			}
			else
				totin--;
		}
	}
	va_end(params);

	gpu_material_add_node(material, node);

	return true;
}

GPUNodeLink *GPU_uniformbuffer_link_out(GPUMaterial *mat, bNode *node, GPUNodeStack *stack, const int index)
{
	return gpu_uniformbuffer_link(mat, node, stack, index, SOCK_OUT);
}

/* Pass create/free */

static void gpu_nodes_tag(GPUNodeLink *link)
{
	GPUNode *node;
	GPUInput *input;

	if (!link->output)
		return;

	node = link->output->node;
	if (node->tag)
		return;

	node->tag = true;
	for (input = node->inputs.first; input; input = input->next)
		if (input->link)
			gpu_nodes_tag(input->link);
}

void GPU_nodes_prune(ListBase *nodes, GPUNodeLink *outlink)
{
	GPUNode *node, *next;

	for (node = nodes->first; node; node = node->next)
		node->tag = false;

	gpu_nodes_tag(outlink);

	for (node = nodes->first; node; node = next) {
		next = node->next;

		if (!node->tag) {
			BLI_remlink(nodes, node);
			gpu_node_free(node);
		}
	}
}

static bool gpu_pass_is_valid(GPUPass *pass)
{
	/* Shader is not null if compilation is successful. */
	return (pass->compiled == false || pass->shader != NULL);
}

GPUPass *GPU_generate_pass_new(
        GPUMaterial *material,
        GPUNodeLink *frag_outlink,
        struct GPUVertexAttribs *attribs,
        ListBase *nodes,
        const char *vert_code,
        const char *geom_code,
        const char *frag_lib,
        const char *defines)
{
	char *vertexcode, *geometrycode, *fragmentcode;
	GPUPass *pass = NULL, *pass_hash = NULL;

	/* prune unused nodes */
	GPU_nodes_prune(nodes, frag_outlink);

	GPU_nodes_get_vertex_attributes(nodes, attribs);

	/* generate code */
	char *fragmentgen = code_generate_fragment(material, nodes, frag_outlink->output);

	/* Cache lookup: Reuse shaders already compiled */
	uint32_t hash = gpu_pass_hash(fragmentgen, defines, attribs);
	pass_hash = gpu_pass_cache_lookup(hash);

	if (pass_hash && (pass_hash->next == NULL || pass_hash->next->hash != hash)) {
		/* No collision, just return the pass. */
		MEM_freeN(fragmentgen);
		if (!gpu_pass_is_valid(pass_hash)) {
			/* Shader has already been created but failed to compile. */
			return NULL;
		}
		pass_hash->refcount += 1;
		return pass_hash;
	}

	/* Either the shader is not compiled or there is a hash collision...
	 * continue generating the shader strings. */
	char *tmp = BLI_strdupcat(frag_lib, glsl_material_library);

	vertexcode = code_generate_vertex(nodes, vert_code, (geom_code != NULL));
	geometrycode = (geom_code) ? code_generate_geometry(nodes, geom_code) : NULL;
	fragmentcode = BLI_strdupcat(tmp, fragmentgen);

	MEM_freeN(fragmentgen);
	MEM_freeN(tmp);

	if (pass_hash) {
		/* Cache lookup: Reuse shaders already compiled */
		pass = gpu_pass_cache_resolve_collision(pass_hash, vertexcode, geometrycode, fragmentcode, defines, hash);
	}

	if (pass) {
		/* Cache hit. Reuse the same GPUPass and GPUShader. */
		if (!gpu_pass_is_valid(pass)) {
			/* Shader has already been created but failed to compile. */
			return NULL;
		}

		MEM_SAFE_FREE(vertexcode);
		MEM_SAFE_FREE(fragmentcode);
		MEM_SAFE_FREE(geometrycode);

		pass->refcount += 1;
	}
	else {
		/* We still create a pass even if shader compilation
		 * fails to avoid trying to compile again and again. */
		pass = MEM_callocN(sizeof(GPUPass), "GPUPass");
		pass->shader = NULL;
		pass->refcount = 1;
		pass->hash = hash;
		pass->vertexcode = vertexcode;
		pass->fragmentcode = fragmentcode;
		pass->geometrycode = geometrycode;
		pass->defines = (defines) ? BLI_strdup(defines) : NULL;
		pass->compiled = false;

		BLI_spin_lock(&pass_cache_spin);
		if (pass_hash != NULL) {
			/* Add after the first pass having the same hash. */
			pass->next = pass_hash->next;
			pass_hash->next = pass;
		}
		else {
			/* No other pass have same hash, just prepend to the list. */
			BLI_LINKS_PREPEND(pass_cache, pass);
		}
		BLI_spin_unlock(&pass_cache_spin);
	}

	return pass;
}

static int count_active_texture_sampler(GPUShader *shader, char *source)
{
	char *code = source;
	int samplers_id[64]; /* Remember this is per stage. */
	int sampler_len = 0;

	while ((code = strstr(code, "uniform "))) {
		/* Move past "uniform". */
		code += 7;
		/* Skip following spaces. */
		while (*code == ' ') { code++; }
		/* Skip "i" from potential isamplers. */
		if (*code == 'i') { code++; }
		/* Skip following spaces. */
		if (gpu_str_prefix(code, "sampler")) {
			/* Move past "uniform". */
			code += 7;
			/* Skip sampler type suffix. */
			while (*code != ' ' && *code != '\0') { code++; }
			/* Skip following spaces. */
			while (*code == ' ') { code++; }

			if (*code != '\0') {
				char sampler_name[64];
				code = gpu_str_skip_token(code, sampler_name, sizeof(sampler_name));
				int id = GPU_shader_get_uniform(shader, sampler_name);

				if (id == -1) {
					continue;
				}
				/* Catch duplicates. */
				bool is_duplicate = false;
				for (int i = 0; i < sampler_len; ++i) {
					if (samplers_id[i] == id) {
						is_duplicate = true;
					}
				}

				if (!is_duplicate) {
					samplers_id[sampler_len] = id;
					sampler_len++;
				}
			}
		}
	}

	return sampler_len;
}

static bool gpu_pass_shader_validate(GPUPass *pass)
{
	if (pass->shader == NULL) {
		return false;
	}

	/* NOTE: The only drawback of this method is that it will count a sampler
	 * used in the fragment shader and only declared (but not used) in the vertex
	 * shader as used by both. But this corner case is not happening for now. */
	int vert_samplers_len = count_active_texture_sampler(pass->shader, pass->vertexcode);
	int frag_samplers_len = count_active_texture_sampler(pass->shader, pass->fragmentcode);

	int total_samplers_len = vert_samplers_len + frag_samplers_len;

	/* Validate against opengl limit. */
	if ((frag_samplers_len > GPU_max_textures_frag()) ||
	    (frag_samplers_len > GPU_max_textures_vert()))
	{
		return false;
	}

	if (pass->geometrycode) {
		int geom_samplers_len = count_active_texture_sampler(pass->shader, pass->geometrycode);
		total_samplers_len += geom_samplers_len;
		if (geom_samplers_len > GPU_max_textures_geom()) {
			return false;
		}
	}

	return (total_samplers_len <= GPU_max_textures());
}

void GPU_pass_compile(GPUPass *pass, const char *shname)
{
	if (!pass->compiled) {
		pass->shader = GPU_shader_create(
		        pass->vertexcode,
		        pass->fragmentcode,
		        pass->geometrycode,
		        NULL,
		        pass->defines,
		        shname);

		/* NOTE: Some drivers / gpu allows more active samplers than the opengl limit.
		 * We need to make sure to count active samplers to avoid undefined behaviour. */
		if (!gpu_pass_shader_validate(pass)) {
			if (pass->shader != NULL) {
				fprintf(stderr, "GPUShader: error: too many samplers in shader.\n");
				GPU_shader_free(pass->shader);
			}
			pass->shader = NULL;
		}
		pass->compiled = true;
	}
}

void GPU_pass_release(GPUPass *pass)
{
	BLI_assert(pass->refcount > 0);
	pass->refcount--;
}

static void gpu_pass_free(GPUPass *pass)
{
	BLI_assert(pass->refcount == 0);
	if (pass->shader) {
		GPU_shader_free(pass->shader);
	}
	MEM_SAFE_FREE(pass->fragmentcode);
	MEM_SAFE_FREE(pass->geometrycode);
	MEM_SAFE_FREE(pass->vertexcode);
	MEM_SAFE_FREE(pass->defines);
	MEM_freeN(pass);
}

void GPU_pass_free_nodes(ListBase *nodes)
{
	gpu_nodes_free(nodes);
}

void GPU_pass_cache_garbage_collect(void)
{
	static int lasttime = 0;
	const int shadercollectrate = 60; /* hardcoded for now. */
	int ctime = (int)PIL_check_seconds_timer();

	if (ctime < shadercollectrate + lasttime)
		return;

	lasttime = ctime;

	BLI_spin_lock(&pass_cache_spin);
	GPUPass *next, **prev_pass = &pass_cache;
	for (GPUPass *pass = pass_cache; pass; pass = next) {
		next = pass->next;
		if (pass->refcount == 0) {
			/* Remove from list */
			*prev_pass = next;
			gpu_pass_free(pass);
		}
		else {
			prev_pass = &pass->next;
		}
	}
	BLI_spin_unlock(&pass_cache_spin);
}

void GPU_pass_cache_init(void)
{
	BLI_spin_init(&pass_cache_spin);
}

void GPU_pass_cache_free(void)
{
	BLI_spin_lock(&pass_cache_spin);
	while (pass_cache) {
		GPUPass *next = pass_cache->next;
		gpu_pass_free(pass_cache);
		pass_cache = next;
	}
	BLI_spin_unlock(&pass_cache_spin);

	BLI_spin_end(&pass_cache_spin);
}<|MERGE_RESOLUTION|>--- conflicted
+++ resolved
@@ -553,31 +553,9 @@
 					/* input is color band texture, check coba pointer */
 					codegen_set_texid(bindhash, input, &texid, input->coba);
 				}
-<<<<<<< HEAD
 				else {
 					/* Either input->ima or input->coba should be non-NULL. */
 					BLI_assert(0);
-=======
-				else if (input->tex) {
-					/* input is user created texture, check tex pointer */
-					codegen_set_texid(bindhash, input, &texid, input->tex);
-				}
-
-				/* make sure this pixel is defined exactly once */
-				if (input->source == GPU_SOURCE_TEX_PIXEL) {
-					if (input->ima) {
-						if (!BLI_ghash_haskey(definehash, input->ima)) {
-							input->definetex = true;
-							BLI_ghash_insert(definehash, input->ima, POINTER_FROM_INT(input->texid));
-						}
-					}
-					else {
-						if (!BLI_ghash_haskey(definehash, input->link)) {
-							input->definetex = true;
-							BLI_ghash_insert(definehash, input->link, POINTER_FROM_INT(input->texid));
-						}
-					}
->>>>>>> bb3ec3eb
 				}
 			}
 		}
