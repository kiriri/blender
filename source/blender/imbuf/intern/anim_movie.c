--- conflicted
+++ resolved
@@ -77,8 +77,6 @@
 #include "BKE_global.h"
 #include "BKE_depsgraph.h"
 
-#include "BLI_math_base.h"
-
 #include "imbuf.h"
 
 #include "AVI_avi.h"
@@ -523,10 +521,7 @@
 	AVCodecContext *pCodecCtx;
 	int frs_num;
 	double frs_den;
-<<<<<<< HEAD
-=======
 	int streamcount;
->>>>>>> 53671577
 
 #ifdef FFMPEG_SWSCALE_COLOR_SPACE_SUPPORT
 	/* The following for color space determination */
@@ -927,11 +922,7 @@
 static void ffmpeg_decode_video_frame_scan(
 	struct anim * anim, int64_t pts_to_search)
 {
-<<<<<<< HEAD
-        /* there seem to exist *very* silly GOP lengths out in the wild... */
-=======
 	/* there seem to exist *very* silly GOP lengths out in the wild... */
->>>>>>> 53671577
 	int count = 1000;
 
 	av_log(anim->pFormatCtx,
@@ -1081,7 +1072,6 @@
 
 		av_log(anim->pFormatCtx, AV_LOG_DEBUG, 
 		       "FETCH: within preseek interval (no index)\n");
-<<<<<<< HEAD
 
 		ffmpeg_decode_video_frame_scan(anim, pts_to_search);
 	} else if (tc_index && 
@@ -1093,19 +1083,6 @@
 		       "(index tells us)\n");
 
 		ffmpeg_decode_video_frame_scan(anim, pts_to_search);
-=======
-
-		ffmpeg_decode_video_frame_scan(anim, pts_to_search);
-	} else if (tc_index && 
-		   IMB_indexer_can_scan(tc_index, old_frame_index,
-					new_frame_index)) {
-
-		av_log(anim->pFormatCtx, AV_LOG_DEBUG, 
-		       "FETCH: within preseek interval "
-		       "(index tells us)\n");
-
-		ffmpeg_decode_video_frame_scan(anim, pts_to_search);
->>>>>>> 53671577
 	} else if (position != anim->curposition + 1) { 
 		long long pos;
 		int ret;
@@ -1122,19 +1099,11 @@
 			       "TC INDEX seek pos = %lld\n", pos);
 			av_log(anim->pFormatCtx, AV_LOG_DEBUG, 
 			       "TC INDEX seek dts = %lld\n", dts);
-<<<<<<< HEAD
 
 			if (ffmpeg_seek_by_byte(anim->pFormatCtx)) {
 				av_log(anim->pFormatCtx, AV_LOG_DEBUG, 
 				       "... using BYTE pos\n");
 
-=======
-
-			if (ffmpeg_seek_by_byte(anim->pFormatCtx)) {
-				av_log(anim->pFormatCtx, AV_LOG_DEBUG, 
-				       "... using BYTE pos\n");
-
->>>>>>> 53671577
 				ret = av_seek_frame(anim->pFormatCtx, 
 						    -1,
 						    pos, AVSEEK_FLAG_BYTE);
