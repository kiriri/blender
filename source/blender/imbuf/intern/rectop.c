/*
 * This program is free software; you can redistribute it and/or
 * modify it under the terms of the GNU General Public License
 * as published by the Free Software Foundation; either version 2
 * of the License, or (at your option) any later version.
 *
 * This program is distributed in the hope that it will be useful,
 * but WITHOUT ANY WARRANTY; without even the implied warranty of
 * MERCHANTABILITY or FITNESS FOR A PARTICULAR PURPOSE.  See the
 * GNU General Public License for more details.
 *
 * You should have received a copy of the GNU General Public License
 * along with this program; if not, write to the Free Software Foundation,
 * Inc., 51 Franklin Street, Fifth Floor, Boston, MA 02110-1301, USA.
 *
 * The Original Code is Copyright (C) 2001-2002 by NaN Holding BV.
 * All rights reserved.
 * allocimbuf.c
 */

/** \file
 * \ingroup imbuf
 */

#include <stdlib.h>

#include "BLI_utildefines.h"
#include "BLI_rect.h"
#include "BLI_math_base.h"
#include "BLI_math_color.h"
#include "BLI_math_color_blend.h"
#include "BLI_math_vector.h"

#include "IMB_imbuf_types.h"
#include "IMB_imbuf.h"

#include "IMB_colormanagement.h"

#include "MEM_guardedalloc.h"

void IMB_blend_color_byte(unsigned char dst[4],
                          const unsigned char src1[4],
                          const unsigned char src2[4],
                          IMB_BlendMode mode)
{
  switch (mode) {
    case IMB_BLEND_MIX:
      blend_color_mix_byte(dst, src1, src2);
      break;
    case IMB_BLEND_ADD:
      blend_color_add_byte(dst, src1, src2);
      break;
    case IMB_BLEND_SUB:
      blend_color_sub_byte(dst, src1, src2);
      break;
    case IMB_BLEND_MUL:
      blend_color_mul_byte(dst, src1, src2);
      break;
    case IMB_BLEND_LIGHTEN:
      blend_color_lighten_byte(dst, src1, src2);
      break;
    case IMB_BLEND_DARKEN:
      blend_color_darken_byte(dst, src1, src2);
      break;
    case IMB_BLEND_ERASE_ALPHA:
      blend_color_erase_alpha_byte(dst, src1, src2);
      break;
    case IMB_BLEND_ADD_ALPHA:
      blend_color_add_alpha_byte(dst, src1, src2);
      break;
    case IMB_BLEND_OVERLAY:
      blend_color_overlay_byte(dst, src1, src2);
      break;
    case IMB_BLEND_HARDLIGHT:
      blend_color_hardlight_byte(dst, src1, src2);
      break;
    case IMB_BLEND_COLORBURN:
      blend_color_burn_byte(dst, src1, src2);
      break;
    case IMB_BLEND_LINEARBURN:
      blend_color_linearburn_byte(dst, src1, src2);
      break;
    case IMB_BLEND_COLORDODGE:
      blend_color_dodge_byte(dst, src1, src2);
      break;
    case IMB_BLEND_SCREEN:
      blend_color_screen_byte(dst, src1, src2);
      break;
    case IMB_BLEND_SOFTLIGHT:
      blend_color_softlight_byte(dst, src1, src2);
      break;
    case IMB_BLEND_PINLIGHT:
      blend_color_pinlight_byte(dst, src1, src2);
      break;
    case IMB_BLEND_LINEARLIGHT:
      blend_color_linearlight_byte(dst, src1, src2);
      break;
    case IMB_BLEND_VIVIDLIGHT:
      blend_color_vividlight_byte(dst, src1, src2);
      break;
    case IMB_BLEND_DIFFERENCE:
      blend_color_difference_byte(dst, src1, src2);
      break;
    case IMB_BLEND_EXCLUSION:
      blend_color_exclusion_byte(dst, src1, src2);
      break;
    case IMB_BLEND_COLOR:
      blend_color_color_byte(dst, src1, src2);
      break;
    case IMB_BLEND_HUE:
      blend_color_hue_byte(dst, src1, src2);
      break;
    case IMB_BLEND_SATURATION:
      blend_color_saturation_byte(dst, src1, src2);
      break;
    case IMB_BLEND_LUMINOSITY:
      blend_color_luminosity_byte(dst, src1, src2);
      break;

    default:
      dst[0] = src1[0];
      dst[1] = src1[1];
      dst[2] = src1[2];
      dst[3] = src1[3];
      break;
  }
}

void IMB_blend_color_float(float dst[4],
                           const float src1[4],
                           const float src2[4],
                           IMB_BlendMode mode)
{
  switch (mode) {
    case IMB_BLEND_MIX:
      blend_color_mix_float(dst, src1, src2);
      break;
    case IMB_BLEND_ADD:
      blend_color_add_float(dst, src1, src2);
      break;
    case IMB_BLEND_SUB:
      blend_color_sub_float(dst, src1, src2);
      break;
    case IMB_BLEND_MUL:
      blend_color_mul_float(dst, src1, src2);
      break;
    case IMB_BLEND_LIGHTEN:
      blend_color_lighten_float(dst, src1, src2);
      break;
    case IMB_BLEND_DARKEN:
      blend_color_darken_float(dst, src1, src2);
      break;
    case IMB_BLEND_ERASE_ALPHA:
      blend_color_erase_alpha_float(dst, src1, src2);
      break;
    case IMB_BLEND_ADD_ALPHA:
      blend_color_add_alpha_float(dst, src1, src2);
      break;
    case IMB_BLEND_OVERLAY:
      blend_color_overlay_float(dst, src1, src2);
      break;
    case IMB_BLEND_HARDLIGHT:
      blend_color_hardlight_float(dst, src1, src2);
      break;
    case IMB_BLEND_COLORBURN:
      blend_color_burn_float(dst, src1, src2);
      break;
    case IMB_BLEND_LINEARBURN:
      blend_color_linearburn_float(dst, src1, src2);
      break;
    case IMB_BLEND_COLORDODGE:
      blend_color_dodge_float(dst, src1, src2);
      break;
    case IMB_BLEND_SCREEN:
      blend_color_screen_float(dst, src1, src2);
      break;
    case IMB_BLEND_SOFTLIGHT:
      blend_color_softlight_float(dst, src1, src2);
      break;
    case IMB_BLEND_PINLIGHT:
      blend_color_pinlight_float(dst, src1, src2);
      break;
    case IMB_BLEND_LINEARLIGHT:
      blend_color_linearlight_float(dst, src1, src2);
      break;
    case IMB_BLEND_VIVIDLIGHT:
      blend_color_vividlight_float(dst, src1, src2);
      break;
    case IMB_BLEND_DIFFERENCE:
      blend_color_difference_float(dst, src1, src2);
      break;
    case IMB_BLEND_EXCLUSION:
      blend_color_exclusion_float(dst, src1, src2);
      break;
    case IMB_BLEND_COLOR:
      blend_color_color_float(dst, src1, src2);
      break;
    case IMB_BLEND_HUE:
      blend_color_hue_float(dst, src1, src2);
      break;
    case IMB_BLEND_SATURATION:
      blend_color_saturation_float(dst, src1, src2);
      break;
    case IMB_BLEND_LUMINOSITY:
      blend_color_luminosity_float(dst, src1, src2);
      break;
    default:
      dst[0] = src1[0];
      dst[1] = src1[1];
      dst[2] = src1[2];
      dst[3] = src1[3];
      break;
  }
}

/* -------------------------------------------------------------------- */
/** \name Crop
 * \{ */

static void rect_crop_4bytes(void **buf_p, const int size_src[2], const rcti *crop)
{
  if (*buf_p == NULL) {
    return;
  }
  const int size_dst[2] = {
      BLI_rcti_size_x(crop) + 1,
      BLI_rcti_size_y(crop) + 1,
  };
  uint *src = *buf_p;
  uint *dst = src + crop->ymin * size_src[0] + crop->xmin;
  for (int y = 0; y < size_dst[1]; y++, src += size_dst[0], dst += size_src[0]) {
    memmove(src, dst, sizeof(uint) * size_dst[0]);
  }
  *buf_p = MEM_reallocN(*buf_p, sizeof(uint) * size_dst[0] * size_dst[1]);
}

static void rect_crop_16bytes(void **buf_p, const int size_src[2], const rcti *crop)
{
  if (*buf_p == NULL) {
    return;
  }
  const int size_dst[2] = {
      BLI_rcti_size_x(crop) + 1,
      BLI_rcti_size_y(crop) + 1,
  };
  uint(*src)[4] = *buf_p;
  uint(*dst)[4] = src + crop->ymin * size_src[0] + crop->xmin;
  for (int y = 0; y < size_dst[1]; y++, src += size_dst[0], dst += size_src[0]) {
    memmove(src, dst, sizeof(uint[4]) * size_dst[0]);
  }
  *buf_p = (void *)MEM_reallocN(*buf_p, sizeof(uint[4]) * size_dst[0] * size_dst[1]);
}

/**
 * In-place image crop.
 */
void IMB_rect_crop(ImBuf *ibuf, const rcti *crop)
{
  const int size_src[2] = {
      ibuf->x,
      ibuf->y,
  };
  const int size_dst[2] = {
      BLI_rcti_size_x(crop) + 1,
      BLI_rcti_size_y(crop) + 1,
  };
  BLI_assert(size_dst[0] > 0 && size_dst[1] > 0);
  BLI_assert(crop->xmin >= 0 && crop->ymin >= 0);
  BLI_assert(crop->xmax < ibuf->x && crop->ymax < ibuf->y);

  if ((size_dst[0] == ibuf->x) && (size_dst[1] == ibuf->y)) {
    return;
  }

  rect_crop_4bytes((void **)&ibuf->rect, size_src, crop);
  rect_crop_4bytes((void **)&ibuf->zbuf, size_src, crop);
  rect_crop_4bytes((void **)&ibuf->zbuf_float, size_src, crop);
  rect_crop_16bytes((void **)&ibuf->rect_float, size_src, crop);

  ibuf->x = size_dst[0];
  ibuf->y = size_dst[1];
}

/**
<<<<<<< HEAD
 * Re-alloc buffers at a new size.
=======
 * Re-allocate buffers at a new size.
>>>>>>> fcc6e948
 */
static void rect_realloc_4bytes(void **buf_p, const uint size[2])
{
  if (*buf_p == NULL) {
    return;
  }
  MEM_freeN(*buf_p);
  *buf_p = MEM_mallocN(sizeof(uint) * size[0] * size[1], __func__);
}

static void rect_realloc_16bytes(void **buf_p, const uint size[2])
{
  if (*buf_p == NULL) {
    return;
  }
  MEM_freeN(*buf_p);
  *buf_p = MEM_mallocN(sizeof(uint[4]) * size[0] * size[1], __func__);
}

/**
 * In-place size setting (caller must fill in buffer contents).
 */
void IMB_rect_size_set(ImBuf *ibuf, const uint size[2])
{
  BLI_assert(size[0] > 0 && size[1] > 0);
  if ((size[0] == ibuf->x) && (size[1] == ibuf->y)) {
    return;
  }

  rect_realloc_4bytes((void **)&ibuf->rect, size);
  rect_realloc_4bytes((void **)&ibuf->zbuf, size);
  rect_realloc_4bytes((void **)&ibuf->zbuf_float, size);
  rect_realloc_16bytes((void **)&ibuf->rect_float, size);

  ibuf->x = size[0];
  ibuf->y = size[1];
}

/** \} */

/* clipping */

void IMB_rectclip(ImBuf *dbuf,
                  const ImBuf *sbuf,
                  int *destx,
                  int *desty,
                  int *srcx,
                  int *srcy,
                  int *width,
                  int *height)
{
  int tmp;

  if (dbuf == NULL) {
    return;
  }

  if (*destx < 0) {
    *srcx -= *destx;
    *width += *destx;
    *destx = 0;
  }
  if (*srcx < 0) {
    *destx -= *srcx;
    *width += *srcx;
    *srcx = 0;
  }
  if (*desty < 0) {
    *srcy -= *desty;
    *height += *desty;
    *desty = 0;
  }
  if (*srcy < 0) {
    *desty -= *srcy;
    *height += *srcy;
    *srcy = 0;
  }

  tmp = dbuf->x - *destx;
  if (*width > tmp) {
    *width = tmp;
  }
  tmp = dbuf->y - *desty;
  if (*height > tmp) {
    *height = tmp;
  }

  if (sbuf) {
    tmp = sbuf->x - *srcx;
    if (*width > tmp) {
      *width = tmp;
    }
    tmp = sbuf->y - *srcy;
    if (*height > tmp) {
      *height = tmp;
    }
  }

  if ((*height <= 0) || (*width <= 0)) {
    *width = 0;
    *height = 0;
  }
}

static void imb_rectclip3(ImBuf *dbuf,
                          const ImBuf *obuf,
                          const ImBuf *sbuf,
                          int *destx,
                          int *desty,
                          int *origx,
                          int *origy,
                          int *srcx,
                          int *srcy,
                          int *width,
                          int *height)
{
  int tmp;

  if (dbuf == NULL) {
    return;
  }

  if (*destx < 0) {
    *srcx -= *destx;
    *origx -= *destx;
    *width += *destx;
    *destx = 0;
  }
  if (*origx < 0) {
    *destx -= *origx;
    *srcx -= *origx;
    *width += *origx;
    *origx = 0;
  }
  if (*srcx < 0) {
    *destx -= *srcx;
    *origx -= *srcx;
    *width += *srcx;
    *srcx = 0;
  }

  if (*desty < 0) {
    *srcy -= *desty;
    *origy -= *desty;
    *height += *desty;
    *desty = 0;
  }
  if (*origy < 0) {
    *desty -= *origy;
    *srcy -= *origy;
    *height += *origy;
    *origy = 0;
  }
  if (*srcy < 0) {
    *desty -= *srcy;
    *origy -= *srcy;
    *height += *srcy;
    *srcy = 0;
  }

  tmp = dbuf->x - *destx;
  if (*width > tmp) {
    *width = tmp;
  }
  tmp = dbuf->y - *desty;
  if (*height > tmp) {
    *height = tmp;
  }

  if (obuf) {
    tmp = obuf->x - *origx;
    if (*width > tmp) {
      *width = tmp;
    }
    tmp = obuf->y - *origy;
    if (*height > tmp) {
      *height = tmp;
    }
  }

  if (sbuf) {
    tmp = sbuf->x - *srcx;
    if (*width > tmp) {
      *width = tmp;
    }
    tmp = sbuf->y - *srcy;
    if (*height > tmp) {
      *height = tmp;
    }
  }

  if ((*height <= 0) || (*width <= 0)) {
    *width = 0;
    *height = 0;
  }
}

/* copy and blend */

void IMB_rectcpy(ImBuf *dbuf,
                 const ImBuf *sbuf,
                 int destx,
                 int desty,
                 int srcx,
                 int srcy,
                 int width,
                 int height)
{
  IMB_rectblend(dbuf,
                dbuf,
                sbuf,
                NULL,
                NULL,
                NULL,
                0,
                destx,
                desty,
                destx,
                desty,
                srcx,
                srcy,
                width,
                height,
                IMB_BLEND_COPY,
                false);
}

typedef void (*IMB_blend_func)(unsigned char *dst,
                               const unsigned char *src1,
                               const unsigned char *src2);
typedef void (*IMB_blend_func_float)(float *dst, const float *src1, const float *src2);

void IMB_rectblend(ImBuf *dbuf,
                   const ImBuf *obuf,
                   const ImBuf *sbuf,
                   unsigned short *dmask,
                   const unsigned short *curvemask,
                   const unsigned short *texmask,
                   float mask_max,
                   int destx,
                   int desty,
                   int origx,
                   int origy,
                   int srcx,
                   int srcy,
                   int width,
                   int height,
                   IMB_BlendMode mode,
                   bool accumulate)
{
  unsigned int *drect = NULL, *orect = NULL, *srect = NULL, *dr, * or, *sr;
  float *drectf = NULL, *orectf = NULL, *srectf = NULL, *drf, *orf, *srf;
  const unsigned short *cmaskrect = curvemask, *cmr;
  unsigned short *dmaskrect = dmask, *dmr;
  const unsigned short *texmaskrect = texmask, *tmr;
  int do_float, do_char, srcskip, destskip, origskip, x;
  IMB_blend_func func = NULL;
  IMB_blend_func_float func_float = NULL;

  if (dbuf == NULL || obuf == NULL) {
    return;
  }

  imb_rectclip3(dbuf, obuf, sbuf, &destx, &desty, &origx, &origy, &srcx, &srcy, &width, &height);

  if (width == 0 || height == 0) {
    return;
  }
  if (sbuf && sbuf->channels != 4) {
    return;
  }
  if (dbuf->channels != 4) {
    return;
  }

  do_char = (sbuf && sbuf->rect && dbuf->rect && obuf->rect);
  do_float = (sbuf && sbuf->rect_float && dbuf->rect_float && obuf->rect_float);

  if (do_char) {
    drect = dbuf->rect + ((size_t)desty) * dbuf->x + destx;
    orect = obuf->rect + ((size_t)origy) * obuf->x + origx;
  }
  if (do_float) {
    drectf = dbuf->rect_float + (((size_t)desty) * dbuf->x + destx) * 4;
    orectf = obuf->rect_float + (((size_t)origy) * obuf->x + origx) * 4;
  }

  if (dmaskrect) {
    dmaskrect += ((size_t)origy) * obuf->x + origx;
  }

  destskip = dbuf->x;
  origskip = obuf->x;

  if (sbuf) {
    if (do_char) {
      srect = sbuf->rect + ((size_t)srcy) * sbuf->x + srcx;
    }
    if (do_float) {
      srectf = sbuf->rect_float + (((size_t)srcy) * sbuf->x + srcx) * 4;
    }
    srcskip = sbuf->x;

    if (cmaskrect) {
      cmaskrect += ((size_t)srcy) * sbuf->x + srcx;
    }

    if (texmaskrect) {
      texmaskrect += ((size_t)srcy) * sbuf->x + srcx;
    }
  }
  else {
    srect = drect;
    srectf = drectf;
    srcskip = destskip;
  }

  if (mode == IMB_BLEND_COPY) {
    /* copy */
    for (; height > 0; height--) {
      if (do_char) {
        memcpy(drect, srect, width * sizeof(int));
        drect += destskip;
        srect += srcskip;
      }

      if (do_float) {
        memcpy(drectf, srectf, width * sizeof(float) * 4);
        drectf += destskip * 4;
        srectf += srcskip * 4;
      }
    }
  }
  else if (mode == IMB_BLEND_COPY_RGB) {
    /* copy rgb only */
    for (; height > 0; height--) {
      if (do_char) {
        dr = drect;
        sr = srect;
        for (x = width; x > 0; x--, dr++, sr++) {
          ((char *)dr)[0] = ((char *)sr)[0];
          ((char *)dr)[1] = ((char *)sr)[1];
          ((char *)dr)[2] = ((char *)sr)[2];
        }
        drect += destskip;
        srect += srcskip;
      }

      if (do_float) {
        drf = drectf;
        srf = srectf;
        for (x = width; x > 0; x--, drf += 4, srf += 4) {
          float map_alpha = (srf[3] == 0.0f) ? drf[3] : drf[3] / srf[3];

          drf[0] = srf[0] * map_alpha;
          drf[1] = srf[1] * map_alpha;
          drf[2] = srf[2] * map_alpha;
        }
        drectf += destskip * 4;
        srectf += srcskip * 4;
      }
    }
  }
  else if (mode == IMB_BLEND_COPY_ALPHA) {
    /* copy alpha only */
    for (; height > 0; height--) {
      if (do_char) {
        dr = drect;
        sr = srect;
        for (x = width; x > 0; x--, dr++, sr++) {
          ((char *)dr)[3] = ((char *)sr)[3];
        }
        drect += destskip;
        srect += srcskip;
      }

      if (do_float) {
        drf = drectf;
        srf = srectf;
        for (x = width; x > 0; x--, drf += 4, srf += 4) {
          drf[3] = srf[3];
        }
        drectf += destskip * 4;
        srectf += srcskip * 4;
      }
    }
  }
  else {
    switch (mode) {
      case IMB_BLEND_MIX:
      case IMB_BLEND_INTERPOLATE:
        func = blend_color_mix_byte;
        func_float = blend_color_mix_float;
        break;
      case IMB_BLEND_ADD:
        func = blend_color_add_byte;
        func_float = blend_color_add_float;
        break;
      case IMB_BLEND_SUB:
        func = blend_color_sub_byte;
        func_float = blend_color_sub_float;
        break;
      case IMB_BLEND_MUL:
        func = blend_color_mul_byte;
        func_float = blend_color_mul_float;
        break;
      case IMB_BLEND_LIGHTEN:
        func = blend_color_lighten_byte;
        func_float = blend_color_lighten_float;
        break;
      case IMB_BLEND_DARKEN:
        func = blend_color_darken_byte;
        func_float = blend_color_darken_float;
        break;
      case IMB_BLEND_ERASE_ALPHA:
        func = blend_color_erase_alpha_byte;
        func_float = blend_color_erase_alpha_float;
        break;
      case IMB_BLEND_ADD_ALPHA:
        func = blend_color_add_alpha_byte;
        func_float = blend_color_add_alpha_float;
        break;
      case IMB_BLEND_OVERLAY:
        func = blend_color_overlay_byte;
        func_float = blend_color_overlay_float;
        break;
      case IMB_BLEND_HARDLIGHT:
        func = blend_color_hardlight_byte;
        func_float = blend_color_hardlight_float;
        break;
      case IMB_BLEND_COLORBURN:
        func = blend_color_burn_byte;
        func_float = blend_color_burn_float;
        break;
      case IMB_BLEND_LINEARBURN:
        func = blend_color_linearburn_byte;
        func_float = blend_color_linearburn_float;
        break;
      case IMB_BLEND_COLORDODGE:
        func = blend_color_dodge_byte;
        func_float = blend_color_dodge_float;
        break;
      case IMB_BLEND_SCREEN:
        func = blend_color_screen_byte;
        func_float = blend_color_screen_float;
        break;
      case IMB_BLEND_SOFTLIGHT:
        func = blend_color_softlight_byte;
        func_float = blend_color_softlight_float;
        break;
      case IMB_BLEND_PINLIGHT:
        func = blend_color_pinlight_byte;
        func_float = blend_color_pinlight_float;
        break;
      case IMB_BLEND_LINEARLIGHT:
        func = blend_color_linearlight_byte;
        func_float = blend_color_linearlight_float;
        break;
      case IMB_BLEND_VIVIDLIGHT:
        func = blend_color_vividlight_byte;
        func_float = blend_color_vividlight_float;
        break;
      case IMB_BLEND_DIFFERENCE:
        func = blend_color_difference_byte;
        func_float = blend_color_difference_float;
        break;
      case IMB_BLEND_EXCLUSION:
        func = blend_color_exclusion_byte;
        func_float = blend_color_exclusion_float;
        break;
      case IMB_BLEND_COLOR:
        func = blend_color_color_byte;
        func_float = blend_color_color_float;
        break;
      case IMB_BLEND_HUE:
        func = blend_color_hue_byte;
        func_float = blend_color_hue_float;
        break;
      case IMB_BLEND_SATURATION:
        func = blend_color_saturation_byte;
        func_float = blend_color_saturation_float;
        break;
      case IMB_BLEND_LUMINOSITY:
        func = blend_color_luminosity_byte;
        func_float = blend_color_luminosity_float;
        break;
      default:
        break;
    }

    /* blend */
    for (; height > 0; height--) {
      if (do_char) {
        dr = drect;
        or = orect;
        sr = srect;

        if (cmaskrect) {
          /* mask accumulation for painting */
          cmr = cmaskrect;
          tmr = texmaskrect;

          /* destination mask present, do max alpha masking */
          if (dmaskrect) {
            dmr = dmaskrect;
            for (x = width; x > 0; x--, dr++, or ++, sr++, dmr++, cmr++) {
              unsigned char *src = (unsigned char *)sr;
              float mask_lim = mask_max * (*cmr);

              if (texmaskrect) {
                mask_lim *= ((*tmr++) / 65535.0f);
              }

              if (src[3] && mask_lim) {
                float mask;

                if (accumulate) {
                  mask = *dmr + mask_lim;
                }
                else {
                  mask = *dmr + mask_lim - (*dmr * (*cmr / 65535.0f));
                }

                mask = min_ff(mask, 65535.0);

                if (mask > *dmr) {
                  unsigned char mask_src[4];

                  *dmr = mask;

                  mask_src[0] = src[0];
                  mask_src[1] = src[1];
                  mask_src[2] = src[2];

                  if (mode == IMB_BLEND_INTERPOLATE) {
                    mask_src[3] = src[3];
                    blend_color_interpolate_byte(
                        (unsigned char *)dr, (unsigned char *) or, mask_src, mask / 65535.0f);
                  }
                  else {
                    mask_src[3] = divide_round_i(src[3] * mask, 65535);
                    func((unsigned char *)dr, (unsigned char *) or, mask_src);
                  }
                }
              }
            }
            dmaskrect += origskip;
          }
          /* no destination mask buffer, do regular blend with masktexture if present */
          else {
            for (x = width; x > 0; x--, dr++, or ++, sr++, cmr++) {
              unsigned char *src = (unsigned char *)sr;
              float mask = (float)mask_max * ((float)(*cmr));

              if (texmaskrect) {
                mask *= ((float)(*tmr++) / 65535.0f);
              }

              mask = min_ff(mask, 65535.0);

              if (src[3] && (mask > 0.0f)) {
                unsigned char mask_src[4];

                mask_src[0] = src[0];
                mask_src[1] = src[1];
                mask_src[2] = src[2];

                if (mode == IMB_BLEND_INTERPOLATE) {
                  mask_src[3] = src[3];
                  blend_color_interpolate_byte(
                      (unsigned char *)dr, (unsigned char *) or, mask_src, mask / 65535.0f);
                }
                else {
                  mask_src[3] = divide_round_i(src[3] * mask, 65535);
                  func((unsigned char *)dr, (unsigned char *) or, mask_src);
                }
              }
            }
          }

          cmaskrect += srcskip;
          if (texmaskrect) {
            texmaskrect += srcskip;
          }
        }
        else {
          /* regular blending */
          for (x = width; x > 0; x--, dr++, or ++, sr++) {
            if (((unsigned char *)sr)[3]) {
              func((unsigned char *)dr, (unsigned char *) or, (unsigned char *)sr);
            }
          }
        }

        drect += destskip;
        orect += origskip;
        srect += srcskip;
      }

      if (do_float) {
        drf = drectf;
        orf = orectf;
        srf = srectf;

        if (cmaskrect) {
          /* mask accumulation for painting */
          cmr = cmaskrect;
          tmr = texmaskrect;

          /* destination mask present, do max alpha masking */
          if (dmaskrect) {
            dmr = dmaskrect;
            for (x = width; x > 0; x--, drf += 4, orf += 4, srf += 4, dmr++, cmr++) {
              float mask_lim = mask_max * (*cmr);

              if (texmaskrect) {
                mask_lim *= ((*tmr++) / 65535.0f);
              }

              if (srf[3] && mask_lim) {
                float mask;

                if (accumulate) {
                  mask = min_ff(*dmr + mask_lim, 65535.0);
                }
                else {
                  mask = *dmr + mask_lim - (*dmr * (*cmr / 65535.0f));
                }

                mask = min_ff(mask, 65535.0);

                if (mask > *dmr) {
                  *dmr = mask;

                  if (mode == IMB_BLEND_INTERPOLATE) {
                    blend_color_interpolate_float(drf, orf, srf, mask / 65535.0f);
                  }
                  else {
                    float mask_srf[4];
                    mul_v4_v4fl(mask_srf, srf, mask / 65535.0f);
                    func_float(drf, orf, mask_srf);
                  }
                }
              }
            }
            dmaskrect += origskip;
          }
          /* no destination mask buffer, do regular blend with masktexture if present */
          else {
            for (x = width; x > 0; x--, drf += 4, orf += 4, srf += 4, cmr++) {
              float mask = (float)mask_max * ((float)(*cmr));

              if (texmaskrect) {
                mask *= ((float)(*tmr++) / 65535.0f);
              }

              mask = min_ff(mask, 65535.0);

              if (srf[3] && (mask > 0.0f)) {
                if (mode == IMB_BLEND_INTERPOLATE) {
                  blend_color_interpolate_float(drf, orf, srf, mask / 65535.0f);
                }
                else {
                  float mask_srf[4];
                  mul_v4_v4fl(mask_srf, srf, mask / 65535.0f);
                  func_float(drf, orf, mask_srf);
                }
              }
            }
          }

          cmaskrect += srcskip;
          if (texmaskrect) {
            texmaskrect += srcskip;
          }
        }
        else {
          /* regular blending */
          for (x = width; x > 0; x--, drf += 4, orf += 4, srf += 4) {
            if (srf[3] != 0) {
              func_float(drf, orf, srf);
            }
          }
        }

        drectf += destskip * 4;
        orectf += origskip * 4;
        srectf += srcskip * 4;
      }
    }
  }
}

typedef struct RectBlendThreadData {
  ImBuf *dbuf;
  const ImBuf *obuf, *sbuf;
  unsigned short *dmask;
  const unsigned short *curvemask, *texmask;
  float mask_max;
  int destx, desty, origx, origy;
  int srcx, srcy, width;
  IMB_BlendMode mode;
  bool accumulate;
} RectBlendThreadData;

static void rectblend_thread_do(void *data_v, int start_scanline, int num_scanlines)
{
  RectBlendThreadData *data = (RectBlendThreadData *)data_v;
  IMB_rectblend(data->dbuf,
                data->obuf,
                data->sbuf,
                data->dmask,
                data->curvemask,
                data->texmask,
                data->mask_max,
                data->destx,
                data->desty + start_scanline,
                data->origx,
                data->origy + start_scanline,
                data->srcx,
                data->srcy + start_scanline,
                data->width,
                num_scanlines,
                data->mode,
                data->accumulate);
}

void IMB_rectblend_threaded(ImBuf *dbuf,
                            const ImBuf *obuf,
                            const ImBuf *sbuf,
                            unsigned short *dmask,
                            const unsigned short *curvemask,
                            const unsigned short *texmask,
                            float mask_max,
                            int destx,
                            int desty,
                            int origx,
                            int origy,
                            int srcx,
                            int srcy,
                            int width,
                            int height,
                            IMB_BlendMode mode,
                            bool accumulate)
{
  if (((size_t)width) * height < 64 * 64) {
    IMB_rectblend(dbuf,
                  obuf,
                  sbuf,
                  dmask,
                  curvemask,
                  texmask,
                  mask_max,
                  destx,
                  desty,
                  origx,
                  origy,
                  srcx,
                  srcy,
                  width,
                  height,
                  mode,
                  accumulate);
  }
  else {
    RectBlendThreadData data;
    data.dbuf = dbuf;
    data.obuf = obuf;
    data.sbuf = sbuf;
    data.dmask = dmask;
    data.curvemask = curvemask;
    data.texmask = texmask;
    data.mask_max = mask_max;
    data.destx = destx;
    data.desty = desty;
    data.origx = origx;
    data.origy = origy;
    data.srcx = srcx;
    data.srcy = srcy;
    data.width = width;
    data.mode = mode;
    data.accumulate = accumulate;
    IMB_processor_apply_threaded_scanlines(height, rectblend_thread_do, &data);
  }
}

/* fill */

void IMB_rectfill(ImBuf *drect, const float col[4])
{
  int num;

  if (drect->rect) {
    unsigned int *rrect = drect->rect;
    char ccol[4];

    ccol[0] = (int)(col[0] * 255);
    ccol[1] = (int)(col[1] * 255);
    ccol[2] = (int)(col[2] * 255);
    ccol[3] = (int)(col[3] * 255);

    num = drect->x * drect->y;
    for (; num > 0; num--) {
      *rrect++ = *((unsigned int *)ccol);
    }
  }

  if (drect->rect_float) {
    float *rrectf = drect->rect_float;

    num = drect->x * drect->y;
    for (; num > 0; num--) {
      *rrectf++ = col[0];
      *rrectf++ = col[1];
      *rrectf++ = col[2];
      *rrectf++ = col[3];
    }
  }
}

void buf_rectfill_area(unsigned char *rect,
                       float *rectf,
                       int width,
                       int height,
                       const float col[4],
                       struct ColorManagedDisplay *display,
                       int x1,
                       int y1,
                       int x2,
                       int y2)
{
  int i, j;
  float a;    /* alpha */
  float ai;   /* alpha inverted */
  float aich; /* alpha, inverted, ai/255.0 - Convert char to float at the same time */
  if ((!rect && !rectf) || (!col) || col[3] == 0.0f) {
    return;
  }

  /* sanity checks for coords */
  CLAMP(x1, 0, width);
  CLAMP(x2, 0, width);
  CLAMP(y1, 0, height);
  CLAMP(y2, 0, height);

  if (x1 > x2) {
    SWAP(int, x1, x2);
  }
  if (y1 > y2) {
    SWAP(int, y1, y2);
  }
  if (x1 == x2 || y1 == y2) {
    return;
  }

  a = col[3];
  ai = 1 - a;
  aich = ai / 255.0f;

  if (rect) {
    unsigned char *pixel;
    unsigned char chr = 0, chg = 0, chb = 0;
    float fr = 0, fg = 0, fb = 0;

    const int alphaint = unit_float_to_uchar_clamp(a);

    if (a == 1.0f) {
      chr = unit_float_to_uchar_clamp(col[0]);
      chg = unit_float_to_uchar_clamp(col[1]);
      chb = unit_float_to_uchar_clamp(col[2]);
    }
    else {
      fr = col[0] * a;
      fg = col[1] * a;
      fb = col[2] * a;
    }
    for (j = 0; j < y2 - y1; j++) {
      for (i = 0; i < x2 - x1; i++) {
        pixel = rect + 4 * (((y1 + j) * width) + (x1 + i));
        if (pixel >= rect && pixel < rect + (4 * (width * height))) {
          if (a == 1.0f) {
            pixel[0] = chr;
            pixel[1] = chg;
            pixel[2] = chb;
            pixel[3] = 255;
          }
          else {
            int alphatest;
            pixel[0] = (char)((fr + ((float)pixel[0] * aich)) * 255.0f);
            pixel[1] = (char)((fg + ((float)pixel[1] * aich)) * 255.0f);
            pixel[2] = (char)((fb + ((float)pixel[2] * aich)) * 255.0f);
            pixel[3] = (char)((alphatest = ((int)pixel[3] + alphaint)) < 255 ? alphatest : 255);
          }
        }
      }
    }
  }

  if (rectf) {
    float col_conv[4];
    float *pixel;

    if (display) {
      copy_v4_v4(col_conv, col);
      IMB_colormanagement_display_to_scene_linear_v3(col_conv, display);
    }
    else {
      srgb_to_linearrgb_v4(col_conv, col);
    }

    for (j = 0; j < y2 - y1; j++) {
      for (i = 0; i < x2 - x1; i++) {
        pixel = rectf + 4 * (((y1 + j) * width) + (x1 + i));
        if (a == 1.0f) {
          pixel[0] = col_conv[0];
          pixel[1] = col_conv[1];
          pixel[2] = col_conv[2];
          pixel[3] = 1.0f;
        }
        else {
          float alphatest;
          pixel[0] = (col_conv[0] * a) + (pixel[0] * ai);
          pixel[1] = (col_conv[1] * a) + (pixel[1] * ai);
          pixel[2] = (col_conv[2] * a) + (pixel[2] * ai);
          pixel[3] = (alphatest = (pixel[3] + a)) < 1.0f ? alphatest : 1.0f;
        }
      }
    }
  }
}

void IMB_rectfill_area(ImBuf *ibuf,
                       const float col[4],
                       int x1,
                       int y1,
                       int x2,
                       int y2,
                       struct ColorManagedDisplay *display)
{
  if (!ibuf) {
    return;
  }
  buf_rectfill_area((unsigned char *)ibuf->rect,
                    ibuf->rect_float,
                    ibuf->x,
                    ibuf->y,
                    col,
                    display,
                    x1,
                    y1,
                    x2,
                    y2);
}

void IMB_rectfill_alpha(ImBuf *ibuf, const float value)
{
  int i;

  if (ibuf->rect_float && (ibuf->channels == 4)) {
    float *fbuf = ibuf->rect_float + 3;
    for (i = ibuf->x * ibuf->y; i > 0; i--, fbuf += 4) {
      *fbuf = value;
    }
  }

  if (ibuf->rect) {
    const unsigned char cvalue = value * 255;
    unsigned char *cbuf = ((unsigned char *)ibuf->rect) + 3;
    for (i = ibuf->x * ibuf->y; i > 0; i--, cbuf += 4) {
      *cbuf = cvalue;
    }
  }
}<|MERGE_RESOLUTION|>--- conflicted
+++ resolved
@@ -282,11 +282,7 @@
 }
 
 /**
-<<<<<<< HEAD
- * Re-alloc buffers at a new size.
-=======
  * Re-allocate buffers at a new size.
->>>>>>> fcc6e948
  */
 static void rect_realloc_4bytes(void **buf_p, const uint size[2])
 {
