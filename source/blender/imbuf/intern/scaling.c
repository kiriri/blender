/**
 *
 * ***** BEGIN GPL LICENSE BLOCK *****
 *
 * This program is free software; you can redistribute it and/or
 * modify it under the terms of the GNU General Public License
 * as published by the Free Software Foundation; either version 2
 * of the License, or (at your option) any later version.
 *
 * This program is distributed in the hope that it will be useful,
 * but WITHOUT ANY WARRANTY; without even the implied warranty of
 * MERCHANTABILITY or FITNESS FOR A PARTICULAR PURPOSE.  See the
 * GNU General Public License for more details.
 *
 * You should have received a copy of the GNU General Public License
 * along with this program; if not, write to the Free Software Foundation,
 * Inc., 51 Franklin Street, Fifth Floor, Boston, MA 02110-1301, USA.
 *
 * The Original Code is Copyright (C) 2001-2002 by NaN Holding BV.
 * All rights reserved.
 *
 * The Original Code is: all of this file.
 *
 * Contributor(s): none yet.
 *
 * ***** END GPL LICENSE BLOCK *****
 * allocimbuf.c
 *
 * $Id$
 */

#include "BLI_blenlib.h"
#include "MEM_guardedalloc.h"

#include "imbuf.h"
#include "IMB_imbuf_types.h"
#include "IMB_imbuf.h"

#include "IMB_allocimbuf.h"
#include "IMB_filter.h"

#include "BLO_sys_types.h" // for intptr_t support

/************************************************************************/
/*								SCALING									*/
/************************************************************************/


struct ImBuf *IMB_half_x(struct ImBuf *ibuf1)
{
	struct ImBuf *ibuf2;
	uchar *p1,*_p1,*dest;
	short a,r,g,b,x,y;
	float af,rf,gf,bf, *p1f, *_p1f, *destf;
	int do_rect, do_float;

	if (ibuf1==NULL) return (0);
	if (ibuf1->rect==NULL && ibuf1->rect_float==NULL) return (0);

	do_rect= (ibuf1->rect != NULL);
	do_float= (ibuf1->rect_float != NULL);
	
	if (ibuf1->x <= 1) return(IMB_dupImBuf(ibuf1));
	
	ibuf2 = IMB_allocImBuf((ibuf1->x)/2, ibuf1->y, ibuf1->depth, ibuf1->flags, 0);
	if (ibuf2==NULL) return (0);

	_p1 = (uchar *) ibuf1->rect;
	dest=(uchar *) ibuf2->rect;
         
	_p1f = ibuf1->rect_float;
	destf= ibuf2->rect_float;

	for(y=ibuf2->y;y>0;y--){
		p1 = _p1;
		p1f = _p1f;
		for(x = ibuf2->x ; x>0 ; x--){
			if (do_rect) {
				a = *(p1++) ;
				b = *(p1++) ;
				g = *(p1++) ;
				r = *(p1++);
				a += *(p1++) ;
				b += *(p1++) ;
				g += *(p1++) ;
				r += *(p1++);
				*(dest++) = a >> 1;
				*(dest++) = b >> 1;
				*(dest++) = g >> 1;
				*(dest++) = r >> 1;
			}
			if (do_float) {
				af = *(p1f++);
				bf = *(p1f++);
				gf = *(p1f++);
				rf = *(p1f++);
				af += *(p1f++);
				bf += *(p1f++);
				gf += *(p1f++);
				rf += *(p1f++);
				*(destf++) = 0.5f*af;
				*(destf++) = 0.5f*bf;
				*(destf++) = 0.5f*gf;
				*(destf++) = 0.5f*rf;
			}
		}
		if (do_rect) _p1 += (ibuf1->x << 2);
		if (do_float) _p1f += (ibuf1->x << 2);
	}
	return (ibuf2);
}


struct ImBuf *IMB_double_fast_x(struct ImBuf *ibuf1)
{
	struct ImBuf *ibuf2;
	int *p1,*dest, i, col, do_rect, do_float;
	float *p1f, *destf;

	if (ibuf1==NULL) return (0);
	if (ibuf1->rect==NULL && ibuf1->rect_float==NULL) return (0);

	do_rect= (ibuf1->rect != NULL);
	do_float= (ibuf1->rect_float != NULL);
	
	ibuf2 = IMB_allocImBuf(2 * ibuf1->x , ibuf1->y , ibuf1->depth, ibuf1->flags, 0);
	if (ibuf2==NULL) return (0);

	p1 = (int *) ibuf1->rect;
	dest=(int *) ibuf2->rect;
	p1f = (float *)ibuf1->rect_float;
	destf = (float *)ibuf2->rect_float;

	for(i = ibuf1->y * ibuf1->x ; i>0 ; i--) {
		if (do_rect) {
			col = *p1++;
			*dest++ = col;
			*dest++ = col;
		}
		if (do_float) {
			destf[0]= destf[4] =p1f[0];
			destf[1]= destf[5] =p1f[1];
			destf[2]= destf[6] =p1f[2];
			destf[3]= destf[7] =p1f[3];
			destf+= 8;
			p1f+= 4;
		}
	}

	return (ibuf2);
}

struct ImBuf *IMB_double_x(struct ImBuf *ibuf1)
{
	struct ImBuf *ibuf2;

	if (ibuf1==NULL) return (0);
	if (ibuf1->rect==NULL && ibuf1->rect_float==NULL) return (0);

	ibuf2 = IMB_double_fast_x(ibuf1);

	imb_filterx(ibuf2);
	return (ibuf2);
}


struct ImBuf *IMB_half_y(struct ImBuf *ibuf1)
{
	struct ImBuf *ibuf2;
	uchar *p1,*p2,*_p1,*dest;
	short a,r,g,b,x,y;
	int do_rect, do_float;
	float af,rf,gf,bf,*p1f,*p2f,*_p1f,*destf;

	p1= p2= NULL;
	p1f= p2f= NULL;
	if (ibuf1==NULL) return (0);
	if (ibuf1->rect==NULL && ibuf1->rect_float==NULL) return (0);
	if (ibuf1->y <= 1) return(IMB_dupImBuf(ibuf1));

	do_rect= (ibuf1->rect != NULL);
	do_float= (ibuf1->rect_float != NULL);

	ibuf2 = IMB_allocImBuf(ibuf1->x , (ibuf1->y) / 2 , ibuf1->depth, ibuf1->flags, 0);
	if (ibuf2==NULL) return (0);

	_p1 = (uchar *) ibuf1->rect;
	dest=(uchar *) ibuf2->rect;
	_p1f = (float *) ibuf1->rect_float;
	destf= (float *) ibuf2->rect_float;

	for(y=ibuf2->y ; y>0 ; y--){
		if (do_rect) {
			p1 = _p1;
			p2 = _p1 + (ibuf1->x << 2);
		}
		if (do_float) {
			p1f = _p1f;
			p2f = _p1f + (ibuf1->x << 2);
		}
		for(x = ibuf2->x ; x>0 ; x--){
			if (do_rect) {
				a = *(p1++) ;
				b = *(p1++) ;
				g = *(p1++) ;
				r = *(p1++);
				a += *(p2++) ;
				b += *(p2++) ;
				g += *(p2++) ;
				r += *(p2++);
				*(dest++) = a >> 1;
				*(dest++) = b >> 1;
				*(dest++) = g >> 1;
				*(dest++) = r >> 1;
			}
			if (do_float) {
				af = *(p1f++) ;
				bf = *(p1f++) ;
				gf = *(p1f++) ;
				rf = *(p1f++);
				af += *(p2f++) ;
				bf += *(p2f++) ;
				gf += *(p2f++) ;
				rf += *(p2f++);
				*(destf++) = 0.5f*af;
				*(destf++) = 0.5f*bf;
				*(destf++) = 0.5f*gf;
				*(destf++) = 0.5f*rf;
			}
		}
		if (do_rect) _p1 += (ibuf1->x << 3);
		if (do_float) _p1f += (ibuf1->x << 3);
	}
	return (ibuf2);
}


struct ImBuf *IMB_double_fast_y(struct ImBuf *ibuf1)
{
	struct ImBuf *ibuf2;
	int *p1, *dest1, *dest2;
	float *p1f, *dest1f, *dest2f;
	short x,y;
	int do_rect, do_float;

	if (ibuf1==NULL) return (0);
	if (ibuf1->rect==NULL && ibuf1->rect_float==NULL) return (0);

	do_rect= (ibuf1->rect != NULL);
	do_float= (ibuf1->rect_float != NULL);

	ibuf2 = IMB_allocImBuf(ibuf1->x , 2 * ibuf1->y , ibuf1->depth, ibuf1->flags, 0);
	if (ibuf2==NULL) return (0);

	p1 = (int *) ibuf1->rect;
	dest1= (int *) ibuf2->rect;
	p1f = (float *) ibuf1->rect_float;
	dest1f= (float *) ibuf2->rect_float;

	for(y = ibuf1->y ; y>0 ; y--){
		if (do_rect) {
			dest2 = dest1 + ibuf2->x;
			for(x = ibuf2->x ; x>0 ; x--) *dest1++ = *dest2++ = *p1++;
			dest1 = dest2;
		}
		 if (do_float) {
			dest2f = dest1f + (4*ibuf2->x);
			for(x = ibuf2->x*4 ; x>0 ; x--) *dest1f++ = *dest2f++ = *p1f++;
			dest1f = dest2f;
		}
	}

	return (ibuf2);
}

struct ImBuf *IMB_double_y(struct ImBuf *ibuf1)
{
	struct ImBuf *ibuf2;

	if (ibuf1==NULL) return (0);
	if (ibuf1->rect==NULL) return (0);

	ibuf2 = IMB_double_fast_y(ibuf1);
	
	IMB_filtery(ibuf2);
	return (ibuf2);
}

/* result in ibuf2, scaling should be done correctly */
void imb_onehalf_no_alloc(struct ImBuf *ibuf2, struct ImBuf *ibuf1)
{
	uchar *p1, *p2 = NULL, *dest;
	float *p1f, *destf, *p2f = NULL;
	int x,y;
	const short do_rect= (ibuf1->rect != NULL);
	const short do_float= (ibuf1->rect_float != NULL) && (ibuf2->rect_float != NULL);

	if(do_rect && (ibuf2->rect == NULL)) {
		imb_addrectImBuf(ibuf2);
	}

<<<<<<< HEAD
	do_rect= (ibuf1->rect != NULL);

=======
>>>>>>> dec09f2a
	p1f = ibuf1->rect_float;
	destf=ibuf2->rect_float;
	p1 = (uchar *) ibuf1->rect;
	dest=(uchar *) ibuf2->rect;

	for(y=ibuf2->y;y>0;y--){
		if (do_rect) p2 = p1 + (ibuf1->x << 2);
		if (do_float) p2f = p1f + (ibuf1->x << 2);
		for(x=ibuf2->x;x>0;x--){
			if (do_rect) {
				dest[0] = (p1[0] + p2[0] + p1[4] + p2[4]) >> 2;
				dest[1] = (p1[1] + p2[1] + p1[5] + p2[5]) >> 2;
				dest[2] = (p1[2] + p2[2] + p1[6] + p2[6]) >> 2;
				dest[3] = (p1[3] + p2[3] + p1[7] + p2[7]) >> 2;
				p1 += 8; 
				p2 += 8; 
				dest += 4;
			}
			if (do_float){ 
				destf[0] = 0.25f*(p1f[0] + p2f[0] + p1f[4] + p2f[4]);
				destf[1] = 0.25f*(p1f[1] + p2f[1] + p1f[5] + p2f[5]);
				destf[2] = 0.25f*(p1f[2] + p2f[2] + p1f[6] + p2f[6]);
				destf[3] = 0.25f*(p1f[3] + p2f[3] + p1f[7] + p2f[7]);
				p1f += 8; 
				p2f += 8; 
				destf += 4;
			}
		}
		if (do_rect) p1=p2;
		if (do_float) p1f=p2f;
		if(ibuf1->x & 1) {
			if (do_rect) p1+=4;
			if (do_float) p1f+=4;
		}
	}
	
}

struct ImBuf *IMB_onehalf(struct ImBuf *ibuf1)
{
	struct ImBuf *ibuf2;

	if (ibuf1==NULL) return (0);
	if (ibuf1->rect==NULL && ibuf1->rect_float==NULL) return (0);
	
	if (ibuf1->x <= 1) return(IMB_half_y(ibuf1));
	if (ibuf1->y <= 1) return(IMB_half_x(ibuf1));
	
	ibuf2=IMB_allocImBuf((ibuf1->x)/2, (ibuf1->y)/2, ibuf1->depth, ibuf1->flags);
	if (ibuf2==NULL) return (0);
	
	imb_onehalf_no_alloc(ibuf2, ibuf1);
	
	return (ibuf2);
}

/* q_scale_linear_interpolation helper functions */

static void enlarge_picture_byte(
	unsigned char* src, unsigned char* dst, int src_width, 
	int src_height, int dst_width, int dst_height)
{
	double ratiox = (double) (dst_width - 1.0) 
		/ (double) (src_width - 1.001);
	double ratioy = (double) (dst_height - 1.0) 
		/ (double) (src_height - 1.001);
	uintptr_t x_src, dx_src, x_dst;
	uintptr_t y_src, dy_src, y_dst;

	dx_src = 65536.0 / ratiox;
	dy_src = 65536.0 / ratioy;

	y_src = 0;
	for (y_dst = 0; y_dst < dst_height; y_dst++) {
		unsigned char* line1 = src + (y_src >> 16) * 4 * src_width;
		unsigned char* line2 = line1 + 4 * src_width;
		uintptr_t weight1y = 65536 - (y_src & 0xffff);
		uintptr_t weight2y = 65536 - weight1y;

		if ((y_src >> 16) == src_height - 1) {
			line2 = line1;
		}

		x_src = 0;
		for (x_dst = 0; x_dst < dst_width; x_dst++) {
			uintptr_t weight1x = 65536 - (x_src & 0xffff);
			uintptr_t weight2x = 65536 - weight1x;

			unsigned long x = (x_src >> 16) * 4;

			*dst++ = ((((line1[x] * weight1y) >> 16) 
				   * weight1x) >> 16)
				+ ((((line2[x] * weight2y) >> 16) 
					* weight1x) >> 16)
				+ ((((line1[4 + x] * weight1y) >> 16) 
				   * weight2x) >> 16)
				+ ((((line2[4 + x] * weight2y) >> 16) 
					* weight2x) >> 16);

			*dst++ = ((((line1[x + 1] * weight1y) >> 16) 
				   * weight1x) >> 16)
				+ ((((line2[x + 1] * weight2y) >> 16) 
					* weight1x) >> 16)
				+ ((((line1[4 + x + 1] * weight1y) >> 16) 
				   * weight2x) >> 16)
				+ ((((line2[4 + x + 1] * weight2y) >> 16) 
					* weight2x) >> 16);

			*dst++ = ((((line1[x + 2] * weight1y) >> 16) 
				   * weight1x) >> 16)
				+ ((((line2[x + 2] * weight2y) >> 16) 
					* weight1x) >> 16)
				+ ((((line1[4 + x + 2] * weight1y) >> 16) 
				   * weight2x) >> 16)
				+ ((((line2[4 + x + 2] * weight2y) >> 16) 
					* weight2x) >> 16);

			*dst++ = ((((line1[x + 3] * weight1y) >> 16) 
				   * weight1x) >> 16)
				+ ((((line2[x + 3] * weight2y) >> 16) 
					* weight1x) >> 16)
				+ ((((line1[4 + x + 3] * weight1y) >> 16) 
				   * weight2x) >> 16)
				+ ((((line2[4 + x + 3] * weight2y) >> 16) 
					* weight2x) >> 16);

			x_src += dx_src;
		}
		y_src += dy_src;
	}
}

struct scale_outpix_byte {
	uintptr_t r;
	uintptr_t g;
	uintptr_t b;
	uintptr_t a;

	uintptr_t weight;
};

static void shrink_picture_byte(
	unsigned char* src, unsigned char* dst, int src_width, 
	int src_height, int dst_width, int dst_height)
{
	double ratiox = (double) (dst_width) / (double) (src_width);
	double ratioy = (double) (dst_height) / (double) (src_height);
	uintptr_t x_src, dx_dst, x_dst;
	uintptr_t y_src, dy_dst, y_dst;
	intptr_t y_counter;
	unsigned char * dst_begin = dst;

	struct scale_outpix_byte * dst_line1 = NULL;
	struct scale_outpix_byte * dst_line2 = NULL;

	dst_line1 = (struct scale_outpix_byte*) MEM_callocN(
		(dst_width + 1) * sizeof(struct scale_outpix_byte), 
		"shrink_picture_byte 1");
	dst_line2 = (struct scale_outpix_byte*) MEM_callocN(
		(dst_width + 1) * sizeof(struct scale_outpix_byte),
		"shrink_picture_byte 2");

	dx_dst = 65536.0 * ratiox;
	dy_dst = 65536.0 * ratioy;

	y_dst = 0;
	y_counter = 65536;
	for (y_src = 0; y_src < src_height; y_src++) {
		unsigned char* line = src + y_src * 4 * src_width;
		uintptr_t weight1y = 65535 - (y_dst & 0xffff);
		uintptr_t weight2y = 65535 - weight1y;
		x_dst = 0;
		for (x_src = 0; x_src < src_width; x_src++) {
			uintptr_t weight1x = 65535 - (x_dst & 0xffff);
			uintptr_t weight2x = 65535 - weight1x;

			uintptr_t x = x_dst >> 16;

			uintptr_t w;

			w = (weight1y * weight1x) >> 16;

			/* ensure correct rounding, without this you get ugly banding, or too low color values (ton) */
			dst_line1[x].r += (line[0] * w + 32767) >> 16;
			dst_line1[x].g += (line[1] * w + 32767) >> 16;
			dst_line1[x].b += (line[2] * w + 32767) >> 16;
			dst_line1[x].a += (line[3] * w + 32767) >> 16;
			dst_line1[x].weight += w;

			w = (weight2y * weight1x) >> 16;

			dst_line2[x].r += (line[0] * w + 32767) >> 16;
			dst_line2[x].g += (line[1] * w + 32767) >> 16;
			dst_line2[x].b += (line[2] * w + 32767) >> 16;
			dst_line2[x].a += (line[3] * w + 32767) >> 16;
			dst_line2[x].weight += w;

			w = (weight1y * weight2x) >> 16;

			dst_line1[x+1].r += (line[0] * w + 32767) >> 16;
			dst_line1[x+1].g += (line[1] * w + 32767) >> 16;
			dst_line1[x+1].b += (line[2] * w + 32767) >> 16;
			dst_line1[x+1].a += (line[3] * w + 32767) >> 16;
			dst_line1[x+1].weight += w;

			w = (weight2y * weight2x) >> 16;

			dst_line2[x+1].r += (line[0] * w + 32767) >> 16;
			dst_line2[x+1].g += (line[1] * w + 32767) >> 16;
			dst_line2[x+1].b += (line[2] * w + 32767) >> 16;
			dst_line2[x+1].a += (line[3] * w + 32767) >> 16;
			dst_line2[x+1].weight += w;

			x_dst += dx_dst;
			line += 4;
		}

		y_dst += dy_dst;
		y_counter -= dy_dst;
		if (y_counter < 0) {
			int val;
			uintptr_t x;
			struct scale_outpix_byte * temp;

			y_counter += 65536;
			
			for (x=0; x < dst_width; x++) {
				uintptr_t f =  0x80000000UL / dst_line1[x].weight;
				*dst++ = (val= (dst_line1[x].r * f) >> 15) > 255 ? 255: val;
				*dst++ = (val= (dst_line1[x].g * f) >> 15) > 255 ? 255: val;
				*dst++ = (val= (dst_line1[x].b * f) >> 15) > 255 ? 255: val;
				*dst++ = (val= (dst_line1[x].a * f) >> 15) > 255 ? 255: val;
			}
			memset(dst_line1, 0, dst_width *
				   sizeof(struct scale_outpix_byte));
			temp = dst_line1;
			dst_line1 = dst_line2;
			dst_line2 = temp;
		}
	}
	if (dst - dst_begin < dst_width * dst_height * 4) {
		int val;
		uintptr_t x;
		for (x = 0; x < dst_width; x++) {
			uintptr_t f = 0x80000000UL / dst_line1[x].weight;
			*dst++ = (val= (dst_line1[x].r * f) >> 15) > 255 ? 255: val;
			*dst++ = (val= (dst_line1[x].g * f) >> 15) > 255 ? 255: val;
			*dst++ = (val= (dst_line1[x].b * f) >> 15) > 255 ? 255: val;
			*dst++ = (val= (dst_line1[x].a * f) >> 15) > 255 ? 255: val;
		}
	}
	MEM_freeN(dst_line1);
	MEM_freeN(dst_line2);
}


static void q_scale_byte(unsigned char* in, unsigned char* out, int in_width, 
			 int in_height, int dst_width, int dst_height)
{
	if (dst_width > in_width && dst_height > in_height) {
		enlarge_picture_byte(in, out, in_width, in_height,
					 dst_width, dst_height);
	} else if (dst_width < in_width && dst_height < in_height) {
		shrink_picture_byte(in, out, in_width, in_height,
					dst_width, dst_height);
	}
}

static void enlarge_picture_float(
	float* src, float* dst, int src_width, 
	int src_height, int dst_width, int dst_height)
{
	double ratiox = (double) (dst_width - 1.0) 
		/ (double) (src_width - 1.001);
	double ratioy = (double) (dst_height - 1.0) 
		/ (double) (src_height - 1.001);
	uintptr_t x_dst;
	uintptr_t y_dst;
	double x_src, dx_src;
	double y_src, dy_src;

	dx_src = 1.0 / ratiox;
	dy_src = 1.0 / ratioy;

	y_src = 0;
	for (y_dst = 0; y_dst < dst_height; y_dst++) {
		float* line1 = src + ((int) y_src) * 4 * src_width;
		float* line2 = line1 + 4 * src_width;
		float weight1y = 1.0 - (y_src - (int) y_src);
		float weight2y = 1.0 - weight1y;

		if ((int) y_src == src_height - 1) {
			line2 = line1;
		}
		       
		x_src = 0;
		for (x_dst = 0; x_dst < dst_width; x_dst++) {
			float weight1x = 1.0 - (x_src - (int) x_src);
			float weight2x = 1.0 - weight1x;

			float w11 = weight1y * weight1x;
			float w21 = weight2y * weight1x;
			float w12 = weight1y * weight2x;
			float w22 = weight2y * weight2x;

			uintptr_t x = ((int) x_src) * 4;

			*dst++ =  line1[x]     * w11	
				+ line2[x]     * w21
				+ line1[4 + x] * w12 
				+ line2[4 + x] * w22;

			*dst++ =  line1[x + 1] * w11 
				+ line2[x + 1] * w21
				+ line1[4 + x + 1] * w12
				+ line2[4 + x + 1] * w22;

			*dst++ =  line1[x + 2] * w11 
				+ line2[x + 2] * w21
				+ line1[4 + x + 2] * w12  
				+ line2[4 + x + 2] * w22;

			*dst++ =  line1[x + 3] * w11 
				+ line2[x + 3] * w21
				+ line1[4 + x + 3] * w12  
				+ line2[4 + x + 3] * w22;

			x_src += dx_src;
		}
		y_src += dy_src;
	}
}

struct scale_outpix_float {
	float r;
	float g;
	float b;
	float a;

	float weight;
};

static void shrink_picture_float(
	float* src, float* dst, int src_width, 
	int src_height, int dst_width, int dst_height)
{
	double ratiox = (double) (dst_width) / (double) (src_width);
	double ratioy = (double) (dst_height) / (double) (src_height);
	uintptr_t x_src;
	uintptr_t y_src;
		float dx_dst, x_dst;
	float dy_dst, y_dst;
	float y_counter;
	float * dst_begin = dst;

	struct scale_outpix_float * dst_line1;
	struct scale_outpix_float * dst_line2;

	dst_line1 = (struct scale_outpix_float*) MEM_callocN(
		(dst_width + 1) * sizeof(struct scale_outpix_float), 
		"shrink_picture_float 1");
	dst_line2 = (struct scale_outpix_float*) MEM_callocN(
		(dst_width + 1) * sizeof(struct scale_outpix_float),
		"shrink_picture_float 2");

	dx_dst = ratiox;
	dy_dst = ratioy;

	y_dst = 0;
	y_counter = 1.0;
	for (y_src = 0; y_src < src_height; y_src++) {
		float* line = src + y_src * 4 * src_width;
		uintptr_t weight1y = 1.0 - (y_dst - (int) y_dst);
		uintptr_t weight2y = 1.0 - weight1y;
		x_dst = 0;
		for (x_src = 0; x_src < src_width; x_src++) {
			uintptr_t weight1x = 1.0 - (x_dst - (int) x_dst);
			uintptr_t weight2x = 1.0 - weight1x;

			uintptr_t x = (int) x_dst;

			float w;

			w = weight1y * weight1x;

			dst_line1[x].r += line[0] * w;
			dst_line1[x].g += line[1] * w;
			dst_line1[x].b += line[2] * w;
			dst_line1[x].a += line[3] * w;
			dst_line1[x].weight += w;

			w = weight2y * weight1x;

			dst_line2[x].r += line[0] * w;
			dst_line2[x].g += line[1] * w;
			dst_line2[x].b += line[2] * w;
			dst_line2[x].a += line[3] * w;
			dst_line2[x].weight += w;

			w = weight1y * weight2x;

			dst_line1[x+1].r += line[0] * w;
			dst_line1[x+1].g += line[1] * w;
			dst_line1[x+1].b += line[2] * w;
			dst_line1[x+1].a += line[3] * w;
			dst_line1[x+1].weight += w;

			w = weight2y * weight2x;

			dst_line2[x+1].r += line[0] * w;
			dst_line2[x+1].g += line[1] * w;
			dst_line2[x+1].b += line[2] * w;
			dst_line2[x+1].a += line[3] * w;
			dst_line2[x+1].weight += w;

			x_dst += dx_dst;
			line += 4;
		}

		y_dst += dy_dst;
		y_counter -= dy_dst;
		if (y_counter < 0) {
			uintptr_t x;
			struct scale_outpix_float * temp;

			y_counter += 1.0;
			
			for (x=0; x < dst_width; x++) {
				float f = 1.0 / dst_line1[x].weight;
				*dst++ = dst_line1[x].r * f;
				*dst++ = dst_line1[x].g * f;
				*dst++ = dst_line1[x].b * f;
				*dst++ = dst_line1[x].a * f;
			}
			memset(dst_line1, 0, dst_width *
				   sizeof(struct scale_outpix_float));
			temp = dst_line1;
			dst_line1 = dst_line2;
			dst_line2 = temp;
		}
	}
	if (dst - dst_begin < dst_width * dst_height * 4) {
		uintptr_t x;
		for (x = 0; x < dst_width; x++) {
			float f = 1.0 / dst_line1[x].weight;
			*dst++ = dst_line1[x].r * f;
			*dst++ = dst_line1[x].g * f;
			*dst++ = dst_line1[x].b * f;
			*dst++ = dst_line1[x].a * f;
		}
	}
	MEM_freeN(dst_line1);
	MEM_freeN(dst_line2);
}


static void q_scale_float(float* in, float* out, int in_width, 
			 int in_height, int dst_width, int dst_height)
{
	if (dst_width > in_width && dst_height > in_height) {
		enlarge_picture_float(in, out, in_width, in_height,
					  dst_width, dst_height);
	} else if (dst_width < in_width && dst_height < in_height) {
		shrink_picture_float(in, out, in_width, in_height,
					 dst_width, dst_height);
	}
}

/* q_scale_linear_interpolation (derived from ppmqscale, http://libdv.sf.net)

   q stands for quick _and_ quality :)

   only handles common cases when we either

   scale  both, x and y or
   shrink both, x and y

   but that is pretty fast:
   * does only blit once instead of two passes like the old code
	 (fewer cache misses)
   * uses fixed point integer arithmetic for byte buffers
   * doesn't branch in tight loops

   Should be comparable in speed to the ImBuf ..._fast functions at least 
   for byte-buffers.

   NOTE: disabled, due to inacceptable inaccuracy and quality loss, see bug #18609 (ton)

*/
static int q_scale_linear_interpolation(
	struct ImBuf *ibuf, int newx, int newy)
{
	if ((newx >= ibuf->x && newy <= ibuf->y) ||
		(newx <= ibuf->x && newy >= ibuf->y)) {
		return FALSE;
	}

	if (ibuf->rect) {
		unsigned char * newrect = 
			MEM_mallocN(newx * newy * sizeof(int), "q_scale rect");
		q_scale_byte((unsigned char *)ibuf->rect, newrect, ibuf->x, ibuf->y,
				 newx, newy);

		imb_freerectImBuf(ibuf);
		ibuf->mall |= IB_rect;
		ibuf->rect = (unsigned int *) newrect;
	}
	if (ibuf->rect_float) {
		float * newrect = 
			MEM_mallocN(newx * newy * 4 *sizeof(float), 
					"q_scale rectfloat");
		q_scale_float(ibuf->rect_float, newrect, ibuf->x, ibuf->y,
				  newx, newy);
		imb_freerectfloatImBuf(ibuf);
		ibuf->mall |= IB_rectfloat;
		ibuf->rect_float = newrect;
	}
	ibuf->x = newx;
	ibuf->y = newy;

	return TRUE;
}

static struct ImBuf *scaledownx(struct ImBuf *ibuf, int newx)
{
	uchar *rect, *_newrect, *newrect;
	float *rectf, *_newrectf, *newrectf;
	float sample, add, val[4], nval[4], valf[4], nvalf[4];
	int x, y, do_rect = 0, do_float = 0;

	rectf= _newrectf= newrectf= NULL; 
	rect=_newrect= newrect= NULL; 
	nval[0]=  nval[1]= nval[2]= nval[3]= 0.0f;
	nvalf[0]=nvalf[1]=nvalf[2]=nvalf[3]= 0.0f;
	
	if (ibuf==NULL) return(0);
	if (ibuf->rect==NULL && ibuf->rect_float==NULL) return (ibuf);

	if (ibuf->rect) {
		do_rect = 1;
		_newrect = MEM_mallocN(newx * ibuf->y * sizeof(int), "scaledownx");
		if (_newrect==NULL) return(ibuf);
	}
	if (ibuf->rect_float) {
		do_float = 1;
		_newrectf = MEM_mallocN(newx * ibuf->y * sizeof(float) * 4, "scaledownxf");
		if (_newrectf==NULL) {
			if (_newrect) MEM_freeN(_newrect);
			return(ibuf);
		}
	}

	add = (ibuf->x - 0.001) / newx;

	if (do_rect) {
		rect = (uchar *) ibuf->rect;
		newrect = _newrect;
	}
	if (do_float) {
		rectf = ibuf->rect_float;
		newrectf = _newrectf;
	}
		
	for (y = ibuf->y; y>0 ; y--) {
		sample = 0.0f;
		val[0]=  val[1]= val[2]= val[3]= 0.0f;
		valf[0]=valf[1]=valf[2]=valf[3]= 0.0f;

		for (x = newx ; x>0 ; x--) {
			if (do_rect) {
				nval[0] = - val[0] * sample;
				nval[1] = - val[1] * sample;
				nval[2] = - val[2] * sample;
				nval[3] = - val[3] * sample;
			}
			if (do_float) {
				nvalf[0] = - valf[0] * sample;
				nvalf[1] = - valf[1] * sample;
				nvalf[2] = - valf[2] * sample;
				nvalf[3] = - valf[3] * sample;
			}
			
			sample += add;

			while (sample >= 1.0f){
				sample -= 1.0f;
				
				if (do_rect) {
					nval[0] += rect[0];
					nval[1] += rect[1];
					nval[2] += rect[2];
					nval[3] += rect[3];
					rect += 4;
				}
				if (do_float) {
					nvalf[0] += rectf[0];
					nvalf[1] += rectf[1];
					nvalf[2] += rectf[2];
					nvalf[3] += rectf[3];
					rectf += 4;
				}
			}
			
			if (do_rect) {
				val[0]= rect[0];val[1]= rect[1];val[2]= rect[2];val[3]= rect[3];
				rect += 4;
				
				newrect[0] = ((nval[0] + sample * val[0])/add + 0.5f);
				newrect[1] = ((nval[1] + sample * val[1])/add + 0.5f);
				newrect[2] = ((nval[2] + sample * val[2])/add + 0.5f);
				newrect[3] = ((nval[3] + sample * val[3])/add + 0.5f);
				
				newrect += 4;
			}
			if (do_float) {
				
				valf[0]= rectf[0];valf[1]= rectf[1];valf[2]= rectf[2];valf[3]= rectf[3];
				rectf += 4;
				
				newrectf[0] = ((nvalf[0] + sample * valf[0])/add);
				newrectf[1] = ((nvalf[1] + sample * valf[1])/add);
				newrectf[2] = ((nvalf[2] + sample * valf[2])/add);
				newrectf[3] = ((nvalf[3] + sample * valf[3])/add);
				
				newrectf += 4;
			}
			
			sample -= 1.0f;
		}
	}

	if (do_rect) {
		imb_freerectImBuf(ibuf);
		ibuf->mall |= IB_rect;
		ibuf->rect = (unsigned int *) _newrect;
	}
	if (do_float) {
		imb_freerectfloatImBuf(ibuf);
		ibuf->mall |= IB_rectfloat;
		ibuf->rect_float = _newrectf;
	}
	
	ibuf->x = newx;
	return(ibuf);
}


static struct ImBuf *scaledowny(struct ImBuf *ibuf, int newy)
{
	uchar *rect, *_newrect, *newrect;
	float *rectf, *_newrectf, *newrectf;
	float sample, add, val[4], nval[4], valf[4], nvalf[4];
	int x, y, skipx, do_rect = 0, do_float = 0;

	rectf= _newrectf= newrectf= NULL; 
	rect= _newrect= newrect= NULL; 
	nval[0]=  nval[1]= nval[2]= nval[3]= 0.0f;
	nvalf[0]=nvalf[1]=nvalf[2]=nvalf[3]= 0.0f;

	if (ibuf==NULL) return(0);
	if (ibuf->rect==NULL && ibuf->rect_float==NULL) return (ibuf);

	if (ibuf->rect) {
		do_rect = 1;
		_newrect = MEM_mallocN(newy * ibuf->x * sizeof(int), "scaledowny");
		if (_newrect==NULL) return(ibuf);
	}
	if (ibuf->rect_float) {
		do_float = 1;
		_newrectf = MEM_mallocN(newy * ibuf->x * sizeof(float) * 4, "scaledownyf");
		if (_newrectf==NULL) {
			if (_newrect) MEM_freeN(_newrect);
			return(ibuf);
		}
	}

	add = (ibuf->y - 0.001) / newy;
	skipx = 4 * ibuf->x;

	for (x = skipx - 4; x>=0 ; x-= 4) {
		if (do_rect) {
			rect = ((uchar *) ibuf->rect) + x;
			newrect = _newrect + x;
		}
		if (do_float) {
			rectf = ibuf->rect_float + x;
			newrectf = _newrectf + x;
		}
		
		sample = 0.0f;
		val[0]=  val[1]= val[2]= val[3]= 0.0f;
		valf[0]=valf[1]=valf[2]=valf[3]= 0.0f;

		for (y = newy ; y>0 ; y--) {
			if (do_rect) {
				nval[0] = - val[0] * sample;
				nval[1] = - val[1] * sample;
				nval[2] = - val[2] * sample;
				nval[3] = - val[3] * sample;
			}
			if (do_float) {
				nvalf[0] = - valf[0] * sample;
				nvalf[1] = - valf[1] * sample;
				nvalf[2] = - valf[2] * sample;
				nvalf[3] = - valf[3] * sample;
			}
			
			sample += add;

			while (sample >= 1.0) {
				sample -= 1.0;
				
				if (do_rect) {
					nval[0] += rect[0];
					nval[1] += rect[1];
					nval[2] += rect[2];
					nval[3] += rect[3];
					rect += skipx;
				}
				if (do_float) {
					nvalf[0] += rectf[0];
					nvalf[1] += rectf[1];
					nvalf[2] += rectf[2];
					nvalf[3] += rectf[3];
					rectf += skipx;
				}
			}

			if (do_rect) {
				val[0]= rect[0];val[1]= rect[1];val[2]= rect[2];val[3]= rect[3];
				rect += skipx;
				
				newrect[0] = ((nval[0] + sample * val[0])/add + 0.5f);
				newrect[1] = ((nval[1] + sample * val[1])/add + 0.5f);
				newrect[2] = ((nval[2] + sample * val[2])/add + 0.5f);
				newrect[3] = ((nval[3] + sample * val[3])/add + 0.5f);
				
				newrect += skipx;
			}
			if (do_float) {
				
				valf[0]= rectf[0];valf[1]= rectf[1];valf[2]= rectf[2];valf[3]= rectf[3];
				rectf += skipx;
				
				newrectf[0] = ((nvalf[0] + sample * valf[0])/add);
				newrectf[1] = ((nvalf[1] + sample * valf[1])/add);
				newrectf[2] = ((nvalf[2] + sample * valf[2])/add);
				newrectf[3] = ((nvalf[3] + sample * valf[3])/add);
				
				newrectf += skipx;
			}
			
			sample -= 1.0;
		}
	}	

	if (do_rect) {
		imb_freerectImBuf(ibuf);
		ibuf->mall |= IB_rect;
		ibuf->rect = (unsigned int *) _newrect;
	}
	if (do_float) {
		imb_freerectfloatImBuf(ibuf);
		ibuf->mall |= IB_rectfloat;
		ibuf->rect_float = (float *) _newrectf;
	}
	
	ibuf->y = newy;
	return(ibuf);
}


static struct ImBuf *scaleupx(struct ImBuf *ibuf, int newx)
{
	uchar *rect,*_newrect=NULL,*newrect;
	float *rectf,*_newrectf=NULL,*newrectf;
	float sample,add;
	float val_a,nval_a,diff_a;
	float val_b,nval_b,diff_b;
	float val_g,nval_g,diff_g;
	float val_r,nval_r,diff_r;
	float val_af,nval_af,diff_af;
	float val_bf,nval_bf,diff_bf;
	float val_gf,nval_gf,diff_gf;
	float val_rf,nval_rf,diff_rf;
	int x,y, do_rect = 0, do_float = 0;

	val_a = nval_a = diff_a = val_b = nval_b = diff_b = 0;
	val_g = nval_g = diff_g = val_r = nval_r = diff_r = 0;
	val_af = nval_af = diff_af = val_bf = nval_bf = diff_bf = 0;
	val_gf = nval_gf = diff_gf = val_rf = nval_rf = diff_rf = 0;
	if (ibuf==NULL) return(0);
	if (ibuf->rect==NULL && ibuf->rect_float==NULL) return (ibuf);

	if (ibuf->rect) {
		do_rect = 1;
		_newrect = MEM_mallocN(newx * ibuf->y * sizeof(int), "scaleupx");
		if (_newrect==NULL) return(ibuf);
	}
	if (ibuf->rect_float) {
		do_float = 1;
		_newrectf = MEM_mallocN(newx * ibuf->y * sizeof(float) * 4, "scaleupxf");
		if (_newrectf==NULL) {
			if (_newrect) MEM_freeN(_newrect);
			return(ibuf);
		}
	}

	add = (ibuf->x - 1.001) / (newx - 1.0);

	rect = (uchar *) ibuf->rect;
	rectf = (float *) ibuf->rect_float;
	newrect = _newrect;
	newrectf = _newrectf;

	for (y = ibuf->y; y>0 ; y--){

		sample = 0;
		
		if (do_rect) {
			val_a = rect[0] ;
			nval_a = rect[4];
			diff_a = nval_a - val_a ;
			val_a += 0.5;

			val_b = rect[1] ;
			nval_b = rect[5];
			diff_b = nval_b - val_b ;
			val_b += 0.5;

			val_g = rect[2] ;
			nval_g = rect[6];
			diff_g = nval_g - val_g ;
			val_g += 0.5;

			val_r = rect[3] ;
			nval_r = rect[7];
			diff_r = nval_r - val_r ;
			val_r += 0.5;

			rect += 8;
		}
		if (do_float) {
			val_af = rectf[0] ;
			nval_af = rectf[4];
			diff_af = nval_af - val_af;
	
			val_bf = rectf[1] ;
			nval_bf = rectf[5];
			diff_bf = nval_bf - val_bf;

			val_gf = rectf[2] ;
			nval_gf = rectf[6];
			diff_gf = nval_gf - val_gf;

			val_rf = rectf[3] ;
			nval_rf = rectf[7];
			diff_rf = nval_rf - val_rf;

			rectf += 8;
		}
		for (x = newx ; x>0 ; x--){
			if (sample >= 1.0){
				sample -= 1.0;

				if (do_rect) {
					val_a = nval_a ;
					nval_a = rect[0] ;
					diff_a = nval_a - val_a ;
					val_a += 0.5;

					val_b = nval_b ;
					nval_b = rect[1] ;
					diff_b = nval_b - val_b ;
					val_b += 0.5;

					val_g = nval_g ;
					nval_g = rect[2] ;
					diff_g = nval_g - val_g ;
					val_g += 0.5;

					val_r = nval_r ;
					nval_r = rect[3] ;
					diff_r = nval_r - val_r ;
					val_r += 0.5;
					rect += 4;
				}
				if (do_float) {
					val_af = nval_af ;
					nval_af = rectf[0] ;
					diff_af = nval_af - val_af ;
	
					val_bf = nval_bf ;
					nval_bf = rectf[1] ;
					diff_bf = nval_bf - val_bf ;

					val_gf = nval_gf ;
					nval_gf = rectf[2] ;
					diff_gf = nval_gf - val_gf ;

					val_rf = nval_rf ;
					nval_rf = rectf[3] ;
					diff_rf = nval_rf - val_rf;
					rectf += 4;
				}
			}
			if (do_rect) {
				newrect[0] = val_a + sample * diff_a;
				newrect[1] = val_b + sample * diff_b;
				newrect[2] = val_g + sample * diff_g;
				newrect[3] = val_r + sample * diff_r;
				newrect += 4;
			}
			if (do_float) {
				newrectf[0] = val_af + sample * diff_af;
				newrectf[1] = val_bf + sample * diff_bf;
				newrectf[2] = val_gf + sample * diff_gf;
				newrectf[3] = val_rf + sample * diff_rf;
				newrectf += 4;
			}
			sample += add;
		}
	}

	if (do_rect) {
		imb_freerectImBuf(ibuf);
		ibuf->mall |= IB_rect;
		ibuf->rect = (unsigned int *) _newrect;
	}
	if (do_float) {
		imb_freerectfloatImBuf(ibuf);
		ibuf->mall |= IB_rectfloat;
		ibuf->rect_float = (float *) _newrectf;
	}
	
	ibuf->x = newx;
	return(ibuf);
}

static struct ImBuf *scaleupy(struct ImBuf *ibuf, int newy)
{
	uchar *rect,*_newrect=NULL,*newrect;
	float *rectf,*_newrectf=NULL,*newrectf;
	float sample,add;
	float val_a,nval_a,diff_a;
	float val_b,nval_b,diff_b;
	float val_g,nval_g,diff_g;
	float val_r,nval_r,diff_r;
	float val_af,nval_af,diff_af;
	float val_bf,nval_bf,diff_bf;
	float val_gf,nval_gf,diff_gf;
	float val_rf,nval_rf,diff_rf;
	int x,y, do_rect = 0, do_float = 0, skipx;

	val_a = nval_a = diff_a = val_b = nval_b = diff_b = 0;
	val_g = nval_g = diff_g = val_r = nval_r = diff_r = 0;
	val_af = nval_af = diff_af = val_bf = nval_bf = diff_bf = 0;
	val_gf = nval_gf = diff_gf = val_rf = nval_rf = diff_rf = 0;
	if (ibuf==NULL) return(0);
	if (ibuf->rect==NULL && ibuf->rect_float==NULL) return (ibuf);

	if (ibuf->rect) {
		do_rect = 1;
		_newrect = MEM_mallocN(ibuf->x * newy * sizeof(int), "scaleupy");
		if (_newrect==NULL) return(ibuf);
	}
	if (ibuf->rect_float) {
		do_float = 1;
		_newrectf = MEM_mallocN(ibuf->x * newy * sizeof(float) * 4, "scaleupyf");
		if (_newrectf==NULL) {
			if (_newrect) MEM_freeN(_newrect);
			return(ibuf);
		}
	}

	add = (ibuf->y - 1.001) / (newy - 1.0);
	skipx = 4 * ibuf->x;

	rect = (uchar *) ibuf->rect;
	rectf = (float *) ibuf->rect_float;
	newrect = _newrect;
	newrectf = _newrectf;

	for (x = ibuf->x; x>0 ; x--){

		sample = 0;
		if (do_rect) {
			rect = ((uchar *)ibuf->rect) + 4*(x-1);
			newrect = _newrect + 4*(x-1);

			val_a = rect[0] ;
			nval_a = rect[skipx];
			diff_a = nval_a - val_a ;
			val_a += 0.5;

			val_b = rect[1] ;
			nval_b = rect[skipx+1];
			diff_b = nval_b - val_b ;
			val_b += 0.5;

			val_g = rect[2] ;
			nval_g = rect[skipx+2];
			diff_g = nval_g - val_g ;
			val_g += 0.5;

			val_r = rect[3] ;
			nval_r = rect[skipx+4];
			diff_r = nval_r - val_r ;
			val_r += 0.5;

			rect += 2*skipx;
		}
		if (do_float) {
			rectf = ((float *)ibuf->rect_float) + 4*(x-1);
			newrectf = _newrectf + 4*(x-1);

			val_af = rectf[0] ;
			nval_af = rectf[skipx];
			diff_af = nval_af - val_af;
	
			val_bf = rectf[1] ;
			nval_bf = rectf[skipx+1];
			diff_bf = nval_bf - val_bf;

			val_gf = rectf[2] ;
			nval_gf = rectf[skipx+2];
			diff_gf = nval_gf - val_gf;

			val_rf = rectf[3] ;
			nval_rf = rectf[skipx+3];
			diff_rf = nval_rf - val_rf;

			rectf += 2*skipx;
		}
		
		for (y = newy ; y>0 ; y--){
			if (sample >= 1.0){
				sample -= 1.0;

				if (do_rect) {
					val_a = nval_a ;
					nval_a = rect[0] ;
					diff_a = nval_a - val_a ;
					val_a += 0.5;

					val_b = nval_b ;
					nval_b = rect[1] ;
					diff_b = nval_b - val_b ;
					val_b += 0.5;

					val_g = nval_g ;
					nval_g = rect[2] ;
					diff_g = nval_g - val_g ;
					val_g += 0.5;

					val_r = nval_r ;
					nval_r = rect[3] ;
					diff_r = nval_r - val_r ;
					val_r += 0.5;
					rect += skipx;
				}
				if (do_float) {
					val_af = nval_af ;
					nval_af = rectf[0] ;
					diff_af = nval_af - val_af ;
	
					val_bf = nval_bf ;
					nval_bf = rectf[1] ;
					diff_bf = nval_bf - val_bf ;

					val_gf = nval_gf ;
					nval_gf = rectf[2] ;
					diff_gf = nval_gf - val_gf ;

					val_rf = nval_rf ;
					nval_rf = rectf[3] ;
					diff_rf = nval_rf - val_rf;
					rectf += skipx;
				}
			}
			if (do_rect) {
				newrect[0] = val_a + sample * diff_a;
				newrect[1] = val_b + sample * diff_b;
				newrect[2] = val_g + sample * diff_g;
				newrect[3] = val_r + sample * diff_r;
				newrect += skipx;
			}
			if (do_float) {
				newrectf[0] = val_af + sample * diff_af;
				newrectf[1] = val_bf + sample * diff_bf;
				newrectf[2] = val_gf + sample * diff_gf;
				newrectf[3] = val_rf + sample * diff_rf;
				newrectf += skipx;
			}
			sample += add;
		}
	}

	if (do_rect) {
		imb_freerectImBuf(ibuf);
		ibuf->mall |= IB_rect;
		ibuf->rect = (unsigned int *) _newrect;
	}
	if (do_float) {
		imb_freerectfloatImBuf(ibuf);
		ibuf->mall |= IB_rectfloat;
		ibuf->rect_float = (float *) _newrectf;
	}
	
	ibuf->y = newy;
	return(ibuf);
}


/* no float buf needed here! */
static void scalefast_Z_ImBuf(ImBuf *ibuf, short newx, short newy)
{
	unsigned int *rect, *_newrect, *newrect;
	int x, y;
	int ofsx, ofsy, stepx, stepy;

	if (ibuf->zbuf) {
		_newrect = MEM_mallocN(newx * newy * sizeof(int), "z rect");
		if (_newrect==NULL) return;
		
		stepx = (65536.0 * (ibuf->x - 1.0) / (newx - 1.0)) + 0.5;
		stepy = (65536.0 * (ibuf->y - 1.0) / (newy - 1.0)) + 0.5;
		ofsy = 32768;

		newrect = _newrect;
	
		for (y = newy; y > 0 ; y--){
			rect = (unsigned int*) ibuf->zbuf;
			rect += (ofsy >> 16) * ibuf->x;
			ofsy += stepy;
			ofsx = 32768;
			for (x = newx ; x > 0 ; x--){
				*newrect++ = rect[ofsx >> 16];
				ofsx += stepx;
			}
		}
	
		IMB_freezbufImBuf(ibuf);
		ibuf->mall |= IB_zbuf;
		ibuf->zbuf = (int*) _newrect;
	}
}

struct ImBuf *IMB_scaleImBuf(struct ImBuf * ibuf, unsigned int newx, unsigned int newy)
{
	if (ibuf==NULL) return (0);
	if (ibuf->rect==NULL && ibuf->rect_float==NULL) return (ibuf);
	
	if (newx == ibuf->x && newy == ibuf->y) { return ibuf; }

	/* scaleup / scaledown functions below change ibuf->x and ibuf->y
	   so we first scale the Z-buffer (if any) */
	scalefast_Z_ImBuf(ibuf, newx, newy);

	/* try to scale common cases in a fast way */
	/* disabled, quality loss is inacceptable, see report #18609  (ton) */
	if (0 && q_scale_linear_interpolation(ibuf, newx, newy)) {
		return ibuf;
	}

	if (newx < ibuf->x) if (newx) scaledownx(ibuf,newx);
	if (newy < ibuf->y) if (newy) scaledowny(ibuf,newy);
	if (newx > ibuf->x) if (newx) scaleupx(ibuf,newx);
	if (newy > ibuf->y) if (newy) scaleupy(ibuf,newy);
	
	return(ibuf);
}

struct imbufRGBA {
	float r, g, b, a;
};

struct ImBuf *IMB_scalefastImBuf(struct ImBuf *ibuf, unsigned int newx, unsigned int newy)
{
	unsigned int *rect,*_newrect,*newrect;
	struct imbufRGBA *rectf, *_newrectf, *newrectf;
	int x,y, do_float=0, do_rect=0;
	int ofsx,ofsy,stepx,stepy;

	rect = NULL; _newrect = NULL; newrect = NULL;
	rectf = NULL; _newrectf = NULL; newrectf = NULL;

	if (ibuf==NULL) return(0);
	if (ibuf->rect) do_rect = 1;
	if (ibuf->rect_float) do_float = 1;
	if (do_rect==0 && do_float==0) return(ibuf);
	
	if (newx == ibuf->x && newy == ibuf->y) return(ibuf);
	
	if(do_rect) {
		_newrect = MEM_mallocN(newx * newy * sizeof(int), "scalefastimbuf");
		if (_newrect==NULL) return(ibuf);
		newrect = _newrect;
	}
	
	if (do_float) {
		_newrectf = MEM_mallocN(newx * newy * sizeof(float) * 4, "scalefastimbuf f");
		if (_newrectf==NULL) {
			if (_newrect) MEM_freeN(_newrect);
			return(ibuf);
		}
		newrectf = _newrectf;
	}

	stepx = (65536.0 * (ibuf->x - 1.0) / (newx - 1.0)) + 0.5;
	stepy = (65536.0 * (ibuf->y - 1.0) / (newy - 1.0)) + 0.5;
	ofsy = 32768;

	for (y = newy; y > 0 ; y--){
		if(do_rect) {
			rect = ibuf->rect;
			rect += (ofsy >> 16) * ibuf->x;
		}
		if (do_float) {
			rectf = (struct imbufRGBA *)ibuf->rect_float;
			rectf += (ofsy >> 16) * ibuf->x;
		}
		ofsy += stepy;
		ofsx = 32768;
		
		if (do_rect) {
			for (x = newx ; x>0 ; x--){
				*newrect++ = rect[ofsx >> 16];
				ofsx += stepx;
			}
		}

		if (do_float) {
			ofsx = 32768;
			for (x = newx ; x>0 ; x--){
				*newrectf++ = rectf[ofsx >> 16];
				ofsx += stepx;
			}
		}
	}

	if (do_rect) {
		imb_freerectImBuf(ibuf);
		ibuf->mall |= IB_rect;
		ibuf->rect = _newrect;
	}
	
	if (do_float) {
		imb_freerectfloatImBuf(ibuf);
		ibuf->mall |= IB_rectfloat;
		ibuf->rect_float = (float *)_newrectf;
	}
	
	scalefast_Z_ImBuf(ibuf, newx, newy);
	
	ibuf->x = newx;
	ibuf->y = newy;
	return(ibuf);
}
<|MERGE_RESOLUTION|>--- conflicted
+++ resolved
@@ -1,4 +1,4 @@
-/**
+/*
  *
  * ***** BEGIN GPL LICENSE BLOCK *****
  *
@@ -29,7 +29,13 @@
  * $Id$
  */
 
+/** \file blender/imbuf/intern/scaling.c
+ *  \ingroup imbuf
+ */
+
+
 #include "BLI_blenlib.h"
+#include "BLI_utildefines.h"
 #include "MEM_guardedalloc.h"
 
 #include "imbuf.h"
@@ -50,12 +56,13 @@
 {
 	struct ImBuf *ibuf2;
 	uchar *p1,*_p1,*dest;
-	short a,r,g,b,x,y;
+	short a,r,g,b;
+	int x,y;
 	float af,rf,gf,bf, *p1f, *_p1f, *destf;
 	int do_rect, do_float;
 
-	if (ibuf1==NULL) return (0);
-	if (ibuf1->rect==NULL && ibuf1->rect_float==NULL) return (0);
+	if (ibuf1==NULL) return (NULL);
+	if (ibuf1->rect==NULL && ibuf1->rect_float==NULL) return (NULL);
 
 	do_rect= (ibuf1->rect != NULL);
 	do_float= (ibuf1->rect_float != NULL);
@@ -63,7 +70,7 @@
 	if (ibuf1->x <= 1) return(IMB_dupImBuf(ibuf1));
 	
 	ibuf2 = IMB_allocImBuf((ibuf1->x)/2, ibuf1->y, ibuf1->depth, ibuf1->flags, 0);
-	if (ibuf2==NULL) return (0);
+	if (ibuf2==NULL) return (NULL);
 
 	_p1 = (uchar *) ibuf1->rect;
 	dest=(uchar *) ibuf2->rect;
@@ -117,14 +124,14 @@
 	int *p1,*dest, i, col, do_rect, do_float;
 	float *p1f, *destf;
 
-	if (ibuf1==NULL) return (0);
-	if (ibuf1->rect==NULL && ibuf1->rect_float==NULL) return (0);
+	if (ibuf1==NULL) return (NULL);
+	if (ibuf1->rect==NULL && ibuf1->rect_float==NULL) return (NULL);
 
 	do_rect= (ibuf1->rect != NULL);
 	do_float= (ibuf1->rect_float != NULL);
 	
 	ibuf2 = IMB_allocImBuf(2 * ibuf1->x , ibuf1->y , ibuf1->depth, ibuf1->flags, 0);
-	if (ibuf2==NULL) return (0);
+	if (ibuf2==NULL) return (NULL);
 
 	p1 = (int *) ibuf1->rect;
 	dest=(int *) ibuf2->rect;
@@ -154,8 +161,8 @@
 {
 	struct ImBuf *ibuf2;
 
-	if (ibuf1==NULL) return (0);
-	if (ibuf1->rect==NULL && ibuf1->rect_float==NULL) return (0);
+	if (ibuf1==NULL) return (NULL);
+	if (ibuf1->rect==NULL && ibuf1->rect_float==NULL) return (NULL);
 
 	ibuf2 = IMB_double_fast_x(ibuf1);
 
@@ -168,21 +175,22 @@
 {
 	struct ImBuf *ibuf2;
 	uchar *p1,*p2,*_p1,*dest;
-	short a,r,g,b,x,y;
+	short a,r,g,b;
+	int x,y;
 	int do_rect, do_float;
 	float af,rf,gf,bf,*p1f,*p2f,*_p1f,*destf;
 
 	p1= p2= NULL;
 	p1f= p2f= NULL;
-	if (ibuf1==NULL) return (0);
-	if (ibuf1->rect==NULL && ibuf1->rect_float==NULL) return (0);
+	if (ibuf1==NULL) return (NULL);
+	if (ibuf1->rect==NULL && ibuf1->rect_float==NULL) return (NULL);
 	if (ibuf1->y <= 1) return(IMB_dupImBuf(ibuf1));
 
 	do_rect= (ibuf1->rect != NULL);
 	do_float= (ibuf1->rect_float != NULL);
 
 	ibuf2 = IMB_allocImBuf(ibuf1->x , (ibuf1->y) / 2 , ibuf1->depth, ibuf1->flags, 0);
-	if (ibuf2==NULL) return (0);
+	if (ibuf2==NULL) return (NULL);
 
 	_p1 = (uchar *) ibuf1->rect;
 	dest=(uchar *) ibuf2->rect;
@@ -240,17 +248,17 @@
 	struct ImBuf *ibuf2;
 	int *p1, *dest1, *dest2;
 	float *p1f, *dest1f, *dest2f;
-	short x,y;
+	int x,y;
 	int do_rect, do_float;
 
-	if (ibuf1==NULL) return (0);
-	if (ibuf1->rect==NULL && ibuf1->rect_float==NULL) return (0);
+	if (ibuf1==NULL) return (NULL);
+	if (ibuf1->rect==NULL && ibuf1->rect_float==NULL) return (NULL);
 
 	do_rect= (ibuf1->rect != NULL);
 	do_float= (ibuf1->rect_float != NULL);
 
 	ibuf2 = IMB_allocImBuf(ibuf1->x , 2 * ibuf1->y , ibuf1->depth, ibuf1->flags, 0);
-	if (ibuf2==NULL) return (0);
+	if (ibuf2==NULL) return (NULL);
 
 	p1 = (int *) ibuf1->rect;
 	dest1= (int *) ibuf2->rect;
@@ -277,8 +285,8 @@
 {
 	struct ImBuf *ibuf2;
 
-	if (ibuf1==NULL) return (0);
-	if (ibuf1->rect==NULL) return (0);
+	if (ibuf1==NULL) return (NULL);
+	if (ibuf1->rect==NULL) return (NULL);
 
 	ibuf2 = IMB_double_fast_y(ibuf1);
 	
@@ -299,11 +307,6 @@
 		imb_addrectImBuf(ibuf2);
 	}
 
-<<<<<<< HEAD
-	do_rect= (ibuf1->rect != NULL);
-
-=======
->>>>>>> dec09f2a
 	p1f = ibuf1->rect_float;
 	destf=ibuf2->rect_float;
 	p1 = (uchar *) ibuf1->rect;
@@ -346,14 +349,14 @@
 {
 	struct ImBuf *ibuf2;
 
-	if (ibuf1==NULL) return (0);
-	if (ibuf1->rect==NULL && ibuf1->rect_float==NULL) return (0);
+	if (ibuf1==NULL) return (NULL);
+	if (ibuf1->rect==NULL && ibuf1->rect_float==NULL) return (NULL);
 	
 	if (ibuf1->x <= 1) return(IMB_half_y(ibuf1));
 	if (ibuf1->y <= 1) return(IMB_half_x(ibuf1));
 	
 	ibuf2=IMB_allocImBuf((ibuf1->x)/2, (ibuf1->y)/2, ibuf1->depth, ibuf1->flags);
-	if (ibuf2==NULL) return (0);
+	if (ibuf2==NULL) return (NULL);
 	
 	imb_onehalf_no_alloc(ibuf2, ibuf1);
 	
@@ -592,8 +595,8 @@
 	for (y_dst = 0; y_dst < dst_height; y_dst++) {
 		float* line1 = src + ((int) y_src) * 4 * src_width;
 		float* line2 = line1 + 4 * src_width;
-		float weight1y = 1.0 - (y_src - (int) y_src);
-		float weight2y = 1.0 - weight1y;
+		const float weight1y = (float)(1.0 - (y_src - (int) y_src));
+		const float weight2y = 1.0f - weight1y;
 
 		if ((int) y_src == src_height - 1) {
 			line2 = line1;
@@ -601,13 +604,13 @@
 		       
 		x_src = 0;
 		for (x_dst = 0; x_dst < dst_width; x_dst++) {
-			float weight1x = 1.0 - (x_src - (int) x_src);
-			float weight2x = 1.0 - weight1x;
-
-			float w11 = weight1y * weight1x;
-			float w21 = weight2y * weight1x;
-			float w12 = weight1y * weight2x;
-			float w22 = weight2y * weight2x;
+			const float weight1x = (float)(1.0 - (x_src - (int) x_src));
+			const float weight2x = (float)(1.0f - weight1x);
+
+			const float w11 = weight1y * weight1x;
+			const float w21 = weight2y * weight1x;
+			const float w12 = weight1y * weight2x;
+			const float w22 = weight2y * weight2x;
 
 			uintptr_t x = ((int) x_src) * 4;
 
@@ -676,12 +679,12 @@
 	y_counter = 1.0;
 	for (y_src = 0; y_src < src_height; y_src++) {
 		float* line = src + y_src * 4 * src_width;
-		uintptr_t weight1y = 1.0 - (y_dst - (int) y_dst);
-		uintptr_t weight2y = 1.0 - weight1y;
+		uintptr_t weight1y = 1.0f - (y_dst - (int) y_dst);
+		uintptr_t weight2y = 1.0f - weight1y;
 		x_dst = 0;
 		for (x_src = 0; x_src < src_width; x_src++) {
-			uintptr_t weight1x = 1.0 - (x_dst - (int) x_dst);
-			uintptr_t weight2x = 1.0 - weight1x;
+			uintptr_t weight1x = 1.0f - (x_dst - (int) x_dst);
+			uintptr_t weight2x = 1.0f - weight1x;
 
 			uintptr_t x = (int) x_dst;
 
@@ -729,10 +732,10 @@
 			uintptr_t x;
 			struct scale_outpix_float * temp;
 
-			y_counter += 1.0;
+			y_counter += 1.0f;
 			
 			for (x=0; x < dst_width; x++) {
-				float f = 1.0 / dst_line1[x].weight;
+				float f = 1.0f / dst_line1[x].weight;
 				*dst++ = dst_line1[x].r * f;
 				*dst++ = dst_line1[x].g * f;
 				*dst++ = dst_line1[x].b * f;
@@ -748,7 +751,7 @@
 	if (dst - dst_begin < dst_width * dst_height * 4) {
 		uintptr_t x;
 		for (x = 0; x < dst_width; x++) {
-			float f = 1.0 / dst_line1[x].weight;
+			float f = 1.0f / dst_line1[x].weight;
 			*dst++ = dst_line1[x].r * f;
 			*dst++ = dst_line1[x].g * f;
 			*dst++ = dst_line1[x].b * f;
@@ -829,26 +832,27 @@
 
 static struct ImBuf *scaledownx(struct ImBuf *ibuf, int newx)
 {
+	const int do_rect= (ibuf->rect != NULL);
+	const int do_float= (ibuf->rect_float != NULL);
+	const size_t rect_size= ibuf->x * ibuf->y * 4;
+
 	uchar *rect, *_newrect, *newrect;
 	float *rectf, *_newrectf, *newrectf;
 	float sample, add, val[4], nval[4], valf[4], nvalf[4];
-	int x, y, do_rect = 0, do_float = 0;
+	int x, y;
 
 	rectf= _newrectf= newrectf= NULL; 
 	rect=_newrect= newrect= NULL; 
 	nval[0]=  nval[1]= nval[2]= nval[3]= 0.0f;
 	nvalf[0]=nvalf[1]=nvalf[2]=nvalf[3]= 0.0f;
 	
-	if (ibuf==NULL) return(0);
-	if (ibuf->rect==NULL && ibuf->rect_float==NULL) return (ibuf);
-
-	if (ibuf->rect) {
-		do_rect = 1;
-		_newrect = MEM_mallocN(newx * ibuf->y * sizeof(int), "scaledownx");
+	if (!do_rect && !do_float) return (ibuf);
+
+	if (do_rect) {
+		_newrect = MEM_mallocN(newx * ibuf->y * sizeof(uchar) * 4, "scaledownx");
 		if (_newrect==NULL) return(ibuf);
 	}
-	if (ibuf->rect_float) {
-		do_float = 1;
+	if (do_float) {
 		_newrectf = MEM_mallocN(newx * ibuf->y * sizeof(float) * 4, "scaledownxf");
 		if (_newrectf==NULL) {
 			if (_newrect) MEM_freeN(_newrect);
@@ -856,7 +860,7 @@
 		}
 	}
 
-	add = (ibuf->x - 0.001) / newx;
+	add = (ibuf->x - 0.01) / newx;
 
 	if (do_rect) {
 		rect = (uchar *) ibuf->rect;
@@ -936,15 +940,20 @@
 	}
 
 	if (do_rect) {
+		// printf("%ld %ld\n", (uchar *)rect - ((uchar *)ibuf->rect), rect_size);
+		BLI_assert((uchar *)rect - ((uchar *)ibuf->rect) == rect_size); /* see bug [#26502] */
 		imb_freerectImBuf(ibuf);
 		ibuf->mall |= IB_rect;
 		ibuf->rect = (unsigned int *) _newrect;
 	}
 	if (do_float) {
+		// printf("%ld %ld\n", rectf - ibuf->rect_float, rect_size);
+		BLI_assert((rectf - ibuf->rect_float) == rect_size); /* see bug [#26502] */
 		imb_freerectfloatImBuf(ibuf);
 		ibuf->mall |= IB_rectfloat;
 		ibuf->rect_float = _newrectf;
 	}
+	(void)rect_size; /* UNUSED in release builds */
 	
 	ibuf->x = newx;
 	return(ibuf);
@@ -953,26 +962,27 @@
 
 static struct ImBuf *scaledowny(struct ImBuf *ibuf, int newy)
 {
+	const int do_rect= (ibuf->rect != NULL);
+	const int do_float= (ibuf->rect_float != NULL);
+	const size_t rect_size= ibuf->x * ibuf->y * 4;
+
 	uchar *rect, *_newrect, *newrect;
 	float *rectf, *_newrectf, *newrectf;
 	float sample, add, val[4], nval[4], valf[4], nvalf[4];
-	int x, y, skipx, do_rect = 0, do_float = 0;
+	int x, y, skipx;
 
 	rectf= _newrectf= newrectf= NULL; 
 	rect= _newrect= newrect= NULL; 
 	nval[0]=  nval[1]= nval[2]= nval[3]= 0.0f;
 	nvalf[0]=nvalf[1]=nvalf[2]=nvalf[3]= 0.0f;
 
-	if (ibuf==NULL) return(0);
-	if (ibuf->rect==NULL && ibuf->rect_float==NULL) return (ibuf);
-
-	if (ibuf->rect) {
-		do_rect = 1;
-		_newrect = MEM_mallocN(newy * ibuf->x * sizeof(int), "scaledowny");
+	if (!do_rect && !do_float) return (ibuf);
+
+	if (do_rect) {
+		_newrect = MEM_mallocN(newy * ibuf->x * sizeof(uchar) * 4, "scaledowny");
 		if (_newrect==NULL) return(ibuf);
 	}
-	if (ibuf->rect_float) {
-		do_float = 1;
+	if (do_float) {
 		_newrectf = MEM_mallocN(newy * ibuf->x * sizeof(float) * 4, "scaledownyf");
 		if (_newrectf==NULL) {
 			if (_newrect) MEM_freeN(_newrect);
@@ -980,7 +990,7 @@
 		}
 	}
 
-	add = (ibuf->y - 0.001) / newy;
+	add = (ibuf->y - 0.01) / newy;
 	skipx = 4 * ibuf->x;
 
 	for (x = skipx - 4; x>=0 ; x-= 4) {
@@ -1013,8 +1023,8 @@
 			
 			sample += add;
 
-			while (sample >= 1.0) {
-				sample -= 1.0;
+			while (sample >= 1.0f) {
+				sample -= 1.0f;
 				
 				if (do_rect) {
 					nval[0] += rect[0];
@@ -1056,20 +1066,25 @@
 				newrectf += skipx;
 			}
 			
-			sample -= 1.0;
+			sample -= 1.0f;
 		}
 	}	
 
 	if (do_rect) {
+		// printf("%ld %ld\n", (uchar *)rect - ((uchar *)ibuf->rect), rect_size);
+		BLI_assert((uchar *)rect - ((uchar *)ibuf->rect) == rect_size); /* see bug [#26502] */
 		imb_freerectImBuf(ibuf);
 		ibuf->mall |= IB_rect;
 		ibuf->rect = (unsigned int *) _newrect;
 	}
 	if (do_float) {
+		// printf("%ld %ld\n", rectf - ibuf->rect_float, rect_size);
+		BLI_assert((rectf - ibuf->rect_float) == rect_size); /* see bug [#26502] */
 		imb_freerectfloatImBuf(ibuf);
 		ibuf->mall |= IB_rectfloat;
 		ibuf->rect_float = (float *) _newrectf;
 	}
+	(void)rect_size; /* UNUSED in release builds */
 	
 	ibuf->y = newy;
 	return(ibuf);
@@ -1095,7 +1110,7 @@
 	val_g = nval_g = diff_g = val_r = nval_r = diff_r = 0;
 	val_af = nval_af = diff_af = val_bf = nval_bf = diff_bf = 0;
 	val_gf = nval_gf = diff_gf = val_rf = nval_rf = diff_rf = 0;
-	if (ibuf==NULL) return(0);
+	if (ibuf==NULL) return(NULL);
 	if (ibuf->rect==NULL && ibuf->rect_float==NULL) return (ibuf);
 
 	if (ibuf->rect) {
@@ -1127,22 +1142,22 @@
 			val_a = rect[0] ;
 			nval_a = rect[4];
 			diff_a = nval_a - val_a ;
-			val_a += 0.5;
+			val_a += 0.5f;
 
 			val_b = rect[1] ;
 			nval_b = rect[5];
 			diff_b = nval_b - val_b ;
-			val_b += 0.5;
+			val_b += 0.5f;
 
 			val_g = rect[2] ;
 			nval_g = rect[6];
 			diff_g = nval_g - val_g ;
-			val_g += 0.5;
+			val_g += 0.5f;
 
 			val_r = rect[3] ;
 			nval_r = rect[7];
 			diff_r = nval_r - val_r ;
-			val_r += 0.5;
+			val_r += 0.5f;
 
 			rect += 8;
 		}
@@ -1166,29 +1181,29 @@
 			rectf += 8;
 		}
 		for (x = newx ; x>0 ; x--){
-			if (sample >= 1.0){
-				sample -= 1.0;
+			if (sample >= 1.0f){
+				sample -= 1.0f;
 
 				if (do_rect) {
 					val_a = nval_a ;
 					nval_a = rect[0] ;
 					diff_a = nval_a - val_a ;
-					val_a += 0.5;
+					val_a += 0.5f;
 
 					val_b = nval_b ;
 					nval_b = rect[1] ;
 					diff_b = nval_b - val_b ;
-					val_b += 0.5;
+					val_b += 0.5f;
 
 					val_g = nval_g ;
 					nval_g = rect[2] ;
 					diff_g = nval_g - val_g ;
-					val_g += 0.5;
+					val_g += 0.5f;
 
 					val_r = nval_r ;
 					nval_r = rect[3] ;
 					diff_r = nval_r - val_r ;
-					val_r += 0.5;
+					val_r += 0.5f;
 					rect += 4;
 				}
 				if (do_float) {
@@ -1262,7 +1277,7 @@
 	val_g = nval_g = diff_g = val_r = nval_r = diff_r = 0;
 	val_af = nval_af = diff_af = val_bf = nval_bf = diff_bf = 0;
 	val_gf = nval_gf = diff_gf = val_rf = nval_rf = diff_rf = 0;
-	if (ibuf==NULL) return(0);
+	if (ibuf==NULL) return(NULL);
 	if (ibuf->rect==NULL && ibuf->rect_float==NULL) return (ibuf);
 
 	if (ibuf->rect) {
@@ -1297,22 +1312,22 @@
 			val_a = rect[0] ;
 			nval_a = rect[skipx];
 			diff_a = nval_a - val_a ;
-			val_a += 0.5;
+			val_a += 0.5f;
 
 			val_b = rect[1] ;
 			nval_b = rect[skipx+1];
 			diff_b = nval_b - val_b ;
-			val_b += 0.5;
+			val_b += 0.5f;
 
 			val_g = rect[2] ;
 			nval_g = rect[skipx+2];
 			diff_g = nval_g - val_g ;
-			val_g += 0.5;
+			val_g += 0.5f;
 
 			val_r = rect[3] ;
 			nval_r = rect[skipx+4];
 			diff_r = nval_r - val_r ;
-			val_r += 0.5;
+			val_r += 0.5f;
 
 			rect += 2*skipx;
 		}
@@ -1340,29 +1355,29 @@
 		}
 		
 		for (y = newy ; y>0 ; y--){
-			if (sample >= 1.0){
-				sample -= 1.0;
+			if (sample >= 1.0f){
+				sample -= 1.0f;
 
 				if (do_rect) {
 					val_a = nval_a ;
 					nval_a = rect[0] ;
 					diff_a = nval_a - val_a ;
-					val_a += 0.5;
+					val_a += 0.5f;
 
 					val_b = nval_b ;
 					nval_b = rect[1] ;
 					diff_b = nval_b - val_b ;
-					val_b += 0.5;
+					val_b += 0.5f;
 
 					val_g = nval_g ;
 					nval_g = rect[2] ;
 					diff_g = nval_g - val_g ;
-					val_g += 0.5;
+					val_g += 0.5f;
 
 					val_r = nval_r ;
 					nval_r = rect[3] ;
 					diff_r = nval_r - val_r ;
-					val_r += 0.5;
+					val_r += 0.5f;
 					rect += skipx;
 				}
 				if (do_float) {
@@ -1419,7 +1434,7 @@
 
 
 /* no float buf needed here! */
-static void scalefast_Z_ImBuf(ImBuf *ibuf, short newx, short newy)
+static void scalefast_Z_ImBuf(ImBuf *ibuf, int newx, int newy)
 {
 	unsigned int *rect, *_newrect, *newrect;
 	int x, y;
@@ -1454,7 +1469,7 @@
 
 struct ImBuf *IMB_scaleImBuf(struct ImBuf * ibuf, unsigned int newx, unsigned int newy)
 {
-	if (ibuf==NULL) return (0);
+	if (ibuf==NULL) return (NULL);
 	if (ibuf->rect==NULL && ibuf->rect_float==NULL) return (ibuf);
 	
 	if (newx == ibuf->x && newy == ibuf->y) { return ibuf; }
@@ -1491,7 +1506,7 @@
 	rect = NULL; _newrect = NULL; newrect = NULL;
 	rectf = NULL; _newrectf = NULL; newrectf = NULL;
 
-	if (ibuf==NULL) return(0);
+	if (ibuf==NULL) return(NULL);
 	if (ibuf->rect) do_rect = 1;
 	if (ibuf->rect_float) do_float = 1;
 	if (do_rect==0 && do_float==0) return(ibuf);
