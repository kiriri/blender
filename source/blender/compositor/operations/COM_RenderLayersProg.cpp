/*
 * Copyright 2011, Blender Foundation.
 *
 * This program is free software; you can redistribute it and/or
 * modify it under the terms of the GNU General Public License
 * as published by the Free Software Foundation; either version 2
 * of the License, or (at your option) any later version.
 *
 * This program is distributed in the hope that it will be useful,
 * but WITHOUT ANY WARRANTY; without even the implied warranty of
 * MERCHANTABILITY or FITNESS FOR A PARTICULAR PURPOSE.  See the
 * GNU General Public License for more details.
 *
 * You should have received a copy of the GNU General Public License
 * along with this program; if not, write to the Free Software Foundation,
 * Inc., 51 Franklin Street, Fifth Floor, Boston, MA 02110-1301, USA.
 *
 * Contributor: 
 *		Jeroen Bakker 
 *		Monique Dewanchand
 */

#include "COM_RenderLayersProg.h"

#include "BLI_listbase.h"
#include "DNA_scene_types.h"

extern "C" {
#  include "RE_pipeline.h"
#  include "RE_shader_ext.h"
#  include "RE_render_ext.h"
}

/* ******** Render Layers Base Prog ******** */

RenderLayersBaseProg::RenderLayersBaseProg(int renderpass, int elementsize) : NodeOperation()
{
	this->m_renderpass = renderpass;
	this->setScene(NULL);
	this->m_inputBuffer = NULL;
	this->m_elementsize = elementsize;
	this->m_rd = NULL;
}


void RenderLayersBaseProg::initExecution()
{
	Scene *scene = this->getScene();
	Render *re = (scene) ? RE_GetRender(scene->id.name) : NULL;
	RenderResult *rr = NULL;
	
	if (re)
		rr = RE_AcquireResultRead(re);
	
	if (rr) {
		SceneRenderLayer *srl = (SceneRenderLayer *)BLI_findlink(&scene->r.layers, getLayerId());
		if (srl) {

			RenderLayer *rl = RE_GetRenderLayer(rr, srl->name);
			if (rl && rl->rectf) {
				this->m_inputBuffer = RE_RenderLayerGetPass(rl, this->m_renderpass);

				if (this->m_inputBuffer == NULL && this->m_renderpass == SCE_PASS_COMBINED) {
					this->m_inputBuffer = rl->rectf;
				}
			}
		}
	}
	if (re) {
		RE_ReleaseResult(re);
		re = NULL;
	}
}

void RenderLayersBaseProg::doInterpolation(float output[4], float x, float y, PixelSampler sampler)
{
	unsigned int offset;
	int width = this->getWidth(), height = this->getHeight();

	switch (sampler) {
		case COM_PS_NEAREST: {
			int ix = x;
			int iy = y;
			if (ix < 0 || iy < 0 || ix >= width || iy >= height) {
				if (this->m_elementsize == 1)
					output[0] = 0.0f;
				else if (this->m_elementsize == 3)
					zero_v3(output);
				else
					zero_v4(output);
				break;
			}

			offset = (iy * width + ix) * this->m_elementsize;

			if (this->m_elementsize == 1)
				output[0] = this->m_inputBuffer[offset];
			else if (this->m_elementsize == 3)
				copy_v3_v3(output, &this->m_inputBuffer[offset]);
			else
				copy_v4_v4(output, &this->m_inputBuffer[offset]);
			break;
		}

		case COM_PS_BILINEAR:
			BLI_bilinear_interpolation_fl(this->m_inputBuffer, output, width, height, this->m_elementsize, x, y);
			break;

		case COM_PS_BICUBIC:
			BLI_bicubic_interpolation_fl(this->m_inputBuffer, output, width, height, this->m_elementsize, x, y);
			break;
	}
}

void RenderLayersBaseProg::executePixelSampled(float output[4], float x, float y, PixelSampler sampler)
{
#if 0
	const RenderData *rd = this->m_rd;

	int dx = 0, dy = 0;

	if (rd->mode & R_BORDER && rd->mode & R_CROP) {
		/* see comment in executeRegion describing coordinate mapping,
		 * here it simply goes other way around
		 */
		int full_width  = rd->xsch * rd->size / 100;
		int full_height = rd->ysch * rd->size / 100;

		dx = rd->border.xmin * full_width - (full_width - this->getWidth()) / 2.0f;
		dy = rd->border.ymin * full_height - (full_height - this->getHeight()) / 2.0f;
	}

	int ix = x - dx;
	int iy = y - dy;
#endif

	if (this->m_inputBuffer == NULL) {
		int elemsize = this->m_elementsize;
		if (elemsize == 1) {
			output[0] = 0.0f;
		}
		else if (elemsize == 3) {
			zero_v3(output);
		} else {
			zero_v4(output);
		}
	}
	else {
		doInterpolation(output, x, y, sampler);
	}
}

void RenderLayersBaseProg::deinitExecution()
{
	this->m_inputBuffer = NULL;
}

void RenderLayersBaseProg::determineResolution(unsigned int resolution[2], unsigned int preferredResolution[2])
{
	Scene *sce = this->getScene();
	Render *re = (sce) ? RE_GetRender(sce->id.name) : NULL;
	RenderResult *rr = NULL;
	
	resolution[0] = 0;
	resolution[1] = 0;
	
	if (re)
		rr = RE_AcquireResultRead(re);
	
	if (rr) {
		SceneRenderLayer *srl   = (SceneRenderLayer *)BLI_findlink(&sce->r.layers, getLayerId());
		if (srl) {
			RenderLayer *rl = RE_GetRenderLayer(rr, srl->name);
			if (rl && rl->rectf) {
				resolution[0] = rl->rectx;
				resolution[1] = rl->recty;
			}
		}
	}
	
	if (re)
		RE_ReleaseResult(re);

}

/* ******** Render Layers AO Operation ******** */

RenderLayersAOOperation::RenderLayersAOOperation() : RenderLayersBaseProg(SCE_PASS_AO, 3)
{
	this->addOutputSocket(COM_DT_COLOR);
}

/* ******** Render Layers Alpha Operation ******** */

RenderLayersAlphaProg::RenderLayersAlphaProg() : RenderLayersBaseProg(SCE_PASS_COMBINED, 4)
{
	this->addOutputSocket(COM_DT_VALUE);
}

void RenderLayersAlphaProg::executePixelSampled(float output[4], float x, float y, PixelSampler sampler)
{
	float *inputBuffer = this->getInputBuffer();

<<<<<<< HEAD
	if (inputBuffer == NULL || ix < 0 || iy < 0 || ix >= (int)this->getWidth() || iy >= (int)this->getHeight() ) {
		output[0] = 0.0f;
	}
	else {
		unsigned int offset = (iy * this->getWidth() + ix) * 4;
		output[0] = inputBuffer[offset + 3];
=======
	if (inputBuffer == NULL) {
		zero_v4(output);
	}
	else {
		doInterpolation(output, x, y, sampler);
>>>>>>> 6c6fa749
	}
}

/* ******** Render Layers Color Operation ******** */

RenderLayersColorOperation::RenderLayersColorOperation() : RenderLayersBaseProg(SCE_PASS_RGBA, 4)
{
	this->addOutputSocket(COM_DT_COLOR);
}

/* ******** Render Layers Cycles Operation ******** */

RenderLayersCyclesOperation::RenderLayersCyclesOperation(int pass) : RenderLayersBaseProg(pass, 3)
{
	this->addOutputSocket(COM_DT_COLOR);
}

/* ******** Render Layers Depth Operation ******** */

RenderLayersDepthProg::RenderLayersDepthProg() : RenderLayersBaseProg(SCE_PASS_Z, 1)
{
	this->addOutputSocket(COM_DT_VALUE);
}

void RenderLayersDepthProg::executePixelSampled(float output[4], float x, float y, PixelSampler sampler)
{
	int ix = x;
	int iy = y;
	float *inputBuffer = this->getInputBuffer();

	if (inputBuffer == NULL || ix < 0 || iy < 0 || ix >= (int)this->getWidth() || iy >= (int)this->getHeight() ) {
		output[0] = 0.0f;
	}
	else {
		unsigned int offset = (iy * this->getWidth() + ix);
		output[0] = inputBuffer[offset];
	}
}

/* ******** Render Layers Diffuse Operation ******** */

RenderLayersDiffuseOperation::RenderLayersDiffuseOperation() : RenderLayersBaseProg(SCE_PASS_DIFFUSE, 3)
{
	this->addOutputSocket(COM_DT_COLOR);
}

/* ******** Render Layers Emit Operation ******** */

RenderLayersEmitOperation::RenderLayersEmitOperation() : RenderLayersBaseProg(SCE_PASS_EMIT, 3)
{
	this->addOutputSocket(COM_DT_COLOR);
}

/* ******** Render Layers Environment Operation ******** */

RenderLayersEnvironmentOperation::RenderLayersEnvironmentOperation() : RenderLayersBaseProg(SCE_PASS_ENVIRONMENT, 3)
{
	this->addOutputSocket(COM_DT_COLOR);
}

/* ******** Render Layers Image Operation ******** */

RenderLayersColorProg::RenderLayersColorProg() : RenderLayersBaseProg(SCE_PASS_COMBINED, 4)
{
	this->addOutputSocket(COM_DT_COLOR);
}

/* ******** Render Layers Indirect Operation ******** */

RenderLayersIndirectOperation::RenderLayersIndirectOperation() : RenderLayersBaseProg(SCE_PASS_INDIRECT, 3)
{
	this->addOutputSocket(COM_DT_COLOR);
}

/* ******** Render Layers Material Index Operation ******** */

RenderLayersMaterialIndexOperation::RenderLayersMaterialIndexOperation() : RenderLayersBaseProg(SCE_PASS_INDEXMA, 1)
{
	this->addOutputSocket(COM_DT_VALUE);
}

/* ******** Render Layers Mist Operation ******** */

RenderLayersMistOperation::RenderLayersMistOperation() : RenderLayersBaseProg(SCE_PASS_MIST, 1)
{
	this->addOutputSocket(COM_DT_VALUE);
}

/* ******** Render Layers Normal Operation ******** */

RenderLayersNormalOperation::RenderLayersNormalOperation() : RenderLayersBaseProg(SCE_PASS_NORMAL, 3)
{
	this->addOutputSocket(COM_DT_VECTOR);
}

/* ******** Render Layers Object Index Operation ******** */

RenderLayersObjectIndexOperation::RenderLayersObjectIndexOperation() : RenderLayersBaseProg(SCE_PASS_INDEXOB, 1)
{
	this->addOutputSocket(COM_DT_VALUE);
}

/* ******** Render Layers Reflection Operation ******** */

RenderLayersReflectionOperation::RenderLayersReflectionOperation() : RenderLayersBaseProg(SCE_PASS_REFLECT, 3)
{
	this->addOutputSocket(COM_DT_COLOR);
}

/* ******** Render Layers Refraction Operation ******** */

RenderLayersRefractionOperation::RenderLayersRefractionOperation() : RenderLayersBaseProg(SCE_PASS_REFRACT, 3)
{
	this->addOutputSocket(COM_DT_COLOR);
}

/* ******** Render Layers Shadow Operation ******** */

RenderLayersShadowOperation::RenderLayersShadowOperation() : RenderLayersBaseProg(SCE_PASS_SHADOW, 3)
{
	this->addOutputSocket(COM_DT_COLOR);
}

/* ******** Render Layers Specular Operation ******** */

RenderLayersSpecularOperation::RenderLayersSpecularOperation() : RenderLayersBaseProg(SCE_PASS_SPEC, 3)
{
	this->addOutputSocket(COM_DT_COLOR);
}

/* ******** Render Layers Speed Operation ******** */

RenderLayersSpeedOperation::RenderLayersSpeedOperation() : RenderLayersBaseProg(SCE_PASS_VECTOR, 4)
{
	this->addOutputSocket(COM_DT_COLOR);
}

/* ******** Render Layers UV Operation ******** */

RenderLayersUVOperation::RenderLayersUVOperation() : RenderLayersBaseProg(SCE_PASS_UV, 3)
{
	this->addOutputSocket(COM_DT_VECTOR);
}<|MERGE_RESOLUTION|>--- conflicted
+++ resolved
@@ -201,20 +201,11 @@
 {
 	float *inputBuffer = this->getInputBuffer();
 
-<<<<<<< HEAD
-	if (inputBuffer == NULL || ix < 0 || iy < 0 || ix >= (int)this->getWidth() || iy >= (int)this->getHeight() ) {
+	if (inputBuffer == NULL) {
 		output[0] = 0.0f;
-	}
-	else {
-		unsigned int offset = (iy * this->getWidth() + ix) * 4;
-		output[0] = inputBuffer[offset + 3];
-=======
-	if (inputBuffer == NULL) {
-		zero_v4(output);
 	}
 	else {
 		doInterpolation(output, x, y, sampler);
->>>>>>> 6c6fa749
 	}
 }
 
