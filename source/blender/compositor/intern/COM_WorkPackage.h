--- conflicted
+++ resolved
@@ -79,11 +79,6 @@
     child->num_parents++;
   }
 
-<<<<<<< HEAD
-  std::string str(int indent = 0) const;
-
-=======
->>>>>>> c6c0b792
 #ifdef WITH_CXX_GUARDEDALLOC
   MEM_CXX_CLASS_ALLOC_FUNCS("COM:WorkPackage")
 #endif
