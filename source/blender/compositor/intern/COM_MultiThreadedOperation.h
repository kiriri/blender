/*
 * This program is free software; you can redistribute it and/or
 * modify it under the terms of the GNU General Public License
 * as published by the Free Software Foundation; either version 2
 * of the License, or (at your option) any later version.
 *
 * This program is distributed in the hope that it will be useful,
 * but WITHOUT ANY WARRANTY; without even the implied warranty of
 * MERCHANTABILITY or FITNESS FOR A PARTICULAR PURPOSE.  See the
 * GNU General Public License for more details.
 *
 * You should have received a copy of the GNU General Public License
 * along with this program; if not, write to the Free Software Foundation,
 * Inc., 51 Franklin Street, Fifth Floor, Boston, MA 02110-1301, USA.
 *
 * Copyright 2021, Blender Foundation.
 */

#pragma once

#include "COM_NodeOperation.h"

namespace blender::compositor {

class MultiThreadedOperation : public NodeOperation {
 protected:
  /**
   * Number of execution passes.
   */
  int num_passes_;
  /**
   * Current execution pass.
   */
  int current_pass_;

 protected:
  MultiThreadedOperation();

  /**
   * Called before an update memory buffer pass is executed. Single-threaded calls.
   */
  virtual void update_memory_buffer_started(MemoryBuffer *UNUSED(output),
                                            const rcti &UNUSED(area),
                                            Span<MemoryBuffer *> UNUSED(inputs))
  {
  }

  /**
   * Executes operation updating a memory buffer area. Multi-threaded calls.
   */
  virtual void update_memory_buffer_partial(MemoryBuffer *output,
                                            const rcti &area,
                                            Span<MemoryBuffer *> inputs) = 0;

  /**
   * Called after an update memory buffer pass is executed. Single-threaded calls.
   */
  virtual void update_memory_buffer_finished(MemoryBuffer *UNUSED(output),
                                             const rcti &UNUSED(area),
                                             Span<MemoryBuffer *> UNUSED(inputs))
  {
  }

 private:
  void update_memory_buffer(MemoryBuffer *output,
<<<<<<< HEAD
                            const rcti &output_rect,
                            blender::Span<MemoryBuffer *> inputs,
                            ExecutionSystem &exec_system) override;
=======
                            const rcti &area,
                            Span<MemoryBuffer *> inputs) override;
>>>>>>> 1a91c573
};

}  // namespace blender::compositor<|MERGE_RESOLUTION|>--- conflicted
+++ resolved
@@ -63,14 +63,8 @@
 
  private:
   void update_memory_buffer(MemoryBuffer *output,
-<<<<<<< HEAD
-                            const rcti &output_rect,
-                            blender::Span<MemoryBuffer *> inputs,
-                            ExecutionSystem &exec_system) override;
-=======
                             const rcti &area,
                             Span<MemoryBuffer *> inputs) override;
->>>>>>> 1a91c573
 };
 
 }  // namespace blender::compositor