/*
 * This program is free software; you can redistribute it and/or
 * modify it under the terms of the GNU General Public License
 * as published by the Free Software Foundation; either version 2
 * of the License, or (at your option) any later version.
 *
 * This program is distributed in the hope that it will be useful,
 * but WITHOUT ANY WARRANTY; without even the implied warranty of
 * MERCHANTABILITY or FITNESS FOR A PARTICULAR PURPOSE.  See the
 * GNU General Public License for more details.
 *
 * You should have received a copy of the GNU General Public License
 * along with this program; if not, write to the Free Software Foundation,
 * Inc., 51 Franklin Street, Fifth Floor, Boston, MA 02110-1301, USA.
 *
 * Copyright 2011, Blender Foundation.
 */

#include "COM_ExecutionSystem.h"

#include "BLI_utildefines.h"
#include "PIL_time.h"

#include "BKE_node.h"

#include "BLT_translation.h"

#include "COM_Converter.h"
#include "COM_Debug.h"
#include "COM_ExecutionGroup.h"
#include "COM_NodeOperation.h"
#include "COM_NodeOperationBuilder.h"
#include "COM_ReadBufferOperation.h"
#include "COM_WorkScheduler.h"

#include <thread>

#ifdef WITH_CXX_GUARDEDALLOC
#  include "MEM_guardedalloc.h"
#endif

namespace blender::compositor {

ExecutionSystem::ExecutionSystem(RenderData *rd,
                                 Scene *scene,
                                 bNodeTree *editingtree,
                                 bool rendering,
                                 bool fastcalculation,
                                 const ColorManagedViewSettings *viewSettings,
                                 const ColorManagedDisplaySettings *displaySettings,
                                 const char *viewName)
{
  this->m_context.setViewName(viewName);
  this->m_context.setScene(scene);
  this->m_context.setbNodeTree(editingtree);
  this->m_context.setPreviewHash(editingtree->previews);
  this->m_context.setFastCalculation(fastcalculation);
  /* initialize the CompositorContext */
  if (rendering) {
    this->m_context.setQuality((eCompositorQuality)editingtree->render_quality);
  }
  else {
    this->m_context.setQuality((eCompositorQuality)editingtree->edit_quality);
  }
  this->m_context.setRendering(rendering);
  this->m_context.setHasActiveOpenCLDevices(WorkScheduler::has_gpu_devices() &&
                                            (editingtree->flag & NTREE_COM_OPENCL));

  this->m_context.setRenderData(rd);
  this->m_context.setViewSettings(viewSettings);
  this->m_context.setDisplaySettings(displaySettings);

  {
    NodeOperationBuilder builder(&m_context, editingtree);
    builder.convertToOperations(this);
  }

  unsigned int resolution[2];

  rctf *viewer_border = &editingtree->viewer_border;
  bool use_viewer_border = (editingtree->flag & NTREE_VIEWER_BORDER) &&
                           viewer_border->xmin < viewer_border->xmax &&
                           viewer_border->ymin < viewer_border->ymax;

  editingtree->stats_draw(editingtree->sdh, TIP_("Compositing | Determining resolution"));

  for (ExecutionGroup *executionGroup : m_groups) {
    resolution[0] = 0;
    resolution[1] = 0;
    executionGroup->determineResolution(resolution);

    if (rendering) {
      /* case when cropping to render border happens is handled in
       * compositor output and render layer nodes
       */
      if ((rd->mode & R_BORDER) && !(rd->mode & R_CROP)) {
        executionGroup->setRenderBorder(
            rd->border.xmin, rd->border.xmax, rd->border.ymin, rd->border.ymax);
      }
    }

    if (use_viewer_border) {
      executionGroup->setViewerBorder(
          viewer_border->xmin, viewer_border->xmax, viewer_border->ymin, viewer_border->ymax);
    }
  }

  //  DebugInfo::graphviz(this);
}

ExecutionSystem::~ExecutionSystem()
{
  for (NodeOperation *operation : m_operations) {
    delete operation;
  }
  this->m_operations.clear();

  for (ExecutionGroup *group : m_groups) {
    delete group;
  }
  this->m_groups.clear();
}

void ExecutionSystem::set_operations(const Vector<NodeOperation *> &operations,
                                     const Vector<ExecutionGroup *> &groups)
{
  m_operations = operations;
  m_groups = groups;
}

static void update_read_buffer_offset(Vector<NodeOperation *> &operations)
{
  unsigned int order = 0;
  for (NodeOperation *operation : operations) {
    if (operation->get_flags().is_read_buffer_operation) {
      ReadBufferOperation *readOperation = (ReadBufferOperation *)operation;
      readOperation->setOffset(order);
      order++;
    }
  }
}

static void init_write_operations_for_execution(Vector<NodeOperation *> &operations,
                                                const bNodeTree *bTree)
{
  for (NodeOperation *operation : operations) {
    if (operation->get_flags().is_write_buffer_operation) {
      operation->setbNodeTree(bTree);
      operation->initExecution();
    }
  }
}

static void link_write_buffers(Vector<NodeOperation *> &operations)
{
  for (NodeOperation *operation : operations) {
    if (operation->get_flags().is_read_buffer_operation) {
      ReadBufferOperation *readOperation = static_cast<ReadBufferOperation *>(operation);
      readOperation->updateMemoryBuffer();
    }
  }
}

static void init_non_write_operations_for_execution(Vector<NodeOperation *> &operations,
                                                    const bNodeTree *bTree)
{
  for (NodeOperation *operation : operations) {
    if (!operation->get_flags().is_write_buffer_operation) {
      operation->setbNodeTree(bTree);
      operation->initExecution();
    }
  }
}

static void init_execution_groups_for_execution(Vector<ExecutionGroup *> &groups,
                                                const int chunk_size)
{
  for (ExecutionGroup *execution_group : groups) {
    execution_group->setChunksize(chunk_size);
    execution_group->initExecution();
  }
}

/**
 * Link all work packages with the work packages they depend on.
 */
static void link_work_packages(blender::Vector<ExecutionGroup *> &groups)
{
  for (ExecutionGroup *group : groups) {
    for (WorkPackage &work_package : group->get_work_packages()) {
      for (ReadBufferOperation *read_operation : group->get_read_buffer_operations()) {
        rcti area = {0};
        group->getOutputOperation()->determineDependingAreaOfInterest(
            &work_package.rect, read_operation, &area);
        ExecutionGroup *parent = read_operation->getMemoryProxy()->getExecutor();
        parent->link_child_work_packages(&work_package, &area);
      }
    }
  }
}

static void schedule_root_work_packages(blender::Vector<ExecutionGroup *> &groups)
{
  for (ExecutionGroup *group : groups) {
    for (WorkPackage &work_package : group->get_work_packages()) {
      if (work_package.state != eWorkPackageState::NotScheduled) {
        continue;
      }
      if (work_package.priority == eCompositorPriority::Unset) {
        continue;
      }
      if (work_package.num_parents == 0) {
        WorkScheduler::schedule(&work_package);
      }
    }
  }
}

static void mark_priority(WorkPackage &work_package, eCompositorPriority priority)
{
  if (work_package.state != eWorkPackageState::NotScheduled) {
    return;
  }
  if (work_package.priority != eCompositorPriority::Unset) {
    return;
  }
  work_package.priority = priority;
  for (WorkPackage *parent : work_package.parents) {
    mark_priority(*parent, priority);
  }
}

static void mark_priority(blender::Vector<WorkPackage> &work_packages,
                          eCompositorPriority priority)
{
  for (WorkPackage &work_package : work_packages) {
    mark_priority(work_package, priority);
  }
}

void ExecutionSystem::execute()
{
  const bNodeTree *editingtree = this->m_context.getbNodeTree();
  editingtree->stats_draw(editingtree->sdh, TIP_("Compositing | Initializing execution"));

  DebugInfo::execute_started(this);

  update_read_buffer_offset(m_operations);
  init_write_operations_for_execution(m_operations, m_context.getbNodeTree());
  link_write_buffers(m_operations);
  init_non_write_operations_for_execution(m_operations, m_context.getbNodeTree());
  init_execution_groups_for_execution(m_groups, m_context.getChunksize());
  link_work_packages(m_groups);

  WorkScheduler::start(this->m_context);
  editingtree->stats_draw(editingtree->sdh, TIP_("Compositing | Started"));
  execute_groups(eCompositorPriority::High);
  if (!this->getContext().isFastCalculation()) {
    execute_groups(eCompositorPriority::Medium);
    execute_groups(eCompositorPriority::Low);
  }
  WorkScheduler::finish();
  WorkScheduler::stop();

  editingtree->stats_draw(editingtree->sdh, TIP_("Compositing | De-initializing execution"));

  for (NodeOperation *operation : m_operations) {
    operation->deinitExecution();
  }

  for (ExecutionGroup *execution_group : m_groups) {
    execution_group->deinitExecution();
  }
}

static bool is_completed(Vector<ExecutionGroup *> &groups)
{
  for (ExecutionGroup *group : groups) {
    for (WorkPackage &work_package : group->get_work_packages()) {
      if (work_package.state != eWorkPackageState::Executed) {
        return false;
      }
    }
  }
  return true;
}

static void wait_for_completion(Vector<ExecutionGroup *> &groups)
{
<<<<<<< HEAD
  /* Todo: check for break! */
  while (!is_completed(groups)) {
    PIL_sleep_ms(100);
=======
  /* TODO: check for break! */
  while (!is_completed(groups)) {
    /* TODO: Wrap this in a function in BLI. */
    std::this_thread::yield();
>>>>>>> c6c0b792
  }
}

void ExecutionSystem::execute_groups(eCompositorPriority priority)
{
  switch (COM_SCHEDULING_MODE) {
    case eSchedulingMode::InputToOutput: {
      const bNodeTree *bnodetree = this->m_context.getbNodeTree();
      Vector<ExecutionGroup *> groups;
      for (ExecutionGroup *execution_group : m_groups) {
        if (execution_group->get_flags().is_output &&
            execution_group->getRenderPriority() == priority) {
          execution_group->set_btree(bnodetree);
          mark_priority(execution_group->get_work_packages(), priority);
          groups.append(execution_group);
        }
      }
      schedule_root_work_packages(m_groups);
      wait_for_completion(groups);
      break;
    }
    case eSchedulingMode::OutputToInput: {
      for (ExecutionGroup *execution_group : m_groups) {
        if (execution_group->get_flags().is_output &&
            execution_group->getRenderPriority() == priority) {
          execution_group->execute(this);
        }
      }
      break;
    }
  }
}

}  // namespace blender::compositor<|MERGE_RESOLUTION|>--- conflicted
+++ resolved
@@ -287,16 +287,10 @@
 
 static void wait_for_completion(Vector<ExecutionGroup *> &groups)
 {
-<<<<<<< HEAD
-  /* Todo: check for break! */
-  while (!is_completed(groups)) {
-    PIL_sleep_ms(100);
-=======
   /* TODO: check for break! */
   while (!is_completed(groups)) {
     /* TODO: Wrap this in a function in BLI. */
     std::this_thread::yield();
->>>>>>> c6c0b792
   }
 }
 
