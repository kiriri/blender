--- conflicted
+++ resolved
@@ -436,11 +436,8 @@
     }
   }
 
-<<<<<<< HEAD
-=======
   atomic_add_and_fetch_u(&this->m_chunks_finished, 1);
 
->>>>>>> c6c0b792
   if (memoryBuffers) {
     for (unsigned int index = 0; index < this->m_max_read_buffer_offset; index++) {
       MemoryBuffer *buffer = memoryBuffers[index];
@@ -455,7 +452,6 @@
   }
 
   if (this->m_bTree) {
-    atomic_add_and_fetch_u(&this->m_chunks_finished, 1);
     // status report is only performed for top level Execution Groups.
     float progress = this->m_chunks_finished;
     progress /= this->m_chunks_len;
@@ -553,11 +549,6 @@
     if (!BLI_rcti_isect(&work_package.rect, area, &isect)) {
       continue;
     }
-<<<<<<< HEAD
-
-    // TODO(jbakker): `BLI_rcti_isect` assumes inclusive. we use exclusive. added area check to
-    // counteract this.
-=======
     if (!BLI_rcti_isect(&isect, &m_viewerBorder, &isect)) {
       continue;
     }
@@ -566,7 +557,6 @@
      * NOTE: `BLI_rcti_isect` includes max values. Compositor excludes max values.
      * This area check counter act this.
      */
->>>>>>> c6c0b792
     if (BLI_rcti_size_x(&isect) * BLI_rcti_size_y(&isect) > 0) {
       work_package.add_child(child);
     }
