/*
 * This program is free software; you can redistribute it and/or
 * modify it under the terms of the GNU General Public License
 * as published by the Free Software Foundation; either version 2
 * of the License, or (at your option) any later version.
 *
 * This program is distributed in the hope that it will be useful,
 * but WITHOUT ANY WARRANTY; without even the implied warranty of
 * MERCHANTABILITY or FITNESS FOR A PARTICULAR PURPOSE.  See the
 * GNU General Public License for more details.
 *
 * You should have received a copy of the GNU General Public License
 * along with this program; if not, write to the Free Software Foundation,
 * Inc., 51 Franklin Street, Fifth Floor, Boston, MA 02110-1301, USA.
 *
 * Copyright 2011, Blender Foundation.
 */

#include <algorithm>
#include <cmath>
#include <cstdlib>
#include <sstream>

#include "atomic_ops.h"

#include "COM_ChunkOrder.h"
#include "COM_Debug.h"
#include "COM_ExecutionGroup.h"
#include "COM_ExecutionSystem.h"
#include "COM_ReadBufferOperation.h"
#include "COM_ViewerOperation.h"
#include "COM_WorkScheduler.h"
#include "COM_WriteBufferOperation.h"
#include "COM_defines.h"

#include "BLI_math.h"
#include "BLI_rand.hh"
#include "BLI_string.h"

#include "BLT_translation.h"

#include "MEM_guardedalloc.h"

#include "PIL_time.h"

#include "WM_api.h"
#include "WM_types.h"

namespace blender::compositor {

std::ostream &operator<<(std::ostream &os, const ExecutionGroupFlags &flags)
{
<<<<<<< HEAD
  os << flags.str();
  return os;
}

std::string ExecutionGroupFlags::str() const
{
  std::stringstream ss;
  if (initialized) {
    ss << "init,";
  }
  if (is_output) {
    ss << "output,";
  }
  if (complex) {
    ss << "complex,";
  }
  if (open_cl) {
    ss << "open_cl,";
  }
  if (single_threaded) {
    ss << "single_threaded,";
  }
  return ss.str();
=======
  if (flags.initialized) {
    os << "init,";
  }
  if (flags.is_output) {
    os << "output,";
  }
  if (flags.complex) {
    os << "complex,";
  }
  if (flags.open_cl) {
    os << "open_cl,";
  }
  if (flags.single_threaded) {
    os << "single_threaded,";
  }
  return os;
>>>>>>> 19ff2479
}

ExecutionGroup::ExecutionGroup(int id)
{
  m_id = id;
  this->m_bTree = nullptr;
  this->m_height = 0;
  this->m_width = 0;
  this->m_max_read_buffer_offset = 0;
  this->m_x_chunks_len = 0;
  this->m_y_chunks_len = 0;
  this->m_chunks_len = 0;
  BLI_rcti_init(&this->m_viewerBorder, 0, 0, 0, 0);
  this->m_executionStartTime = 0;
}

std::ostream &operator<<(std::ostream &os, const ExecutionGroup &execution_group)
{
<<<<<<< HEAD
  os << "ExecutionGroup(id=" << execution_group.get_id()
     << ",flags=" << execution_group.get_flags() << ")";
  return os;
}

CompositorPriority ExecutionGroup::getRenderPriority()
=======
  os << "ExecutionGroup(id=" << execution_group.get_id();
  os << ",flags={" << execution_group.get_flags() << "}";
  os << ",operation=" << *execution_group.getOutputOperation() << "";
  os << ")";
  return os;
}

eCompositorPriority ExecutionGroup::getRenderPriority()
>>>>>>> 19ff2479
{
  return this->getOutputOperation()->getRenderPriority();
}

bool ExecutionGroup::can_contain(NodeOperation &operation)
{
  if (!m_flags.initialized) {
    return true;
  }

  if (operation.get_flags().is_read_buffer_operation) {
    return true;
  }
  if (operation.get_flags().is_write_buffer_operation) {
    return false;
  }
  if (operation.get_flags().is_set_operation) {
    return true;
  }

  /* complex groups don't allow further ops (except read buffer and values, see above) */
  if (m_flags.complex) {
    return false;
  }
  /* complex ops can't be added to other groups (except their own, which they initialize, see
   * above) */
  if (operation.get_flags().complex) {
    return false;
  }

  return true;
}

bool ExecutionGroup::addOperation(NodeOperation *operation)
{
  if (!can_contain(*operation)) {
    return false;
  }

  if (!operation->get_flags().is_read_buffer_operation &&
      !operation->get_flags().is_write_buffer_operation) {
    m_flags.complex = operation->get_flags().complex;
    m_flags.open_cl = operation->get_flags().open_cl;
    m_flags.single_threaded = operation->get_flags().single_threaded;
    m_flags.initialized = true;
  }

  m_operations.append(operation);

  return true;
}

NodeOperation *ExecutionGroup::getOutputOperation() const
{
  return this
      ->m_operations[0]; /* the first operation of the group is always the output operation. */
}

void ExecutionGroup::init_work_packages()
{
  m_work_packages.clear();
  if (this->m_chunks_len != 0) {
    m_work_packages.resize(this->m_chunks_len);
    for (unsigned int index = 0; index < m_chunks_len; index++) {
<<<<<<< HEAD
      m_work_packages[index].state = eChunkExecutionState::NotScheduled;
      m_work_packages[index].priority = CompositorPriority::Unset;
=======
      m_work_packages[index].state = eWorkPackageState::NotScheduled;
>>>>>>> 19ff2479
      m_work_packages[index].execution_group = this;
      m_work_packages[index].chunk_number = index;
      determineChunkRect(&m_work_packages[index].rect, index);
    }
  }
}

void ExecutionGroup::init_read_buffer_operations()
{
  unsigned int max_offset = 0;
  for (NodeOperation *operation : m_operations) {
    if (operation->get_flags().is_read_buffer_operation) {
      ReadBufferOperation *readOperation = static_cast<ReadBufferOperation *>(operation);
      this->m_read_operations.append(readOperation);
      max_offset = MAX2(max_offset, readOperation->getOffset());
    }
  }
  max_offset++;
  this->m_max_read_buffer_offset = max_offset;
}

void ExecutionGroup::initExecution()
{
  init_number_of_chunks();
  init_work_packages();
  init_read_buffer_operations();
}

void ExecutionGroup::deinitExecution()
{
  m_work_packages.clear();
  this->m_chunks_len = 0;
  this->m_x_chunks_len = 0;
  this->m_y_chunks_len = 0;
  this->m_read_operations.clear();
  this->m_bTree = nullptr;
}

void ExecutionGroup::determineResolution(unsigned int resolution[2])
{
  NodeOperation *operation = this->getOutputOperation();
  resolution[0] = operation->getWidth();
  resolution[1] = operation->getHeight();
  this->setResolution(resolution);
  BLI_rcti_init(&this->m_viewerBorder, 0, this->m_width, 0, this->m_height);
}

void ExecutionGroup::init_number_of_chunks()
{
  if (this->m_flags.single_threaded) {
    this->m_x_chunks_len = 1;
    this->m_y_chunks_len = 1;
    this->m_chunks_len = 1;
  }
  else {
    const float chunkSizef = this->m_chunkSize;
    const int border_width = BLI_rcti_size_x(&this->m_viewerBorder);
    const int border_height = BLI_rcti_size_y(&this->m_viewerBorder);
    this->m_x_chunks_len = ceil(border_width / chunkSizef);
    this->m_y_chunks_len = ceil(border_height / chunkSizef);
    this->m_chunks_len = this->m_x_chunks_len * this->m_y_chunks_len;
  }
}

blender::Array<unsigned int> ExecutionGroup::get_execution_order() const
{
  blender::Array<unsigned int> chunk_order(m_chunks_len);
  for (int chunk_index = 0; chunk_index < this->m_chunks_len; chunk_index++) {
    chunk_order[chunk_index] = chunk_index;
  }

  NodeOperation *operation = this->getOutputOperation();
  float centerX = 0.5f;
  float centerY = 0.5f;
  ChunkOrdering order_type = ChunkOrdering::Default;

  if (operation->get_flags().is_viewer_operation) {
    ViewerOperation *viewer = (ViewerOperation *)operation;
    centerX = viewer->getCenterX();
    centerY = viewer->getCenterY();
    order_type = viewer->getChunkOrder();
  }

  const int border_width = BLI_rcti_size_x(&this->m_viewerBorder);
  const int border_height = BLI_rcti_size_y(&this->m_viewerBorder);
  int index;
  switch (order_type) {
    case ChunkOrdering::Random: {
      static blender::RandomNumberGenerator rng;
      blender::MutableSpan<unsigned int> span = chunk_order.as_mutable_span();
      /* Shuffle twice to make it more random. */
      rng.shuffle(span);
      rng.shuffle(span);
      break;
    }
    case ChunkOrdering::CenterOut: {
      ChunkOrderHotspot hotspot(border_width * centerX, border_height * centerY, 0.0f);
      blender::Array<ChunkOrder> chunk_orders(m_chunks_len);
      for (index = 0; index < this->m_chunks_len; index++) {
        const WorkPackage &work_package = m_work_packages[index];
        chunk_orders[index].index = index;
        chunk_orders[index].x = work_package.rect.xmin - this->m_viewerBorder.xmin;
        chunk_orders[index].y = work_package.rect.ymin - this->m_viewerBorder.ymin;
        chunk_orders[index].update_distance(&hotspot, 1);
      }

      std::sort(&chunk_orders[0], &chunk_orders[this->m_chunks_len - 1]);
      for (index = 0; index < this->m_chunks_len; index++) {
        chunk_order[index] = chunk_orders[index].index;
      }

      break;
    }
    case ChunkOrdering::RuleOfThirds: {
      unsigned int tx = border_width / 6;
      unsigned int ty = border_height / 6;
      unsigned int mx = border_width / 2;
      unsigned int my = border_height / 2;
      unsigned int bx = mx + 2 * tx;
      unsigned int by = my + 2 * ty;
      float addition = this->m_chunks_len / COM_RULE_OF_THIRDS_DIVIDER;

      ChunkOrderHotspot hotspots[9]{
          ChunkOrderHotspot(mx, my, addition * 0),
          ChunkOrderHotspot(tx, my, addition * 1),
          ChunkOrderHotspot(bx, my, addition * 2),
          ChunkOrderHotspot(bx, by, addition * 3),
          ChunkOrderHotspot(tx, ty, addition * 4),
          ChunkOrderHotspot(bx, ty, addition * 5),
          ChunkOrderHotspot(tx, by, addition * 6),
          ChunkOrderHotspot(mx, ty, addition * 7),
          ChunkOrderHotspot(mx, by, addition * 8),
      };

      blender::Array<ChunkOrder> chunk_orders(m_chunks_len);
      for (index = 0; index < this->m_chunks_len; index++) {
        const WorkPackage &work_package = m_work_packages[index];
        chunk_orders[index].index = index;
        chunk_orders[index].x = work_package.rect.xmin - this->m_viewerBorder.xmin;
        chunk_orders[index].y = work_package.rect.ymin - this->m_viewerBorder.ymin;
        chunk_orders[index].update_distance(hotspots, 9);
      }

      std::sort(&chunk_orders[0], &chunk_orders[this->m_chunks_len]);

      for (index = 0; index < this->m_chunks_len; index++) {
        chunk_order[index] = chunk_orders[index].index;
      }

      break;
    }
    case ChunkOrdering::TopDown:
    default:
      break;
  }
  return chunk_order;
}

/**
 * this method is called for the top execution groups. containing the compositor node or the
 * preview node or the viewer node)
 */
/* TODO: Move to execution system. Might need to split... */
void ExecutionGroup::execute(ExecutionSystem *graph)
{
  const CompositorContext &context = graph->getContext();
  const bNodeTree *bTree = context.getbNodeTree();
  if (this->m_width == 0 || this->m_height == 0) {
    return;
  } /** \note Break out... no pixels to calculate. */
  if (bTree->test_break && bTree->test_break(bTree->tbh)) {
    return;
  } /** \note Early break out for blur and preview nodes. */
  if (this->m_chunks_len == 0) {
    return;
  } /** \note Early break out. */
  unsigned int chunk_index;

  this->m_executionStartTime = PIL_check_seconds_timer();

  this->m_chunks_finished = 0;
  this->m_bTree = bTree;

  blender::Array<unsigned int> chunk_order = get_execution_order();

  DebugInfo::execution_group_started(this);
  DebugInfo::graphviz(graph);

  bool breaked = false;
  bool finished = false;
  unsigned int startIndex = 0;
  const int maxNumberEvaluated = BLI_system_thread_count() * 2;

  while (!finished && !breaked) {
    bool startEvaluated = false;
    finished = true;
    int numberEvaluated = 0;

    for (int index = startIndex;
         index < this->m_chunks_len && numberEvaluated < maxNumberEvaluated;
         index++) {
      chunk_index = chunk_order[index];
      WorkPackage &work_package = m_work_packages[chunk_index];
      switch (work_package.state) {
<<<<<<< HEAD
        case eChunkExecutionState::NotScheduled: {
          scheduleChunkWhenPossible(graph, work_package);
=======
        case eWorkPackageState::NotScheduled: {
          scheduleChunkWhenPossible(graph, xChunk, yChunk);
>>>>>>> 19ff2479
          finished = false;
          startEvaluated = true;
          numberEvaluated++;

          if (bTree->update_draw) {
            bTree->update_draw(bTree->udh);
          }
          break;
        }
        case eWorkPackageState::Scheduled: {
          finished = false;
          startEvaluated = true;
          numberEvaluated++;
          break;
        }
        case eWorkPackageState::Executed: {
          if (!startEvaluated) {
            startIndex = index + 1;
          }
        }
      };
    }

    WorkScheduler::finish();

    if (bTree->test_break && bTree->test_break(bTree->tbh)) {
      breaked = true;
    }
  }
  DebugInfo::execution_group_finished(this);
  DebugInfo::graphviz(graph);
}

MemoryBuffer **ExecutionGroup::getInputBuffersOpenCL(int chunkNumber)
{
  WorkPackage &work_package = m_work_packages[chunkNumber];

  MemoryBuffer **memoryBuffers = (MemoryBuffer **)MEM_callocN(
      sizeof(MemoryBuffer *) * this->m_max_read_buffer_offset, __func__);
  rcti output;
  for (ReadBufferOperation *readOperation : m_read_operations) {
    MemoryProxy *memoryProxy = readOperation->getMemoryProxy();
    this->determineDependingAreaOfInterest(&work_package.rect, readOperation, &output);
    MemoryBuffer *memoryBuffer = memoryProxy->getExecutor()->constructConsolidatedMemoryBuffer(
        *memoryProxy, output);
    memoryBuffers[readOperation->getOffset()] = memoryBuffer;
  }
  return memoryBuffers;
}

MemoryBuffer *ExecutionGroup::constructConsolidatedMemoryBuffer(MemoryProxy &memoryProxy,
                                                                rcti &rect)
{
  MemoryBuffer *imageBuffer = memoryProxy.getBuffer();
  MemoryBuffer *result = new MemoryBuffer(&memoryProxy, rect, MemoryBufferState::Temporary);
  result->fill_from(*imageBuffer);
  return result;
}

void ExecutionGroup::finalizeChunkExecution(int chunkNumber, MemoryBuffer **memoryBuffers)
{
  WorkPackage &work_package = m_work_packages[chunkNumber];
<<<<<<< HEAD
  for (WorkPackage *child : work_package.children) {
    if (child->parent_finished()) {
      if (COM_SCHEDULING_MODE == eSchedulingMode::InputToOutput &&
          child->priority != CompositorPriority::Unset) {
        WorkScheduler::schedule(child);
      }
    }
=======
  if (work_package.state == eWorkPackageState::Scheduled) {
    work_package.state = eWorkPackageState::Executed;
>>>>>>> 19ff2479
  }

  if (memoryBuffers) {
    for (unsigned int index = 0; index < this->m_max_read_buffer_offset; index++) {
      MemoryBuffer *buffer = memoryBuffers[index];
      if (buffer) {
        if (buffer->isTemporarily()) {
          memoryBuffers[index] = nullptr;
          delete buffer;
        }
      }
    }
    MEM_freeN(memoryBuffers);
  }
  if (this->m_bTree) {
    atomic_add_and_fetch_u(&this->m_chunks_finished, 1);
    // status report is only performed for top level Execution Groups.
    float progress = this->m_chunks_finished;
    progress /= this->m_chunks_len;
    this->m_bTree->progress(this->m_bTree->prh, progress);

    char buf[128];
    BLI_snprintf(buf,
                 sizeof(buf),
                 TIP_("Compositing | Tile %u-%u"),
                 this->m_chunks_finished,
                 this->m_chunks_len);
    this->m_bTree->stats_draw(this->m_bTree->sdh, buf);
  }
}

inline void ExecutionGroup::determineChunkRect(rcti *r_rect,
                                               const unsigned int xChunk,
                                               const unsigned int yChunk) const
{
  const int border_width = BLI_rcti_size_x(&this->m_viewerBorder);
  const int border_height = BLI_rcti_size_y(&this->m_viewerBorder);

  if (this->m_flags.single_threaded) {
    BLI_rcti_init(
        r_rect, this->m_viewerBorder.xmin, border_width, this->m_viewerBorder.ymin, border_height);
  }
  else {
    const unsigned int minx = xChunk * this->m_chunkSize + this->m_viewerBorder.xmin;
    const unsigned int miny = yChunk * this->m_chunkSize + this->m_viewerBorder.ymin;
    const unsigned int width = MIN2((unsigned int)this->m_viewerBorder.xmax, this->m_width);
    const unsigned int height = MIN2((unsigned int)this->m_viewerBorder.ymax, this->m_height);
    BLI_rcti_init(r_rect,
                  MIN2(minx, this->m_width),
                  MIN2(minx + this->m_chunkSize, width),
                  MIN2(miny, this->m_height),
                  MIN2(miny + this->m_chunkSize, height));
  }
}

void ExecutionGroup::determineChunkRect(rcti *r_rect, const unsigned int chunkNumber) const
{
  const unsigned int yChunk = chunkNumber / this->m_x_chunks_len;
  const unsigned int xChunk = chunkNumber - (yChunk * this->m_x_chunks_len);
  determineChunkRect(r_rect, xChunk, yChunk);
}

MemoryBuffer *ExecutionGroup::allocateOutputBuffer(rcti &rect)
{
  // we assume that this method is only called from complex execution groups.
  NodeOperation *operation = this->getOutputOperation();
  if (operation->get_flags().is_write_buffer_operation) {
    WriteBufferOperation *writeOperation = (WriteBufferOperation *)operation;
    MemoryBuffer *buffer = new MemoryBuffer(
        writeOperation->getMemoryProxy(), rect, MemoryBufferState::Temporary);
    return buffer;
  }
  return nullptr;
}

bool ExecutionGroup::scheduleChunkWhenPossible(ExecutionSystem *graph, WorkPackage &work_package)
{
<<<<<<< HEAD
  // Check if chunk is already executed or scheduled and not yet executed.
  if (work_package.state == eChunkExecutionState::Executed) {
=======
  WorkPackage &work_package = m_work_packages[chunkNumber];
  if (work_package.state == eWorkPackageState::NotScheduled) {
    work_package.state = eWorkPackageState::Scheduled;
    WorkScheduler::schedule(&work_package);
    return true;
  }
  return false;
}

bool ExecutionGroup::scheduleChunkWhenPossible(ExecutionSystem *graph,
                                               const int chunk_x,
                                               const int chunk_y)
{
  if (chunk_x < 0 || chunk_x >= (int)this->m_x_chunks_len) {
    return true;
  }
  if (chunk_y < 0 || chunk_y >= (int)this->m_y_chunks_len) {
    return true;
  }

  // Check if chunk is already executed or scheduled and not yet executed.
  const int chunk_index = chunk_y * this->m_x_chunks_len + chunk_x;
  WorkPackage &work_package = m_work_packages[chunk_index];
  if (work_package.state == eWorkPackageState::Executed) {
>>>>>>> 19ff2479
    return true;
  }
  if (work_package.state == eWorkPackageState::Scheduled) {
    return false;
  }

  bool can_be_executed = true;
  for (WorkPackage *parent : work_package.parents) {
    if (!parent->execution_group->scheduleChunkWhenPossible(graph, *parent)) {
      can_be_executed = false;
    }
  }

  if (can_be_executed) {
    WorkScheduler::schedule(&work_package);
  }

  return false;
}

void ExecutionGroup::determineDependingAreaOfInterest(rcti *input,
                                                      ReadBufferOperation *readOperation,
                                                      rcti *output)
{
  this->getOutputOperation()->determineDependingAreaOfInterest(input, readOperation, output);
}

void ExecutionGroup::link_child_work_packages(WorkPackage *child, rcti *area)
{
  for (WorkPackage &work_package : m_work_packages) {
    rcti isect;
    if (!BLI_rcti_isect(&work_package.rect, area, &isect)) {
      continue;
    }

    // TODO(jbakker): `BLI_rcti_isect` assumes inclusive. we use exclusive. added area check to
    // counteract this.
    if (BLI_rcti_size_x(&isect) * BLI_rcti_size_y(&isect) > 0) {
      work_package.add_child(child);
    }
  }
}

void ExecutionGroup::setViewerBorder(float xmin, float xmax, float ymin, float ymax)
{
  const NodeOperation &operation = *this->getOutputOperation();
  if (operation.get_flags().use_viewer_border) {
    BLI_rcti_init(&this->m_viewerBorder,
                  xmin * this->m_width,
                  xmax * this->m_width,
                  ymin * this->m_height,
                  ymax * this->m_height);
  }
}

void ExecutionGroup::setRenderBorder(float xmin, float xmax, float ymin, float ymax)
{
  const NodeOperation &operation = *this->getOutputOperation();
  if (operation.isOutputOperation(true) && operation.get_flags().use_render_border) {
    BLI_rcti_init(&this->m_viewerBorder,
                  xmin * this->m_width,
                  xmax * this->m_width,
                  ymin * this->m_height,
                  ymax * this->m_height);
  }
}

}  // namespace blender::compositor<|MERGE_RESOLUTION|>--- conflicted
+++ resolved
@@ -50,31 +50,6 @@
 
 std::ostream &operator<<(std::ostream &os, const ExecutionGroupFlags &flags)
 {
-<<<<<<< HEAD
-  os << flags.str();
-  return os;
-}
-
-std::string ExecutionGroupFlags::str() const
-{
-  std::stringstream ss;
-  if (initialized) {
-    ss << "init,";
-  }
-  if (is_output) {
-    ss << "output,";
-  }
-  if (complex) {
-    ss << "complex,";
-  }
-  if (open_cl) {
-    ss << "open_cl,";
-  }
-  if (single_threaded) {
-    ss << "single_threaded,";
-  }
-  return ss.str();
-=======
   if (flags.initialized) {
     os << "init,";
   }
@@ -91,7 +66,6 @@
     os << "single_threaded,";
   }
   return os;
->>>>>>> 19ff2479
 }
 
 ExecutionGroup::ExecutionGroup(int id)
@@ -110,14 +84,6 @@
 
 std::ostream &operator<<(std::ostream &os, const ExecutionGroup &execution_group)
 {
-<<<<<<< HEAD
-  os << "ExecutionGroup(id=" << execution_group.get_id()
-     << ",flags=" << execution_group.get_flags() << ")";
-  return os;
-}
-
-CompositorPriority ExecutionGroup::getRenderPriority()
-=======
   os << "ExecutionGroup(id=" << execution_group.get_id();
   os << ",flags={" << execution_group.get_flags() << "}";
   os << ",operation=" << *execution_group.getOutputOperation() << "";
@@ -126,7 +92,6 @@
 }
 
 eCompositorPriority ExecutionGroup::getRenderPriority()
->>>>>>> 19ff2479
 {
   return this->getOutputOperation()->getRenderPriority();
 }
@@ -191,12 +156,8 @@
   if (this->m_chunks_len != 0) {
     m_work_packages.resize(this->m_chunks_len);
     for (unsigned int index = 0; index < m_chunks_len; index++) {
-<<<<<<< HEAD
-      m_work_packages[index].state = eChunkExecutionState::NotScheduled;
-      m_work_packages[index].priority = CompositorPriority::Unset;
-=======
       m_work_packages[index].state = eWorkPackageState::NotScheduled;
->>>>>>> 19ff2479
+      m_work_packages[index].priority = eCompositorPriority::Unset;
       m_work_packages[index].execution_group = this;
       m_work_packages[index].chunk_number = index;
       determineChunkRect(&m_work_packages[index].rect, index);
@@ -401,13 +362,8 @@
       chunk_index = chunk_order[index];
       WorkPackage &work_package = m_work_packages[chunk_index];
       switch (work_package.state) {
-<<<<<<< HEAD
-        case eChunkExecutionState::NotScheduled: {
+        case eWorkPackageState::NotScheduled: {
           scheduleChunkWhenPossible(graph, work_package);
-=======
-        case eWorkPackageState::NotScheduled: {
-          scheduleChunkWhenPossible(graph, xChunk, yChunk);
->>>>>>> 19ff2479
           finished = false;
           startEvaluated = true;
           numberEvaluated++;
@@ -470,18 +426,13 @@
 void ExecutionGroup::finalizeChunkExecution(int chunkNumber, MemoryBuffer **memoryBuffers)
 {
   WorkPackage &work_package = m_work_packages[chunkNumber];
-<<<<<<< HEAD
   for (WorkPackage *child : work_package.children) {
     if (child->parent_finished()) {
       if (COM_SCHEDULING_MODE == eSchedulingMode::InputToOutput &&
-          child->priority != CompositorPriority::Unset) {
+          child->priority != eCompositorPriority::Unset) {
         WorkScheduler::schedule(child);
       }
     }
-=======
-  if (work_package.state == eWorkPackageState::Scheduled) {
-    work_package.state = eWorkPackageState::Executed;
->>>>>>> 19ff2479
   }
 
   if (memoryBuffers) {
@@ -559,35 +510,8 @@
 
 bool ExecutionGroup::scheduleChunkWhenPossible(ExecutionSystem *graph, WorkPackage &work_package)
 {
-<<<<<<< HEAD
   // Check if chunk is already executed or scheduled and not yet executed.
-  if (work_package.state == eChunkExecutionState::Executed) {
-=======
-  WorkPackage &work_package = m_work_packages[chunkNumber];
-  if (work_package.state == eWorkPackageState::NotScheduled) {
-    work_package.state = eWorkPackageState::Scheduled;
-    WorkScheduler::schedule(&work_package);
-    return true;
-  }
-  return false;
-}
-
-bool ExecutionGroup::scheduleChunkWhenPossible(ExecutionSystem *graph,
-                                               const int chunk_x,
-                                               const int chunk_y)
-{
-  if (chunk_x < 0 || chunk_x >= (int)this->m_x_chunks_len) {
-    return true;
-  }
-  if (chunk_y < 0 || chunk_y >= (int)this->m_y_chunks_len) {
-    return true;
-  }
-
-  // Check if chunk is already executed or scheduled and not yet executed.
-  const int chunk_index = chunk_y * this->m_x_chunks_len + chunk_x;
-  WorkPackage &work_package = m_work_packages[chunk_index];
   if (work_package.state == eWorkPackageState::Executed) {
->>>>>>> 19ff2479
     return true;
   }
   if (work_package.state == eWorkPackageState::Scheduled) {
