/*
 * This program is free software; you can redistribute it and/or
 * modify it under the terms of the GNU General Public License
 * as published by the Free Software Foundation; either version 2
 * of the License, or (at your option) any later version.
 *
 * This program is distributed in the hope that it will be useful,
 * but WITHOUT ANY WARRANTY; without even the implied warranty of
 * MERCHANTABILITY or FITNESS FOR A PARTICULAR PURPOSE.  See the
 * GNU General Public License for more details.
 *
 * You should have received a copy of the GNU General Public License
 * along with this program; if not, write to the Free Software Foundation,
 * Inc., 51 Franklin Street, Fifth Floor, Boston, MA 02110-1301, USA.
 *
 * Copyright 2011, Blender Foundation.
 */

#pragma once

#ifdef WITH_CXX_GUARDEDALLOC
#  include "MEM_guardedalloc.h"
#endif

#include "BLI_array.hh"
#include "BLI_rect.h"
#include "BLI_vector.hh"

#include "COM_CompositorContext.h"
#include "COM_Device.h"
#include "COM_MemoryProxy.h"
#include "COM_Node.h"
#include "COM_NodeOperation.h"
#include "COM_WorkPackage.h"
#include <vector>

namespace blender::compositor {

class ExecutionSystem;
class MemoryProxy;
class MemoryBuffer;
class ReadBufferOperation;
class Device;

struct ExecutionGroupFlags {
  bool initialized : 1;
  /**
   * Is this ExecutionGroup an output ExecutionGroup
   * An OutputExecution group are groups containing a
   * ViewerOperation, CompositeOperation, PreviewOperation.
   */
  bool is_output : 1;
  bool complex : 1;

  /**
   * Can this ExecutionGroup be scheduled on an OpenCLDevice.
   */
  bool open_cl : 1;

  /**
   * Schedule this execution group as a single chunk. This
   * chunk will be executed by a single thread.
   */
  bool single_threaded : 1;

  ExecutionGroupFlags()
  {
    initialized = false;
    is_output = false;
    complex = false;
    open_cl = false;
    single_threaded = false;
  }

  std::string str() const;
};

std::ostream &operator<<(std::ostream &os, const ExecutionGroupFlags &flags);

/**
 * \brief Class ExecutionGroup is a group of Operations that are executed as one.
 * This grouping is used to combine Operations that can be executed as one whole when
 * multi-processing.
 * \ingroup Execution
 */
class ExecutionGroup {
 private:
  // fields
  /**
   * Id of the execution group. For debugging purposes.
   */
  int m_id;

  /**
   * \brief list of operations in this ExecutionGroup
   */
  Vector<NodeOperation *> m_operations;

  ExecutionGroupFlags m_flags;

  /**
   * \brief Width of the output
   */
  unsigned int m_width;

  /**
   * \brief Height of the output
   */
  unsigned int m_height;

  /**
   * \brief size of a single chunk, being Width or of height
   * a chunk is always a square, except at the edges of the MemoryBuffer
   */
  unsigned int m_chunkSize;

  /**
   * \brief number of chunks in the x-axis
   */
  unsigned int m_x_chunks_len;

  /**
   * \brief number of chunks in the y-axis
   */
  unsigned int m_y_chunks_len;

  /**
   * \brief total number of chunks
   */
  unsigned int m_chunks_len;

  /**
   * \brief what is the maximum number field of all ReadBufferOperation in this ExecutionGroup.
   * \note this is used to construct the MemoryBuffers that will be passed during execution.
   */
  unsigned int m_max_read_buffer_offset;

  /**
   * \brief All read operations of this execution group.
   */
  Vector<ReadBufferOperation *> m_read_operations;

  /**
   * \brief reference to the original bNodeTree,
   * this field is only set for the 'top' execution group.
   * \note can only be used to call the callbacks for progress, status and break.
   */
  const bNodeTree *m_bTree;

  /**
   * \brief total number of chunks that have been calculated for this ExecutionGroup
   */
  unsigned int m_chunks_finished = 0;

  /**
   * \brief m_work_packages holds all unit of work.
   */
  Vector<WorkPackage> m_work_packages;

  /**
   * \brief denotes boundary for border compositing
   * \note measured in pixel space
   */
  rcti m_viewerBorder;

  /**
   * \brief start time of execution
   */
  double m_executionStartTime;

  // methods
  /**
   * \brief check whether parameter operation can be added to the execution group
   * \param operation: the operation to be added
   */
  bool can_contain(NodeOperation &operation);

  /**
   * \brief Determine the rect (minx, maxx, miny, maxy) of a chunk at a position.
   */
  void determineChunkRect(rcti *r_rect,
                          const unsigned int xChunk,
                          const unsigned int yChunk) const;

  /**
   * \brief determine the number of chunks, based on the chunkSize, width and height.
   * \note The result are stored in the fields numberOfChunks, numberOfXChunks, numberOfYChunks
   */
  void init_number_of_chunks();

  /**
   * \brief try to schedule a specific chunk.
   * \note scheduling succeeds when all input requirements are met and the chunks hasn't been
   * scheduled yet.
   * \param graph:
   * \param xChunk:
   * \param yChunk:
   * \return [true:false]
   * true: package(s) are scheduled
   * false: scheduling is deferred (depending workpackages are scheduled)
   */
  bool scheduleChunkWhenPossible(ExecutionSystem *graph, WorkPackage &work_package);

  /**
   * \brief determine the area of interest of a certain input area
   * \note This method only evaluates a single ReadBufferOperation
   * \param input: the input area
   * \param readOperation: The ReadBufferOperation where the area needs to be evaluated
   * \param output: the area needed of the ReadBufferOperation. Result
   */
  void determineDependingAreaOfInterest(rcti *input,
                                        ReadBufferOperation *readOperation,
                                        rcti *output);

  /**
   * Return the execution order of the user visible chunks.
   */
  blender::Array<unsigned int> get_execution_order() const;

  void init_read_buffer_operations();
  void init_work_packages();

 public:
  // constructors
  ExecutionGroup(int id);

  int get_id() const
  {
    return m_id;
  }
<<<<<<< HEAD

  void set_btree(const bNodeTree *btree)
  {
    m_bTree = btree;
  }
=======
>>>>>>> 19ff2479

  const ExecutionGroupFlags get_flags() const
  {
    return m_flags;
  }

  // methods
  /**
   * \brief add an operation to this ExecutionGroup
   * \note this method will add input of the operations recursively
   * \note this method can create multiple ExecutionGroup's
   * \param system:
   * \param operation:
   * \return True if the operation was successfully added
   */
  bool addOperation(NodeOperation *operation);

  /**
   * \brief set whether this ExecutionGroup is an output
   * \param isOutput:
   */
  void setOutputExecutionGroup(bool is_output)
  {
    this->m_flags.is_output = is_output;
  }

  /**
   * \brief determine the resolution of this ExecutionGroup
   * \param resolution:
   */
  void determineResolution(unsigned int resolution[2]);

  /**
   * \brief set the resolution of this executiongroup
   * \param resolution:
   */
  void setResolution(unsigned int resolution[2])
  {
    this->m_width = resolution[0];
    this->m_height = resolution[1];
  }

  /**
   * \brief get the width of this execution group
   */
  unsigned int getWidth() const
  {
    return m_width;
  }

  /**
   * \brief get the height of this execution group
   */
  unsigned int getHeight() const
  {
    return m_height;
  }

  /**
   * \brief get the output operation of this ExecutionGroup
   * \return NodeOperation *output operation
   */
  NodeOperation *getOutputOperation() const;

  /**
   * \brief compose multiple chunks into a single chunk
   * \return Memorybuffer *consolidated chunk
   */
  MemoryBuffer *constructConsolidatedMemoryBuffer(MemoryProxy &memoryProxy, rcti &rect);

  /**
   * \brief initExecution is called just before the execution of the whole graph will be done.
   * \note The implementation will calculate the chunkSize of this execution group.
   */
  void initExecution();

  /**
   * \brief get all inputbuffers needed to calculate an chunk
   * \note all inputbuffers must be executed
   * \param chunkNumber: the chunk to be calculated
   * \return (MemoryBuffer **) the inputbuffers
   */
  MemoryBuffer **getInputBuffersCPU();

  /**
   * \brief get all inputbuffers needed to calculate an chunk
   * \note all inputbuffers must be executed
   * \param chunkNumber: the chunk to be calculated
   * \return (MemoryBuffer **) the inputbuffers
   */
  MemoryBuffer **getInputBuffersOpenCL(int chunkNumber);

  /**
   * \brief allocate the outputbuffer of a chunk
   * \param chunkNumber: the number of the chunk in the ExecutionGroup
   * \param rect: the rect of that chunk
   * \see determineChunkRect
   */
  MemoryBuffer *allocateOutputBuffer(rcti &rect);

  /**
   * \brief after a chunk is executed the needed resources can be freed or unlocked.
   * \param chunknumber:
   * \param memorybuffers:
   */
  void finalizeChunkExecution(int chunkNumber, MemoryBuffer **memoryBuffers);

  /**
   * \brief deinitExecution is called just after execution the whole graph.
   * \note It will release all needed resources
   */
  void deinitExecution();

  /**
   * \brief schedule an ExecutionGroup
   * \note this method will return when all chunks have been calculated, or the execution has
   * breaked (by user)
   *
   * first the order of the chunks will be determined. This is determined by finding the
   * ViewerOperation and get the relevant information from it.
   *   - ChunkOrdering
   *   - CenterX
   *   - CenterY
   *
   * After determining the order of the chunks the chunks will be scheduled
   *
   * \see ViewerOperation
   * \param graph:
   */
  void execute(ExecutionSystem *graph);

  /**
   * \brief Determine the rect (minx, maxx, miny, maxy) of a chunk.
   */
  void determineChunkRect(rcti *r_rect, const unsigned int chunkNumber) const;

  void setChunksize(int chunksize)
  {
    this->m_chunkSize = chunksize;
  }

  /**
   * \brief get the Render priority of this ExecutionGroup
   * \see ExecutionSystem.execute
   */
  eCompositorPriority getRenderPriority();

  /**
   * \brief set border for viewer operation
   * \note all the coordinates are assumed to be in normalized space
   */
  void setViewerBorder(float xmin, float xmax, float ymin, float ymax);

  void setRenderBorder(float xmin, float xmax, float ymin, float ymax);

  blender::Vector<ReadBufferOperation *> &get_read_buffer_operations()
  {
    return m_read_operations;
  }

  blender::Vector<WorkPackage> &get_work_packages()
  {
    return m_work_packages;
  }

  void link_child_work_packages(WorkPackage *child, rcti *area);

  /* allow the DebugInfo class to look at internals */
  friend class DebugInfo;

#ifdef WITH_CXX_GUARDEDALLOC
  MEM_CXX_CLASS_ALLOC_FUNCS("COM:ExecutionGroup")
#endif
};

std::ostream &operator<<(std::ostream &os, const ExecutionGroup &execution_group);

}  // namespace blender::compositor<|MERGE_RESOLUTION|>--- conflicted
+++ resolved
@@ -228,14 +228,11 @@
   {
     return m_id;
   }
-<<<<<<< HEAD
 
   void set_btree(const bNodeTree *btree)
   {
     m_bTree = btree;
   }
-=======
->>>>>>> 19ff2479
 
   const ExecutionGroupFlags get_flags() const
   {
