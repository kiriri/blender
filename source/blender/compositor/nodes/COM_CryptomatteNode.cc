--- conflicted
+++ resolved
@@ -33,7 +33,6 @@
 
 /** \name Cryptomatte base
  * \{ */
-<<<<<<< HEAD
 
 void CryptomatteBaseNode::convertToOperations(NodeConverter &converter,
                                               const CompositorContext &context) const
@@ -76,64 +75,6 @@
 
 /** \name Cryptomatte V2
  * \{ */
-
-void CryptomatteNode::input_operations_from_render_source(
-    const CompositorContext &context,
-    const bNode &node,
-    blender::Vector<NodeOperation *> &r_input_operations)
-{
-  Scene *scene = (Scene *)node.id;
-  if (!scene) {
-    return;
-  }
-
-  BLI_assert(GS(scene->id.name) == ID_SCE);
-  Render *render = RE_GetSceneRender(scene);
-  RenderResult *render_result = render ? RE_AcquireResultRead(render) : nullptr;
-
-=======
-
-void CryptomatteBaseNode::convertToOperations(NodeConverter &converter,
-                                              const CompositorContext &context) const
-{
-  NodeOutput *output_image_socket = this->getOutputSocket(0);
-
-  bNode *node = this->getbNode();
-  NodeCryptomatte *cryptomatte_settings = static_cast<NodeCryptomatte *>(node->storage);
-
-  CryptomatteOperation *cryptomatte_operation = create_cryptomatte_operation(
-      converter, context, *node, cryptomatte_settings);
-  converter.addOperation(cryptomatte_operation);
-
-  NodeOutput *output_matte_socket = this->getOutputSocket(1);
-  SeparateChannelOperation *extract_mask_operation = new SeparateChannelOperation;
-  extract_mask_operation->setChannel(3);
-  converter.addOperation(extract_mask_operation);
-  converter.addLink(cryptomatte_operation->getOutputSocket(0),
-                    extract_mask_operation->getInputSocket(0));
-  converter.mapOutputSocket(output_matte_socket, extract_mask_operation->getOutputSocket(0));
-
-  NodeInput *input_image_socket = this->getInputSocket(0);
-  SetAlphaMultiplyOperation *apply_mask_operation = new SetAlphaMultiplyOperation();
-  converter.mapInputSocket(input_image_socket, apply_mask_operation->getInputSocket(0));
-  converter.addOperation(apply_mask_operation);
-  converter.addLink(extract_mask_operation->getOutputSocket(0),
-                    apply_mask_operation->getInputSocket(1));
-  converter.mapOutputSocket(output_image_socket, apply_mask_operation->getOutputSocket(0));
-
-  NodeOutput *output_pick_socket = this->getOutputSocket(2);
-  SetAlphaMultiplyOperation *extract_pick_operation = new SetAlphaMultiplyOperation();
-  converter.addOperation(extract_pick_operation);
-  converter.addInputValue(extract_pick_operation->getInputSocket(1), 1.0f);
-  converter.addLink(cryptomatte_operation->getOutputSocket(0),
-                    extract_pick_operation->getInputSocket(0));
-  converter.mapOutputSocket(output_pick_socket, extract_pick_operation->getOutputSocket(0));
-}
-
-/* \} */
-
-/** \name Cryptomatte V2
- * \{ */
 static std::string prefix_from_node(const bNode &node)
 {
   char prefix[MAX_NAME];
@@ -171,33 +112,18 @@
   Render *render = RE_GetSceneRender(scene);
   RenderResult *render_result = render ? RE_AcquireResultRead(render) : nullptr;
 
->>>>>>> d49e7b82
   if (!render_result) {
     return;
   }
 
   const short cryptomatte_layer_id = 0;
-<<<<<<< HEAD
-  const std::string prefix = ntreeCompositCryptomatteLayerPrefix(&node);
-=======
   const std::string prefix = prefix_from_node(node);
->>>>>>> d49e7b82
   LISTBASE_FOREACH (ViewLayer *, view_layer, &scene->view_layers) {
     RenderLayer *render_layer = RE_GetRenderLayer(render_result, view_layer->name);
     if (render_layer) {
       LISTBASE_FOREACH (RenderPass *, render_pass, &render_layer->passes) {
-<<<<<<< HEAD
-        blender::StringRef combined_name =
-            blender::StringRef(view_layer->name,
-                               strnlen(view_layer->name, sizeof(view_layer->name))) +
-            "." +
-            blender::StringRef(render_pass->name,
-                               strnlen(render_pass->name, sizeof(render_pass->name)));
-        if (combined_name.startswith(prefix)) {
-=======
         const std::string combined_name = combined_layer_pass_name(render_layer, render_pass);
         if (blender::StringRef(combined_name).startswith(prefix)) {
->>>>>>> d49e7b82
           RenderLayersProg *op = new RenderLayersProg(
               render_pass->name, COM_DT_COLOR, render_pass->channels);
           op->setScene(scene);
@@ -249,32 +175,6 @@
       }
     }
 
-<<<<<<< HEAD
-    const std::string prefix = ntreeCompositCryptomatteLayerPrefix(&node);
-    LISTBASE_FOREACH (RenderLayer *, render_layer, &image->rr->layers) {
-      LISTBASE_FOREACH (RenderPass *, render_pass, &render_layer->passes) {
-        blender::StringRef combined_name =
-            blender::StringRef(render_layer->name,
-                               strnlen(render_layer->name, sizeof(render_layer->name))) +
-            "." +
-            blender::StringRef(render_pass->name,
-                               strnlen(render_pass->name, sizeof(render_pass->name)));
-
-        if (combined_name.startswith(prefix)) {
-          MultilayerColorOperation *op = new MultilayerColorOperation(
-              render_layer, render_pass, view);
-          op->setImage(image);
-          op->setImageUser(iuser);
-          op->setFramenumber(context.getFramenumber());
-          r_input_operations.append(op);
-        }
-      }
-    }
-  }
-  BKE_image_release_ibuf(image, ibuf, nullptr);
-}
-
-=======
     const std::string prefix = prefix_from_node(node);
     LISTBASE_FOREACH (RenderLayer *, render_layer, &image->rr->layers) {
       LISTBASE_FOREACH (RenderPass *, render_pass, &render_layer->passes) {
@@ -293,7 +193,6 @@
   BKE_image_release_ibuf(image, ibuf, nullptr);
 }
 
->>>>>>> d49e7b82
 blender::Vector<NodeOperation *> CryptomatteNode::create_input_operations(
     const CompositorContext &context, const bNode &node)
 {
@@ -306,7 +205,6 @@
       input_operations_from_image_source(context, node, input_operations);
       break;
   }
-<<<<<<< HEAD
 
   if (input_operations.is_empty()) {
     SetColorOperation *op = new SetColorOperation();
@@ -359,61 +257,7 @@
     converter.mapInputSocket(this->getInputSocket(i + 1), operation->getInputSocket(i));
   }
 
-=======
-
-  if (input_operations.is_empty()) {
-    SetColorOperation *op = new SetColorOperation();
-    op->setChannel1(0.0f);
-    op->setChannel2(1.0f);
-    op->setChannel3(0.0f);
-    op->setChannel4(0.0f);
-    input_operations.append(op);
-  }
-  return input_operations;
-}
-CryptomatteOperation *CryptomatteNode::create_cryptomatte_operation(
-    NodeConverter &converter,
-    const CompositorContext &context,
-    const bNode &node,
-    const NodeCryptomatte *cryptomatte_settings) const
-{
-  blender::Vector<NodeOperation *> input_operations = create_input_operations(context, node);
-  CryptomatteOperation *operation = new CryptomatteOperation(input_operations.size());
-  LISTBASE_FOREACH (CryptomatteEntry *, cryptomatte_entry, &cryptomatte_settings->entries) {
-    operation->addObjectIndex(cryptomatte_entry->encoded_hash);
-  }
-  for (int i = 0; i < input_operations.size(); ++i) {
-    converter.addOperation(input_operations[i]);
-    converter.addLink(input_operations[i]->getOutputSocket(), operation->getInputSocket(i));
-  }
   return operation;
 }
 
-/* \} */
-
-/** \name Cryptomatte legacy
- * \{ */
-
-CryptomatteOperation *CryptomatteLegacyNode::create_cryptomatte_operation(
-    NodeConverter &converter,
-    const CompositorContext &UNUSED(context),
-    const bNode &UNUSED(node),
-    const NodeCryptomatte *cryptomatte_settings) const
-{
-  const int num_inputs = getNumberOfInputSockets() - 1;
-  CryptomatteOperation *operation = new CryptomatteOperation(num_inputs);
-  if (cryptomatte_settings) {
-    LISTBASE_FOREACH (CryptomatteEntry *, cryptomatte_entry, &cryptomatte_settings->entries) {
-      operation->addObjectIndex(cryptomatte_entry->encoded_hash);
-    }
-  }
-
-  for (int i = 0; i < num_inputs; i++) {
-    converter.mapInputSocket(this->getInputSocket(i + 1), operation->getInputSocket(i));
-  }
-
->>>>>>> d49e7b82
-  return operation;
-}
-
 /* \} */