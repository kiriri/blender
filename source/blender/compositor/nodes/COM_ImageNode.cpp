/*
 * Copyright 2011, Blender Foundation.
 *
 * This program is free software; you can redistribute it and/or
 * modify it under the terms of the GNU General Public License
 * as published by the Free Software Foundation; either version 2
 * of the License, or (at your option) any later version.
 *
 * This program is distributed in the hope that it will be useful,
 * but WITHOUT ANY WARRANTY; without even the implied warranty of
 * MERCHANTABILITY or FITNESS FOR A PARTICULAR PURPOSE.  See the
 * GNU General Public License for more details.
 *
 * You should have received a copy of the GNU General Public License
 * along with this program; if not, write to the Free Software Foundation,
 * Inc., 51 Franklin Street, Fifth Floor, Boston, MA 02110-1301, USA.
 *
 * Contributor: 
 *		Jeroen Bakker 
 *		Monique Dewanchand
 *		Lukas Tönne
 */

#include "COM_ImageNode.h"
#include "COM_ExecutionSystem.h"
#include "COM_ImageOperation.h"
#include "COM_MultilayerImageOperation.h"
#include "COM_ConvertOperation.h"
#include "BKE_node.h"
#include "BLI_utildefines.h"

#include "COM_SetValueOperation.h"
#include "COM_SetVectorOperation.h"
#include "COM_SetColorOperation.h"
#include "COM_SeparateColorNode.h"

ImageNode::ImageNode(bNode *editorNode) : Node(editorNode)
{
	/* pass */

}
NodeOperation *ImageNode::doMultilayerCheck(NodeConverter &converter, RenderLayer *rl, Image *image, ImageUser *user,
                                            int framenumber, int outputsocketIndex, int passtype, int view, DataType datatype) const
{
	NodeOutput *outputSocket = this->getOutputSocket(outputsocketIndex);
	MultilayerBaseOperation *operation = NULL;
	switch (datatype) {
		case COM_DT_VALUE:
			operation = new MultilayerValueOperation(passtype, view);
			break;
		case COM_DT_VECTOR:
			operation = new MultilayerVectorOperation(passtype, view);
			break;
		case COM_DT_COLOR:
			operation = new MultilayerColorOperation(passtype, view);
			break;
		default:
			break;
	}
	operation->setImage(image);
	operation->setRenderLayer(rl);
	operation->setImageUser(user);
	operation->setFramenumber(framenumber);
	
	converter.addOperation(operation);
	converter.mapOutputSocket(outputSocket, operation->getOutputSocket());
	
	return operation;
}

void ImageNode::convertToOperations(NodeConverter &converter, const CompositorContext &context) const
{
	/// Image output
	NodeOutput *outputImage = this->getOutputSocket(0);
	bNode *editorNode = this->getbNode();
	Image *image = (Image *)editorNode->id;
	ImageUser *imageuser = (ImageUser *)editorNode->storage;
	int framenumber = context.getFramenumber();
	int numberOfOutputs = this->getNumberOfOutputSockets();
	bool outputStraightAlpha = (editorNode->custom1 & CMP_NODE_IMAGE_USE_STRAIGHT_OUTPUT) != 0;
	BKE_image_user_frame_calc(imageuser, context.getFramenumber(), 0);
	NodeOperation *combined_operation = NULL;
	/* force a load, we assume iuser index will be set OK anyway */
	if (image && image->type == IMA_TYPE_MULTILAYER) {
		bool is_multilayer_ok = false;
		ImBuf *ibuf = BKE_image_acquire_ibuf(image, imageuser, NULL);
		if (image->rr) {
			RenderLayer *rl = (RenderLayer *)BLI_findlink(&image->rr->layers, imageuser->layer);
			if (rl) {
				NodeOutput *socket;
				int index;

				is_multilayer_ok = true;

				for (index = 0; index < numberOfOutputs; index++) {
					NodeOperation *operation = NULL;
					socket = this->getOutputSocket(index);
					bNodeSocket *bnodeSocket = socket->getbNodeSocket();
<<<<<<< HEAD
					RenderPass *rpass = (RenderPass *)BLI_findstring(&rl->passes, bnodeSocket->identifier, offsetof(RenderPass, internal_name));

					int view = (rpass ? rpass->view_id : 0);

					/* returns the image view to use for the current active view */
					if (BLI_listbase_count_ex(&image->rr->views, 2) > 1) {
						const int view_image = imageuser->view;
						const bool is_allview = (view_image == 0); /* if view selected == All (0) */

						if (is_allview) {
							/* heuristic to match image name with scene names
							 * check if the view name exists in the image */
							view = BLI_findstringindex(&image->rr->views, context.getViewName(), offsetof(RenderView, name));
						}
						else {
							view = view_image - 1;
						}
					}

					if (rpass) {
						switch (rpass->channels) {
							case 1:
								operation = doMultilayerCheck(converter, rl, image, imageuser, framenumber, index, rpass->passtype, view, COM_DT_VALUE);
								break;
								/* using image operations for both 3 and 4 channels (RGB and RGBA respectively) */
								/* XXX any way to detect actual vector images? */
							case 3:
								operation = doMultilayerCheck(converter, rl, image, imageuser, framenumber, index, rpass->passtype, view, COM_DT_VECTOR);
								break;
							case 4:
								operation = doMultilayerCheck(converter, rl, image, imageuser, framenumber, index, rpass->passtype, view, COM_DT_COLOR);
								break;
							default:
								/* dummy operation is added below */
=======
					/* Passes in the file can differ from passes stored in sockets (#36755).
					 * Look up the correct file pass using the socket identifier instead.
					 */
#if 0
					NodeImageLayer *storage = (NodeImageLayer *)bnodeSocket->storage;*/
					int passindex = storage->pass_index;*/
					RenderPass *rpass = (RenderPass *)BLI_findlink(&rl->passes, passindex);
#endif
					int passindex;
					RenderPass *rpass;
					if (STREQ(bnodeSocket->identifier, "Alpha")) {
						BLI_assert(combined_operation != NULL);
						NodeOutput *outputSocket = this->getOutputSocket(index);
						SeparateChannelOperation *separate_operation;
						separate_operation = new SeparateChannelOperation();
						separate_operation->setChannel(3);
						converter.addOperation(separate_operation);
						converter.addLink(combined_operation->getOutputSocket(), separate_operation->getInputSocket(0));
						converter.mapOutputSocket(outputSocket, separate_operation->getOutputSocket());
						operation = separate_operation;
					}
					else {
						for (rpass = (RenderPass *)rl->passes.first, passindex = 0; rpass; rpass = rpass->next, ++passindex)
							if (STREQ(rpass->name, bnodeSocket->identifier))
>>>>>>> 90a9415c
								break;
						if (rpass) {
							imageuser->pass = passindex;
							switch (rpass->channels) {
								case 1:
									operation = doMultilayerCheck(converter, rl, image, imageuser, framenumber, index, passindex, COM_DT_VALUE);
									break;
									/* using image operations for both 3 and 4 channels (RGB and RGBA respectively) */
									/* XXX any way to detect actual vector images? */
								case 3:
									operation = doMultilayerCheck(converter, rl, image, imageuser, framenumber, index, passindex, COM_DT_VECTOR);
									break;
								case 4:
									operation = doMultilayerCheck(converter, rl, image, imageuser, framenumber, index, passindex, COM_DT_COLOR);
									break;
								default:
									/* dummy operation is added below */
									break;
							}
							if (index == 0 && operation) {
								converter.addPreview(operation->getOutputSocket());
							}
							if (STREQ(rpass->chan_id, "RGBA")) {
								combined_operation = operation;
							}
						}
					}

					/* incase we can't load the layer */
					if (operation == NULL)
						converter.setInvalidOutput(getOutputSocket(index));
				}
			}
		}
		BKE_image_release_ibuf(image, ibuf, NULL);

		/* without this, multilayer that fail to load will crash blender [#32490] */
		if (is_multilayer_ok == false) {
			for (int i = 0; i < getNumberOfOutputSockets(); ++i)
				converter.setInvalidOutput(getOutputSocket(i));
		}
	}
	else {
		if (numberOfOutputs >  0) {
			ImageOperation *operation = new ImageOperation();
			operation->setImage(image);
			operation->setImageUser(imageuser);
			operation->setFramenumber(framenumber);
			operation->setRenderData(context.getRenderData());
			operation->setViewName(context.getViewName());
			converter.addOperation(operation);
			
			if (outputStraightAlpha) {
				NodeOperation *alphaConvertOperation = new ConvertPremulToStraightOperation();
				
				converter.addOperation(alphaConvertOperation);
				converter.mapOutputSocket(outputImage, alphaConvertOperation->getOutputSocket());
				converter.addLink(operation->getOutputSocket(0), alphaConvertOperation->getInputSocket(0));
			}
			else {
				converter.mapOutputSocket(outputImage, operation->getOutputSocket());
			}
			
			converter.addPreview(operation->getOutputSocket());
		}
		
		if (numberOfOutputs > 1) {
			NodeOutput *alphaImage = this->getOutputSocket(1);
			ImageAlphaOperation *alphaOperation = new ImageAlphaOperation();
			alphaOperation->setImage(image);
			alphaOperation->setImageUser(imageuser);
			alphaOperation->setFramenumber(framenumber);
			alphaOperation->setRenderData(context.getRenderData());
			alphaOperation->setViewName(context.getViewName());
			converter.addOperation(alphaOperation);
			
			converter.mapOutputSocket(alphaImage, alphaOperation->getOutputSocket());
		}
		if (numberOfOutputs > 2) {
			NodeOutput *depthImage = this->getOutputSocket(2);
			ImageDepthOperation *depthOperation = new ImageDepthOperation();
			depthOperation->setImage(image);
			depthOperation->setImageUser(imageuser);
			depthOperation->setFramenumber(framenumber);
			depthOperation->setRenderData(context.getRenderData());
			depthOperation->setViewName(context.getViewName());
			converter.addOperation(depthOperation);
			
			converter.mapOutputSocket(depthImage, depthOperation->getOutputSocket());
		}
		if (numberOfOutputs > 3) {
			/* happens when unlinking image datablock from multilayer node */
			for (int i = 3; i < numberOfOutputs; i++) {
				NodeOutput *output = this->getOutputSocket(i);
				NodeOperation *operation = NULL;
				switch (output->getDataType()) {
					case COM_DT_VALUE:
					{
						SetValueOperation *valueoperation = new SetValueOperation();
						valueoperation->setValue(0.0f);
						operation = valueoperation;
						break;
					}
					case COM_DT_VECTOR:
					{
						SetVectorOperation *vectoroperation = new SetVectorOperation();
						vectoroperation->setX(0.0f);
						vectoroperation->setY(0.0f);
						vectoroperation->setW(0.0f);
						operation = vectoroperation;
						break;
					}
					case COM_DT_COLOR:
					{
						SetColorOperation *coloroperation = new SetColorOperation();
						coloroperation->setChannel1(0.0f);
						coloroperation->setChannel2(0.0f);
						coloroperation->setChannel3(0.0f);
						coloroperation->setChannel4(0.0f);
						operation = coloroperation;
						break;
					}
				}

				if (operation) {
					/* not supporting multiview for this generic case */
					converter.addOperation(operation);
					converter.mapOutputSocket(output, operation->getOutputSocket());
				}
			}
		}
	}
}
<|MERGE_RESOLUTION|>--- conflicted
+++ resolved
@@ -96,42 +96,10 @@
 					NodeOperation *operation = NULL;
 					socket = this->getOutputSocket(index);
 					bNodeSocket *bnodeSocket = socket->getbNodeSocket();
-<<<<<<< HEAD
 					RenderPass *rpass = (RenderPass *)BLI_findstring(&rl->passes, bnodeSocket->identifier, offsetof(RenderPass, internal_name));
 
 					int view = (rpass ? rpass->view_id : 0);
 
-					/* returns the image view to use for the current active view */
-					if (BLI_listbase_count_ex(&image->rr->views, 2) > 1) {
-						const int view_image = imageuser->view;
-						const bool is_allview = (view_image == 0); /* if view selected == All (0) */
-
-						if (is_allview) {
-							/* heuristic to match image name with scene names
-							 * check if the view name exists in the image */
-							view = BLI_findstringindex(&image->rr->views, context.getViewName(), offsetof(RenderView, name));
-						}
-						else {
-							view = view_image - 1;
-						}
-					}
-
-					if (rpass) {
-						switch (rpass->channels) {
-							case 1:
-								operation = doMultilayerCheck(converter, rl, image, imageuser, framenumber, index, rpass->passtype, view, COM_DT_VALUE);
-								break;
-								/* using image operations for both 3 and 4 channels (RGB and RGBA respectively) */
-								/* XXX any way to detect actual vector images? */
-							case 3:
-								operation = doMultilayerCheck(converter, rl, image, imageuser, framenumber, index, rpass->passtype, view, COM_DT_VECTOR);
-								break;
-							case 4:
-								operation = doMultilayerCheck(converter, rl, image, imageuser, framenumber, index, rpass->passtype, view, COM_DT_COLOR);
-								break;
-							default:
-								/* dummy operation is added below */
-=======
 					/* Passes in the file can differ from passes stored in sockets (#36755).
 					 * Look up the correct file pass using the socket identifier instead.
 					 */
@@ -141,7 +109,22 @@
 					RenderPass *rpass = (RenderPass *)BLI_findlink(&rl->passes, passindex);
 #endif
 					int passindex;
-					RenderPass *rpass;
+
+					/* returns the image view to use for the current active view */
+					if (BLI_listbase_count_ex(&image->rr->views, 2) > 1) {
+						const int view_image = imageuser->view;
+						const bool is_allview = (view_image == 0); /* if view selected == All (0) */
+
+						if (is_allview) {
+							/* heuristic to match image name with scene names
+							 * check if the view name exists in the image */
+							view = BLI_findstringindex(&image->rr->views, context.getViewName(), offsetof(RenderView, name));
+						}
+						else {
+							view = view_image - 1;
+						}
+					}
+
 					if (STREQ(bnodeSocket->identifier, "Alpha")) {
 						BLI_assert(combined_operation != NULL);
 						NodeOutput *outputSocket = this->getOutputSocket(index);
@@ -156,21 +139,19 @@
 					else {
 						for (rpass = (RenderPass *)rl->passes.first, passindex = 0; rpass; rpass = rpass->next, ++passindex)
 							if (STREQ(rpass->name, bnodeSocket->identifier))
->>>>>>> 90a9415c
 								break;
 						if (rpass) {
-							imageuser->pass = passindex;
 							switch (rpass->channels) {
 								case 1:
-									operation = doMultilayerCheck(converter, rl, image, imageuser, framenumber, index, passindex, COM_DT_VALUE);
+									operation = doMultilayerCheck(converter, rl, image, imageuser, framenumber, index, passindex, view, COM_DT_VALUE);
 									break;
 									/* using image operations for both 3 and 4 channels (RGB and RGBA respectively) */
 									/* XXX any way to detect actual vector images? */
 								case 3:
-									operation = doMultilayerCheck(converter, rl, image, imageuser, framenumber, index, passindex, COM_DT_VECTOR);
+									operation = doMultilayerCheck(converter, rl, image, imageuser, framenumber, index, passindex, view, COM_DT_VECTOR);
 									break;
 								case 4:
-									operation = doMultilayerCheck(converter, rl, image, imageuser, framenumber, index, passindex, COM_DT_COLOR);
+									operation = doMultilayerCheck(converter, rl, image, imageuser, framenumber, index, passindex, view, COM_DT_COLOR);
 									break;
 								default:
 									/* dummy operation is added below */
