/*
 * ***** BEGIN GPL LICENSE BLOCK *****
 *
 * This program is free software; you can redistribute it and/or
 * modify it under the terms of the GNU General Public License
 * as published by the Free Software Foundation; either version 2
 * of the License, or (at your option) any later version.
 *
 * This program is distributed in the hope that it will be useful,
 * but WITHOUT ANY WARRANTY; without even the implied warranty of
 * MERCHANTABILITY or FITNESS FOR A PARTICULAR PURPOSE.  See the
 * GNU General Public License for more details.
 *
 * You should have received a copy of the GNU General Public License
 * along with this program; if not, write to the Free Software Foundation,
 * Inc., 51 Franklin Street, Fifth Floor, Boston, MA 02110-1301, USA.
 *
 * Contributor(s): Blender Foundation
 *
 * ***** END GPL LICENSE BLOCK *****
 *
 */

/** \file blender/blenloader/intern/versioning_270.c
 *  \ingroup blenloader
 */

#include "BLI_utildefines.h"
#include "BLI_compiler_attrs.h"

/* for MinGW32 definition of NULL, could use BLI_blenlib.h instead too */
#include <stddef.h>

/* allow readfile to use deprecated functionality */
#define DNA_DEPRECATED_ALLOW

#include "DNA_anim_types.h"
#include "DNA_armature_types.h"
#include "DNA_brush_types.h"
#include "DNA_camera_types.h"
#include "DNA_cloth_types.h"
#include "DNA_constraint_types.h"
#include "DNA_gpencil_types.h"
#include "DNA_sdna_types.h"
#include "DNA_sequence_types.h"
#include "DNA_space_types.h"
#include "DNA_screen_types.h"
#include "DNA_object_force.h"
#include "DNA_object_types.h"
#include "DNA_mask_types.h"
#include "DNA_mesh_types.h"
#include "DNA_modifier_types.h"
#include "DNA_particle_types.h"
#include "DNA_linestyle_types.h"
#include "DNA_actuator_types.h"
#include "DNA_view3d_types.h"
#include "DNA_smoke_types.h"
#include "DNA_rigidbody_types.h"

#include "DNA_genfile.h"

#include "BKE_animsys.h"
#include "BKE_colortools.h"
#include "BKE_library.h"
#include "BKE_main.h"
#include "BKE_mask.h"
#include "BKE_modifier.h"
#include "BKE_node.h"
#include "BKE_scene.h"
#include "BKE_sequencer.h"
#include "BKE_screen.h"
#include "BKE_tracking.h"
#include "BKE_gpencil.h"

#include "BLI_math.h"
#include "BLI_listbase.h"
#include "BLI_string.h"

#include "BLO_readfile.h"

#include "NOD_common.h"
#include "NOD_socket.h"

#include "readfile.h"

#include "MEM_guardedalloc.h"

/**
 * Setup rotation stabilization from ancient single track spec.
 * Former Version of 2D stabilization used a single tracking marker to determine the rotation
 * to be compensated. Now several tracks can contribute to rotation detection and this feature
 * is enabled by the MovieTrackingTrack#flag on a per track base.
 */
static void migrate_single_rot_stabilization_track_settings(MovieTrackingStabilization *stab)
{
	if (stab->rot_track) {
		if (!(stab->rot_track->flag & TRACK_USE_2D_STAB_ROT)) {
			stab->tot_rot_track++;
			stab->rot_track->flag |= TRACK_USE_2D_STAB_ROT;
		}
	}
	stab->rot_track = NULL; /* this field is now ignored */
}

static void do_version_constraints_radians_degrees_270_1(ListBase *lb)
{
	bConstraint *con;

	for (con = lb->first; con; con = con->next) {
		if (con->type == CONSTRAINT_TYPE_TRANSFORM) {
			bTransformConstraint *data = (bTransformConstraint *)con->data;
			const float deg_to_rad_f = DEG2RADF(1.0f);

			if (data->from == TRANS_ROTATION) {
				mul_v3_fl(data->from_min, deg_to_rad_f);
				mul_v3_fl(data->from_max, deg_to_rad_f);
			}

			if (data->to == TRANS_ROTATION) {
				mul_v3_fl(data->to_min, deg_to_rad_f);
				mul_v3_fl(data->to_max, deg_to_rad_f);
			}
		}
	}
}

static void do_version_constraints_radians_degrees_270_5(ListBase *lb)
{
	bConstraint *con;

	for (con = lb->first; con; con = con->next) {
		if (con->type == CONSTRAINT_TYPE_TRANSFORM) {
			bTransformConstraint *data = (bTransformConstraint *)con->data;

			if (data->from == TRANS_ROTATION) {
				copy_v3_v3(data->from_min_rot, data->from_min);
				copy_v3_v3(data->from_max_rot, data->from_max);
			}
			else if (data->from == TRANS_SCALE) {
				copy_v3_v3(data->from_min_scale, data->from_min);
				copy_v3_v3(data->from_max_scale, data->from_max);
			}

			if (data->to == TRANS_ROTATION) {
				copy_v3_v3(data->to_min_rot, data->to_min);
				copy_v3_v3(data->to_max_rot, data->to_max);
			}
			else if (data->to == TRANS_SCALE) {
				copy_v3_v3(data->to_min_scale, data->to_min);
				copy_v3_v3(data->to_max_scale, data->to_max);
			}
		}
	}
}

static void do_version_constraints_stretch_to_limits(ListBase *lb)
{
	bConstraint *con;

	for (con = lb->first; con; con = con->next) {
		if (con->type == CONSTRAINT_TYPE_STRETCHTO) {
			bStretchToConstraint *data = (bStretchToConstraint *)con->data;
			data->bulge_min = 1.0f;
			data->bulge_max = 1.0f;
		}
	}
}

static void do_version_action_editor_properties_region(ListBase *regionbase)
{
	ARegion *ar;
	
	for (ar = regionbase->first; ar; ar = ar->next) {
		if (ar->regiontype == RGN_TYPE_UI) {
			/* already exists */
			return;
		}
		else if (ar->regiontype == RGN_TYPE_WINDOW) {
			/* add new region here */
			ARegion *arnew = MEM_callocN(sizeof(ARegion), "buttons for action");
			
			BLI_insertlinkbefore(regionbase, ar, arnew);
			
			arnew->regiontype = RGN_TYPE_UI;
			arnew->alignment = RGN_ALIGN_RIGHT;
			arnew->flag = RGN_FLAG_HIDDEN;
			
			return;
		}
	}
}

static void do_version_bones_super_bbone(ListBase *lb)
{
	for (Bone *bone = lb->first; bone; bone = bone->next) {
		bone->scaleIn = 1.0f;
		bone->scaleOut = 1.0f;
		
		do_version_bones_super_bbone(&bone->childbase);
	}
}

/* TODO(sergey): Consider making it somewhat more generic function in BLI_anim.h. */
static void anim_change_prop_name(FCurve *fcu,
                                  const char *prefix,
                                  const char *old_prop_name,
                                  const char *new_prop_name)
{
	const char *old_path = BLI_sprintfN("%s.%s", prefix, old_prop_name);
	if (STREQ(fcu->rna_path, old_path)) {
		MEM_freeN(fcu->rna_path);
		fcu->rna_path = BLI_sprintfN("%s.%s", prefix, new_prop_name);
	}
	MEM_freeN((char *)old_path);
}

static void do_version_hue_sat_node(bNodeTree *ntree, bNode *node)
{
	/* Make sure new sockets are properly created. */
	node_verify_socket_templates(ntree, node);
	/* Convert value from old storage to new sockets. */
	NodeHueSat *nhs = node->storage;
	bNodeSocket *hue = nodeFindSocket(node, SOCK_IN, "Hue"),
	            *saturation = nodeFindSocket(node, SOCK_IN, "Saturation"),
	            *value = nodeFindSocket(node, SOCK_IN, "Value");
	((bNodeSocketValueFloat *)hue->default_value)->value = nhs->hue;
	((bNodeSocketValueFloat *)saturation->default_value)->value = nhs->sat;
	((bNodeSocketValueFloat *)value->default_value)->value = nhs->val;
	/* Take care of possible animation. */
	AnimData *adt = BKE_animdata_from_id(&ntree->id);
	if (adt != NULL && adt->action != NULL) {
		const char *prefix = BLI_sprintfN("nodes[\"%s\"]", node->name);
		for (FCurve *fcu = adt->action->curves.first; fcu != NULL; fcu = fcu->next) {
			if (STRPREFIX(fcu->rna_path, prefix)) {
				anim_change_prop_name(fcu, prefix, "color_hue", "inputs[1].default_value");
				anim_change_prop_name(fcu, prefix, "color_saturation", "inputs[2].default_value");
				anim_change_prop_name(fcu, prefix, "color_value", "inputs[3].default_value");
			}
		}
		MEM_freeN((char *)prefix);
	}
	/* Free storage, it is no longer used. */
	MEM_freeN(node->storage);
	node->storage = NULL;
}

void blo_do_versions_270(FileData *fd, Library *UNUSED(lib), Main *main)
{
	if (!MAIN_VERSION_ATLEAST(main, 270, 0)) {

		if (!DNA_struct_elem_find(fd->filesdna, "BevelModifierData", "float", "profile")) {
			Object *ob;

			for (ob = main->object.first; ob; ob = ob->id.next) {
				ModifierData *md;
				for (md = ob->modifiers.first; md; md = md->next) {
					if (md->type == eModifierType_Bevel) {
						BevelModifierData *bmd = (BevelModifierData *)md;
						bmd->profile = 0.5f;
						bmd->val_flags = MOD_BEVEL_AMT_OFFSET;
					}
				}
			}
		}

		/* nodes don't use fixed node->id any more, clean up */
		FOREACH_NODETREE(main, ntree, id) {
			if (ntree->type == NTREE_COMPOSIT) {
				bNode *node;
				for (node = ntree->nodes.first; node; node = node->next) {
					if (ELEM(node->type, CMP_NODE_COMPOSITE, CMP_NODE_OUTPUT_FILE)) {
						node->id = NULL;
					}
				}
			}
		} FOREACH_NODETREE_END

		{
			bScreen *screen;

			for (screen = main->screen.first; screen; screen = screen->id.next) {
				ScrArea *area;
				for (area = screen->areabase.first; area; area = area->next) {
					SpaceLink *space_link;
					for (space_link = area->spacedata.first; space_link; space_link = space_link->next) {
						if (space_link->spacetype == SPACE_CLIP) {
							SpaceClip *space_clip = (SpaceClip *) space_link;
							if (space_clip->mode != SC_MODE_MASKEDIT) {
								space_clip->mode = SC_MODE_TRACKING;
							}
						}
					}
				}
			}
		}

		if (!DNA_struct_elem_find(fd->filesdna, "MovieTrackingSettings", "float", "default_weight")) {
			MovieClip *clip;
			for (clip = main->movieclip.first; clip; clip = clip->id.next) {
				clip->tracking.settings.default_weight = 1.0f;
			}
		}
	}

	if (!MAIN_VERSION_ATLEAST(main, 270, 1)) {
		Scene *sce;
		Object *ob;

		/* Update Transform constraint (another deg -> rad stuff). */
		for (ob = main->object.first; ob; ob = ob->id.next) {
			do_version_constraints_radians_degrees_270_1(&ob->constraints);

			if (ob->pose) {
				/* Bones constraints! */
				bPoseChannel *pchan;
				for (pchan = ob->pose->chanbase.first; pchan; pchan = pchan->next) {
					do_version_constraints_radians_degrees_270_1(&pchan->constraints);
				}
			}
		}

		for (sce = main->scene.first; sce; sce = sce->id.next) {
			if (sce->r.raytrace_structure == R_RAYSTRUCTURE_BLIBVH) {
				sce->r.raytrace_structure = R_RAYSTRUCTURE_AUTO;
			}
		}
	}

	if (!MAIN_VERSION_ATLEAST(main, 270, 2)) {
		Mesh *me;

		/* Mesh smoothresh deg->rad. */
		for (me = main->mesh.first; me; me = me->id.next) {
			me->smoothresh = DEG2RADF(me->smoothresh);
		}
	}

	if (!MAIN_VERSION_ATLEAST(main, 270, 3)) {
		FreestyleLineStyle *linestyle;

		for (linestyle = main->linestyle.first; linestyle; linestyle = linestyle->id.next) {
			linestyle->flag |= LS_NO_SORTING;
			linestyle->sort_key = LS_SORT_KEY_DISTANCE_FROM_CAMERA;
			linestyle->integration_type = LS_INTEGRATION_MEAN;
		}
	}

	if (!MAIN_VERSION_ATLEAST(main, 270, 4)) {
		/* ui_previews were not handled correctly when copying areas, leading to corrupted files (see T39847).
		 * This will always reset situation to a valid state.
		 */
		bScreen *sc;

		for (sc = main->screen.first; sc; sc = sc->id.next) {
			ScrArea *sa;
			for (sa = sc->areabase.first; sa; sa = sa->next) {
				SpaceLink *sl;

				for (sl = sa->spacedata.first; sl; sl = sl->next) {
					ARegion *ar;
					ListBase *lb = (sl == sa->spacedata.first) ? &sa->regionbase : &sl->regionbase;

					for (ar = lb->first; ar; ar = ar->next) {
						BLI_listbase_clear(&ar->ui_previews);
					}
				}
			}
		}
	}

	if (!MAIN_VERSION_ATLEAST(main, 270, 5)) {
		Object *ob;

		/* Update Transform constraint (again :|). */
		for (ob = main->object.first; ob; ob = ob->id.next) {
			do_version_constraints_radians_degrees_270_5(&ob->constraints);

			if (ob->pose) {
				/* Bones constraints! */
				bPoseChannel *pchan;
				for (pchan = ob->pose->chanbase.first; pchan; pchan = pchan->next) {
					do_version_constraints_radians_degrees_270_5(&pchan->constraints);
				}
			}
		}
	}

	if (!MAIN_VERSION_ATLEAST(main, 271, 0)) {
		if (!DNA_struct_elem_find(fd->filesdna, "Material", "int", "mode2")) {
			Material *ma;

			for (ma = main->mat.first; ma; ma = ma->id.next)
				ma->mode2 = MA_CASTSHADOW;
		}

		if (!DNA_struct_elem_find(fd->filesdna, "RenderData", "BakeData", "bake")) {
			Scene *sce;

			for (sce = main->scene.first; sce; sce = sce->id.next) {
				sce->r.bake.flag = R_BAKE_CLEAR;
				sce->r.bake.width = 512;
				sce->r.bake.height = 512;
				sce->r.bake.margin = 16;
				sce->r.bake.normal_space = R_BAKE_SPACE_TANGENT;
				sce->r.bake.normal_swizzle[0] = R_BAKE_POSX;
				sce->r.bake.normal_swizzle[1] = R_BAKE_POSY;
				sce->r.bake.normal_swizzle[2] = R_BAKE_POSZ;
				BLI_strncpy(sce->r.bake.filepath, U.renderdir, sizeof(sce->r.bake.filepath));

				sce->r.bake.im_format.planes = R_IMF_PLANES_RGBA;
				sce->r.bake.im_format.imtype = R_IMF_IMTYPE_PNG;
				sce->r.bake.im_format.depth = R_IMF_CHAN_DEPTH_8;
				sce->r.bake.im_format.quality = 90;
				sce->r.bake.im_format.compress = 15;
			}
		}

		if (!DNA_struct_elem_find(fd->filesdna, "FreestyleLineStyle", "float", "texstep")) {
			FreestyleLineStyle *linestyle;

			for (linestyle = main->linestyle.first; linestyle; linestyle = linestyle->id.next) {
				linestyle->flag |= LS_TEXTURE;
				linestyle->texstep = 1.0;
			}
		}

		{
			Scene *scene;
			for (scene = main->scene.first; scene; scene = scene->id.next) {
				int num_layers = BLI_listbase_count(&scene->r.layers);
				scene->r.actlay = min_ff(scene->r.actlay, num_layers - 1);
			}
		}
	}

	if (!MAIN_VERSION_ATLEAST(main, 271, 1)) {
		if (!DNA_struct_elem_find(fd->filesdna, "Material", "float", "line_col[4]")) {
			Material *mat;

			for (mat = main->mat.first; mat; mat = mat->id.next) {
				mat->line_col[0] = mat->line_col[1] = mat->line_col[2] = 0.0f;
				mat->line_col[3] = mat->alpha;
			}
		}

		if (!DNA_struct_elem_find(fd->filesdna, "RenderData", "int", "preview_start_resolution")) {
			Scene *scene;
			for (scene = main->scene.first; scene; scene = scene->id.next) {
				scene->r.preview_start_resolution = 64;
			}
		}
	}

	if (!MAIN_VERSION_ATLEAST(main, 271, 2)) {
		/* init up & track axis property of trackto actuators */
		Object *ob;

		for (ob = main->object.first; ob; ob = ob->id.next) {
			bActuator *act;
			for (act = ob->actuators.first; act; act = act->next) {
				if (act->type == ACT_EDIT_OBJECT) {
					bEditObjectActuator *eoact = act->data;
					eoact->trackflag = ob->trackflag;
					/* if trackflag is pointing +-Z axis then upflag should point Y axis.
					 * Rest of trackflag cases, upflag should be point z axis */
					if ((ob->trackflag == OB_POSZ) || (ob->trackflag == OB_NEGZ)) {
						eoact->upflag = 1;
					}
					else {
						eoact->upflag = 2;
					}
				}
			}
		}
	}

	if (!MAIN_VERSION_ATLEAST(main, 271, 3)) {
		Brush *br;

		for (br = main->brush.first; br; br = br->id.next) {
			br->fill_threshold = 0.2f;
		}

		if (!DNA_struct_elem_find(fd->filesdna, "BevelModifierData", "int", "mat")) {
			Object *ob;
			for (ob = main->object.first; ob; ob = ob->id.next) {
				ModifierData *md;

				for (md = ob->modifiers.first; md; md = md->next) {
					if (md->type == eModifierType_Bevel) {
						BevelModifierData *bmd = (BevelModifierData *)md;
						bmd->mat = -1;
					}
				}
			}
		}
	}

	if (!MAIN_VERSION_ATLEAST(main, 271, 6)) {
		Object *ob;
		for (ob = main->object.first; ob; ob = ob->id.next) {
			ModifierData *md;

			for (md = ob->modifiers.first; md; md = md->next) {
				if (md->type == eModifierType_ParticleSystem) {
					ParticleSystemModifierData *pmd = (ParticleSystemModifierData *)md;
					if (pmd->psys && pmd->psys->clmd) {
						pmd->psys->clmd->sim_parms->vel_damping = 1.0f;
					}
				}
			}
		}
	}

	if (!MAIN_VERSION_ATLEAST(main, 272, 0)) {
		if (!DNA_struct_elem_find(fd->filesdna, "RenderData", "int", "preview_start_resolution")) {
			Scene *scene;
			for (scene = main->scene.first; scene; scene = scene->id.next) {
				scene->r.preview_start_resolution = 64;
			}
		}
	}

	if (!MAIN_VERSION_ATLEAST(main, 272, 1)) {
		Brush *br;
		for (br = main->brush.first; br; br = br->id.next) {
			if ((br->ob_mode & OB_MODE_SCULPT) && ELEM(br->sculpt_tool, SCULPT_TOOL_GRAB, SCULPT_TOOL_SNAKE_HOOK))
				br->alpha = 1.0f;
		}
	}

	if (!MAIN_VERSION_ATLEAST(main, 272, 2)) {
		if (!DNA_struct_elem_find(fd->filesdna, "Image", "float", "gen_color")) {
			Image *image;
			for (image = main->image.first; image != NULL; image = image->id.next) {
				image->gen_color[3] = 1.0f;
			}
		}

		if (!DNA_struct_elem_find(fd->filesdna, "bStretchToConstraint", "float", "bulge_min")) {
			Object *ob;

			/* Update Transform constraint (again :|). */
			for (ob = main->object.first; ob; ob = ob->id.next) {
				do_version_constraints_stretch_to_limits(&ob->constraints);

				if (ob->pose) {
					/* Bones constraints! */
					bPoseChannel *pchan;
					for (pchan = ob->pose->chanbase.first; pchan; pchan = pchan->next) {
						do_version_constraints_stretch_to_limits(&pchan->constraints);
					}
				}
			}
		}
	}

	if (!MAIN_VERSION_ATLEAST(main, 273, 1)) {
#define	BRUSH_RAKE (1 << 7)
#define BRUSH_RANDOM_ROTATION (1 << 25)

		Brush *br;

		for (br = main->brush.first; br; br = br->id.next) {
			if (br->flag & BRUSH_RAKE) {
				br->mtex.brush_angle_mode |= MTEX_ANGLE_RAKE;
				br->mask_mtex.brush_angle_mode |= MTEX_ANGLE_RAKE;
			}
			else if (br->flag & BRUSH_RANDOM_ROTATION) {
				br->mtex.brush_angle_mode |= MTEX_ANGLE_RANDOM;
				br->mask_mtex.brush_angle_mode |= MTEX_ANGLE_RANDOM;
			}
			br->mtex.random_angle = 2.0 * M_PI;
			br->mask_mtex.random_angle = 2.0 * M_PI;
		}
	}

#undef BRUSH_RAKE
#undef BRUSH_RANDOM_ROTATION

	/* Customizable Safe Areas */
	if (!MAIN_VERSION_ATLEAST(main, 273, 2)) {
		if (!DNA_struct_elem_find(fd->filesdna, "Scene", "DisplaySafeAreas", "safe_areas")) {
			Scene *scene;

			for (scene = main->scene.first; scene; scene = scene->id.next) {
				copy_v2_fl2(scene->safe_areas.title, 3.5f / 100.0f, 3.5f / 100.0f);
				copy_v2_fl2(scene->safe_areas.action, 10.0f / 100.0f, 5.0f / 100.0f);
				copy_v2_fl2(scene->safe_areas.title_center, 17.5f / 100.0f, 5.0f / 100.0f);
				copy_v2_fl2(scene->safe_areas.action_center, 15.0f / 100.0f, 5.0f / 100.0f);
			}
		}
	}
	
	if (!MAIN_VERSION_ATLEAST(main, 273, 3)) {
		ParticleSettings *part;
		for (part = main->particle.first; part; part = part->id.next) {
			if (part->clumpcurve)
				part->child_flag |= PART_CHILD_USE_CLUMP_CURVE;
			if (part->roughcurve)
				part->child_flag |= PART_CHILD_USE_ROUGH_CURVE;
		}
	}

	if (!MAIN_VERSION_ATLEAST(main, 273, 6)) {
		if (!DNA_struct_elem_find(fd->filesdna, "ClothSimSettings", "float", "bending_damping")) {
			Object *ob;
			ModifierData *md;
			for (ob = main->object.first; ob; ob = ob->id.next) {
				for (md = ob->modifiers.first; md; md = md->next) {
					if (md->type == eModifierType_Cloth) {
						ClothModifierData *clmd = (ClothModifierData *)md;
						clmd->sim_parms->bending_damping = 0.5f;
					}
					else if (md->type == eModifierType_ParticleSystem) {
						ParticleSystemModifierData *pmd = (ParticleSystemModifierData *)md;
						if (pmd->psys->clmd) {
							pmd->psys->clmd->sim_parms->bending_damping = 0.5f;
						}
					}
				}
			}
		}

		if (!DNA_struct_elem_find(fd->filesdna, "ParticleSettings", "float", "clump_noise_size")) {
			ParticleSettings *part;
			for (part = main->particle.first; part; part = part->id.next) {
				part->clump_noise_size = 1.0f;
			}
		}

		if (!DNA_struct_elem_find(fd->filesdna, "ParticleSettings", "int", "kink_extra_steps")) {
			ParticleSettings *part;
			for (part = main->particle.first; part; part = part->id.next) {
				part->kink_extra_steps = 4;
			}
		}

		if (!DNA_struct_elem_find(fd->filesdna, "MTex", "float", "kinkampfac")) {
			ParticleSettings *part;
			for (part = main->particle.first; part; part = part->id.next) {
				int a;
				for (a = 0; a < MAX_MTEX; a++) {
					MTex *mtex = part->mtex[a];
					if (mtex) {
						mtex->kinkampfac = 1.0f;
					}
				}
			}
		}

		if (!DNA_struct_elem_find(fd->filesdna, "HookModifierData", "char", "flag")) {
			Object *ob;

			for (ob = main->object.first; ob; ob = ob->id.next) {
				ModifierData *md;
				for (md = ob->modifiers.first; md; md = md->next) {
					if (md->type == eModifierType_Hook) {
						HookModifierData *hmd = (HookModifierData *)md;
						hmd->falloff_type = eHook_Falloff_InvSquare;
					}
				}
			}
		}

		if (!DNA_struct_elem_find(fd->filesdna, "NodePlaneTrackDeformData", "char", "flag")) {
			FOREACH_NODETREE(main, ntree, id) {
				if (ntree->type == NTREE_COMPOSIT) {
					bNode *node;
					for (node = ntree->nodes.first; node; node = node->next) {
						if (ELEM(node->type, CMP_NODE_PLANETRACKDEFORM)) {
							NodePlaneTrackDeformData *data = node->storage;
							data->flag = 0;
							data->motion_blur_samples = 16;
							data->motion_blur_shutter = 0.5f;
						}
					}
				}
			}
			FOREACH_NODETREE_END
		}

		if (!DNA_struct_elem_find(fd->filesdna, "Camera", "GPUDOFSettings", "gpu_dof")) {
			Camera *ca;
			for (ca = main->camera.first; ca; ca = ca->id.next) {
				ca->gpu_dof.fstop = 128.0f;
				ca->gpu_dof.focal_length = 1.0f;
				ca->gpu_dof.focus_distance = 1.0f;
				ca->gpu_dof.sensor = 1.0f;
			}
		}
	}

	if (!MAIN_VERSION_ATLEAST(main, 273, 8)) {
		Object *ob;
		for (ob = main->object.first; ob != NULL; ob = ob->id.next) {
			ModifierData *md;
			for (md = ob->modifiers.last; md != NULL; md = md->prev) {
				if (modifier_unique_name(&ob->modifiers, md)) {
					printf("Warning: Object '%s' had several modifiers with the "
					       "same name, renamed one of them to '%s'.\n",
					       ob->id.name + 2, md->name);
				}
			}
		}
	}

	if (!MAIN_VERSION_ATLEAST(main, 273, 9)) {
		bScreen *scr;
		ScrArea *sa;
		SpaceLink *sl;
		ARegion *ar;

		/* Make sure sequencer preview area limits zoom */
		for (scr = main->screen.first; scr; scr = scr->id.next) {
			for (sa = scr->areabase.first; sa; sa = sa->next) {
				for (sl = sa->spacedata.first; sl; sl = sl->next) {
					if (sl->spacetype == SPACE_SEQ) {
						for (ar = sl->regionbase.first; ar; ar = ar->next) {
							if (ar->regiontype == RGN_TYPE_PREVIEW) {
								ar->v2d.keepzoom |= V2D_LIMITZOOM;
								ar->v2d.minzoom = 0.001f;
								ar->v2d.maxzoom = 1000.0f;
								break;
							}
						}
					}
				}
			}
		}
	}

	if (!MAIN_VERSION_ATLEAST(main, 274, 1)) {
		/* particle systems need to be forced to redistribute for jitter mode fix */
		{
			Object *ob;
			ParticleSystem *psys;
			for (ob = main->object.first; ob; ob = ob->id.next) {
				for (psys = ob->particlesystem.first; psys; psys = psys->next) {
					if ((psys->pointcache->flag & PTCACHE_BAKED) == 0) {
						psys->recalc |= PSYS_RECALC_RESET;
					}
				}
			}
		}

		/* hysteresis setted to 10% but not actived */
		if (!DNA_struct_elem_find(fd->filesdna, "LodLevel", "int", "obhysteresis")) {
			Object *ob;
			for (ob = main->object.first; ob; ob = ob->id.next) {
				LodLevel *level;
				for (level = ob->lodlevels.first; level; level = level->next) {
					level->obhysteresis = 10;
				}
			}
		}

		if (!DNA_struct_elem_find(fd->filesdna, "GameData", "int", "scehysteresis")) {
			Scene *scene;
			for (scene = main->scene.first; scene; scene = scene->id.next) {
				scene->gm.scehysteresis = 10;
			}
		}
	}

	if (!MAIN_VERSION_ATLEAST(main, 274, 2)) {
		FOREACH_NODETREE(main, ntree, id) {
			bNode *node;
			bNodeSocket *sock;

			for (node = ntree->nodes.first; node; node = node->next) {
				if (node->type == SH_NODE_MATERIAL) {
					for (sock = node->inputs.first; sock; sock = sock->next) {
						if (STREQ(sock->name, "Refl")) {
							BLI_strncpy(sock->name, "DiffuseIntensity", sizeof(sock->name));
						}
					}
				}
				else if (node->type == SH_NODE_MATERIAL_EXT) {
					for (sock = node->outputs.first; sock; sock = sock->next) {
						if (STREQ(sock->name, "Refl")) {
							BLI_strncpy(sock->name, "DiffuseIntensity", sizeof(sock->name));
						}
						else if (STREQ(sock->name, "Ray Mirror")) {
							BLI_strncpy(sock->name, "Reflectivity", sizeof(sock->name));
						}
					}
				}
			}
		} FOREACH_NODETREE_END
	}

	if (!MAIN_VERSION_ATLEAST(main, 274, 4)) {
		SceneRenderView *srv;
		wmWindowManager *wm;
		bScreen *screen;
		wmWindow *win;
		Scene *scene;
		Camera *cam;
		Image *ima;

		for (scene = main->scene.first; scene; scene = scene->id.next) {
			Sequence *seq;

			BKE_scene_add_render_view(scene, STEREO_LEFT_NAME);
			srv = scene->r.views.first;
			BLI_strncpy(srv->suffix, STEREO_LEFT_SUFFIX, sizeof(srv->suffix));

			BKE_scene_add_render_view(scene, STEREO_RIGHT_NAME);
			srv = scene->r.views.last;
			BLI_strncpy(srv->suffix, STEREO_RIGHT_SUFFIX, sizeof(srv->suffix));

			SEQ_BEGIN (scene->ed, seq)
			{
				seq->stereo3d_format = MEM_callocN(sizeof(Stereo3dFormat), "Stereo Display 3d Format");

#define SEQ_USE_PROXY_CUSTOM_DIR (1 << 19)
#define SEQ_USE_PROXY_CUSTOM_FILE (1 << 21)
				if (seq->strip && seq->strip->proxy && !seq->strip->proxy->storage) {
					if (seq->flag & SEQ_USE_PROXY_CUSTOM_DIR)
						seq->strip->proxy->storage = SEQ_STORAGE_PROXY_CUSTOM_DIR;
					if (seq->flag & SEQ_USE_PROXY_CUSTOM_FILE)
						seq->strip->proxy->storage = SEQ_STORAGE_PROXY_CUSTOM_FILE;
				}
#undef SEQ_USE_PROXY_CUSTOM_DIR
#undef SEQ_USE_PROXY_CUSTOM_FILE

			}
			SEQ_END
		}

		for (screen = main->screen.first; screen; screen = screen->id.next) {
			ScrArea *sa;
			for (sa = screen->areabase.first; sa; sa = sa->next) {
				SpaceLink *sl;

				for (sl = sa->spacedata.first; sl; sl = sl->next) {
					switch (sl->spacetype) {
						case SPACE_VIEW3D:
						{
							View3D *v3d = (View3D *)sl;
							v3d->stereo3d_camera = STEREO_3D_ID;
							v3d->stereo3d_flag |= V3D_S3D_DISPPLANE;
							v3d->stereo3d_convergence_alpha = 0.15f;
							v3d->stereo3d_volume_alpha = 0.05f;
							break;
						}
						case SPACE_IMAGE:
						{
							SpaceImage *sima = (SpaceImage *) sl;
							sima->iuser.flag |= IMA_SHOW_STEREO;
							break;
						}
					}
				}
			}
		}

		for (cam = main->camera.first; cam; cam = cam->id.next) {
			cam->stereo.interocular_distance = 0.065f;
			cam->stereo.convergence_distance = 30.0f * 0.065f;
		}

		for (ima = main->image.first; ima; ima = ima->id.next) {
			ima->stereo3d_format = MEM_callocN(sizeof(Stereo3dFormat), "Image Stereo 3d Format");

			if (ima->packedfile) {
				ImagePackedFile *imapf = MEM_mallocN(sizeof(ImagePackedFile), "Image Packed File");
				BLI_addtail(&ima->packedfiles, imapf);

				imapf->packedfile = ima->packedfile;
				BLI_strncpy(imapf->filepath, ima->name, FILE_MAX);
				ima->packedfile = NULL;
			}
		}

		for (wm = main->wm.first; wm; wm = wm->id.next) {
			for (win = wm->windows.first; win; win = win->next) {
				win->stereo3d_format = MEM_callocN(sizeof(Stereo3dFormat), "Stereo Display 3d Format");
			}
		}
	}

	if (!MAIN_VERSION_ATLEAST(main, 274, 6)) {
		bScreen *screen;

		if (!DNA_struct_elem_find(fd->filesdna, "FileSelectParams", "int", "thumbnail_size")) {
			for (screen = main->screen.first; screen; screen = screen->id.next) {
				ScrArea *sa;

				for (sa = screen->areabase.first; sa; sa = sa->next) {
					SpaceLink *sl;

					for (sl = sa->spacedata.first; sl; sl = sl->next) {
						if (sl->spacetype == SPACE_FILE) {
							SpaceFile *sfile = (SpaceFile *)sl;

							if (sfile->params) {
								sfile->params->thumbnail_size = 128;
							}
						}
					}
				}
			}
		}

		if (!DNA_struct_elem_find(fd->filesdna, "RenderData", "short", "simplify_subsurf_render")) {
			Scene *scene;
			for (scene = main->scene.first; scene != NULL; scene = scene->id.next) {
				scene->r.simplify_subsurf_render = scene->r.simplify_subsurf;
				scene->r.simplify_particles_render = scene->r.simplify_particles;
			}
		}

		if (!DNA_struct_elem_find(fd->filesdna, "DecimateModifierData", "float", "defgrp_factor")) {
			Object *ob;

			for (ob = main->object.first; ob; ob = ob->id.next) {
				ModifierData *md;
				for (md = ob->modifiers.first; md; md = md->next) {
					if (md->type == eModifierType_Decimate) {
						DecimateModifierData *dmd = (DecimateModifierData *)md;
						dmd->defgrp_factor = 1.0f;
					}
				}
			}
		}
	}

	if (!MAIN_VERSION_ATLEAST(main, 275, 3)) {
		Brush *br;
#define BRUSH_TORUS (1 << 1)
		for (br = main->brush.first; br; br = br->id.next) {
			br->flag &= ~BRUSH_TORUS;
		}
#undef BRUSH_TORUS
	}

	if (!MAIN_VERSION_ATLEAST(main, 276, 2)) {
		if (!DNA_struct_elem_find(fd->filesdna, "bPoseChannel", "float", "custom_scale")) {
			Object *ob;

			for (ob = main->object.first; ob; ob = ob->id.next) {
				if (ob->pose) {
					bPoseChannel *pchan;
					for (pchan = ob->pose->chanbase.first; pchan; pchan = pchan->next) {
						pchan->custom_scale = 1.0f;
					}
				}
			}
		}

		{
			bScreen *screen;
#define RV3D_VIEW_PERSPORTHO	 7
			for (screen = main->screen.first; screen; screen = screen->id.next) {
				ScrArea *sa;
				for (sa = screen->areabase.first; sa; sa = sa->next) {
					SpaceLink *sl;
					for (sl = sa->spacedata.first; sl; sl = sl->next) {
						if (sl->spacetype == SPACE_VIEW3D) {
							ARegion *ar;
							ListBase *lb = (sl == sa->spacedata.first) ? &sa->regionbase : &sl->regionbase;
							for (ar = lb->first; ar; ar = ar->next) {
								if (ar->regiontype == RGN_TYPE_WINDOW) {
									if (ar->regiondata) {
										RegionView3D *rv3d = ar->regiondata;
										if (rv3d->view == RV3D_VIEW_PERSPORTHO) {
											rv3d->view = RV3D_VIEW_USER;
										}
									}
								}
							}
							break;
						}
					}
				}
			}
#undef RV3D_VIEW_PERSPORTHO
		}

		{
			Lamp *lamp;
#define LA_YF_PHOTON	5
			for (lamp = main->lamp.first; lamp; lamp = lamp->id.next) {
				if (lamp->type == LA_YF_PHOTON) {
					lamp->type = LA_LOCAL;
				}
			}
#undef LA_YF_PHOTON
		}

		{
			Object *ob;
			for (ob = main->object.first; ob; ob = ob->id.next) {
				if (ob->body_type == OB_BODY_TYPE_CHARACTER && (ob->gameflag & OB_BOUNDS) && ob->collision_boundtype == OB_BOUND_TRIANGLE_MESH) {
					ob->boundtype = ob->collision_boundtype = OB_BOUND_BOX;
				}
			}
		}

	}

	if (!MAIN_VERSION_ATLEAST(main, 276, 3)) {
		if (!DNA_struct_elem_find(fd->filesdna, "RenderData", "CurveMapping", "mblur_shutter_curve")) {
			Scene *scene;
			for (scene = main->scene.first; scene != NULL; scene = scene->id.next) {
				CurveMapping *curve_mapping = &scene->r.mblur_shutter_curve;
				curvemapping_set_defaults(curve_mapping, 1, 0.0f, 0.0f, 1.0f, 1.0f);
				curvemapping_initialize(curve_mapping);
				curvemap_reset(curve_mapping->cm,
				               &curve_mapping->clipr,
				               CURVE_PRESET_MAX,
				               CURVEMAP_SLOPE_POS_NEG);
			}
		}
	}

	if (!MAIN_VERSION_ATLEAST(main, 276, 4)) {
		for (Scene *scene = main->scene.first; scene; scene = scene->id.next) {
			ToolSettings *ts = scene->toolsettings;
			
			if (ts->gp_sculpt.brush[0].size == 0) {
				GP_BrushEdit_Settings *gset = &ts->gp_sculpt;
				GP_EditBrush_Data *brush;
				
				brush = &gset->brush[GP_EDITBRUSH_TYPE_SMOOTH];
				brush->size = 25;
				brush->strength = 0.3f;
				brush->flag = GP_EDITBRUSH_FLAG_USE_FALLOFF | GP_EDITBRUSH_FLAG_SMOOTH_PRESSURE;
				
				brush = &gset->brush[GP_EDITBRUSH_TYPE_THICKNESS];
				brush->size = 25;
				brush->strength = 0.5f;
				brush->flag = GP_EDITBRUSH_FLAG_USE_FALLOFF;
				
				brush = &gset->brush[GP_EDITBRUSH_TYPE_GRAB];
				brush->size = 50;
				brush->strength = 0.3f;
				brush->flag = GP_EDITBRUSH_FLAG_USE_FALLOFF;
				
				brush = &gset->brush[GP_EDITBRUSH_TYPE_PUSH];
				brush->size = 25;
				brush->strength = 0.3f;
				brush->flag = GP_EDITBRUSH_FLAG_USE_FALLOFF;
				
				brush = &gset->brush[GP_EDITBRUSH_TYPE_TWIST];
				brush->size = 50;
				brush->strength = 0.3f; // XXX?
				brush->flag = GP_EDITBRUSH_FLAG_USE_FALLOFF;
				
				brush = &gset->brush[GP_EDITBRUSH_TYPE_PINCH];
				brush->size = 50;
				brush->strength = 0.5f; // XXX?
				brush->flag = GP_EDITBRUSH_FLAG_USE_FALLOFF;
				
				brush = &gset->brush[GP_EDITBRUSH_TYPE_RANDOMIZE];
				brush->size = 25;
				brush->strength = 0.5f;
				brush->flag = GP_EDITBRUSH_FLAG_USE_FALLOFF;
				
				brush = &gset->brush[GP_EDITBRUSH_TYPE_CLONE];
				brush->size = 50;
				brush->strength = 1.0f;
			}
			
			if (!DNA_struct_elem_find(fd->filesdna, "ToolSettings", "char", "gpencil_v3d_align")) {
#if 0 /* XXX: Cannot do this, as we get random crashes... */
				if (scene->gpd) {
					bGPdata *gpd = scene->gpd;
					
					/* Copy over the settings stored in the GP datablock linked to the scene, for minimal disruption */
					ts->gpencil_v3d_align = 0;
					
					if (gpd->flag & GP_DATA_VIEWALIGN)    ts->gpencil_v3d_align |= GP_PROJECT_VIEWSPACE;
					if (gpd->flag & GP_DATA_DEPTH_VIEW)   ts->gpencil_v3d_align |= GP_PROJECT_DEPTH_VIEW;
					if (gpd->flag & GP_DATA_DEPTH_STROKE) ts->gpencil_v3d_align |= GP_PROJECT_DEPTH_STROKE;
					
					if (gpd->flag & GP_DATA_DEPTH_STROKE_ENDPOINTS)
						ts->gpencil_v3d_align |= GP_PROJECT_DEPTH_STROKE_ENDPOINTS;
				}
				else {
					/* Default to cursor for all standard 3D views */
					ts->gpencil_v3d_align = GP_PROJECT_VIEWSPACE;
				}
#endif
				
				ts->gpencil_v3d_align = GP_PROJECT_VIEWSPACE;
				ts->gpencil_v2d_align = GP_PROJECT_VIEWSPACE;
				ts->gpencil_seq_align = GP_PROJECT_VIEWSPACE;
				ts->gpencil_ima_align = GP_PROJECT_VIEWSPACE;
			}
		}
		
		for (bGPdata *gpd = main->gpencil.first; gpd; gpd = gpd->id.next) {
			bool enabled = false;
			
			/* Ensure that the datablock's onionskinning toggle flag
			 * stays in sync with the status of the actual layers
			 */
			for (bGPDlayer *gpl = gpd->layers.first; gpl; gpl = gpl->next) {
				if (gpl->flag & GP_LAYER_ONIONSKIN) {
					enabled = true;
				}
			}
			
			if (enabled)
				gpd->flag |= GP_DATA_SHOW_ONIONSKINS;
			else
				gpd->flag &= ~GP_DATA_SHOW_ONIONSKINS;
		}

		if (!DNA_struct_elem_find(fd->filesdna, "Object", "unsigned char", "max_jumps")) {
			for (Object *ob = main->object.first; ob; ob = ob->id.next) {
				ob->max_jumps = 1;
			}
		}
	}
	if (!MAIN_VERSION_ATLEAST(main, 276, 5)) {
		ListBase *lbarray[MAX_LIBARRAY];
		int a;

		/* Important to clear all non-persistent flags from older versions here, otherwise they could collide
		 * with any new persistent flag we may add in the future. */
		a = set_listbasepointers(main, lbarray);
		while (a--) {
			for (ID *id = lbarray[a]->first; id; id = id->next) {
				id->flag &= LIB_FAKEUSER;
			}
		}
	}

	if (!MAIN_VERSION_ATLEAST(main, 276, 7)) {
		Scene *scene;
		for (scene = main->scene.first; scene != NULL; scene = scene->id.next) {
			scene->r.bake.pass_filter = R_BAKE_PASS_FILTER_ALL;
		}
	}

	if (!MAIN_VERSION_ATLEAST(main, 277, 1)) {
		for (Scene *scene = main->scene.first; scene; scene = scene->id.next) {
			ParticleEditSettings *pset = &scene->toolsettings->particle;
			for (int a = 0; a < PE_TOT_BRUSH; a++) {
				if (pset->brush[a].strength > 1.0f) {
					pset->brush[a].strength *= 0.01f;
				}
			}
		}

		for (bScreen *screen = main->screen.first; screen; screen = screen->id.next) {
			for (ScrArea *sa = screen->areabase.first; sa; sa = sa->next) {
				for (SpaceLink *sl = sa->spacedata.first; sl; sl = sl->next) {
					ListBase *regionbase = (sl == sa->spacedata.first) ? &sa->regionbase : &sl->regionbase;
					/* Bug: Was possible to add preview region to sequencer view by using AZones. */
					if (sl->spacetype == SPACE_SEQ) {
						SpaceSeq *sseq = (SpaceSeq *)sl;
						if (sseq->view == SEQ_VIEW_SEQUENCE) {
							for (ARegion *ar = regionbase->first; ar; ar = ar->next) {
								/* remove preview region for sequencer-only view! */
								if (ar->regiontype == RGN_TYPE_PREVIEW) {
									ar->flag |= RGN_FLAG_HIDDEN;
									ar->alignment = RGN_ALIGN_NONE;
									break;
								}
							}
						}
					}
					/* Remove old deprecated region from filebrowsers */
					else if (sl->spacetype == SPACE_FILE) {
						for (ARegion *ar = regionbase->first; ar; ar = ar->next) {
							if (ar->regiontype == RGN_TYPE_CHANNELS) {
								/* Free old deprecated 'channel' region... */
								BKE_area_region_free(NULL, ar);
								BLI_freelinkN(regionbase, ar);
								break;
							}
						}
					}
				}
			}
		}

		for (Scene *scene = main->scene.first; scene; scene = scene->id.next) {
			CurvePaintSettings *cps = &scene->toolsettings->curve_paint_settings;
			if (cps->error_threshold == 0) {
				cps->curve_type = CU_BEZIER;
				cps->flag |= CURVE_PAINT_FLAG_CORNERS_DETECT;
				cps->error_threshold = 8;
				cps->radius_max = 1.0f;
				cps->corner_angle = DEG2RADF(70.0f);
			}
		}

		for (Scene *scene = main->scene.first; scene; scene = scene->id.next) {
			Sequence *seq;

			SEQ_BEGIN (scene->ed, seq)
			{
				if (seq->type == SEQ_TYPE_TEXT) {
					TextVars *data = seq->effectdata;
					if (data->color[3] == 0.0f) {
						copy_v4_fl(data->color, 1.0f);
						data->shadow_color[3] = 1.0f;
					}
				}
			}
			SEQ_END
		}

		/* Adding "Properties" region to DopeSheet */
		for (bScreen *screen = main->screen.first; screen; screen = screen->id.next) {
			for (ScrArea *sa = screen->areabase.first; sa; sa = sa->next) {
				/* handle pushed-back space data first */
				for (SpaceLink *sl = sa->spacedata.first; sl; sl = sl->next) {
					if (sl->spacetype == SPACE_ACTION) {
						SpaceAction *saction = (SpaceAction *)sl;
						do_version_action_editor_properties_region(&saction->regionbase);
					}
				}
				
				/* active spacedata info must be handled too... */
				if (sa->spacetype == SPACE_ACTION) {
					do_version_action_editor_properties_region(&sa->regionbase);
				}
			}
		}
	}

	if (!MAIN_VERSION_ATLEAST(main, 277, 2)) {
		if (!DNA_struct_elem_find(fd->filesdna, "Bone", "float", "scaleIn")) {
			for (bArmature *arm = main->armature.first; arm; arm = arm->id.next) {
				do_version_bones_super_bbone(&arm->bonebase);
			}
		}
		if (!DNA_struct_elem_find(fd->filesdna, "bPoseChannel", "float", "scaleIn")) {
			for (Object *ob = main->object.first; ob; ob = ob->id.next) {
				if (ob->pose) {
					for (bPoseChannel *pchan = ob->pose->chanbase.first; pchan; pchan = pchan->next) {
						/* see do_version_bones_super_bbone()... */
						pchan->scaleIn = 1.0f;
						pchan->scaleOut = 1.0f;
						
						/* also make sure some legacy (unused for over a decade) flags are unset,
						 * so that we can reuse them for stuff that matters now...
						 * (i.e. POSE_IK_MAT, (unknown/unused x 4), POSE_HAS_IK)
						 *
						 * These seem to have been runtime flags used by the IK solver, but that stuff
						 * should be able to be recalculated automatically anyway, so it should be fine.
						 */
						pchan->flag &= ~((1 << 3) | (1 << 4) | (1 << 5) | (1 << 6) | (1 << 7) | (1 << 8));
					}
				}
			}
		}

		for (Camera *camera = main->camera.first; camera != NULL; camera = camera->id.next) {
			if (camera->stereo.pole_merge_angle_from == 0.0f &&
				camera->stereo.pole_merge_angle_to == 0.0f)
			{
				camera->stereo.pole_merge_angle_from = DEG2RADF(60.0f);
				camera->stereo.pole_merge_angle_to = DEG2RADF(75.0f);
			}
		}

		if (!DNA_struct_elem_find(fd->filesdna, "NormalEditModifierData", "float", "mix_limit")) {
			Object *ob;

			for (ob = main->object.first; ob; ob = ob->id.next) {
				ModifierData *md;
				for (md = ob->modifiers.first; md; md = md->next) {
					if (md->type == eModifierType_NormalEdit) {
						NormalEditModifierData *nemd = (NormalEditModifierData *)md;
						nemd->mix_limit = DEG2RADF(180.0f);
					}
				}
			}
		}

		if (!DNA_struct_elem_find(fd->filesdna, "BooleanModifierData", "float", "double_threshold")) {
			Object *ob;
			for (ob = main->object.first; ob; ob = ob->id.next) {
				ModifierData *md;
				for (md = ob->modifiers.first; md; md = md->next) {
					if (md->type == eModifierType_Boolean) {
						BooleanModifierData *bmd = (BooleanModifierData *)md;
						bmd->double_threshold = 1e-6f;
					}
				}
			}
		}

		for (Brush *br = main->brush.first; br; br = br->id.next) {
			if (br->sculpt_tool == SCULPT_TOOL_FLATTEN) {
				br->flag |= BRUSH_ACCUMULATE;
			}
		}

		if (!DNA_struct_elem_find(fd->filesdna, "ClothSimSettings", "float", "time_scale")) {
			Object *ob;
			ModifierData *md;
			for (ob = main->object.first; ob; ob = ob->id.next) {
				for (md = ob->modifiers.first; md; md = md->next) {
					if (md->type == eModifierType_Cloth) {
						ClothModifierData *clmd = (ClothModifierData *)md;
						clmd->sim_parms->time_scale = 1.0f;
					}
					else if (md->type == eModifierType_ParticleSystem) {
						ParticleSystemModifierData *pmd = (ParticleSystemModifierData *)md;
						if (pmd->psys->clmd) {
							pmd->psys->clmd->sim_parms->time_scale = 1.0f;
						}
					}
				}
			}
		}
	}

	if (!MAIN_VERSION_ATLEAST(main, 277, 3)) {
		/* ------- init of grease pencil initialization --------------- */
		if (!DNA_struct_elem_find(fd->filesdna, "bGPDstroke", "bGPDpalettecolor", "*palcolor")) {
			for (Scene *scene = main->scene.first; scene; scene = scene->id.next) {
				ToolSettings *ts = scene->toolsettings;
				/* initialize use position for sculpt brushes */
				ts->gp_sculpt.flag |= GP_BRUSHEDIT_FLAG_APPLY_POSITION;
				/* initialize  selected vertices alpha factor */
				ts->gp_sculpt.alpha = 1.0f;

				/* new strength sculpt brush */
				if (ts->gp_sculpt.brush[0].size >= 11) {
					GP_BrushEdit_Settings *gset = &ts->gp_sculpt;
					GP_EditBrush_Data *brush;

					brush = &gset->brush[GP_EDITBRUSH_TYPE_STRENGTH];
					brush->size = 25;
					brush->strength = 0.5f;
					brush->flag = GP_EDITBRUSH_FLAG_USE_FALLOFF;
				}
			}
			/* create a default grease pencil drawing brushes set */
			if (!BLI_listbase_is_empty(&main->gpencil)) {
				for (Scene *scene = main->scene.first; scene; scene = scene->id.next) {
					ToolSettings *ts = scene->toolsettings;
					if (BLI_listbase_is_empty(&ts->gp_brushes)) {
						BKE_gpencil_brush_init_presets(ts);
					}
				}
			}
			/* Convert Grease Pencil to new palettes/brushes
			 * Loop all strokes and create the palette and all colors
			 */
			for (bGPdata *gpd = main->gpencil.first; gpd; gpd = gpd->id.next) {
				if (BLI_listbase_is_empty(&gpd->palettes)) {
					/* create palette */
					bGPDpalette *palette = BKE_gpencil_palette_addnew(gpd, "GP_Palette", true);
					for (bGPDlayer *gpl = gpd->layers.first; gpl; gpl = gpl->next) {
						/* create color using layer name */
						bGPDpalettecolor *palcolor = BKE_gpencil_palettecolor_addnew(palette, gpl->info, true);
						if (palcolor != NULL) {
							/* set color attributes */
							copy_v4_v4(palcolor->color, gpl->color);
							copy_v4_v4(palcolor->fill, gpl->fill);
							
							if (gpl->flag & GP_LAYER_HIDE)       palcolor->flag |= PC_COLOR_HIDE;
							if (gpl->flag & GP_LAYER_LOCKED)     palcolor->flag |= PC_COLOR_LOCKED;
							if (gpl->flag & GP_LAYER_ONIONSKIN)  palcolor->flag |= PC_COLOR_ONIONSKIN;
							if (gpl->flag & GP_LAYER_VOLUMETRIC) palcolor->flag |= PC_COLOR_VOLUMETRIC;
							if (gpl->flag & GP_LAYER_HQ_FILL)    palcolor->flag |= PC_COLOR_HQ_FILL;
							
							/* set layer opacity to 1 */
							gpl->opacity = 1.0f;
							
							/* set tint color */
							ARRAY_SET_ITEMS(gpl->tintcolor, 0.0f, 0.0f, 0.0f, 0.0f);
							
							/* flush relevant layer-settings to strokes */
							for (bGPDframe *gpf = gpl->frames.first; gpf; gpf = gpf->next) {
								for (bGPDstroke *gps = gpf->strokes.first; gps; gps = gps->next) {
									/* set stroke to palette and force recalculation */
									BLI_strncpy(gps->colorname, gpl->info, sizeof(gps->colorname));
									gps->palcolor = NULL;
									gps->flag |= GP_STROKE_RECALC_COLOR;
									gps->thickness = gpl->thickness;
									
									/* set alpha strength to 1 */
									for (int i = 0; i < gps->totpoints; i++) {
										gps->points[i].strength = 1.0f;
									}
								}
							}
						}
						
						/* set thickness to 0 (now it is a factor to override stroke thickness) */
						gpl->thickness = 0.0f;
					}
					/* set first color as active */
					if (palette->colors.first)
						BKE_gpencil_palettecolor_setactive(palette, palette->colors.first);
				}
			}
		}
		/* ------- end of grease pencil initialization --------------- */
	}

	if (!MAIN_VERSION_ATLEAST(main, 278, 0)) {
		if (!DNA_struct_elem_find(fd->filesdna, "MovieTrackingTrack", "float", "weight_stab")) {
			MovieClip *clip;
			for (clip = main->movieclip.first; clip; clip = clip->id.next) {
				MovieTracking *tracking = &clip->tracking;
				MovieTrackingObject *tracking_object;
				for (tracking_object = tracking->objects.first;
				     tracking_object != NULL;
				     tracking_object = tracking_object->next)
				{
					ListBase *tracksbase = BKE_tracking_object_get_tracks(tracking, tracking_object);
					MovieTrackingTrack *track;
					for (track = tracksbase->first;
					     track != NULL;
					     track = track->next)
					{
						track->weight_stab = track->weight;
					}
				}
			}
		}

		if (!DNA_struct_elem_find(fd->filesdna, "MovieTrackingStabilization", "int", "tot_rot_track")) {
			MovieClip *clip;
			for (clip = main->movieclip.first; clip != NULL; clip = clip->id.next) {
				if (clip->tracking.stabilization.rot_track) {
					migrate_single_rot_stabilization_track_settings(&clip->tracking.stabilization);
				}
				if (clip->tracking.stabilization.scale == 0.0f) {
					/* ensure init.
					 * Was previously used for autoscale only,
					 * now used always (as "target scale") */
					clip->tracking.stabilization.scale = 1.0f;
				}
				/* blender prefers 1-based frame counting;
				 * thus using frame 1 as reference typically works best */
				clip->tracking.stabilization.anchor_frame = 1;
				/* by default show the track lists expanded, to improve "discoverability" */
				clip->tracking.stabilization.flag |= TRACKING_SHOW_STAB_TRACKS;
				/* deprecated, not used anymore */
				clip->tracking.stabilization.ok = false;
			}
		}
	}
	if (!MAIN_VERSION_ATLEAST(main, 278, 2)) {
		if (!DNA_struct_elem_find(fd->filesdna, "FFMpegCodecData", "int", "ffmpeg_preset")) {
			for (Scene *scene = main->scene.first; scene; scene = scene->id.next) {
				/* "medium" is the preset FFmpeg uses when no presets are given. */
				scene->r.ffcodecdata.ffmpeg_preset = FFM_PRESET_MEDIUM;
			}
		}
		if (!DNA_struct_elem_find(fd->filesdna, "FFMpegCodecData", "int", "constant_rate_factor")) {
			for (Scene *scene = main->scene.first; scene; scene = scene->id.next) {
				/* fall back to behaviour from before we introduced CRF for old files */
				scene->r.ffcodecdata.constant_rate_factor = FFM_CRF_NONE;
			}
		}

		if (!DNA_struct_elem_find(fd->filesdna, "SmokeModifierData", "float", "slice_per_voxel")) {
			Object *ob;
			ModifierData *md;

			for (ob = main->object.first; ob; ob = ob->id.next) {
				for (md = ob->modifiers.first; md; md = md->next) {
					if (md->type == eModifierType_Smoke) {
						SmokeModifierData *smd = (SmokeModifierData *)md;
						if (smd->domain) {
							smd->domain->slice_per_voxel = 5.0f;
							smd->domain->slice_depth = 0.5f;
							smd->domain->display_thickness = 1.0f;
						}
					}
				}
			}
		}
	}

	if (!MAIN_VERSION_ATLEAST(main, 278, 3)) {
		for (Scene *scene = main->scene.first; scene != NULL; scene = scene->id.next) {
			if (scene->toolsettings != NULL) {
				ToolSettings *ts = scene->toolsettings;
				ParticleEditSettings *pset = &ts->particle;
				for (int a = 0; a < PE_TOT_BRUSH; a++) {
					if (pset->brush[a].count == 0) {
						pset->brush[a].count = 10;
					}
				}
			}
		}

		if (!DNA_struct_elem_find(fd->filesdna, "RigidBodyCon", "float", "spring_stiffness_ang_x")) {
			Object *ob;
			for (ob = main->object.first; ob; ob = ob->id.next) {
				RigidBodyCon *rbc = ob->rigidbody_constraint;
				if (rbc) {
					rbc->spring_stiffness_ang_x = 10.0;
					rbc->spring_stiffness_ang_y = 10.0;
					rbc->spring_stiffness_ang_z = 10.0;
					rbc->spring_damping_ang_x = 0.5;
					rbc->spring_damping_ang_y = 0.5;
					rbc->spring_damping_ang_z = 0.5;
				}
			}
		}

		/* constant detail for sculpting is now a resolution value instead of
		 * a percentage, we reuse old DNA struct member but convert it */
		for (Scene *scene = main->scene.first; scene != NULL; scene = scene->id.next) {
			if (scene->toolsettings != NULL) {
				ToolSettings *ts = scene->toolsettings;
				if (ts->sculpt && ts->sculpt->constant_detail != 0.0f) {
					ts->sculpt->constant_detail = 100.0f / ts->sculpt->constant_detail;
				}
			}
		}
	}

	if (!MAIN_VERSION_ATLEAST(main, 278, 4)) {
		const float sqrt_3 = (float)M_SQRT3;
		for (Brush *br = main->brush.first; br; br = br->id.next) {
			br->fill_threshold /= sqrt_3;
		}

		/* Custom motion paths */
		if (!DNA_struct_elem_find(fd->filesdna, "bMotionPath", "int", "line_thickness")) {
			Object *ob;
			for (ob = main->object.first; ob; ob = ob->id.next) {
				bMotionPath *mpath;
				bPoseChannel *pchan;
				mpath = ob->mpath;
				if (mpath) {
					mpath->color[0] = 1.0f;
					mpath->color[1] = 0.0f;
					mpath->color[2] = 0.0f;
					mpath->line_thickness = 1;
					mpath->flag |= MOTIONPATH_FLAG_LINES;
				}
				/* bones motion path */
				if (ob->pose) {
					for (pchan = ob->pose->chanbase.first; pchan; pchan = pchan->next) {
						mpath = pchan->mpath;
						if (mpath) {
							mpath->color[0] = 1.0f;
							mpath->color[1] = 0.0f;
							mpath->color[2] = 0.0f;
							mpath->line_thickness = 1;
							mpath->flag |= MOTIONPATH_FLAG_LINES;
						}
					}
				}
			}
		}
	}

	/* To be added to next subversion bump! */
	{
		/* Mask primitive adding code was not initializing correctly id_type of its points' parent. */
		for (Mask *mask = main->mask.first; mask; mask = mask->id.next) {
			for (MaskLayer *mlayer = mask->masklayers.first; mlayer; mlayer = mlayer->next) {
				for (MaskSpline *mspline = mlayer->splines.first; mspline; mspline = mspline->next) {
					int i = 0;
					for (MaskSplinePoint *mspoint = mspline->points; i < mspline->tot_point; mspoint++, i++) {
						if (mspoint->parent.id_type == 0) {
							BKE_mask_parent_init(&mspoint->parent);
						}
					}
				}
			}
		}

	}

	{
		if (!DNA_struct_elem_find(fd->filesdna, "View3DDebug", "char", "background")) {
			bScreen *screen;

			for (screen = main->screen.first; screen; screen = screen->id.next) {
				ScrArea *sa;
				for (sa = screen->areabase.first; sa; sa = sa->next) {
					SpaceLink *sl;

					for (sl = sa->spacedata.first; sl; sl = sl->next) {
						switch (sl->spacetype) {
							case SPACE_VIEW3D:
							{
								View3D *v3d = (View3D *)sl;
								v3d->debug.background = V3D_DEBUG_BACKGROUND_NONE;
							}
						}
					}
				}
			}
		}
	}
<<<<<<< HEAD

	{
		/* New transform manipulators */
		if (!DNA_struct_elem_find(fd->filesdna, "View3D", "char", "transform_manipulators_type")) {
			for (bScreen *screen = main->screen.first; screen; screen = screen->id.next) {
				for (ScrArea *sa = screen->areabase.first; sa; sa = sa->next) {
					/* handle pushed-back space data first */
					for (SpaceLink *sl = sa->spacedata.first; sl; sl = sl->next) {
						if (sl->spacetype == SPACE_VIEW3D) {
							View3D *v3d = (View3D *)sl;
							v3d->flag3 |= V3D_USE_TRANSFORM_MANIPULATORS;
						}
					}
				}
			}
		}
=======
}

void do_versions_after_linking_270(Main *main)
{
	/* To be added to next subversion bump! */
	{
		FOREACH_NODETREE(main, ntree, id) {
			if (ntree->type == NTREE_COMPOSIT) {
				ntreeSetTypes(NULL, ntree);
				for (bNode *node = ntree->nodes.first; node; node = node->next) {
					if (node->type == CMP_NODE_HUE_SAT) {
						do_version_hue_sat_node(ntree, node);
					}
				}
			}
		} FOREACH_NODETREE_END
>>>>>>> 2081dac9
	}
}<|MERGE_RESOLUTION|>--- conflicted
+++ resolved
@@ -1595,7 +1595,6 @@
 			}
 		}
 	}
-<<<<<<< HEAD
 
 	{
 		/* New transform manipulators */
@@ -1612,7 +1611,7 @@
 				}
 			}
 		}
-=======
+	}
 }
 
 void do_versions_after_linking_270(Main *main)
@@ -1629,6 +1628,5 @@
 				}
 			}
 		} FOREACH_NODETREE_END
->>>>>>> 2081dac9
 	}
 }