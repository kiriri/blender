--- conflicted
+++ resolved
@@ -854,7 +854,21 @@
 #undef BRUSH_TORUS
 	}
 
-<<<<<<< HEAD
+	if (!MAIN_VERSION_ATLEAST(main, 276, 2)) {
+		if (!DNA_struct_elem_find(fd->filesdna, "bPoseChannel", "float", "custom_scale")) {
+			Object *ob;
+
+			for (ob = main->object.first; ob; ob = ob->id.next) {
+				if (ob->pose) {
+					bPoseChannel *pchan;
+					for (pchan = ob->pose->chanbase.first; pchan; pchan = pchan->next) {
+						pchan->custom_scale = 1.0f;
+					}
+				}
+			}
+		}
+	}
+
 	{
 		if (!DNA_struct_elem_find(fd->filesdna, "SpaceNode", "float", "backdrop_zoom")) {
 			bScreen *sc;
@@ -888,17 +902,6 @@
 							sipo->backdrop_zoom = 1.0f;
 							sipo->backdrop_opacity = 0.7f;
 						}
-=======
-	if (!MAIN_VERSION_ATLEAST(main, 276, 2)) {
-		if (!DNA_struct_elem_find(fd->filesdna, "bPoseChannel", "float", "custom_scale")) {
-			Object *ob;
-
-			for (ob = main->object.first; ob; ob = ob->id.next) {
-				if (ob->pose) {
-					bPoseChannel *pchan;
-					for (pchan = ob->pose->chanbase.first; pchan; pchan = pchan->next) {
-						pchan->custom_scale = 1.0f;
->>>>>>> 02b78964
 					}
 				}
 			}
