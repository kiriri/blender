--- conflicted
+++ resolved
@@ -847,7 +847,7 @@
 			if (ntree->type == NTREE_SHADER) {
 				for (bNode *node = ntree->nodes.first; node; node = node->next) {
 					if (node->type == 194 /* SH_NODE_EEVEE_METALLIC */ &&
-						STREQ(node->idname, "ShaderNodeOutputMetallic"))
+					    STREQ(node->idname, "ShaderNodeOutputMetallic"))
 					{
 						BLI_strncpy(node->idname, "ShaderNodeEeveeMetallic", sizeof(node->idname));
 						error |= NTREE_DOVERSION_NEED_OUTPUT;
@@ -859,14 +859,14 @@
 					}
 
 					else if (node->type == 196 /* SH_NODE_OUTPUT_EEVEE_MATERIAL */ &&
-						STREQ(node->idname, "ShaderNodeOutputEeveeMaterial"))
+					         STREQ(node->idname, "ShaderNodeOutputEeveeMaterial"))
 					{
 						node->type = SH_NODE_OUTPUT_MATERIAL;
 						BLI_strncpy(node->idname, "ShaderNodeOutputMaterial", sizeof(node->idname));
 					}
 
 					else if (node->type == 194 /* SH_NODE_EEVEE_METALLIC */ &&
-						STREQ(node->idname, "ShaderNodeEeveeMetallic"))
+					         STREQ(node->idname, "ShaderNodeEeveeMetallic"))
 					{
 						node->type = SH_NODE_BSDF_PRINCIPLED;
 						BLI_strncpy(node->idname, "ShaderNodeBsdfPrincipled", sizeof(node->idname));
@@ -1741,91 +1741,7 @@
 						if (sl->spacetype == SPACE_VIEW3D) {
 							View3D *v3d = (View3D *)sl;
 							v3d->vertex_opacity = 1.0f;
-<<<<<<< HEAD
-							v3d->flag3 |= V3D_GP_SHOW_EDIT_LINES;
-						}
-					}
-				}
-			}
-		}
-
-	}
-
-	if (!MAIN_VERSION_ATLEAST(bmain, 280, 22)) {
-		if (!DNA_struct_elem_find(fd->filesdna, "ToolSettings", "char", "annotate_v3d_align")) {
-			for (Scene *scene = bmain->scene.first; scene; scene = scene->id.next) {
-				scene->toolsettings->annotate_v3d_align = GP_PROJECT_VIEWSPACE | GP_PROJECT_CURSOR;
-				scene->toolsettings->annotate_thickness = 3;
-			}
-		}
-		if (!DNA_struct_elem_find(fd->filesdna, "bGPDlayer", "short", "line_change")) {
-			for (bGPdata *gpd = bmain->gpencil.first; gpd; gpd = gpd->id.next) {
-				for (bGPDlayer *gpl = gpd->layers.first; gpl; gpl = gpl->next) {
-					gpl->line_change = gpl->thickness;
-					if ((gpl->thickness < 1) || (gpl->thickness > 10)) {
-						gpl->thickness = 3;
-					}
-				}
-			}
-		}
-		if (!DNA_struct_elem_find(fd->filesdna, "View3DOverlay", "float", "gpencil_grid_scale")) {
-			for (bScreen *screen = bmain->screen.first; screen; screen = screen->id.next) {
-				for (ScrArea *sa = screen->areabase.first; sa; sa = sa->next) {
-					for (SpaceLink *sl = sa->spacedata.first; sl; sl = sl->next) {
-						if (sl->spacetype == SPACE_VIEW3D) {
-							View3D *v3d = (View3D *)sl;
-							v3d->overlay.gpencil_grid_scale = 1.0f;
-						}
-					}
-				}
-			}
-		}
-		if (!DNA_struct_elem_find(fd->filesdna, "View3DOverlay", "float", "gpencil_paper_opacity")) {
-			for (bScreen *screen = bmain->screen.first; screen; screen = screen->id.next) {
-				for (ScrArea *sa = screen->areabase.first; sa; sa = sa->next) {
-					for (SpaceLink *sl = sa->spacedata.first; sl; sl = sl->next) {
-						if (sl->spacetype == SPACE_VIEW3D) {
-							View3D *v3d = (View3D *)sl;
-							v3d->overlay.gpencil_paper_opacity = 0.5f;
-						}
-					}
-				}
-			}
-		}
-		if (!DNA_struct_elem_find(fd->filesdna, "View3DOverlay", "float", "gpencil_grid_opacity")) {
-			for (bScreen *screen = bmain->screen.first; screen; screen = screen->id.next) {
-				for (ScrArea *sa = screen->areabase.first; sa; sa = sa->next) {
-					for (SpaceLink *sl = sa->spacedata.first; sl; sl = sl->next) {
-						if (sl->spacetype == SPACE_VIEW3D) {
-							View3D *v3d = (View3D *)sl;
-							v3d->overlay.gpencil_grid_opacity = 0.5f;
-						}
-					}
-				}
-			}
-		}
-		if (!DNA_struct_elem_find(fd->filesdna, "View3DOverlay", "int", "gpencil_grid_axis")) {
-			for (bScreen *screen = bmain->screen.first; screen; screen = screen->id.next) {
-				for (ScrArea *sa = screen->areabase.first; sa; sa = sa->next) {
-					for (SpaceLink *sl = sa->spacedata.first; sl; sl = sl->next) {
-						if (sl->spacetype == SPACE_VIEW3D) {
-							View3D *v3d = (View3D *)sl;
-							v3d->overlay.gpencil_grid_axis = V3D_GP_GRID_AXIS_Y;
-						}
-					}
-				}
-			}
-		}
-		if (!DNA_struct_elem_find(fd->filesdna, "View3DOverlay", "int", "gpencil_grid_lines")) {
-			for (bScreen *screen = bmain->screen.first; screen; screen = screen->id.next) {
-				for (ScrArea *sa = screen->areabase.first; sa; sa = sa->next) {
-					for (SpaceLink *sl = sa->spacedata.first; sl; sl = sl->next) {
-						if (sl->spacetype == SPACE_VIEW3D) {
-							View3D *v3d = (View3D *)sl;
-							v3d->overlay.gpencil_grid_lines = GP_DEFAULT_GRID_LINES;
-=======
 							v3d->gp_flag |= V3D_GP_SHOW_EDIT_LINES;
->>>>>>> 6cad7984
 						}
 					}
 				}
