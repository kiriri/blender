--- conflicted
+++ resolved
@@ -1090,13 +1090,8 @@
 			}
 
 			/* Init grease pencil pixel size factor */
-<<<<<<< HEAD
 			if (!DNA_struct_elem_find(fd->filesdna, "bGPdata", "float", "pixfactor")) {
 				for (bGPdata *gpd = bmain->gpencil.first; gpd; gpd = gpd->id.next) {
-=======
-			if (!DNA_struct_elem_find(fd->filesdna, "bGPdata", "int", "pixfactor")) {
-				for (bGPdata *gpd = bmain->gpencils.first; gpd; gpd = gpd->id.next) {
->>>>>>> eb8e656b
 					gpd->pixfactor = GP_DEFAULT_PIX_FACTOR;
 				}
 			}
