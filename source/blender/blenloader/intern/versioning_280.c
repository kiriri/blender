--- conflicted
+++ resolved
@@ -1538,7 +1538,6 @@
     }
   }
 
-<<<<<<< HEAD
   if (!MAIN_VERSION_ATLEAST(bmain, 282, 2)) {
     /* Init all Vertex/Sculpt and Weight Paint brushes. */
     Brush *brush = BLI_findstring(&bmain->brushes, "Pencil", offsetof(ID, name) + 2);
@@ -1563,7 +1562,9 @@
 
       /* Ensure Palette by default. */
       BKE_gpencil_palette_ensure(bmain, scene);
-=======
+    }
+  }
+
   /**
    * Versioning code until next subversion bump goes here.
    *
@@ -1580,7 +1581,6 @@
      * removed, and reintroduced in 5e968a996a53 as "Object.hide_viewport". */
     LISTBASE_FOREACH (Object *, ob, &bmain->objects) {
       BKE_fcurves_id_cb(&ob->id, do_version_fcurve_hide_viewport_fix, NULL);
->>>>>>> 6c0eeb15
     }
   }
 }
