--- conflicted
+++ resolved
@@ -885,13 +885,7 @@
    */
   {
     /* Keep this block, even when empty. */
-<<<<<<< HEAD
-    if (BLI_listbase_is_empty(&userdef->asset_libraries)) {
-      BKE_preferences_asset_library_default_add(userdef);
-    }
-=======
     BKE_addon_ensure(&userdef->addons, "pose_library");
->>>>>>> 374e32ea
   }
 
   LISTBASE_FOREACH (bTheme *, btheme, &userdef->themes) {
