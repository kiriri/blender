/*
 * ***** BEGIN GPL LICENSE BLOCK *****
 *
 * This program is free software; you can redistribute it and/or
 * modify it under the terms of the GNU General Public License
 * as published by the Free Software Foundation; either version 2
 * of the License, or (at your option) any later version.
 *
 * This program is distributed in the hope that it will be useful,
 * but WITHOUT ANY WARRANTY; without even the implied warranty of
 * MERCHANTABILITY or FITNESS FOR A PARTICULAR PURPOSE.  See the
 * GNU General Public License for more details.
 *
 * You should have received a copy of the GNU General Public License
 * along with this program; if not, write to the Free Software Foundation,
 * Inc., 51 Franklin Street, Fifth Floor, Boston, MA 02110-1301, USA.
 *
 * The Original Code is Copyright (C) 2001-2002 by NaN Holding BV.
 * All rights reserved.
 *
 *
 * Contributor(s): Blender Foundation
 *
 * ***** END GPL LICENSE BLOCK *****
 *
 */

/** \file blender/blenloader/intern/readfile.c
 *  \ingroup blenloader
 */


#include "zlib.h"

#include <limits.h>
#include <stdio.h> // for printf fopen fwrite fclose sprintf FILE
#include <stdlib.h> // for getenv atoi
#include <stddef.h> // for offsetof
#include <fcntl.h> // for open
#include <string.h> // for strrchr strncmp strstr
#include <math.h> // for fabs
#include <stdarg.h> /* for va_start/end */
#include <time.h> /* for gmtime */

#include "BLI_utildefines.h"
#ifndef WIN32
#  include <unistd.h> // for read close
#else
#  include <io.h> // for open close read
#  include "winsock2.h"
#  include "BLI_winstuff.h"
#endif

/* allow readfile to use deprecated functionality */
#define DNA_DEPRECATED_ALLOW
/* Allow using DNA struct members that are marked as private for read/write.
 * Note: Each header that uses this needs to define its own way of handling
 * it. There's no generic implementation, direct use does nothing. */
#define DNA_PRIVATE_READ_WRITE_ALLOW

#include "DNA_anim_types.h"
#include "DNA_armature_types.h"
#include "DNA_actuator_types.h"
#include "DNA_brush_types.h"
#include "DNA_camera_types.h"
#include "DNA_cachefile_types.h"
#include "DNA_cloth_types.h"
#include "DNA_controller_types.h"
#include "DNA_constraint_types.h"
#include "DNA_dynamicpaint_types.h"
#include "DNA_effect_types.h"
#include "DNA_fileglobal_types.h"
#include "DNA_genfile.h"
#include "DNA_group_types.h"
#include "DNA_gpencil_types.h"
#include "DNA_ipo_types.h"
#include "DNA_key_types.h"
#include "DNA_lattice_types.h"
#include "DNA_layer_types.h"
#include "DNA_lamp_types.h"
#include "DNA_linestyle_types.h"
#include "DNA_meta_types.h"
#include "DNA_material_types.h"
#include "DNA_mesh_types.h"
#include "DNA_meshdata_types.h"
#include "DNA_nla_types.h"
#include "DNA_node_types.h"
#include "DNA_object_fluidsim.h" // NT
#include "DNA_object_types.h"
#include "DNA_packedFile_types.h"
#include "DNA_particle_types.h"
#include "DNA_lightprobe_types.h"
#include "DNA_property_types.h"
#include "DNA_rigidbody_types.h"
#include "DNA_text_types.h"
#include "DNA_view3d_types.h"
#include "DNA_screen_types.h"
#include "DNA_sensor_types.h"
#include "DNA_sdna_types.h"
#include "DNA_scene_types.h"
#include "DNA_sequence_types.h"
#include "DNA_smoke_types.h"
#include "DNA_speaker_types.h"
#include "DNA_sound_types.h"
#include "DNA_space_types.h"
#include "DNA_vfont_types.h"
#include "DNA_workspace_types.h"
#include "DNA_world_types.h"
#include "DNA_movieclip_types.h"
#include "DNA_mask_types.h"

#include "RNA_access.h"

#include "MEM_guardedalloc.h"

#include "BLI_endian_switch.h"
#include "BLI_blenlib.h"
#include "BLI_math.h"
#include "BLI_threads.h"
#include "BLI_mempool.h"

#include "RNA_types.h"

#include "BLT_translation.h"

#include "BKE_action.h"
#include "BKE_armature.h"
#include "BKE_asset_engine.h"
#include "BKE_brush.h"
#include "BKE_cachefile.h"
#include "BKE_cloth.h"
#include "BKE_constraint.h"
#include "BKE_context.h"
#include "BKE_curve.h"
#include "BKE_effect.h"
#include "BKE_fcurve.h"
#include "BKE_global.h" // for G
#include "BKE_group.h"
#include "BKE_layer.h"
#include "BKE_library.h" // for which_libbase
#include "BKE_library_idmap.h"
#include "BKE_library_override.h"
#include "BKE_library_query.h"
#include "BKE_idcode.h"
#include "BKE_idprop.h"
#include "BKE_material.h"
#include "BKE_main.h" // for Main
#include "BKE_mesh.h" // for ME_ defines (patching)
#include "BKE_modifier.h"
#include "BKE_multires.h"
#include "BKE_node.h" // for tree type defines
#include "BKE_object.h"
#include "BKE_paint.h"
#include "BKE_particle.h"
#include "BKE_pointcache.h"
#include "BKE_report.h"
#include "BKE_sca.h" // for init_actuator
#include "BKE_scene.h"
#include "BKE_screen.h"
#include "BKE_sequencer.h"
#include "BKE_outliner_treehash.h"
#include "BKE_sound.h"
#include "BKE_colortools.h"
#include "BKE_workspace.h"

#include "DEG_depsgraph.h"

#include "NOD_common.h"
#include "NOD_socket.h"

#include "BLO_readfile.h"
#include "BLO_undofile.h"
#include "BLO_blend_defs.h"

#include "RE_engine.h"

#include "readfile.h"


#include <errno.h>

/**
 * READ
 * ====
 *
 * - Existing Library (#Main) push or free
 * - allocate new #Main
 * - load file
 * - read #SDNA
 * - for each LibBlock
 *   - read LibBlock
 *   - if a Library
 *     - make a new #Main
 *     - attach ID's to it
 *   - else
 *     - read associated 'direct data'
 *     - link direct data (internal and to LibBlock)
 * - read #FileGlobal
 * - read #USER data, only when indicated (file is ``~/X.XX/startup.blend``)
 * - free file
 * - per Library (per #Main)
 *   - read file
 *   - read #SDNA
 *   - find LibBlocks and attach #ID's to #Main
 *     - if external LibBlock
 *       - search all #Main's
 *         - or it's already read,
 *         - or not read yet
 *         - or make new #Main
 *   - per LibBlock
 *     - read recursive
 *     - read associated direct data
 *     - link direct data (internal and to LibBlock)
 *   - free file
 * - per Library with unread LibBlocks
 *   - read file
 *   - read #SDNA
 *   - per LibBlock
 *     - read recursive
 *     - read associated direct data
 *     - link direct data (internal and to LibBlock)
 *   - free file
 * - join all #Main's
 * - link all LibBlocks and indirect pointers to libblocks
 * - initialize #FileGlobal and copy pointers to #Global
 *
 * \note Still a weak point is the new-address function, that doesnt solve reading from
 * multiple files at the same time.
 * (added remark: oh, i thought that was solved? will look at that... (ton).
 */

/* use GHash for BHead name-based lookups (speeds up linking) */
#define USE_GHASH_BHEAD

/* Use GHash for restoring pointers by name */
#define USE_GHASH_RESTORE_POINTER

/***/

typedef struct OldNew {
	const void *old;
	void *newp;
	int nr;
} OldNew;

typedef struct OldNewMap {
	OldNew *entries;
	int nentries, entriessize;
	bool sorted;
	int lasthit;
} OldNewMap;


/* local prototypes */
static void *read_struct(FileData *fd, BHead *bh, const char *blockname);
static void direct_link_modifiers(FileData *fd, ListBase *lb);
static BHead *find_bhead_from_code_name(FileData *fd, const short idcode, const char *name);
static BHead *find_bhead_from_idname(FileData *fd, const char *idname);
static SceneCollection *get_scene_collection_active_or_create(struct Scene *scene, struct SceneLayer *scene_layer, const short flag);

/* this function ensures that reports are printed,
 * in the case of libraray linking errors this is important!
 *
 * bit kludge but better then doubling up on prints,
 * we could alternatively have a versions of a report function which forces printing - campbell
 */

void blo_reportf_wrap(ReportList *reports, ReportType type, const char *format, ...)
{
	char fixed_buf[1024]; /* should be long enough */
	
	va_list args;
	
	va_start(args, format);
	vsnprintf(fixed_buf, sizeof(fixed_buf), format, args);
	va_end(args);
	
	fixed_buf[sizeof(fixed_buf) - 1] = '\0';
	
	BKE_report(reports, type, fixed_buf);
	
	if (G.background == 0) {
		printf("%s: %s\n", BKE_report_type_str(type), fixed_buf);
	}
}

/* for reporting linking messages */
static const char *library_parent_filepath(Library *lib)
{
	return lib->parent ? lib->parent->filepath : "<direct>";
}

static OldNewMap *oldnewmap_new(void) 
{
	OldNewMap *onm= MEM_callocN(sizeof(*onm), "OldNewMap");
	
	onm->entriessize = 1024;
	onm->entries = MEM_mallocN(sizeof(*onm->entries)*onm->entriessize, "OldNewMap.entries");
	
	return onm;
}

static int verg_oldnewmap(const void *v1, const void *v2)
{
	const struct OldNew *x1=v1, *x2=v2;
	
	if (x1->old > x2->old) return 1;
	else if (x1->old < x2->old) return -1;
	return 0;
}


static void oldnewmap_sort(FileData *fd) 
{
	BLI_assert(fd->libmap->sorted == false);
	qsort(fd->libmap->entries, fd->libmap->nentries, sizeof(OldNew), verg_oldnewmap);
	fd->libmap->sorted = 1;
}

/* nr is zero for data, and ID code for libdata */
static void oldnewmap_insert(OldNewMap *onm, const void *oldaddr, void *newaddr, int nr)
{
	OldNew *entry;
	
	if (oldaddr==NULL || newaddr==NULL) return;
	
	if (UNLIKELY(onm->nentries == onm->entriessize)) {
		onm->entriessize *= 2;
		onm->entries = MEM_reallocN(onm->entries, sizeof(*onm->entries) * onm->entriessize);
	}

	entry = &onm->entries[onm->nentries++];
	entry->old = oldaddr;
	entry->newp = newaddr;
	entry->nr = nr;
}

void blo_do_versions_oldnewmap_insert(OldNewMap *onm, const void *oldaddr, void *newaddr, int nr)
{
	oldnewmap_insert(onm, oldaddr, newaddr, nr);
}

/**
 * Do a full search (no state).
 *
 * \param lasthit: Use as a reference position to avoid a full search
 * from either end of the array, giving more efficient lookups.
 *
 * \note This would seem an ideal case for hash or btree lookups.
 * However the data is written in-order, using the \a lasthit will normally avoid calling this function.
 * Creating a btree/hash structure adds overhead for the common-case to optimize the corner-case
 * (since most entries will never be retrieved).
 * So just keep full lookups as a fall-back.
 */
static int oldnewmap_lookup_entry_full(const OldNewMap *onm, const void *addr, int lasthit)
{
	const int nentries = onm->nentries;
	const OldNew *entries = onm->entries;
	int i;

	/* search relative to lasthit where possible */
	if (lasthit >= 0 && lasthit < nentries) {

		/* search forwards */
		i = lasthit;
		while (++i != nentries) {
			if (entries[i].old == addr) {
				return i;
			}
		}

		/* search backwards */
		i = lasthit + 1;
		while (i--) {
			if (entries[i].old == addr) {
				return i;
			}
		}
	}
	else {
		/* search backwards (full) */
		i = nentries;
		while (i--) {
			if (entries[i].old == addr) {
				return i;
			}
		}
	}

	return -1;
}

static void *oldnewmap_lookup_and_inc(OldNewMap *onm, const void *addr, bool increase_users)
{
	int i;
	
	if (addr == NULL) return NULL;
	
	if (onm->lasthit < onm->nentries-1) {
		OldNew *entry = &onm->entries[++onm->lasthit];
		
		if (entry->old == addr) {
			if (increase_users)
				entry->nr++;
			return entry->newp;
		}
	}
	
	i = oldnewmap_lookup_entry_full(onm, addr, onm->lasthit);
	if (i != -1) {
		OldNew *entry = &onm->entries[i];
		BLI_assert(entry->old == addr);
		onm->lasthit = i;
		if (increase_users)
			entry->nr++;
		return entry->newp;
	}
	
	return NULL;
}

/* for libdata, nr has ID code, no increment */
static void *oldnewmap_liblookup(OldNewMap *onm, const void *addr, const void *lib)
{
	if (addr == NULL) {
		return NULL;
	}

	/* lasthit works fine for non-libdata, linking there is done in same sequence as writing */
	if (onm->sorted) {
		const OldNew entry_s = {.old = addr};
		OldNew *entry = bsearch(&entry_s, onm->entries, onm->nentries, sizeof(OldNew), verg_oldnewmap);
		if (entry) {
			ID *id = entry->newp;

			if (id && (!lib || id->lib)) {
				return id;
			}
		}
	}
	else {
		/* note, this can be a bottle neck when loading some files */
		const int i = oldnewmap_lookup_entry_full(onm, addr, -1);
		if (i != -1) {
			OldNew *entry = &onm->entries[i];
			ID *id = entry->newp;
			BLI_assert(entry->old == addr);
			if (id && (!lib || id->lib)) {
				return id;
			}
		}
	}

	return NULL;
}

static void oldnewmap_free_unused(OldNewMap *onm) 
{
	int i;

	for (i = 0; i < onm->nentries; i++) {
		OldNew *entry = &onm->entries[i];
		if (entry->nr == 0) {
			MEM_freeN(entry->newp);
			entry->newp = NULL;
		}
	}
}

static void oldnewmap_clear(OldNewMap *onm) 
{
	onm->nentries = 0;
	onm->lasthit = 0;
}

static void oldnewmap_free(OldNewMap *onm) 
{
	MEM_freeN(onm->entries);
	MEM_freeN(onm);
}

/***/

static void read_libraries(FileData *basefd, ListBase *mainlist);

/* ************ help functions ***************** */

static void add_main_to_main(Main *mainvar, Main *from)
{
	ListBase *lbarray[MAX_LIBARRAY], *fromarray[MAX_LIBARRAY];
	int a;
	
	set_listbasepointers(mainvar, lbarray);
	a = set_listbasepointers(from, fromarray);
	while (a--) {
		BLI_movelisttolist(lbarray[a], fromarray[a]);
	}
}

void blo_join_main(ListBase *mainlist)
{
	Main *tojoin, *mainl;
	
	mainl = mainlist->first;
	while ((tojoin = mainl->next)) {
		add_main_to_main(mainl, tojoin);
		BLI_remlink(mainlist, tojoin);
		BKE_main_free(tojoin);
	}
}

static void split_libdata(ListBase *lb_src, Main **lib_main_array, const unsigned int lib_main_array_len)
{
	for (ID *id = lb_src->first, *idnext; id; id = idnext) {
		idnext = id->next;

		if (id->lib) {
			if (((unsigned int)id->lib->temp_index < lib_main_array_len) &&
			    /* this check should never fail, just incase 'id->lib' is a dangling pointer. */
			    (lib_main_array[id->lib->temp_index]->curlib == id->lib))
			{
				Main *mainvar = lib_main_array[id->lib->temp_index];
				ListBase *lb_dst = which_libbase(mainvar, GS(id->name));
				BLI_remlink(lb_src, id);
				BLI_addtail(lb_dst, id);
			}
			else {
				printf("%s: invalid library for '%s'\n", __func__, id->name);
				BLI_assert(0);
			}
		}
	}
}

void blo_split_main(ListBase *mainlist, Main *main)
{
	mainlist->first = mainlist->last = main;
	main->next = NULL;
	
	if (BLI_listbase_is_empty(&main->library))
		return;
	
	/* (Library.temp_index -> Main), lookup table */
	const unsigned int lib_main_array_len = BLI_listbase_count(&main->library);
	Main             **lib_main_array     = MEM_mallocN(lib_main_array_len * sizeof(*lib_main_array), __func__);

	int i = 0;
	for (Library *lib = main->library.first; lib; lib = lib->id.next, i++) {
		Main *libmain = BKE_main_new();
		libmain->curlib = lib;
		libmain->versionfile = lib->versionfile;
		libmain->subversionfile = lib->subversionfile;
		BLI_addtail(mainlist, libmain);
		lib->temp_index = i;
		lib_main_array[i] = libmain;
	}
	
	ListBase *lbarray[MAX_LIBARRAY];
	i = set_listbasepointers(main, lbarray);
	while (i--) {
		split_libdata(lbarray[i], lib_main_array, lib_main_array_len);
	}

	MEM_freeN(lib_main_array);
}

static void read_file_version(FileData *fd, Main *main)
{
	BHead *bhead;
	
	for (bhead= blo_firstbhead(fd); bhead; bhead= blo_nextbhead(fd, bhead)) {
		if (bhead->code == GLOB) {
			FileGlobal *fg= read_struct(fd, bhead, "Global");
			if (fg) {
				main->subversionfile= fg->subversion;
				main->minversionfile= fg->minversion;
				main->minsubversionfile= fg->minsubversion;
				MEM_freeN(fg);
			}
			else if (bhead->code == ENDB)
				break;
		}
	}
	if (main->curlib) {
		main->curlib->versionfile = main->versionfile;
		main->curlib->subversionfile = main->subversionfile;
	}
}

#ifdef USE_GHASH_BHEAD
static void read_file_bhead_idname_map_create(FileData *fd)
{
	BHead *bhead;

	/* dummy values */
	bool is_link = false;
	int code_prev = ENDB;
	unsigned int reserve = 0;

	for (bhead = blo_firstbhead(fd); bhead; bhead = blo_nextbhead(fd, bhead)) {
		if (code_prev != bhead->code) {
			code_prev = bhead->code;
			is_link = BKE_idcode_is_valid(code_prev) ? BKE_idcode_is_linkable(code_prev) : false;
		}

		if (is_link) {
			reserve += 1;
		}
	}

	BLI_assert(fd->bhead_idname_hash == NULL);

	fd->bhead_idname_hash = BLI_ghash_str_new_ex(__func__, reserve);

	for (bhead = blo_firstbhead(fd); bhead; bhead = blo_nextbhead(fd, bhead)) {
		if (code_prev != bhead->code) {
			code_prev = bhead->code;
			is_link = BKE_idcode_is_valid(code_prev) ? BKE_idcode_is_linkable(code_prev) : false;
		}

		if (is_link) {
			BLI_ghash_insert(fd->bhead_idname_hash, (void *)bhead_id_name(fd, bhead), bhead);
		}
	}
}
#endif


static Main *blo_find_main(FileData *fd, const char *filepath, const char *relabase)
{
	ListBase *mainlist = fd->mainlist;
	Main *m;
	Library *lib;
	char name1[FILE_MAX];
	
	BLI_strncpy(name1, filepath, sizeof(name1));
	BLI_cleanup_path(relabase, name1);
	
//	printf("blo_find_main: relabase  %s\n", relabase);
//	printf("blo_find_main: original in  %s\n", filepath);
//	printf("blo_find_main: converted to %s\n", name1);
	
	for (m = mainlist->first; m; m = m->next) {
		const char *libname = (m->curlib) ? m->curlib->filepath : m->name;
		
		if (BLI_path_cmp(name1, libname) == 0) {
			if (G.debug & G_DEBUG) printf("blo_find_main: found library %s\n", libname);
			return m;
		}
	}
	
	m = BKE_main_new();
	BLI_addtail(mainlist, m);
	
	/* Add library datablock itself to 'main' Main, since libraries are **never** linked data.
	 * Fixes bug where you could end with all ID_LI datablocks having the same name... */
	lib = BKE_libblock_alloc(mainlist->first, ID_LI, "Lib", 0);
	lib->id.us = ID_FAKE_USERS(lib);  /* Important, consistency with main ID reading code from read_libblock(). */
	BLI_strncpy(lib->name, filepath, sizeof(lib->name));
	BLI_strncpy(lib->filepath, name1, sizeof(lib->filepath));
	
	m->curlib = lib;
	
	read_file_version(fd, m);
	
	if (G.debug & G_DEBUG) printf("blo_find_main: added new lib %s\n", filepath);
	return m;
}


/* ************ FILE PARSING ****************** */

static void switch_endian_bh4(BHead4 *bhead)
{
	/* the ID_.. codes */
	if ((bhead->code & 0xFFFF)==0) bhead->code >>= 16;
	
	if (bhead->code != ENDB) {
		BLI_endian_switch_int32(&bhead->len);
		BLI_endian_switch_int32(&bhead->SDNAnr);
		BLI_endian_switch_int32(&bhead->nr);
	}
}

static void switch_endian_bh8(BHead8 *bhead)
{
	/* the ID_.. codes */
	if ((bhead->code & 0xFFFF)==0) bhead->code >>= 16;
	
	if (bhead->code != ENDB) {
		BLI_endian_switch_int32(&bhead->len);
		BLI_endian_switch_int32(&bhead->SDNAnr);
		BLI_endian_switch_int32(&bhead->nr);
	}
}

static void bh4_from_bh8(BHead *bhead, BHead8 *bhead8, int do_endian_swap)
{
	BHead4 *bhead4 = (BHead4 *) bhead;
	int64_t old;

	bhead4->code = bhead8->code;
	bhead4->len = bhead8->len;

	if (bhead4->code != ENDB) {
		/* perform a endian swap on 64bit pointers, otherwise the pointer might map to zero
		 * 0x0000000000000000000012345678 would become 0x12345678000000000000000000000000
		 */
		if (do_endian_swap) {
			BLI_endian_switch_int64(&bhead8->old);
		}
		
		/* this patch is to avoid a long long being read from not-eight aligned positions
		 * is necessary on any modern 64bit architecture) */
		memcpy(&old, &bhead8->old, 8);
		bhead4->old = (int) (old >> 3);
		
		bhead4->SDNAnr = bhead8->SDNAnr;
		bhead4->nr = bhead8->nr;
	}
}

static void bh8_from_bh4(BHead *bhead, BHead4 *bhead4)
{
	BHead8 *bhead8 = (BHead8 *) bhead;
	
	bhead8->code = bhead4->code;
	bhead8->len = bhead4->len;
	
	if (bhead8->code != ENDB) {
		bhead8->old = bhead4->old;
		bhead8->SDNAnr = bhead4->SDNAnr;
		bhead8->nr= bhead4->nr;
	}
}

static BHeadN *get_bhead(FileData *fd)
{
	BHeadN *new_bhead = NULL;
	int readsize;
	
	if (fd) {
		if (!fd->eof) {
			/* initializing to zero isn't strictly needed but shuts valgrind up
			 * since uninitialized memory gets compared */
			BHead8 bhead8 = {0};
			BHead4 bhead4 = {0};
			BHead  bhead = {0};
			
			/* First read the bhead structure.
			 * Depending on the platform the file was written on this can
			 * be a big or little endian BHead4 or BHead8 structure.
			 *
			 * As usual 'ENDB' (the last *partial* bhead of the file)
			 * needs some special handling. We don't want to EOF just yet.
			 */
			if (fd->flags & FD_FLAGS_FILE_POINTSIZE_IS_4) {
				bhead4.code = DATA;
				readsize = fd->read(fd, &bhead4, sizeof(bhead4));
				
				if (readsize == sizeof(bhead4) || bhead4.code == ENDB) {
					if (fd->flags & FD_FLAGS_SWITCH_ENDIAN) {
						switch_endian_bh4(&bhead4);
					}
					
					if (fd->flags & FD_FLAGS_POINTSIZE_DIFFERS) {
						bh8_from_bh4(&bhead, &bhead4);
					}
					else {
						memcpy(&bhead, &bhead4, sizeof(bhead));
					}
				}
				else {
					fd->eof = 1;
					bhead.len= 0;
				}
			}
			else {
				bhead8.code = DATA;
				readsize = fd->read(fd, &bhead8, sizeof(bhead8));
				
				if (readsize == sizeof(bhead8) || bhead8.code == ENDB) {
					if (fd->flags & FD_FLAGS_SWITCH_ENDIAN) {
						switch_endian_bh8(&bhead8);
					}
					
					if (fd->flags & FD_FLAGS_POINTSIZE_DIFFERS) {
						bh4_from_bh8(&bhead, &bhead8, (fd->flags & FD_FLAGS_SWITCH_ENDIAN));
					}
					else {
						memcpy(&bhead, &bhead8, sizeof(bhead));
					}
				}
				else {
					fd->eof = 1;
					bhead.len= 0;
				}
			}
			
			/* make sure people are not trying to pass bad blend files */
			if (bhead.len < 0) fd->eof = 1;
			
			/* bhead now contains the (converted) bhead structure. Now read
			 * the associated data and put everything in a BHeadN (creative naming !)
			 */
			if (!fd->eof) {
				new_bhead = MEM_mallocN(sizeof(BHeadN) + bhead.len, "new_bhead");
				if (new_bhead) {
					new_bhead->next = new_bhead->prev = NULL;
					new_bhead->bhead = bhead;
					
					readsize = fd->read(fd, new_bhead + 1, bhead.len);
					
					if (readsize != bhead.len) {
						fd->eof = 1;
						MEM_freeN(new_bhead);
						new_bhead = NULL;
					}
				}
				else {
					fd->eof = 1;
				}
			}
		}
	}

	/* We've read a new block. Now add it to the list
	 * of blocks.
	 */
	if (new_bhead) {
		BLI_addtail(&fd->listbase, new_bhead);
	}
	
	return(new_bhead);
}

BHead *blo_firstbhead(FileData *fd)
{
	BHeadN *new_bhead;
	BHead *bhead = NULL;
	
	/* Rewind the file
	 * Read in a new block if necessary
	 */
	new_bhead = fd->listbase.first;
	if (new_bhead == NULL) {
		new_bhead = get_bhead(fd);
	}
	
	if (new_bhead) {
		bhead = &new_bhead->bhead;
	}
	
	return(bhead);
}

BHead *blo_prevbhead(FileData *UNUSED(fd), BHead *thisblock)
{
	BHeadN *bheadn = (BHeadN *)POINTER_OFFSET(thisblock, -offsetof(BHeadN, bhead));
	BHeadN *prev = bheadn->prev;
	
	return (prev) ? &prev->bhead : NULL;
}

BHead *blo_nextbhead(FileData *fd, BHead *thisblock)
{
	BHeadN *new_bhead = NULL;
	BHead *bhead = NULL;
	
	if (thisblock) {
		/* bhead is actually a sub part of BHeadN
		 * We calculate the BHeadN pointer from the BHead pointer below */
		new_bhead = (BHeadN *)POINTER_OFFSET(thisblock, -offsetof(BHeadN, bhead));
		
		/* get the next BHeadN. If it doesn't exist we read in the next one */
		new_bhead = new_bhead->next;
		if (new_bhead == NULL) {
			new_bhead = get_bhead(fd);
		}
	}
	
	if (new_bhead) {
		/* here we do the reverse:
		 * go from the BHeadN pointer to the BHead pointer */
		bhead = &new_bhead->bhead;
	}
	
	return(bhead);
}

/* Warning! Caller's responsibility to ensure given bhead **is** and ID one! */
const char *bhead_id_name(const FileData *fd, const BHead *bhead)
{
	return (const char *)POINTER_OFFSET(bhead, sizeof(*bhead) + fd->id_name_offs);
}

static void decode_blender_header(FileData *fd)
{
	char header[SIZEOFBLENDERHEADER], num[4];
	int readsize;
	
	/* read in the header data */
	readsize = fd->read(fd, header, sizeof(header));
	
	if (readsize == sizeof(header)) {
		if (STREQLEN(header, "BLENDER", 7)) {
			fd->flags |= FD_FLAGS_FILE_OK;
			
			/* what size are pointers in the file ? */
			if (header[7]=='_') {
				fd->flags |= FD_FLAGS_FILE_POINTSIZE_IS_4;
				if (sizeof(void *) != 4) {
					fd->flags |= FD_FLAGS_POINTSIZE_DIFFERS;
				}
			}
			else {
				if (sizeof(void *) != 8) {
					fd->flags |= FD_FLAGS_POINTSIZE_DIFFERS;
				}
			}
			
			/* is the file saved in a different endian
			 * than we need ?
			 */
			if (((header[8] == 'v') ? L_ENDIAN : B_ENDIAN) != ENDIAN_ORDER) {
				fd->flags |= FD_FLAGS_SWITCH_ENDIAN;
			}
			
			/* get the version number */
			memcpy(num, header + 9, 3);
			num[3] = 0;
			fd->fileversion = atoi(num);
		}
	}
}

/**
 * \return Success if the file is read correctly, else set \a r_error_message.
 */
static bool read_file_dna(FileData *fd, const char **r_error_message)
{
	BHead *bhead;
	
	for (bhead = blo_firstbhead(fd); bhead; bhead = blo_nextbhead(fd, bhead)) {
		if (bhead->code == DNA1) {
			const bool do_endian_swap = (fd->flags & FD_FLAGS_SWITCH_ENDIAN) != 0;
			
			fd->filesdna = DNA_sdna_from_data(&bhead[1], bhead->len, do_endian_swap, true, r_error_message);
			if (fd->filesdna) {
				fd->compflags = DNA_struct_get_compareflags(fd->filesdna, fd->memsdna);
				/* used to retrieve ID names from (bhead+1) */
				fd->id_name_offs = DNA_elem_offset(fd->filesdna, "ID", "char", "name[]");

				return true;
			}
			else {
				return false;
			}
			
		}
		else if (bhead->code == ENDB)
			break;
	}
	
	*r_error_message = "Missing DNA block";
	return false;
}

static int *read_file_thumbnail(FileData *fd)
{
	BHead *bhead;
	int *blend_thumb = NULL;

	for (bhead = blo_firstbhead(fd); bhead; bhead = blo_nextbhead(fd, bhead)) {
		if (bhead->code == TEST) {
			const bool do_endian_swap = (fd->flags & FD_FLAGS_SWITCH_ENDIAN) != 0;
			int *data = (int *)(bhead + 1);

			if (bhead->len < (2 * sizeof(int))) {
				break;
			}

			if (do_endian_swap) {
				BLI_endian_switch_int32(&data[0]);
				BLI_endian_switch_int32(&data[1]);
			}

			if (bhead->len < BLEN_THUMB_MEMSIZE_FILE(data[0], data[1])) {
				break;
			}

			blend_thumb = data;
			break;
		}
		else if (bhead->code != REND) {
			/* Thumbnail is stored in TEST immediately after first REND... */
			break;
		}
	}

	return blend_thumb;
}

static int fd_read_from_file(FileData *filedata, void *buffer, unsigned int size)
{
	int readsize = read(filedata->filedes, buffer, size);
	
	if (readsize < 0) {
		readsize = EOF;
	}
	else {
		filedata->seek += readsize;
	}
	
	return readsize;
}

static int fd_read_gzip_from_file(FileData *filedata, void *buffer, unsigned int size)
{
	int readsize = gzread(filedata->gzfiledes, buffer, size);
	
	if (readsize < 0) {
		readsize = EOF;
	}
	else {
		filedata->seek += readsize;
	}
	
	return (readsize);
}

static int fd_read_from_memory(FileData *filedata, void *buffer, unsigned int size)
{
	/* don't read more bytes then there are available in the buffer */
	int readsize = (int)MIN2(size, (unsigned int)(filedata->buffersize - filedata->seek));
	
	memcpy(buffer, filedata->buffer + filedata->seek, readsize);
	filedata->seek += readsize;
	
	return (readsize);
}

static int fd_read_from_memfile(FileData *filedata, void *buffer, unsigned int size)
{
	static unsigned int seek = (1<<30);	/* the current position */
	static unsigned int offset = 0;		/* size of previous chunks */
	static MemFileChunk *chunk = NULL;
	unsigned int chunkoffset, readsize, totread;
	
	if (size == 0) return 0;
	
	if (seek != (unsigned int)filedata->seek) {
		chunk = filedata->memfile->chunks.first;
		seek = 0;
		
		while (chunk) {
			if (seek + chunk->size > (unsigned) filedata->seek) break;
			seek += chunk->size;
			chunk = chunk->next;
		}
		offset = seek;
		seek = filedata->seek;
	}
	
	if (chunk) {
		totread = 0;
		
		do {
			/* first check if it's on the end if current chunk */
			if (seek-offset == chunk->size) {
				offset += chunk->size;
				chunk = chunk->next;
			}
			
			/* debug, should never happen */
			if (chunk == NULL) {
				printf("illegal read, chunk zero\n");
				return 0;
			}
			
			chunkoffset = seek-offset;
			readsize = size-totread;
			
			/* data can be spread over multiple chunks, so clamp size
			 * to within this chunk, and then it will read further in
			 * the next chunk */
			if (chunkoffset+readsize > chunk->size)
				readsize= chunk->size-chunkoffset;
			
			memcpy(POINTER_OFFSET(buffer, totread), chunk->buf + chunkoffset, readsize);
			totread += readsize;
			filedata->seek += readsize;
			seek += readsize;
		} while (totread < size);
		
		return totread;
	}
	
	return 0;
}

static FileData *filedata_new(void)
{
	FileData *fd = MEM_callocN(sizeof(FileData), "FileData");
	
	fd->filedes = -1;
	fd->gzfiledes = NULL;

	fd->memsdna = DNA_sdna_current_get();

	fd->datamap = oldnewmap_new();
	fd->globmap = oldnewmap_new();
	fd->libmap = oldnewmap_new();
	
	return fd;
}

static FileData *blo_decode_and_check(FileData *fd, ReportList *reports)
{
	decode_blender_header(fd);
	
	if (fd->flags & FD_FLAGS_FILE_OK) {
		const char *error_message = NULL;
		if (read_file_dna(fd, &error_message) == false) {
			BKE_reportf(reports, RPT_ERROR,
			            "Failed to read blend file '%s': %s",
			            fd->relabase, error_message);
			blo_freefiledata(fd);
			fd = NULL;
		}
	}
	else {
		BKE_reportf(reports, RPT_ERROR, "Failed to read blend file '%s', not a blend file", fd->relabase);
		blo_freefiledata(fd);
		fd = NULL;
	}
	
	return fd;
}

/* cannot be called with relative paths anymore! */
/* on each new library added, it now checks for the current FileData and expands relativeness */
FileData *blo_openblenderfile(const char *filepath, ReportList *reports)
{
	gzFile gzfile;
	errno = 0;
	gzfile = BLI_gzopen(filepath, "rb");
	
	if (gzfile == (gzFile)Z_NULL) {
		BKE_reportf(reports, RPT_WARNING, "Unable to open '%s': %s",
		            filepath, errno ? strerror(errno) : TIP_("unknown error reading file"));
		return NULL;
	}
	else {
		FileData *fd = filedata_new();
		fd->gzfiledes = gzfile;
		fd->read = fd_read_gzip_from_file;
		
		/* needed for library_append and read_libraries */
		BLI_strncpy(fd->relabase, filepath, sizeof(fd->relabase));
		
		return blo_decode_and_check(fd, reports);
	}
}

/**
 * Same as blo_openblenderfile(), but does not reads DNA data, only header. Use it for light access
 * (e.g. thumbnail reading).
 */
static FileData *blo_openblenderfile_minimal(const char *filepath)
{
	gzFile gzfile;
	errno = 0;
	gzfile = BLI_gzopen(filepath, "rb");

	if (gzfile != (gzFile)Z_NULL) {
		FileData *fd = filedata_new();
		fd->gzfiledes = gzfile;
		fd->read = fd_read_gzip_from_file;

		decode_blender_header(fd);

		if (fd->flags & FD_FLAGS_FILE_OK) {
			return fd;
		}

		blo_freefiledata(fd);
	}

	return NULL;
}

static int fd_read_gzip_from_memory(FileData *filedata, void *buffer, unsigned int size)
{
	int err;

	filedata->strm.next_out = (Bytef *) buffer;
	filedata->strm.avail_out = size;

	// Inflate another chunk.
	err = inflate (&filedata->strm, Z_SYNC_FLUSH);

	if (err == Z_STREAM_END) {
		return 0;
	}
	else if (err != Z_OK) {
		printf("fd_read_gzip_from_memory: zlib error\n");
		return 0;
	}

	filedata->seek += size;

	return (size);
}

static int fd_read_gzip_from_memory_init(FileData *fd)
{

	fd->strm.next_in = (Bytef *) fd->buffer;
	fd->strm.avail_in = fd->buffersize;
	fd->strm.total_out = 0;
	fd->strm.zalloc = Z_NULL;
	fd->strm.zfree = Z_NULL;
	
	if (inflateInit2(&fd->strm, (16+MAX_WBITS)) != Z_OK)
		return 0;

	fd->read = fd_read_gzip_from_memory;
	
	return 1;
}

FileData *blo_openblendermemory(const void *mem, int memsize, ReportList *reports)
{
	if (!mem || memsize<SIZEOFBLENDERHEADER) {
		BKE_report(reports, RPT_WARNING, (mem) ? TIP_("Unable to read"): TIP_("Unable to open"));
		return NULL;
	}
	else {
		FileData *fd = filedata_new();
		const char *cp = mem;
		
		fd->buffer = mem;
		fd->buffersize = memsize;
		
		/* test if gzip */
		if (cp[0] == 0x1f && cp[1] == 0x8b) {
			if (0 == fd_read_gzip_from_memory_init(fd)) {
				blo_freefiledata(fd);
				return NULL;
			}
		}
		else
			fd->read = fd_read_from_memory;
			
		fd->flags |= FD_FLAGS_NOT_MY_BUFFER;

		return blo_decode_and_check(fd, reports);
	}
}

FileData *blo_openblendermemfile(MemFile *memfile, ReportList *reports)
{
	if (!memfile) {
		BKE_report(reports, RPT_WARNING, "Unable to open blend <memory>");
		return NULL;
	}
	else {
		FileData *fd = filedata_new();
		fd->memfile = memfile;
		
		fd->read = fd_read_from_memfile;
		fd->flags |= FD_FLAGS_NOT_MY_BUFFER;
		
		return blo_decode_and_check(fd, reports);
	}
}


void blo_freefiledata(FileData *fd)
{
	if (fd) {
		if (fd->filedes != -1) {
			close(fd->filedes);
		}
		
		if (fd->gzfiledes != NULL) {
			gzclose(fd->gzfiledes);
		}
		
		if (fd->strm.next_in) {
			if (inflateEnd(&fd->strm) != Z_OK) {
				printf("close gzip stream error\n");
			}
		}
		
		if (fd->buffer && !(fd->flags & FD_FLAGS_NOT_MY_BUFFER)) {
			MEM_freeN((void *)fd->buffer);
			fd->buffer = NULL;
		}
		
		// Free all BHeadN data blocks
		BLI_freelistN(&fd->listbase);

		if (fd->filesdna)
			DNA_sdna_free(fd->filesdna);
		if (fd->compflags)
			MEM_freeN((void *)fd->compflags);
		
		if (fd->datamap)
			oldnewmap_free(fd->datamap);
		if (fd->globmap)
			oldnewmap_free(fd->globmap);
		if (fd->imamap)
			oldnewmap_free(fd->imamap);
		if (fd->movieclipmap)
			oldnewmap_free(fd->movieclipmap);
		if (fd->soundmap)
			oldnewmap_free(fd->soundmap);
		if (fd->packedmap)
			oldnewmap_free(fd->packedmap);
		if (fd->libmap && !(fd->flags & FD_FLAGS_NOT_MY_LIBMAP))
			oldnewmap_free(fd->libmap);
		if (fd->bheadmap)
			MEM_freeN(fd->bheadmap);
		
#ifdef USE_GHASH_BHEAD
		if (fd->bhead_idname_hash) {
			BLI_ghash_free(fd->bhead_idname_hash, NULL, NULL);
		}
#endif

		MEM_freeN(fd);
	}
}

/* ************ DIV ****************** */

/**
 * Check whether given path ends with a blend file compatible extension (.blend, .ble or .blend.gz).
 *
 * \param str The path to check.
 * \return true is this path ends with a blender file extension.
 */
bool BLO_has_bfile_extension(const char *str)
{
	const char *ext_test[4] = {".blend", ".ble", ".blend.gz", NULL};
	return BLI_testextensie_array(str, ext_test);
}

/**
 * Try to explode given path into its 'library components' (i.e. a .blend file, id type/group, and datablock itself).
 *
 * \param path the full path to explode.
 * \param r_dir the string that'll contain path up to blend file itself ('library' path).
 *              WARNING! Must be FILE_MAX_LIBEXTRA long (it also stores group and name strings)!
 * \param r_group the string that'll contain 'group' part of the path, if any. May be NULL.
 * \param r_name the string that'll contain data's name part of the path, if any. May be NULL.
 * \return true if path contains a blend file.
 */
bool BLO_library_path_explode(const char *path, char *r_dir, char **r_group, char **r_name)
{
	/* We might get some data names with slashes, so we have to go up in path until we find blend file itself,
	 * then we now next path item is group, and everything else is data name. */
	char *slash = NULL, *prev_slash = NULL, c = '\0';

	r_dir[0] = '\0';
	if (r_group) {
		*r_group = NULL;
	}
	if (r_name) {
		*r_name = NULL;
	}

	/* if path leads to an existing directory, we can be sure we're not (in) a library */
	if (BLI_is_dir(path)) {
		return false;
	}

	strcpy(r_dir, path);

	while ((slash = (char *)BLI_last_slash(r_dir))) {
		char tc = *slash;
		*slash = '\0';
		if (BLO_has_bfile_extension(r_dir) && BLI_is_file(r_dir)) {
			break;
		}

		if (prev_slash) {
			*prev_slash = c;
		}
		prev_slash = slash;
		c = tc;
	}

	if (!slash) {
		return false;
	}

	if (slash[1] != '\0') {
		BLI_assert(strlen(slash + 1) < BLO_GROUP_MAX);
		if (r_group) {
			*r_group = slash + 1;
		}
	}

	if (prev_slash && (prev_slash[1] != '\0')) {
		BLI_assert(strlen(prev_slash + 1) < MAX_ID_NAME - 2);
		if (r_name) {
			*r_name = prev_slash + 1;
		}
	}

	return true;
}

/**
 * Does a very light reading of given .blend file to extract its stored thumbnail.
 *
 * \param filepath The path of the file to extract thumbnail from.
 * \return The raw thumbnail
 *         (MEM-allocated, as stored in file, use BKE_main_thumbnail_to_imbuf() to convert it to ImBuf image).
 */
BlendThumbnail *BLO_thumbnail_from_file(const char *filepath)
{
	FileData *fd;
	BlendThumbnail *data;
	int *fd_data;

	fd = blo_openblenderfile_minimal(filepath);
	fd_data = fd ? read_file_thumbnail(fd) : NULL;

	if (fd_data) {
		const size_t sz = BLEN_THUMB_MEMSIZE(fd_data[0], fd_data[1]);
		data = MEM_mallocN(sz, __func__);

		BLI_assert((sz - sizeof(*data)) == (BLEN_THUMB_MEMSIZE_FILE(fd_data[0], fd_data[1]) - (sizeof(*fd_data) * 2)));
		data->width = fd_data[0];
		data->height = fd_data[1];
		memcpy(data->rect, &fd_data[2], sz - sizeof(*data));
	}
	else {
		data = NULL;
	}

	blo_freefiledata(fd);

	return data;
}

/* ************** OLD POINTERS ******************* */

static void *newdataadr(FileData *fd, const void *adr)		/* only direct databocks */
{
	return oldnewmap_lookup_and_inc(fd->datamap, adr, true);
}

/* This is a special version of newdataadr() which allows us to keep lasthit of
 * map unchanged. In certain cases this makes file loading time significantly
 * faster.
 *
 * Use this function in cases like restoring pointer from one list element to
 * another list element, but keep lasthit value so we can continue restoring
 * pointers efficiently.
 *
 * Example of this could be found in direct_link_fcurves() which restores the
 * fcurve group pointer and keeps lasthit optimal for linking all further
 * fcurves.
 */
static void *newdataadr_ex(FileData *fd, const void *adr, bool increase_lasthit)		/* only direct databocks */
{
	if (increase_lasthit) {
		return newdataadr(fd, adr);
	}
	else {
		int lasthit = fd->datamap->lasthit;
		void *newadr = newdataadr(fd, adr);
		fd->datamap->lasthit = lasthit;
		return newadr;
	}
}

static void *newdataadr_no_us(FileData *fd, const void *adr)		/* only direct databocks */
{
	return oldnewmap_lookup_and_inc(fd->datamap, adr, false);
}

static void *newglobadr(FileData *fd, const void *adr)	    /* direct datablocks with global linking */
{
	return oldnewmap_lookup_and_inc(fd->globmap, adr, true);
}

static void *newimaadr(FileData *fd, const void *adr)		    /* used to restore image data after undo */
{
	if (fd->imamap && adr)
		return oldnewmap_lookup_and_inc(fd->imamap, adr, true);
	return NULL;
}

static void *newmclipadr(FileData *fd, const void *adr)      /* used to restore movie clip data after undo */
{
	if (fd->movieclipmap && adr)
		return oldnewmap_lookup_and_inc(fd->movieclipmap, adr, true);
	return NULL;
}

static void *newsoundadr(FileData *fd, const void *adr)      /* used to restore sound data after undo */
{
	if (fd->soundmap && adr)
		return oldnewmap_lookup_and_inc(fd->soundmap, adr, true);
	return NULL;
}

static void *newpackedadr(FileData *fd, const void *adr)      /* used to restore packed data after undo */
{
	if (fd->packedmap && adr)
		return oldnewmap_lookup_and_inc(fd->packedmap, adr, true);
	
	return oldnewmap_lookup_and_inc(fd->datamap, adr, true);
}


static void *newlibadr(FileData *fd, const void *lib, const void *adr)		/* only lib data */
{
	return oldnewmap_liblookup(fd->libmap, adr, lib);
}

void *blo_do_versions_newlibadr(FileData *fd, const void *lib, const void *adr)		/* only lib data */
{
	return newlibadr(fd, lib, adr);
}

static void *newlibadr_us(FileData *fd, const void *lib, const void *adr)	/* increases user number */
{
	ID *id = newlibadr(fd, lib, adr);
	
	id_us_plus_no_lib(id);
	
	return id;
}

void *blo_do_versions_newlibadr_us(FileData *fd, const void *lib, const void *adr)	/* increases user number */
{
	return newlibadr_us(fd, lib, adr);
}

static void *newlibadr_real_us(FileData *fd, const void *lib, const void *adr)	/* ensures real user */
{
	ID *id = newlibadr(fd, lib, adr);

	id_us_ensure_real(id);

	return id;
}

static void change_idid_adr_fd(FileData *fd, const void *old, void *new)
{
	int i;
	
	/* use a binary search if we have a sorted libmap, for now it's not needed. */
	BLI_assert(fd->libmap->sorted == false);

	for (i = 0; i < fd->libmap->nentries; i++) {
		OldNew *entry = &fd->libmap->entries[i];
		
		if (old==entry->newp && entry->nr==ID_ID) {
			entry->newp = new;
			if (new) entry->nr = GS( ((ID *)new)->name );
		}
	}
}

static void change_idid_adr(ListBase *mainlist, FileData *basefd, void *old, void *new)
{
	Main *mainptr;
	
	for (mainptr = mainlist->first; mainptr; mainptr = mainptr->next) {
		FileData *fd;
		
		if (mainptr->curlib)
			fd = mainptr->curlib->filedata;
		else
			fd = basefd;
		
		if (fd) {
			change_idid_adr_fd(fd, old, new);
		}
	}
}

/* lib linked proxy objects point to our local data, we need
 * to clear that pointer before reading the undo memfile since
 * the object might be removed, it is set again in reading
 * if the local object still exists */
void blo_clear_proxy_pointers_from_lib(Main *oldmain)
{
	Object *ob = oldmain->object.first;
	
	for (; ob; ob= ob->id.next) {
		if (ob->id.lib)
			ob->proxy_from = NULL;
	}
}

void blo_make_image_pointer_map(FileData *fd, Main *oldmain)
{
	Image *ima = oldmain->image.first;
	Scene *sce = oldmain->scene.first;
	int a;
	
	fd->imamap = oldnewmap_new();
	
	for (; ima; ima = ima->id.next) {
		if (ima->cache)
			oldnewmap_insert(fd->imamap, ima->cache, ima->cache, 0);
		for (a = 0; a < TEXTARGET_COUNT; a++)
			if (ima->gputexture[a])
				oldnewmap_insert(fd->imamap, ima->gputexture[a], ima->gputexture[a], 0);
		if (ima->rr)
			oldnewmap_insert(fd->imamap, ima->rr, ima->rr, 0);
		for (a=0; a < IMA_MAX_RENDER_SLOT; a++)
			if (ima->renders[a])
				oldnewmap_insert(fd->imamap, ima->renders[a], ima->renders[a], 0);
	}
	for (; sce; sce = sce->id.next) {
		if (sce->nodetree && sce->nodetree->previews) {
			bNodeInstanceHashIterator iter;
			NODE_INSTANCE_HASH_ITER(iter, sce->nodetree->previews) {
				bNodePreview *preview = BKE_node_instance_hash_iterator_get_value(&iter);
				oldnewmap_insert(fd->imamap, preview, preview, 0);
			}
		}
	}
}

/* set old main image ibufs to zero if it has been restored */
/* this works because freeing old main only happens after this call */
void blo_end_image_pointer_map(FileData *fd, Main *oldmain)
{
	OldNew *entry = fd->imamap->entries;
	Image *ima = oldmain->image.first;
	Scene *sce = oldmain->scene.first;
	int i;
	
	/* used entries were restored, so we put them to zero */
	for (i = 0; i < fd->imamap->nentries; i++, entry++) {
		if (entry->nr > 0)
			entry->newp = NULL;
	}
	
	for (; ima; ima = ima->id.next) {
		ima->cache = newimaadr(fd, ima->cache);
		if (ima->cache == NULL) {
			ima->tpageflag &= ~IMA_GLBIND_IS_DATA;
			for (i = 0; i < TEXTARGET_COUNT; i++) {
				ima->bindcode[i] = 0;
				ima->gputexture[i] = NULL;
			}
			ima->rr = NULL;
		}
		for (i = 0; i < IMA_MAX_RENDER_SLOT; i++)
			ima->renders[i] = newimaadr(fd, ima->renders[i]);
		
		for (i = 0; i < TEXTARGET_COUNT; i++)
			ima->gputexture[i] = newimaadr(fd, ima->gputexture[i]);
		ima->rr = newimaadr(fd, ima->rr);
	}
	for (; sce; sce = sce->id.next) {
		if (sce->nodetree && sce->nodetree->previews) {
			bNodeInstanceHash *new_previews = BKE_node_instance_hash_new("node previews");
			bNodeInstanceHashIterator iter;
			
			/* reconstruct the preview hash, only using remaining pointers */
			NODE_INSTANCE_HASH_ITER(iter, sce->nodetree->previews) {
				bNodePreview *preview = BKE_node_instance_hash_iterator_get_value(&iter);
				if (preview) {
					bNodePreview *new_preview = newimaadr(fd, preview);
					if (new_preview) {
						bNodeInstanceKey key = BKE_node_instance_hash_iterator_get_key(&iter);
						BKE_node_instance_hash_insert(new_previews, key, new_preview);
					}
				}
			}
			BKE_node_instance_hash_free(sce->nodetree->previews, NULL);
			sce->nodetree->previews = new_previews;
		}
	}
}

void blo_make_movieclip_pointer_map(FileData *fd, Main *oldmain)
{
	MovieClip *clip = oldmain->movieclip.first;
	Scene *sce = oldmain->scene.first;
	
	fd->movieclipmap = oldnewmap_new();
	
	for (; clip; clip = clip->id.next) {
		if (clip->cache)
			oldnewmap_insert(fd->movieclipmap, clip->cache, clip->cache, 0);
		
		if (clip->tracking.camera.intrinsics)
			oldnewmap_insert(fd->movieclipmap, clip->tracking.camera.intrinsics, clip->tracking.camera.intrinsics, 0);
	}
	
	for (; sce; sce = sce->id.next) {
		if (sce->nodetree) {
			bNode *node;
			for (node = sce->nodetree->nodes.first; node; node = node->next)
				if (node->type == CMP_NODE_MOVIEDISTORTION)
					oldnewmap_insert(fd->movieclipmap, node->storage, node->storage, 0);
		}
	}
}

/* set old main movie clips caches to zero if it has been restored */
/* this works because freeing old main only happens after this call */
void blo_end_movieclip_pointer_map(FileData *fd, Main *oldmain)
{
	OldNew *entry = fd->movieclipmap->entries;
	MovieClip *clip = oldmain->movieclip.first;
	Scene *sce = oldmain->scene.first;
	int i;
	
	/* used entries were restored, so we put them to zero */
	for (i=0; i < fd->movieclipmap->nentries; i++, entry++) {
		if (entry->nr > 0)
			entry->newp = NULL;
	}
	
	for (; clip; clip = clip->id.next) {
		clip->cache = newmclipadr(fd, clip->cache);
		clip->tracking.camera.intrinsics = newmclipadr(fd, clip->tracking.camera.intrinsics);
	}
	
	for (; sce; sce = sce->id.next) {
		if (sce->nodetree) {
			bNode *node;
			for (node = sce->nodetree->nodes.first; node; node = node->next)
				if (node->type == CMP_NODE_MOVIEDISTORTION)
					node->storage = newmclipadr(fd, node->storage);
		}
	}
}

void blo_make_sound_pointer_map(FileData *fd, Main *oldmain)
{
	bSound *sound = oldmain->sound.first;
	
	fd->soundmap = oldnewmap_new();
	
	for (; sound; sound = sound->id.next) {
		if (sound->waveform)
			oldnewmap_insert(fd->soundmap, sound->waveform, sound->waveform, 0);			
	}
}

/* set old main sound caches to zero if it has been restored */
/* this works because freeing old main only happens after this call */
void blo_end_sound_pointer_map(FileData *fd, Main *oldmain)
{
	OldNew *entry = fd->soundmap->entries;
	bSound *sound = oldmain->sound.first;
	int i;
	
	/* used entries were restored, so we put them to zero */
	for (i = 0; i < fd->soundmap->nentries; i++, entry++) {
		if (entry->nr > 0)
			entry->newp = NULL;
	}
	
	for (; sound; sound = sound->id.next) {
		sound->waveform = newsoundadr(fd, sound->waveform);
	}
}

/* XXX disabled this feature - packed files also belong in temp saves and quit.blend, to make restore work */

static void insert_packedmap(FileData *fd, PackedFile *pf)
{
	oldnewmap_insert(fd->packedmap, pf, pf, 0);
	oldnewmap_insert(fd->packedmap, pf->data, pf->data, 0);
}

void blo_make_packed_pointer_map(FileData *fd, Main *oldmain)
{
	Image *ima;
	VFont *vfont;
	bSound *sound;
	Library *lib;
	
	fd->packedmap = oldnewmap_new();
	
	for (ima = oldmain->image.first; ima; ima = ima->id.next) {
		ImagePackedFile *imapf;

		if (ima->packedfile)
			insert_packedmap(fd, ima->packedfile);

		for (imapf = ima->packedfiles.first; imapf; imapf = imapf->next)
			if (imapf->packedfile)
				insert_packedmap(fd, imapf->packedfile);
	}
			
	for (vfont = oldmain->vfont.first; vfont; vfont = vfont->id.next)
		if (vfont->packedfile)
			insert_packedmap(fd, vfont->packedfile);
	
	for (sound = oldmain->sound.first; sound; sound = sound->id.next)
		if (sound->packedfile)
			insert_packedmap(fd, sound->packedfile);
	
	for (lib = oldmain->library.first; lib; lib = lib->id.next)
		if (lib->packedfile)
			insert_packedmap(fd, lib->packedfile);

}

/* set old main packed data to zero if it has been restored */
/* this works because freeing old main only happens after this call */
void blo_end_packed_pointer_map(FileData *fd, Main *oldmain)
{
	Image *ima;
	VFont *vfont;
	bSound *sound;
	Library *lib;
	OldNew *entry = fd->packedmap->entries;
	int i;
	
	/* used entries were restored, so we put them to zero */
	for (i=0; i < fd->packedmap->nentries; i++, entry++) {
		if (entry->nr > 0)
			entry->newp = NULL;
	}
	
	for (ima = oldmain->image.first; ima; ima = ima->id.next) {
		ImagePackedFile *imapf;

		ima->packedfile = newpackedadr(fd, ima->packedfile);

		for (imapf = ima->packedfiles.first; imapf; imapf = imapf->next)
			imapf->packedfile = newpackedadr(fd, imapf->packedfile);
	}
	
	for (vfont = oldmain->vfont.first; vfont; vfont = vfont->id.next)
		vfont->packedfile = newpackedadr(fd, vfont->packedfile);

	for (sound = oldmain->sound.first; sound; sound = sound->id.next)
		sound->packedfile = newpackedadr(fd, sound->packedfile);
		
	for (lib = oldmain->library.first; lib; lib = lib->id.next)
		lib->packedfile = newpackedadr(fd, lib->packedfile);
}


/* undo file support: add all library pointers in lookup */
void blo_add_library_pointer_map(ListBase *old_mainlist, FileData *fd)
{
	Main *ptr = old_mainlist->first;
	ListBase *lbarray[MAX_LIBARRAY];
	
	for (ptr = ptr->next; ptr; ptr = ptr->next) {
		int i = set_listbasepointers(ptr, lbarray);
		while (i--) {
			ID *id;
			for (id = lbarray[i]->first; id; id = id->next)
				oldnewmap_insert(fd->libmap, id, id, GS(id->name));
		}
	}

	fd->old_mainlist = old_mainlist;
}


/* ********** END OLD POINTERS ****************** */
/* ********** READ FILE ****************** */

static void switch_endian_structs(const struct SDNA *filesdna, BHead *bhead)
{
	int blocksize, nblocks;
	char *data;
	
	data = (char *)(bhead+1);
	blocksize = filesdna->typelens[ filesdna->structs[bhead->SDNAnr][0] ];
	
	nblocks = bhead->nr;
	while (nblocks--) {
		DNA_struct_switch_endian(filesdna, bhead->SDNAnr, data);
		
		data += blocksize;
	}
}

static void *read_struct(FileData *fd, BHead *bh, const char *blockname)
{
	void *temp = NULL;
	
	if (bh->len) {
		/* switch is based on file dna */
		if (bh->SDNAnr && (fd->flags & FD_FLAGS_SWITCH_ENDIAN))
			switch_endian_structs(fd->filesdna, bh);
		
		if (fd->compflags[bh->SDNAnr] != SDNA_CMP_REMOVED) {
			if (fd->compflags[bh->SDNAnr] == SDNA_CMP_NOT_EQUAL) {
				temp = DNA_struct_reconstruct(fd->memsdna, fd->filesdna, fd->compflags, bh->SDNAnr, bh->nr, (bh+1));
			}
			else {
				/* SDNA_CMP_EQUAL */
				temp = MEM_mallocN(bh->len, blockname);
				memcpy(temp, (bh+1), bh->len);
			}
		}
	}

	return temp;
}

typedef void (*link_list_cb)(FileData *fd, void *data);

static void link_list_ex(FileData *fd, ListBase *lb, link_list_cb callback)		/* only direct data */
{
	Link *ln, *prev;
	
	if (BLI_listbase_is_empty(lb)) return;
	
	lb->first = newdataadr(fd, lb->first);
	if (callback != NULL) {
		callback(fd, lb->first);
	}
	ln = lb->first;
	prev = NULL;
	while (ln) {
		ln->next = newdataadr(fd, ln->next);
		if (ln->next != NULL && callback != NULL) {
			callback(fd, ln->next);
		}
		ln->prev = prev;
		prev = ln;
		ln = ln->next;
	}
	lb->last = prev;
}

static void link_list(FileData *fd, ListBase *lb)		/* only direct data */
{
	link_list_ex(fd, lb, NULL);
}

static void link_glob_list(FileData *fd, ListBase *lb)		/* for glob data */
{
	Link *ln, *prev;
	void *poin;

	if (BLI_listbase_is_empty(lb)) return;
	poin = newdataadr(fd, lb->first);
	if (lb->first) {
		oldnewmap_insert(fd->globmap, lb->first, poin, 0);
	}
	lb->first = poin;
	
	ln = lb->first;
	prev = NULL;
	while (ln) {
		poin = newdataadr(fd, ln->next);
		if (ln->next) {
			oldnewmap_insert(fd->globmap, ln->next, poin, 0);
		}
		ln->next = poin;
		ln->prev = prev;
		prev = ln;
		ln = ln->next;
	}
	lb->last = prev;
}

static void test_pointer_array(FileData *fd, void **mat)
{
	int64_t *lpoin, *lmat;
	int *ipoin, *imat;
	size_t len;

		/* manually convert the pointer array in
		 * the old dna format to a pointer array in
		 * the new dna format.
		 */
	if (*mat) {
		len = MEM_allocN_len(*mat)/fd->filesdna->pointerlen;
			
		if (fd->filesdna->pointerlen==8 && fd->memsdna->pointerlen==4) {
			ipoin=imat= MEM_mallocN(len * 4, "newmatar");
			lpoin= *mat;
			
			while (len-- > 0) {
				if ((fd->flags & FD_FLAGS_SWITCH_ENDIAN))
					BLI_endian_switch_int64(lpoin);
				*ipoin = (int)((*lpoin) >> 3);
				ipoin++;
				lpoin++;
			}
			MEM_freeN(*mat);
			*mat = imat;
		}
		
		if (fd->filesdna->pointerlen==4 && fd->memsdna->pointerlen==8) {
			lpoin = lmat = MEM_mallocN(len * 8, "newmatar");
			ipoin = *mat;
			
			while (len-- > 0) {
				*lpoin = *ipoin;
				ipoin++;
				lpoin++;
			}
			MEM_freeN(*mat);
			*mat= lmat;
		}
	}
}

/* ************ READ ID Properties *************** */

static void IDP_DirectLinkProperty(IDProperty *prop, int switch_endian, FileData *fd);
static void IDP_LibLinkProperty(IDProperty *prop, FileData *fd);

static void IDP_DirectLinkIDPArray(IDProperty *prop, int switch_endian, FileData *fd)
{
	IDProperty *array;
	int i;
	
	/* since we didn't save the extra buffer, set totallen to len */
	prop->totallen = prop->len;
	prop->data.pointer = newdataadr(fd, prop->data.pointer);

	array = (IDProperty *)prop->data.pointer;
	
	/* note!, idp-arrays didn't exist in 2.4x, so the pointer will be cleared
	 * theres not really anything we can do to correct this, at least don't crash */
	if (array == NULL) {
		prop->len = 0;
		prop->totallen = 0;
	}
	
	
	for (i = 0; i < prop->len; i++)
		IDP_DirectLinkProperty(&array[i], switch_endian, fd);
}

static void IDP_DirectLinkArray(IDProperty *prop, int switch_endian, FileData *fd)
{
	IDProperty **array;
	int i;
	
	/* since we didn't save the extra buffer, set totallen to len */
	prop->totallen = prop->len;
	prop->data.pointer = newdataadr(fd, prop->data.pointer);
	
	if (prop->subtype == IDP_GROUP) {
		test_pointer_array(fd, prop->data.pointer);
		array = prop->data.pointer;
		
		for (i = 0; i < prop->len; i++)
			IDP_DirectLinkProperty(array[i], switch_endian, fd);
	}
	else if (prop->subtype == IDP_DOUBLE) {
		if (switch_endian) {
			BLI_endian_switch_double_array(prop->data.pointer, prop->len);
		}
	}
	else {
		if (switch_endian) {
			/* also used for floats */
			BLI_endian_switch_int32_array(prop->data.pointer, prop->len);
		}
	}
}

static void IDP_DirectLinkString(IDProperty *prop, FileData *fd)
{
	/*since we didn't save the extra string buffer, set totallen to len.*/
	prop->totallen = prop->len;
	prop->data.pointer = newdataadr(fd, prop->data.pointer);
}

static void IDP_DirectLinkGroup(IDProperty *prop, int switch_endian, FileData *fd)
{
	ListBase *lb = &prop->data.group;
	IDProperty *loop;
	
	link_list(fd, lb);
	
	/*Link child id properties now*/
	for (loop=prop->data.group.first; loop; loop=loop->next) {
		IDP_DirectLinkProperty(loop, switch_endian, fd);
	}
}

static void IDP_DirectLinkProperty(IDProperty *prop, int switch_endian, FileData *fd)
{
	switch (prop->type) {
		case IDP_GROUP:
			IDP_DirectLinkGroup(prop, switch_endian, fd);
			break;
		case IDP_STRING:
			IDP_DirectLinkString(prop, fd);
			break;
		case IDP_ARRAY:
			IDP_DirectLinkArray(prop, switch_endian, fd);
			break;
		case IDP_IDPARRAY:
			IDP_DirectLinkIDPArray(prop, switch_endian, fd);
			break;
		case IDP_DOUBLE:
			/* erg, stupid doubles.  since I'm storing them
			 * in the same field as int val; val2 in the
			 * IDPropertyData struct, they have to deal with
			 * endianness specifically
			 *
			 * in theory, val and val2 would've already been swapped
			 * if switch_endian is true, so we have to first unswap
			 * them then reswap them as a single 64-bit entity.
			 */
			
			if (switch_endian) {
				BLI_endian_switch_int32(&prop->data.val);
				BLI_endian_switch_int32(&prop->data.val2);
				BLI_endian_switch_int64((int64_t *)&prop->data.val);
			}
			break;
		case IDP_INT:
		case IDP_FLOAT:
		case IDP_ID:
			break;  /* Nothing special to do here. */
		default:
			/* Unknown IDP type, nuke it (we cannot handle unknown types everywhere in code,
			 * IDP are way too polymorphic to do it safely. */
			printf("%s: found unknown IDProperty type %d, reset to Integer one !\n", __func__, prop->type);
			/* Note: we do not attempt to free unknown prop, we have no way to know how to do that! */
			prop->type = IDP_INT;
			prop->subtype = 0;
			IDP_Int(prop) = 0;
	}
}

#define IDP_DirectLinkGroup_OrFree(prop, switch_endian, fd) \
       _IDP_DirectLinkGroup_OrFree(prop, switch_endian, fd, __func__)

static void _IDP_DirectLinkGroup_OrFree(IDProperty **prop, int switch_endian, FileData *fd,
                                        const char *caller_func_id)
{
	if (*prop) {
		if ((*prop)->type == IDP_GROUP) {
			IDP_DirectLinkGroup(*prop, switch_endian, fd);
		}
		else {
			/* corrupt file! */
			printf("%s: found non group data, freeing type %d!\n",
			       caller_func_id, (*prop)->type);
			/* don't risk id, data's likely corrupt. */
			// IDP_FreeProperty(*prop);
			*prop = NULL;
		}
	}
}

static void IDP_LibLinkProperty(IDProperty *prop, FileData *fd)
{
	if (!prop)
		return;

	switch (prop->type) {
		case IDP_ID: /* PointerProperty */
		{
			void *newaddr = newlibadr_us(fd, NULL, IDP_Id(prop));
			if (IDP_Id(prop) && !newaddr && G.debug) {
				printf("Error while loading \"%s\". Data not found in file!\n", prop->name);
			}
			prop->data.pointer = newaddr;
			break;
		}
		case IDP_IDPARRAY: /* CollectionProperty */
		{
			IDProperty *idp_array = IDP_IDPArray(prop);
			for (int i = 0; i < prop->len; i++) {
				IDP_LibLinkProperty(&(idp_array[i]), fd);
			}
			break;
		}
		case IDP_GROUP: /* PointerProperty */
		{
			for (IDProperty *loop = prop->data.group.first; loop; loop = loop->next) {
				IDP_LibLinkProperty(loop, fd);
			}
			break;
		}
		default:
			break;  /* Nothing to do for other IDProps. */
	}
}

/* ************ READ IMAGE PREVIEW *************** */

static PreviewImage *direct_link_preview_image(FileData *fd, PreviewImage *old_prv)
{
	PreviewImage *prv = newdataadr(fd, old_prv);
	
	if (prv) {
		int i;
		for (i = 0; i < NUM_ICON_SIZES; ++i) {
			if (prv->rect[i]) {
				prv->rect[i] = newdataadr(fd, prv->rect[i]);
			}
			prv->gputexture[i] = NULL;
		}
		prv->icon_id = 0;
		prv->tag = 0;
	}
	
	return prv;
}

/* ************ READ ID *************** */

static void lib_link_id(FileData *fd, Main *main)
{
	ListBase *lbarray[MAX_LIBARRAY];
	int base_count, i;

	base_count = set_listbasepointers(main, lbarray);

	for (i = 0; i < base_count; i++) {
		ListBase *lb = lbarray[i];
		ID *id;

		for (id = lb->first; id; id = id->next) {
			if (id->override) {
				id->override->reference = newlibadr_us(fd, id->lib, id->override->reference);
				id->override->storage = newlibadr_us(fd, id->lib, id->override->storage);
			}
		}
	}
}

static void direct_link_id_override_property_operation_cb(FileData *fd, void *data)
{
	IDOverridePropertyOperation *opop = data;

	opop->subitem_reference_name = newdataadr(fd, opop->subitem_reference_name);
	opop->subitem_local_name = newdataadr(fd, opop->subitem_local_name);
}

static void direct_link_id_override_property_cb(FileData *fd, void *data)
{
	IDOverrideProperty *op = data;

	op->rna_path = newdataadr(fd, op->rna_path);
	link_list_ex(fd, &op->operations, direct_link_id_override_property_operation_cb);
}

static void direct_link_id(FileData *fd, ID *id)
{
	/*link direct data of ID properties*/
	if (id->properties) {
		id->properties = newdataadr(fd, id->properties);
		/* this case means the data was written incorrectly, it should not happen */
		IDP_DirectLinkGroup_OrFree(&id->properties, (fd->flags & FD_FLAGS_SWITCH_ENDIAN), fd);
	}
	id->py_instance = NULL;

	/* Link direct data of overrides. */
	if (id->override) {
		id->override = newdataadr(fd, id->override);
		link_list_ex(fd, &id->override->properties, direct_link_id_override_property_cb);
	}

	if (id->uuid) {
		id->uuid = newdataadr(fd, id->uuid);
		id->uuid->ibuff = NULL;  /* Just in case... */
		id->uuid->width = id->uuid->height = 0;
	}
}

/* ************ READ CurveMapping *************** */

/* cuma itself has been read! */
static void direct_link_curvemapping(FileData *fd, CurveMapping *cumap)
{
	int a;
	
	/* flag seems to be able to hang? Maybe old files... not bad to clear anyway */
	cumap->flag &= ~CUMA_PREMULLED;
	
	for (a = 0; a < CM_TOT; a++) {
		cumap->cm[a].curve = newdataadr(fd, cumap->cm[a].curve);
		cumap->cm[a].table = NULL;
		cumap->cm[a].premultable = NULL;
	}
}

/* ************ READ Brush *************** */
/* library brush linking after fileread */
static void lib_link_brush(FileData *fd, Main *main)
{
	/* only link ID pointers */
	for (Brush *brush = main->brush.first; brush; brush = brush->id.next) {
		if (brush->id.tag & LIB_TAG_NEED_LINK) {
			IDP_LibLinkProperty(brush->id.properties, fd);

			/* brush->(mask_)mtex.obj is ignored on purpose? */
			brush->mtex.tex = newlibadr_us(fd, brush->id.lib, brush->mtex.tex);
			brush->mask_mtex.tex = newlibadr_us(fd, brush->id.lib, brush->mask_mtex.tex);
			brush->clone.image = newlibadr(fd, brush->id.lib, brush->clone.image);
			brush->toggle_brush = newlibadr(fd, brush->id.lib, brush->toggle_brush);
			brush->paint_curve = newlibadr_us(fd, brush->id.lib, brush->paint_curve);

			brush->id.tag &= ~LIB_TAG_NEED_LINK;
		}
	}
}

static void direct_link_brush(FileData *fd, Brush *brush)
{
	/* brush itself has been read */

	/* fallof curve */
	brush->curve = newdataadr(fd, brush->curve);
	brush->gradient = newdataadr(fd, brush->gradient);

	if (brush->curve)
		direct_link_curvemapping(fd, brush->curve);
	else
		BKE_brush_curve_preset(brush, CURVE_PRESET_SHARP);

	brush->preview = NULL;
	brush->icon_imbuf = NULL;
}

/* ************ READ Palette *************** */
static void lib_link_palette(FileData *fd, Main *main)
{
	/* only link ID pointers */
	for (Palette *palette = main->palettes.first; palette; palette = palette->id.next) {
		if (palette->id.tag & LIB_TAG_NEED_LINK) {
			IDP_LibLinkProperty(palette->id.properties, fd);

			palette->id.tag &= ~LIB_TAG_NEED_LINK;
		}
	}
}

static void direct_link_palette(FileData *fd, Palette *palette)
{
	/* palette itself has been read */
	link_list(fd, &palette->colors);
}

static void lib_link_paint_curve(FileData *fd, Main *main)
{
	/* only link ID pointers */
	for (PaintCurve *pc = main->paintcurves.first; pc; pc = pc->id.next) {
		if (pc->id.tag & LIB_TAG_NEED_LINK) {
			IDP_LibLinkProperty(pc->id.properties, fd);

			pc->id.tag &= ~LIB_TAG_NEED_LINK;
		}
	}
}

static void direct_link_paint_curve(FileData *fd, PaintCurve *pc)
{
	pc->points = newdataadr(fd, pc->points);
}

/* ************ READ PACKEDFILE *************** */

static PackedFile *direct_link_packedfile(FileData *fd, PackedFile *oldpf)
{
	PackedFile *pf = newpackedadr(fd, oldpf);

	if (pf) {
		pf->data = newpackedadr(fd, pf->data);
	}
	
	return pf;
}

/* ************ READ ANIMATION STUFF ***************** */

/* Legacy Data Support (for Version Patching) ----------------------------- */

// XXX deprecated - old animation system
static void lib_link_ipo(FileData *fd, Main *main)
{
	Ipo *ipo;
	
	for (ipo = main->ipo.first; ipo; ipo = ipo->id.next) {
		if (ipo->id.tag & LIB_TAG_NEED_LINK) {
			IpoCurve *icu;
			for (icu = ipo->curve.first; icu; icu = icu->next) {
				if (icu->driver)
					icu->driver->ob = newlibadr(fd, ipo->id.lib, icu->driver->ob);
			}
			ipo->id.tag &= ~LIB_TAG_NEED_LINK;
		}
	}
}

// XXX deprecated - old animation system
static void direct_link_ipo(FileData *fd, Ipo *ipo)
{
	IpoCurve *icu;

	link_list(fd, &(ipo->curve));
	
	for (icu = ipo->curve.first; icu; icu = icu->next) {
		icu->bezt = newdataadr(fd, icu->bezt);
		icu->bp = newdataadr(fd, icu->bp);
		icu->driver = newdataadr(fd, icu->driver);
	}
}

// XXX deprecated - old animation system
static void lib_link_nlastrips(FileData *fd, ID *id, ListBase *striplist)
{
	bActionStrip *strip;
	bActionModifier *amod;
	
	for (strip=striplist->first; strip; strip=strip->next) {
		strip->object = newlibadr(fd, id->lib, strip->object);
		strip->act = newlibadr_us(fd, id->lib, strip->act);
		strip->ipo = newlibadr(fd, id->lib, strip->ipo);
		for (amod = strip->modifiers.first; amod; amod = amod->next)
			amod->ob = newlibadr(fd, id->lib, amod->ob);
	}
}

// XXX deprecated - old animation system
static void direct_link_nlastrips(FileData *fd, ListBase *strips)
{
	bActionStrip *strip;
	
	link_list(fd, strips);
	
	for (strip = strips->first; strip; strip = strip->next)
		link_list(fd, &strip->modifiers);
}

// XXX deprecated - old animation system
static void lib_link_constraint_channels(FileData *fd, ID *id, ListBase *chanbase)
{
	bConstraintChannel *chan;

	for (chan=chanbase->first; chan; chan=chan->next) {
		chan->ipo = newlibadr_us(fd, id->lib, chan->ipo);
	}
}

/* Data Linking ----------------------------- */

static void lib_link_fmodifiers(FileData *fd, ID *id, ListBase *list)
{
	FModifier *fcm;
	
	for (fcm = list->first; fcm; fcm = fcm->next) {
		/* data for specific modifiers */
		switch (fcm->type) {
			case FMODIFIER_TYPE_PYTHON:
			{
				FMod_Python *data = (FMod_Python *)fcm->data;
				data->script = newlibadr(fd, id->lib, data->script);

				break;
			}
		}
	}
}

static void lib_link_fcurves(FileData *fd, ID *id, ListBase *list) 
{
	FCurve *fcu;
	
	if (list == NULL)
		return;
	
	/* relink ID-block references... */
	for (fcu = list->first; fcu; fcu = fcu->next) {
		/* driver data */
		if (fcu->driver) {
			ChannelDriver *driver = fcu->driver;
			DriverVar *dvar;
			
			for (dvar= driver->variables.first; dvar; dvar= dvar->next) {
				DRIVER_TARGETS_LOOPER(dvar)
				{
					/* only relink if still used */
					if (tarIndex < dvar->num_targets)
						dtar->id = newlibadr(fd, id->lib, dtar->id); 
					else
						dtar->id = NULL;
				}
				DRIVER_TARGETS_LOOPER_END
			}
		}
		
		/* modifiers */
		lib_link_fmodifiers(fd, id, &fcu->modifiers);
	}
}


/* NOTE: this assumes that link_list has already been called on the list */
static void direct_link_fmodifiers(FileData *fd, ListBase *list, FCurve *curve)
{
	FModifier *fcm;
	
	for (fcm = list->first; fcm; fcm = fcm->next) {
		/* relink general data */
		fcm->data  = newdataadr(fd, fcm->data);
		fcm->curve = curve;
		
		/* do relinking of data for specific types */
		switch (fcm->type) {
			case FMODIFIER_TYPE_GENERATOR:
			{
				FMod_Generator *data = (FMod_Generator *)fcm->data;
				
				data->coefficients = newdataadr(fd, data->coefficients);
				
				if (fd->flags & FD_FLAGS_SWITCH_ENDIAN) {
					BLI_endian_switch_float_array(data->coefficients, data->arraysize);
				}

				break;
			}
			case FMODIFIER_TYPE_ENVELOPE:
			{
				FMod_Envelope *data=  (FMod_Envelope *)fcm->data;
				
				data->data= newdataadr(fd, data->data);

				break;
			}
			case FMODIFIER_TYPE_PYTHON:
			{
				FMod_Python *data = (FMod_Python *)fcm->data;
				
				data->prop = newdataadr(fd, data->prop);
				IDP_DirectLinkGroup_OrFree(&data->prop, (fd->flags & FD_FLAGS_SWITCH_ENDIAN), fd);

				break;
			}
		}
	}
}

/* NOTE: this assumes that link_list has already been called on the list */
static void direct_link_fcurves(FileData *fd, ListBase *list)
{
	FCurve *fcu;
	
	/* link F-Curve data to F-Curve again (non ID-libs) */
	for (fcu = list->first; fcu; fcu = fcu->next) {
		/* curve data */
		fcu->bezt = newdataadr(fd, fcu->bezt);
		fcu->fpt = newdataadr(fd, fcu->fpt);
		
		/* rna path */
		fcu->rna_path = newdataadr(fd, fcu->rna_path);
		
		/* group */
		fcu->grp = newdataadr_ex(fd, fcu->grp, false);
		
		/* clear disabled flag - allows disabled drivers to be tried again ([#32155]),
		 * but also means that another method for "reviving disabled F-Curves" exists
		 */
		fcu->flag &= ~FCURVE_DISABLED;
		
		/* driver */
		fcu->driver= newdataadr(fd, fcu->driver);
		if (fcu->driver) {
			ChannelDriver *driver= fcu->driver;
			DriverVar *dvar;
			
			/* compiled expression data will need to be regenerated (old pointer may still be set here) */
			driver->expr_comp = NULL;
			
			/* give the driver a fresh chance - the operating environment may be different now 
			 * (addons, etc. may be different) so the driver namespace may be sane now [#32155]
			 */
			driver->flag &= ~DRIVER_FLAG_INVALID;
			
			/* relink variables, targets and their paths */
			link_list(fd, &driver->variables);
			for (dvar= driver->variables.first; dvar; dvar= dvar->next) {
				DRIVER_TARGETS_LOOPER(dvar)
				{
					/* only relink the targets being used */
					if (tarIndex < dvar->num_targets)
						dtar->rna_path = newdataadr(fd, dtar->rna_path);
					else
						dtar->rna_path = NULL;
				}
				DRIVER_TARGETS_LOOPER_END
			}
		}
		
		/* modifiers */
		link_list(fd, &fcu->modifiers);
		direct_link_fmodifiers(fd, &fcu->modifiers, fcu);
	}
}


static void lib_link_action(FileData *fd, Main *main)
{
	for (bAction *act = main->action.first; act; act = act->id.next) {
		if (act->id.tag & LIB_TAG_NEED_LINK) {
			IDP_LibLinkProperty(act->id.properties, fd);
			
// XXX deprecated - old animation system <<<
			for (bActionChannel *chan = act->chanbase.first; chan; chan = chan->next) {
				chan->ipo = newlibadr_us(fd, act->id.lib, chan->ipo);
				lib_link_constraint_channels(fd, &act->id, &chan->constraintChannels);
			}
// >>> XXX deprecated - old animation system
			
			lib_link_fcurves(fd, &act->id, &act->curves);

			for (TimeMarker *marker = act->markers.first; marker; marker = marker->next) {
				if (marker->camera) {
					marker->camera = newlibadr(fd, act->id.lib, marker->camera);
				}
			}

			act->id.tag &= ~LIB_TAG_NEED_LINK;
		}
	}
}

static void direct_link_action(FileData *fd, bAction *act)
{
	bActionChannel *achan; // XXX deprecated - old animation system
	bActionGroup *agrp;

	link_list(fd, &act->curves);
	link_list(fd, &act->chanbase); // XXX deprecated - old animation system
	link_list(fd, &act->groups);
	link_list(fd, &act->markers);

// XXX deprecated - old animation system <<<
	for (achan = act->chanbase.first; achan; achan=achan->next) {
		achan->grp = newdataadr(fd, achan->grp);
		
		link_list(fd, &achan->constraintChannels);
	}
// >>> XXX deprecated - old animation system

	direct_link_fcurves(fd, &act->curves);
	
	for (agrp = act->groups.first; agrp; agrp= agrp->next) {
		agrp->channels.first= newdataadr(fd, agrp->channels.first);
		agrp->channels.last= newdataadr(fd, agrp->channels.last);
	}
}

static void lib_link_nladata_strips(FileData *fd, ID *id, ListBase *list)
{
	NlaStrip *strip;
	
	for (strip = list->first; strip; strip = strip->next) {
		/* check strip's children */
		lib_link_nladata_strips(fd, id, &strip->strips);
		
		/* check strip's F-Curves */
		lib_link_fcurves(fd, id, &strip->fcurves);
		
		/* reassign the counted-reference to action */
		strip->act = newlibadr_us(fd, id->lib, strip->act);
		
		/* fix action id-root (i.e. if it comes from a pre 2.57 .blend file) */
		if ((strip->act) && (strip->act->idroot == 0))
			strip->act->idroot = GS(id->name);
	}
}

static void lib_link_nladata(FileData *fd, ID *id, ListBase *list)
{
	NlaTrack *nlt;
	
	/* we only care about the NLA strips inside the tracks */
	for (nlt = list->first; nlt; nlt = nlt->next) {
		lib_link_nladata_strips(fd, id, &nlt->strips);
	}
}

/* This handles Animato NLA-Strips linking 
 * NOTE: this assumes that link_list has already been called on the list 
 */
static void direct_link_nladata_strips(FileData *fd, ListBase *list)
{
	NlaStrip *strip;
	
	for (strip = list->first; strip; strip = strip->next) {
		/* strip's child strips */
		link_list(fd, &strip->strips);
		direct_link_nladata_strips(fd, &strip->strips);
		
		/* strip's F-Curves */
		link_list(fd, &strip->fcurves);
		direct_link_fcurves(fd, &strip->fcurves);
		
		/* strip's F-Modifiers */
		link_list(fd, &strip->modifiers);
		direct_link_fmodifiers(fd, &strip->modifiers, NULL);
	}
}

/* NOTE: this assumes that link_list has already been called on the list */
static void direct_link_nladata(FileData *fd, ListBase *list)
{
	NlaTrack *nlt;
	
	for (nlt = list->first; nlt; nlt = nlt->next) {
		/* relink list of strips */
		link_list(fd, &nlt->strips);
		
		/* relink strip data */
		direct_link_nladata_strips(fd, &nlt->strips);
	}
}

/* ------- */

static void lib_link_keyingsets(FileData *fd, ID *id, ListBase *list)
{
	KeyingSet *ks;
	KS_Path *ksp;
	
	/* here, we're only interested in the ID pointer stored in some of the paths */
	for (ks = list->first; ks; ks = ks->next) {
		for (ksp = ks->paths.first; ksp; ksp = ksp->next) {
			ksp->id= newlibadr(fd, id->lib, ksp->id); 
		}
	}
}

/* NOTE: this assumes that link_list has already been called on the list */
static void direct_link_keyingsets(FileData *fd, ListBase *list)
{
	KeyingSet *ks;
	KS_Path *ksp;
	
	/* link KeyingSet data to KeyingSet again (non ID-libs) */
	for (ks = list->first; ks; ks = ks->next) {
		/* paths */
		link_list(fd, &ks->paths);
		
		for (ksp = ks->paths.first; ksp; ksp = ksp->next) {
			/* rna path */
			ksp->rna_path= newdataadr(fd, ksp->rna_path);
		}
	}
}

/* ------- */

static void lib_link_animdata(FileData *fd, ID *id, AnimData *adt)
{
	if (adt == NULL)
		return;
	
	/* link action data */
	adt->action= newlibadr_us(fd, id->lib, adt->action);
	adt->tmpact= newlibadr_us(fd, id->lib, adt->tmpact);
	
	/* fix action id-roots (i.e. if they come from a pre 2.57 .blend file) */
	if ((adt->action) && (adt->action->idroot == 0))
		adt->action->idroot = GS(id->name);
	if ((adt->tmpact) && (adt->tmpact->idroot == 0))
		adt->tmpact->idroot = GS(id->name);
	
	/* link drivers */
	lib_link_fcurves(fd, id, &adt->drivers);
	
	/* overrides don't have lib-link for now, so no need to do anything */
	
	/* link NLA-data */
	lib_link_nladata(fd, id, &adt->nla_tracks);
}

static void direct_link_animdata(FileData *fd, AnimData *adt)
{
	/* NOTE: must have called newdataadr already before doing this... */
	if (adt == NULL)
		return;
	
	/* link drivers */
	link_list(fd, &adt->drivers);
	direct_link_fcurves(fd, &adt->drivers);
	
	/* link overrides */
	// TODO...
	
	/* link NLA-data */
	link_list(fd, &adt->nla_tracks);
	direct_link_nladata(fd, &adt->nla_tracks);
	
	/* relink active track/strip - even though strictly speaking this should only be used
	 * if we're in 'tweaking mode', we need to be able to have this loaded back for
	 * undo, but also since users may not exit tweakmode before saving (#24535)
	 */
	// TODO: it's not really nice that anyone should be able to save the file in this
	//		state, but it's going to be too hard to enforce this single case...
	adt->act_track = newdataadr(fd, adt->act_track);
	adt->actstrip = newdataadr(fd, adt->actstrip);
}	

/* ************ READ CACHEFILES *************** */

static void lib_link_cachefiles(FileData *fd, Main *bmain)
{
	/* only link ID pointers */
	for (CacheFile *cache_file = bmain->cachefiles.first; cache_file; cache_file = cache_file->id.next) {
		if (cache_file->id.tag & LIB_TAG_NEED_LINK) {
			IDP_LibLinkProperty(cache_file->id.properties, fd);
			lib_link_animdata(fd, &cache_file->id, cache_file->adt);

			cache_file->id.tag &= ~LIB_TAG_NEED_LINK;
		}
	}
}

static void direct_link_cachefile(FileData *fd, CacheFile *cache_file)
{
	BLI_listbase_clear(&cache_file->object_paths);
	cache_file->handle = NULL;
	cache_file->handle_mutex = NULL;

	/* relink animdata */
	cache_file->adt = newdataadr(fd, cache_file->adt);
	direct_link_animdata(fd, cache_file->adt);
}

/* ************ READ WORKSPACES *************** */

static void lib_link_workspaces(FileData *fd, Main *bmain)
{
	for (WorkSpace *workspace = bmain->workspaces.first; workspace; workspace = workspace->id.next) {
		ListBase *layouts = BKE_workspace_layouts_get(workspace);
		ID *id = (ID *)workspace;

		if ((id->tag & LIB_TAG_NEED_LINK) == 0) {
			continue;
		}
		IDP_LibLinkProperty(id->properties, fd);
		id_us_ensure_real(id);

		for (WorkSpaceLayout *layout = layouts->first, *layout_next; layout; layout = layout_next) {
			bScreen *screen = newlibadr(fd, id->lib, BKE_workspace_layout_screen_get(layout));

			layout_next = layout->next;
			if (screen) {
				BKE_workspace_layout_screen_set(layout, screen);

				if (ID_IS_LINKED(id)) {
					screen->winid = 0;
					if (screen->temp) {
						/* delete temp layouts when appending */
						BKE_workspace_layout_remove(bmain, workspace, layout);
					}
				}
			}
		}

		id->tag &= ~LIB_TAG_NEED_LINK;
	}
}

static void direct_link_workspace(FileData *fd, WorkSpace *workspace, const Main *main)
{
	link_list(fd, BKE_workspace_layouts_get(workspace));
	link_list(fd, &workspace->hook_layout_relations);
	link_list(fd, BKE_workspace_transform_orientations_get(workspace));

	for (WorkSpaceDataRelation *relation = workspace->hook_layout_relations.first;
	     relation;
	     relation = relation->next)
	{
		relation->parent = newglobadr(fd, relation->parent); /* data from window - need to access through global oldnew-map */
		relation->value = newdataadr(fd, relation->value);
	}

	if (ID_IS_LINKED(&workspace->id)) {
		/* Appending workspace so render layer is likely from a different scene. Unset
		 * now, when activating workspace later we set a valid one from current scene. */
		BKE_workspace_render_layer_set(workspace, NULL);
	}

	/* Same issue/fix as in direct_link_workspace_link_scene_data: Can't read workspace data
	 * when reading windows, so have to update windows after/when reading workspaces. */
	for (wmWindowManager *wm = main->wm.first; wm; wm = wm->id.next) {
		for (wmWindow *win = wm->windows.first; win; win = win->next) {
			WorkSpaceLayout *act_layout = newdataadr(fd, BKE_workspace_active_layout_get(win->workspace_hook));
			if (act_layout) {
				BKE_workspace_active_layout_set(win->workspace_hook, act_layout);
			}
		}
	}
}

static void lib_link_workspace_instance_hook(FileData *fd, WorkSpaceInstanceHook *hook, ID *id)
{
	WorkSpace *workspace = BKE_workspace_active_get(hook);
	BKE_workspace_active_set(hook, newlibadr(fd, id->lib, workspace));
}


/* ************ READ MOTION PATHS *************** */

/* direct data for cache */
static void direct_link_motionpath(FileData *fd, bMotionPath *mpath)
{
	/* sanity check */
	if (mpath == NULL)
		return;
	
	/* relink points cache */
	mpath->points = newdataadr(fd, mpath->points);
}

/* ************ READ NODE TREE *************** */

/* Single node tree (also used for material/scene trees), ntree is not NULL */
static void lib_link_ntree(FileData *fd, ID *id, bNodeTree *ntree)
{
	bNode *node;
	bNodeSocket *sock;
	
	IDP_LibLinkProperty(ntree->id.properties, fd);
	lib_link_animdata(fd, &ntree->id, ntree->adt);
	
	ntree->gpd = newlibadr_us(fd, id->lib, ntree->gpd);
	
	for (node = ntree->nodes.first; node; node = node->next) {
		/* Link ID Properties -- and copy this comment EXACTLY for easy finding
		 * of library blocks that implement this.*/
		IDP_LibLinkProperty(node->prop, fd);
		
		node->id = newlibadr_us(fd, id->lib, node->id);

		for (sock = node->inputs.first; sock; sock = sock->next) {
			IDP_LibLinkProperty(sock->prop, fd);
		}
		for (sock = node->outputs.first; sock; sock = sock->next) {
			IDP_LibLinkProperty(sock->prop, fd);
		}
	}
	
	for (sock = ntree->inputs.first; sock; sock = sock->next) {
		IDP_LibLinkProperty(sock->prop, fd);
	}
	for (sock = ntree->outputs.first; sock; sock = sock->next) {
		IDP_LibLinkProperty(sock->prop, fd);
	}
}

/* library ntree linking after fileread */
static void lib_link_nodetree(FileData *fd, Main *main)
{
	/* only link ID pointers */
	for (bNodeTree *ntree = main->nodetree.first; ntree; ntree = ntree->id.next) {
		if (ntree->id.tag & LIB_TAG_NEED_LINK) {
			lib_link_ntree(fd, &ntree->id, ntree);

			ntree->id.tag &= ~LIB_TAG_NEED_LINK;
		}
	}
}

/* updates group node socket identifier so that
 * external links to/from the group node are preserved.
 */
static void lib_node_do_versions_group_indices(bNode *gnode)
{
	bNodeTree *ngroup = (bNodeTree*)gnode->id;
	bNodeSocket *sock;
	bNodeLink *link;
	
	for (sock=gnode->outputs.first; sock; sock = sock->next) {
		int old_index = sock->to_index;
		
		for (link = ngroup->links.first; link; link = link->next) {
			if (link->tonode == NULL && link->fromsock->own_index == old_index) {
				strcpy(sock->identifier, link->fromsock->identifier);
				/* deprecated */
				sock->own_index = link->fromsock->own_index;
				sock->to_index = 0;
				sock->groupsock = NULL;
			}
		}
	}
	for (sock=gnode->inputs.first; sock; sock = sock->next) {
		int old_index = sock->to_index;
		
		for (link = ngroup->links.first; link; link = link->next) {
			if (link->fromnode == NULL && link->tosock->own_index == old_index) {
				strcpy(sock->identifier, link->tosock->identifier);
				/* deprecated */
				sock->own_index = link->tosock->own_index;
				sock->to_index = 0;
				sock->groupsock = NULL;
			}
		}
	}
}

/* verify types for nodes and groups, all data has to be read */
/* open = 0: appending/linking, open = 1: open new file (need to clean out dynamic
 * typedefs */
static void lib_verify_nodetree(Main *main, int UNUSED(open))
{
	/* this crashes blender on undo/redo */
#if 0
		if (open == 1) {
			reinit_nodesystem();
		}
#endif
	
	/* set node->typeinfo pointers */
	FOREACH_NODETREE(main, ntree, id) {
		ntreeSetTypes(NULL, ntree);
	} FOREACH_NODETREE_END
	
	/* verify static socket templates */
	FOREACH_NODETREE(main, ntree, id) {
		bNode *node;
		for (node=ntree->nodes.first; node; node=node->next)
			node_verify_socket_templates(ntree, node);
	} FOREACH_NODETREE_END
	
	{
		bool has_old_groups = false;
		/* XXX this should actually be part of do_versions, but since we need
		 * finished library linking, it is not possible there. Instead in do_versions
		 * we have set the NTREE_DO_VERSIONS_GROUP_EXPOSE_2_56_2 flag, so at this point we can do the
		 * actual group node updates.
		 */
		for (bNodeTree *ntree = main->nodetree.first; ntree; ntree = ntree->id.next) {
			if (ntree->flag & NTREE_DO_VERSIONS_GROUP_EXPOSE_2_56_2) {
				has_old_groups = 1;
			}
		}
		
		if (has_old_groups) {
			FOREACH_NODETREE(main, ntree, id) {
				/* updates external links for all group nodes in a tree */
				bNode *node;
				for (node = ntree->nodes.first; node; node = node->next) {
					if (node->type == NODE_GROUP) {
						bNodeTree *ngroup = (bNodeTree*)node->id;
						if (ngroup && (ngroup->flag & NTREE_DO_VERSIONS_GROUP_EXPOSE_2_56_2))
							lib_node_do_versions_group_indices(node);
					}
				}
			} FOREACH_NODETREE_END
		}
		
		for (bNodeTree *ntree = main->nodetree.first; ntree; ntree = ntree->id.next) {
			ntree->flag &= ~NTREE_DO_VERSIONS_GROUP_EXPOSE_2_56_2;
		}
	}
	
	{
		/* Convert the previously used ntree->inputs/ntree->outputs lists to interface nodes.
		 * Pre 2.56.2 node trees automatically have all unlinked sockets exposed already
		 * (see NTREE_DO_VERSIONS_GROUP_EXPOSE_2_56_2).
		 *
		 * XXX this should actually be part of do_versions,
		 * but needs valid typeinfo pointers to create interface nodes.
		 *
		 * Note: theoretically only needed in node groups (main->nodetree),
		 * but due to a temporary bug such links could have been added in all trees,
		 * so have to clean up all of them ...
		 */
		
		FOREACH_NODETREE(main, ntree, id) {
			if (ntree->flag & NTREE_DO_VERSIONS_CUSTOMNODES_GROUP) {
				bNode *input_node = NULL, *output_node = NULL;
				int num_inputs = 0, num_outputs = 0;
				bNodeLink *link, *next_link;
				/* Only create new interface nodes for actual older files.
				 * New file versions already have input/output nodes with duplicate links,
				 * in that case just remove the invalid links.
				 */
				const bool create_io_nodes = (ntree->flag & NTREE_DO_VERSIONS_CUSTOMNODES_GROUP_CREATE_INTERFACE) != 0;
				
				float input_locx = 1000000.0f, input_locy = 0.0f;
				float output_locx = -1000000.0f, output_locy = 0.0f;
				/* rough guess, not nice but we don't have access to UI constants here ... */
				static const float offsetx = 42 + 3*20 + 20;
				/*static const float offsety = 0.0f;*/
				
				if (create_io_nodes) {
					if (ntree->inputs.first)
						input_node = nodeAddStaticNode(NULL, ntree, NODE_GROUP_INPUT);
					
					if (ntree->outputs.first)
						output_node = nodeAddStaticNode(NULL, ntree, NODE_GROUP_OUTPUT);
				}
				
				/* Redirect links from/to the node tree interface to input/output node.
				 * If the fromnode/tonode pointers are NULL, this means a link from/to
				 * the ntree interface sockets, which need to be redirected to new interface nodes.
				 */
				for (link = ntree->links.first; link; link = next_link) {
					bool free_link = false;
					next_link = link->next;
					
					if (link->fromnode == NULL) {
						if (input_node) {
							link->fromnode = input_node;
							link->fromsock = node_group_input_find_socket(input_node, link->fromsock->identifier);
							++num_inputs;
							
							if (link->tonode) {
								if (input_locx > link->tonode->locx - offsetx)
									input_locx = link->tonode->locx - offsetx;
								input_locy += link->tonode->locy;
							}
						}
						else {
							free_link = true;
						}
					}
					
					if (link->tonode == NULL) {
						if (output_node) {
							link->tonode = output_node;
							link->tosock = node_group_output_find_socket(output_node, link->tosock->identifier);
							++num_outputs;
							
							if (link->fromnode) {
								if (output_locx < link->fromnode->locx + offsetx)
									output_locx = link->fromnode->locx + offsetx;
								output_locy += link->fromnode->locy;
							}
						}
						else {
							free_link = true;
						}
					}
					
					if (free_link)
						nodeRemLink(ntree, link);
				}
				
				if (num_inputs > 0) {
					input_locy /= num_inputs;
					input_node->locx = input_locx;
					input_node->locy = input_locy;
				}
				if (num_outputs > 0) {
					output_locy /= num_outputs;
					output_node->locx = output_locx;
					output_node->locy = output_locy;
				}
				
				/* clear do_versions flags */
				ntree->flag &= ~(NTREE_DO_VERSIONS_CUSTOMNODES_GROUP | NTREE_DO_VERSIONS_CUSTOMNODES_GROUP_CREATE_INTERFACE);
			}
		}
		FOREACH_NODETREE_END
	}
	
	/* verify all group user nodes */
	for (bNodeTree *ntree = main->nodetree.first; ntree; ntree = ntree->id.next) {
		ntreeVerifyNodes(main, &ntree->id);
	}
	
	/* make update calls where necessary */
	{
		FOREACH_NODETREE(main, ntree, id) {
			/* make an update call for the tree */
			ntreeUpdateTree(main, ntree);
		} FOREACH_NODETREE_END
	}
}

static void direct_link_node_socket(FileData *fd, bNodeSocket *sock)
{
	sock->prop = newdataadr(fd, sock->prop);
	IDP_DirectLinkGroup_OrFree(&sock->prop, (fd->flags & FD_FLAGS_SWITCH_ENDIAN), fd);
	
	sock->link = newdataadr(fd, sock->link);
	sock->typeinfo = NULL;
	sock->storage = newdataadr(fd, sock->storage);
	sock->default_value = newdataadr(fd, sock->default_value);
	sock->cache = NULL;
}

/* ntree itself has been read! */
static void direct_link_nodetree(FileData *fd, bNodeTree *ntree)
{
	/* note: writing and reading goes in sync, for speed */
	bNode *node;
	bNodeSocket *sock;
	bNodeLink *link;
	
	ntree->init = 0;		/* to set callbacks and force setting types */
	ntree->is_updating = false;
	ntree->typeinfo= NULL;
	ntree->interface_type = NULL;
	
	ntree->progress = NULL;
	ntree->execdata = NULL;
	ntree->duplilock = NULL;

	ntree->adt = newdataadr(fd, ntree->adt);
	direct_link_animdata(fd, ntree->adt);
	
	ntree->id.tag &= ~(LIB_TAG_ID_RECALC|LIB_TAG_ID_RECALC_DATA);

	link_list(fd, &ntree->nodes);
	for (node = ntree->nodes.first; node; node = node->next) {
		node->typeinfo = NULL;
		
		link_list(fd, &node->inputs);
		link_list(fd, &node->outputs);
		
		node->prop = newdataadr(fd, node->prop);
		IDP_DirectLinkGroup_OrFree(&node->prop, (fd->flags & FD_FLAGS_SWITCH_ENDIAN), fd);
		
		link_list(fd, &node->internal_links);
		for (link = node->internal_links.first; link; link = link->next) {
			link->fromnode = newdataadr(fd, link->fromnode);
			link->fromsock = newdataadr(fd, link->fromsock);
			link->tonode = newdataadr(fd, link->tonode);
			link->tosock = newdataadr(fd, link->tosock);
		}
		
		if (node->type == CMP_NODE_MOVIEDISTORTION) {
			node->storage = newmclipadr(fd, node->storage);
		}
		else {
			node->storage = newdataadr(fd, node->storage);
		}
		
		if (node->storage) {
			/* could be handlerized at some point */
			if (ntree->type==NTREE_SHADER) {
				if (node->type==SH_NODE_CURVE_VEC || node->type==SH_NODE_CURVE_RGB) {
					direct_link_curvemapping(fd, node->storage);
				}
				else if (node->type==SH_NODE_SCRIPT) {
					NodeShaderScript *nss = (NodeShaderScript *) node->storage;
					nss->bytecode = newdataadr(fd, nss->bytecode);
				}
				else if (node->type==SH_NODE_TEX_POINTDENSITY) {
					NodeShaderTexPointDensity *npd = (NodeShaderTexPointDensity *) node->storage;
					memset(&npd->pd, 0, sizeof(npd->pd));
				}
			}
			else if (ntree->type==NTREE_COMPOSIT) {
				if (ELEM(node->type, CMP_NODE_TIME, CMP_NODE_CURVE_VEC, CMP_NODE_CURVE_RGB, CMP_NODE_HUECORRECT))
					direct_link_curvemapping(fd, node->storage);
				else if (ELEM(node->type, CMP_NODE_IMAGE, CMP_NODE_R_LAYERS, CMP_NODE_VIEWER, CMP_NODE_SPLITVIEWER))
					((ImageUser *)node->storage)->ok = 1;
			}
			else if ( ntree->type==NTREE_TEXTURE) {
				if (node->type==TEX_NODE_CURVE_RGB || node->type==TEX_NODE_CURVE_TIME)
					direct_link_curvemapping(fd, node->storage);
				else if (node->type==TEX_NODE_IMAGE)
					((ImageUser *)node->storage)->ok = 1;
			}
		}
	}
	link_list(fd, &ntree->links);
	
	/* and we connect the rest */
	for (node = ntree->nodes.first; node; node = node->next) {
		node->parent = newdataadr(fd, node->parent);
		node->lasty = 0;
		
		for (sock = node->inputs.first; sock; sock = sock->next)
			direct_link_node_socket(fd, sock);
		for (sock = node->outputs.first; sock; sock = sock->next)
			direct_link_node_socket(fd, sock);
	}
	
	/* interface socket lists */
	link_list(fd, &ntree->inputs);
	link_list(fd, &ntree->outputs);
	for (sock = ntree->inputs.first; sock; sock = sock->next)
		direct_link_node_socket(fd, sock);
	for (sock = ntree->outputs.first; sock; sock = sock->next)
		direct_link_node_socket(fd, sock);
	
	for (link = ntree->links.first; link; link= link->next) {
		link->fromnode = newdataadr(fd, link->fromnode);
		link->tonode = newdataadr(fd, link->tonode);
		link->fromsock = newdataadr(fd, link->fromsock);
		link->tosock = newdataadr(fd, link->tosock);
	}
	
#if 0
	if (ntree->previews) {
		bNodeInstanceHash *new_previews = BKE_node_instance_hash_new("node previews");
		bNodeInstanceHashIterator iter;
		
		NODE_INSTANCE_HASH_ITER(iter, ntree->previews) {
			bNodePreview *preview = BKE_node_instance_hash_iterator_get_value(&iter);
			if (preview) {
				bNodePreview *new_preview = newimaadr(fd, preview);
				if (new_preview) {
					bNodeInstanceKey key = BKE_node_instance_hash_iterator_get_key(&iter);
					BKE_node_instance_hash_insert(new_previews, key, new_preview);
				}
			}
		}
		BKE_node_instance_hash_free(ntree->previews, NULL);
		ntree->previews = new_previews;
	}
#else
	/* XXX TODO */
	ntree->previews = NULL;
#endif
	
	/* type verification is in lib-link */
}

/* ************ READ ARMATURE ***************** */

/* temp struct used to transport needed info to lib_link_constraint_cb() */
typedef struct tConstraintLinkData {
	FileData *fd;
	ID *id;
} tConstraintLinkData;
/* callback function used to relink constraint ID-links */
static void lib_link_constraint_cb(bConstraint *UNUSED(con), ID **idpoin, bool is_reference, void *userdata)
{
	tConstraintLinkData *cld= (tConstraintLinkData *)userdata;
	
	/* for reference types, we need to increment the usercounts on load... */
	if (is_reference) {
		/* reference type - with usercount */
		*idpoin = newlibadr_us(cld->fd, cld->id->lib, *idpoin);
	}
	else {
		/* target type - no usercount needed */
		*idpoin = newlibadr(cld->fd, cld->id->lib, *idpoin);
	}
}

static void lib_link_constraints(FileData *fd, ID *id, ListBase *conlist)
{
	tConstraintLinkData cld;
	bConstraint *con;
	
	/* legacy fixes */
	for (con = conlist->first; con; con=con->next) {
		/* patch for error introduced by changing constraints (dunno how) */
		/* if con->data type changes, dna cannot resolve the pointer! (ton) */
		if (con->data == NULL) {
			con->type = CONSTRAINT_TYPE_NULL;
		}
		/* own ipo, all constraints have it */
		con->ipo = newlibadr_us(fd, id->lib, con->ipo); // XXX deprecated - old animation system
	}
	
	/* relink all ID-blocks used by the constraints */
	cld.fd = fd;
	cld.id = id;
	
	BKE_constraints_id_loop(conlist, lib_link_constraint_cb, &cld);
}

static void direct_link_constraints(FileData *fd, ListBase *lb)
{
	bConstraint *con;
	
	link_list(fd, lb);
	for (con=lb->first; con; con=con->next) {
		con->data = newdataadr(fd, con->data);
		
		switch (con->type) {
			case CONSTRAINT_TYPE_PYTHON:
			{
				bPythonConstraint *data= con->data;
				
				link_list(fd, &data->targets);
				
				data->prop = newdataadr(fd, data->prop);
				IDP_DirectLinkGroup_OrFree(&data->prop, (fd->flags & FD_FLAGS_SWITCH_ENDIAN), fd);
				break;
			}
			case CONSTRAINT_TYPE_SPLINEIK:
			{
				bSplineIKConstraint *data= con->data;

				data->points= newdataadr(fd, data->points);
				break;
			}
			case CONSTRAINT_TYPE_KINEMATIC:
			{
				bKinematicConstraint *data = con->data;

				con->lin_error = 0.f;
				con->rot_error = 0.f;

				/* version patch for runtime flag, was not cleared in some case */
				data->flag &= ~CONSTRAINT_IK_AUTO;
				break;
			}
			case CONSTRAINT_TYPE_CHILDOF:
			{
				/* XXX version patch, in older code this flag wasn't always set, and is inherent to type */
				if (con->ownspace == CONSTRAINT_SPACE_POSE)
					con->flag |= CONSTRAINT_SPACEONCE;
				break;
			}
			case CONSTRAINT_TYPE_TRANSFORM_CACHE:
			{
				bTransformCacheConstraint *data = con->data;
				data->reader = NULL;
			}
		}
	}
}

static void lib_link_pose(FileData *fd, Main *bmain, Object *ob, bPose *pose)
{
	bArmature *arm = ob->data;
	
	if (!pose || !arm)
		return;
	
	/* always rebuild to match proxy or lib changes, but on Undo */
	bool rebuild = false;

	if (fd->memfile == NULL) {
		if (ob->proxy || (ob->id.lib==NULL && arm->id.lib)) {
			rebuild = true;
		}
	}

	/* avoid string */
	GHash *bone_hash = BKE_armature_bone_from_name_map(arm);

	if (ob->proxy) {
		/* sync proxy layer */
		if (pose->proxy_layer)
			arm->layer = pose->proxy_layer;
		
		/* sync proxy active bone */
		if (pose->proxy_act_bone[0]) {
			Bone *bone = BLI_ghash_lookup(bone_hash, pose->proxy_act_bone);
			if (bone) {
				arm->act_bone = bone;
			}
		}
	}

	for (bPoseChannel *pchan = pose->chanbase.first; pchan; pchan = pchan->next) {
		lib_link_constraints(fd, (ID *)ob, &pchan->constraints);

		pchan->bone = BLI_ghash_lookup(bone_hash, pchan->name);
		
		IDP_LibLinkProperty(pchan->prop, fd);

		pchan->custom = newlibadr_us(fd, arm->id.lib, pchan->custom);
		if (UNLIKELY(pchan->bone == NULL)) {
			rebuild = true;
		}
		else if ((ob->id.lib == NULL) && arm->id.lib) {
			/* local pose selection copied to armature, bit hackish */
			pchan->bone->flag &= ~BONE_SELECTED;
			pchan->bone->flag |= pchan->selectflag;
		}
	}

	BLI_ghash_free(bone_hash, NULL, NULL);
	

	if (rebuild) {
		DEG_id_tag_update_ex(bmain, &ob->id, OB_RECALC_OB | OB_RECALC_DATA | OB_RECALC_TIME);
		BKE_pose_tag_recalc(bmain, pose);
	}
}

static void lib_link_bones(FileData *fd, Bone *bone)
{
	IDP_LibLinkProperty(bone->prop, fd);

	for (Bone *curbone = bone->childbase.first; curbone; curbone = curbone->next) {
		lib_link_bones(fd, curbone);
	}
}

static void lib_link_armature(FileData *fd, Main *main)
{
	for (bArmature *arm = main->armature.first; arm; arm = arm->id.next) {
		if (arm->id.tag & LIB_TAG_NEED_LINK) {
			IDP_LibLinkProperty(arm->id.properties, fd);
			lib_link_animdata(fd, &arm->id, arm->adt);

			for (Bone *curbone = arm->bonebase.first; curbone; curbone = curbone->next) {
				lib_link_bones(fd, curbone);
			}

			arm->id.tag &= ~LIB_TAG_NEED_LINK;
		}
	}
}

static void direct_link_bones(FileData *fd, Bone *bone)
{
	Bone *child;
	
	bone->parent = newdataadr(fd, bone->parent);
	bone->prop = newdataadr(fd, bone->prop);
	IDP_DirectLinkGroup_OrFree(&bone->prop, (fd->flags & FD_FLAGS_SWITCH_ENDIAN), fd);
		
	bone->flag &= ~BONE_DRAW_ACTIVE;
	
	link_list(fd, &bone->childbase);
	
	for (child=bone->childbase.first; child; child=child->next)
		direct_link_bones(fd, child);
}

static void direct_link_armature(FileData *fd, bArmature *arm)
{
	Bone *bone;
	
	link_list(fd, &arm->bonebase);
	arm->edbo = NULL;
	arm->sketch = NULL;
	
	arm->adt = newdataadr(fd, arm->adt);
	direct_link_animdata(fd, arm->adt);
	
	for (bone = arm->bonebase.first; bone; bone = bone->next) {
		direct_link_bones(fd, bone);
	}
	
	arm->act_bone = newdataadr(fd, arm->act_bone);
	arm->act_edbone = NULL;
}

/* ************ READ CAMERA ***************** */

static void lib_link_camera(FileData *fd, Main *main)
{
	for (Camera *ca = main->camera.first; ca; ca = ca->id.next) {
		if (ca->id.tag & LIB_TAG_NEED_LINK) {
			IDP_LibLinkProperty(ca->id.properties, fd);
			lib_link_animdata(fd, &ca->id, ca->adt);
			
			ca->ipo = newlibadr_us(fd, ca->id.lib, ca->ipo); // XXX deprecated - old animation system

			ca->dof_ob = newlibadr(fd, ca->id.lib, ca->dof_ob);
			
			for (CameraBGImage *bgpic = ca->bg_images.first; bgpic; bgpic = bgpic->next) {
				bgpic->ima = newlibadr_us(fd, ca->id.lib, bgpic->ima);
				bgpic->clip = newlibadr_us(fd, ca->id.lib, bgpic->clip);
			}

			ca->id.tag &= ~LIB_TAG_NEED_LINK;
		}
	}
}

static void direct_link_camera(FileData *fd, Camera *ca)
{
	ca->adt = newdataadr(fd, ca->adt);
	direct_link_animdata(fd, ca->adt);

	link_list(fd, &ca->bg_images);

	for (CameraBGImage *bgpic = ca->bg_images.first; bgpic; bgpic = bgpic->next) {
		bgpic->iuser.ok = 1;
	}
}


/* ************ READ LAMP ***************** */

static void lib_link_lamp(FileData *fd, Main *main)
{
	for (Lamp *la = main->lamp.first; la; la = la->id.next) {
		if (la->id.tag & LIB_TAG_NEED_LINK) {
			IDP_LibLinkProperty(la->id.properties, fd);
			lib_link_animdata(fd, &la->id, la->adt);
			
			for (int a = 0; a < MAX_MTEX; a++) {
				MTex *mtex = la->mtex[a];
				if (mtex) {
					mtex->tex = newlibadr_us(fd, la->id.lib, mtex->tex);
					mtex->object = newlibadr(fd, la->id.lib, mtex->object);
				}
			}
			
			la->ipo = newlibadr_us(fd, la->id.lib, la->ipo); // XXX deprecated - old animation system
			
			if (la->nodetree) {
				lib_link_ntree(fd, &la->id, la->nodetree);
				la->nodetree->id.lib = la->id.lib;
			}
			
			la->id.tag &= ~LIB_TAG_NEED_LINK;
		}
	}
}

static void direct_link_lamp(FileData *fd, Lamp *la)
{
	int a;
	
	la->adt = newdataadr(fd, la->adt);
	direct_link_animdata(fd, la->adt);
	
	for (a=0; a<MAX_MTEX; a++) {
		la->mtex[a] = newdataadr(fd, la->mtex[a]);
	}
	
	la->curfalloff = newdataadr(fd, la->curfalloff);
	if (la->curfalloff)
		direct_link_curvemapping(fd, la->curfalloff);

	la->nodetree= newdataadr(fd, la->nodetree);
	if (la->nodetree) {
		direct_link_id(fd, &la->nodetree->id);
		direct_link_nodetree(fd, la->nodetree);
	}
	
	la->preview = direct_link_preview_image(fd, la->preview);
}

/* ************ READ keys ***************** */

void blo_do_versions_key_uidgen(Key *key)
{
	KeyBlock *block;

	key->uidgen = 1;
	for (block = key->block.first; block; block = block->next) {
		block->uid = key->uidgen++;
	}
}

static void lib_link_key(FileData *fd, Main *main)
{
	for (Key *key = main->key.first; key; key = key->id.next) {
		BLI_assert((key->id.tag & LIB_TAG_EXTERN) == 0);

		if (key->id.tag & LIB_TAG_NEED_LINK) {
			IDP_LibLinkProperty(key->id.properties, fd);
			lib_link_animdata(fd, &key->id, key->adt);
			
			key->ipo = newlibadr_us(fd, key->id.lib, key->ipo); // XXX deprecated - old animation system
			key->from = newlibadr(fd, key->id.lib, key->from);
			
			key->id.tag &= ~LIB_TAG_NEED_LINK;
		}
	}
}

static void switch_endian_keyblock(Key *key, KeyBlock *kb)
{
	int elemsize, a, b;
	char *data;
	
	elemsize = key->elemsize;
	data = kb->data;
	
	for (a = 0; a < kb->totelem; a++) {
		const char *cp = key->elemstr;
		char *poin = data;
		
		while (cp[0]) {  /* cp[0] == amount */
			switch (cp[1]) {  /* cp[1] = type */
				case IPO_FLOAT:
				case IPO_BPOINT:
				case IPO_BEZTRIPLE:
					b = cp[0];
					BLI_endian_switch_float_array((float *)poin, b);
					poin += sizeof(float) * b;
					break;
			}
			
			cp += 2;
		}
		data += elemsize;
	}
}

static void direct_link_key(FileData *fd, Key *key)
{
	KeyBlock *kb;
	
	link_list(fd, &(key->block));
	
	key->adt = newdataadr(fd, key->adt);
	direct_link_animdata(fd, key->adt);
		
	key->refkey= newdataadr(fd, key->refkey);
	
	for (kb = key->block.first; kb; kb = kb->next) {
		kb->data = newdataadr(fd, kb->data);
		
		if (fd->flags & FD_FLAGS_SWITCH_ENDIAN)
			switch_endian_keyblock(key, kb);
	}
}

/* ************ READ mball ***************** */

static void lib_link_mball(FileData *fd, Main *main)
{
	for (MetaBall *mb = main->mball.first; mb; mb = mb->id.next) {
		if (mb->id.tag & LIB_TAG_NEED_LINK) {
			IDP_LibLinkProperty(mb->id.properties, fd);
			lib_link_animdata(fd, &mb->id, mb->adt);
			
			for (int a = 0; a < mb->totcol; a++) {
				mb->mat[a] = newlibadr_us(fd, mb->id.lib, mb->mat[a]);
			}
			
			mb->ipo = newlibadr_us(fd, mb->id.lib, mb->ipo); // XXX deprecated - old animation system
			
			mb->id.tag &= ~LIB_TAG_NEED_LINK;
		}
	}
}

static void direct_link_mball(FileData *fd, MetaBall *mb)
{
	mb->adt = newdataadr(fd, mb->adt);
	direct_link_animdata(fd, mb->adt);
	
	mb->mat = newdataadr(fd, mb->mat);
	test_pointer_array(fd, (void **)&mb->mat);
	
	link_list(fd, &(mb->elems));
	
	BLI_listbase_clear(&mb->disp);
	mb->editelems = NULL;
/*	mb->edit_elems.first= mb->edit_elems.last= NULL;*/
	mb->lastelem = NULL;
}

/* ************ READ WORLD ***************** */

static void lib_link_world(FileData *fd, Main *main)
{
	for (World *wrld = main->world.first; wrld; wrld = wrld->id.next) {
		if (wrld->id.tag & LIB_TAG_NEED_LINK) {
			IDP_LibLinkProperty(wrld->id.properties, fd);
			lib_link_animdata(fd, &wrld->id, wrld->adt);
			
			wrld->ipo = newlibadr_us(fd, wrld->id.lib, wrld->ipo); // XXX deprecated - old animation system
			
			for (int a = 0; a < MAX_MTEX; a++) {
				MTex *mtex = wrld->mtex[a];
				if (mtex) {
					mtex->tex = newlibadr_us(fd, wrld->id.lib, mtex->tex);
					mtex->object = newlibadr(fd, wrld->id.lib, mtex->object);
				}
			}
			
			if (wrld->nodetree) {
				lib_link_ntree(fd, &wrld->id, wrld->nodetree);
				wrld->nodetree->id.lib = wrld->id.lib;
			}
			
			wrld->id.tag &= ~LIB_TAG_NEED_LINK;
		}
	}
}

static void direct_link_world(FileData *fd, World *wrld)
{
	int a;
	
	wrld->adt = newdataadr(fd, wrld->adt);
	direct_link_animdata(fd, wrld->adt);
	
	for (a = 0; a < MAX_MTEX; a++) {
		wrld->mtex[a] = newdataadr(fd, wrld->mtex[a]);
	}
	
	wrld->nodetree = newdataadr(fd, wrld->nodetree);
	if (wrld->nodetree) {
		direct_link_id(fd, &wrld->nodetree->id);
		direct_link_nodetree(fd, wrld->nodetree);
	}
	
	wrld->preview = direct_link_preview_image(fd, wrld->preview);
	BLI_listbase_clear(&wrld->gpumaterial);
}


/* ************ READ VFONT ***************** */

static void lib_link_vfont(FileData *fd, Main *main)
{
	for (VFont *vf = main->vfont.first; vf; vf = vf->id.next) {
		if (vf->id.tag & LIB_TAG_NEED_LINK) {
			IDP_LibLinkProperty(vf->id.properties, fd);

			vf->id.tag &= ~LIB_TAG_NEED_LINK;
		}
	}
}

static void direct_link_vfont(FileData *fd, VFont *vf)
{
	vf->data = NULL;
	vf->temp_pf = NULL;
	vf->packedfile = direct_link_packedfile(fd, vf->packedfile);
}

/* ************ READ TEXT ****************** */

static void lib_link_text(FileData *fd, Main *main)
{
	for (Text *text = main->text.first; text; text = text->id.next) {
		if (text->id.tag & LIB_TAG_NEED_LINK) {
			IDP_LibLinkProperty(text->id.properties, fd);

			text->id.tag &= ~LIB_TAG_NEED_LINK;
		}
	}
}

static void direct_link_text(FileData *fd, Text *text)
{
	TextLine *ln;
	
	text->name = newdataadr(fd, text->name);
	
	text->undo_pos = -1;
	text->undo_len = TXT_INIT_UNDO;
	text->undo_buf = MEM_mallocN(text->undo_len, "undo buf");
	
	text->compiled = NULL;
	
#if 0
	if (text->flags & TXT_ISEXT) {
		BKE_text_reload(text);
		}
		/* else { */
#endif
	
	link_list(fd, &text->lines);
	
	text->curl = newdataadr(fd, text->curl);
	text->sell = newdataadr(fd, text->sell);
	
	for (ln = text->lines.first; ln; ln = ln->next) {
		ln->line = newdataadr(fd, ln->line);
		ln->format = NULL;
		
		if (ln->len != (int) strlen(ln->line)) {
			printf("Error loading text, line lengths differ\n");
			ln->len = strlen(ln->line);
		}
	}
	
	text->flags = (text->flags) & ~TXT_ISEXT;
	
	id_us_ensure_real(&text->id);
}

/* ************ READ IMAGE ***************** */

static void lib_link_image(FileData *fd, Main *main)
{
	for (Image *ima = main->image.first; ima; ima = ima->id.next) {
		if (ima->id.tag & LIB_TAG_NEED_LINK) {
			IDP_LibLinkProperty(ima->id.properties, fd);
			
			ima->id.tag &= ~LIB_TAG_NEED_LINK;
		}
	}
}

static void direct_link_image(FileData *fd, Image *ima)
{
	ImagePackedFile *imapf;

	/* for undo system, pointers could be restored */
	if (fd->imamap)
		ima->cache = newimaadr(fd, ima->cache);
	else
		ima->cache = NULL;

	/* if not restored, we keep the binded opengl index */
	if (!ima->cache) {
		ima->tpageflag &= ~IMA_GLBIND_IS_DATA;
		for (int i = 0; i < TEXTARGET_COUNT; i++) {
			ima->bindcode[i] = 0;
			ima->gputexture[i] = NULL;
		}
		ima->rr = NULL;
	}

	ima->repbind = NULL;
	
	/* undo system, try to restore render buffers */
	if (fd->imamap) {
		int a;
		
		for (a = 0; a < IMA_MAX_RENDER_SLOT; a++)
			ima->renders[a] = newimaadr(fd, ima->renders[a]);
	}
	else {
		memset(ima->renders, 0, sizeof(ima->renders));
		ima->last_render_slot = ima->render_slot;
	}

	link_list(fd, &(ima->views));
	link_list(fd, &(ima->packedfiles));

	if (ima->packedfiles.first) {
		for (imapf = ima->packedfiles.first; imapf; imapf = imapf->next) {
			imapf->packedfile = direct_link_packedfile(fd, imapf->packedfile);
		}
		ima->packedfile = NULL;
	}
	else {
		ima->packedfile = direct_link_packedfile(fd, ima->packedfile);
	}

	BLI_listbase_clear(&ima->anims);
	ima->preview = direct_link_preview_image(fd, ima->preview);
	ima->stereo3d_format = newdataadr(fd, ima->stereo3d_format);
	ima->ok = 1;
}


/* ************ READ CURVE ***************** */

static void lib_link_curve(FileData *fd, Main *main)
{
	for (Curve *cu = main->curve.first; cu; cu = cu->id.next) {
		if (cu->id.tag & LIB_TAG_NEED_LINK) {
			IDP_LibLinkProperty(cu->id.properties, fd);
			lib_link_animdata(fd, &cu->id, cu->adt);
			
			for (int a = 0; a < cu->totcol; a++) {
				cu->mat[a] = newlibadr_us(fd, cu->id.lib, cu->mat[a]);
			}
			
			cu->bevobj = newlibadr(fd, cu->id.lib, cu->bevobj);
			cu->taperobj = newlibadr(fd, cu->id.lib, cu->taperobj);
			cu->textoncurve = newlibadr(fd, cu->id.lib, cu->textoncurve);
			cu->vfont = newlibadr_us(fd, cu->id.lib, cu->vfont);
			cu->vfontb = newlibadr_us(fd, cu->id.lib, cu->vfontb);
			cu->vfonti = newlibadr_us(fd, cu->id.lib, cu->vfonti);
			cu->vfontbi = newlibadr_us(fd, cu->id.lib, cu->vfontbi);
			
			cu->ipo = newlibadr_us(fd, cu->id.lib, cu->ipo); // XXX deprecated - old animation system
			cu->key = newlibadr_us(fd, cu->id.lib, cu->key);
			
			cu->id.tag &= ~LIB_TAG_NEED_LINK;
		}
	}
}


static void switch_endian_knots(Nurb *nu)
{
	if (nu->knotsu) {
		BLI_endian_switch_float_array(nu->knotsu, KNOTSU(nu));
	}
	if (nu->knotsv) {
		BLI_endian_switch_float_array(nu->knotsv, KNOTSV(nu));
	}
}

static void direct_link_curve(FileData *fd, Curve *cu)
{
	Nurb *nu;
	TextBox *tb;
	
	cu->adt= newdataadr(fd, cu->adt);
	direct_link_animdata(fd, cu->adt);
	
	cu->mat = newdataadr(fd, cu->mat);
	test_pointer_array(fd, (void **)&cu->mat);
	cu->str = newdataadr(fd, cu->str);
	cu->strinfo= newdataadr(fd, cu->strinfo);
	cu->tb = newdataadr(fd, cu->tb);

	if (cu->vfont == NULL) {
		link_list(fd, &(cu->nurb));
	}
	else {
		cu->nurb.first=cu->nurb.last= NULL;
		
		tb = MEM_callocN(MAXTEXTBOX*sizeof(TextBox), "TextBoxread");
		if (cu->tb) {
			memcpy(tb, cu->tb, cu->totbox*sizeof(TextBox));
			MEM_freeN(cu->tb);
			cu->tb = tb;
		}
		else {
			cu->totbox = 1;
			cu->actbox = 1;
			cu->tb = tb;
			cu->tb[0].w = cu->linewidth;
		}
		if (cu->wordspace == 0.0f) cu->wordspace = 1.0f;
	}

	cu->editnurb = NULL;
	cu->editfont = NULL;
	cu->batch_cache = NULL;
	
	for (nu = cu->nurb.first; nu; nu = nu->next) {
		nu->bezt = newdataadr(fd, nu->bezt);
		nu->bp = newdataadr(fd, nu->bp);
		nu->knotsu = newdataadr(fd, nu->knotsu);
		nu->knotsv = newdataadr(fd, nu->knotsv);
		if (cu->vfont == NULL) nu->charidx = 0;
		
		if (fd->flags & FD_FLAGS_SWITCH_ENDIAN) {
			switch_endian_knots(nu);
		}
	}
	cu->bb = NULL;
}

/* ************ READ TEX ***************** */

static void lib_link_texture(FileData *fd, Main *main)
{
	for (Tex *tex = main->tex.first; tex; tex = tex->id.next) {
		if (tex->id.tag & LIB_TAG_NEED_LINK) {
			IDP_LibLinkProperty(tex->id.properties, fd);
			lib_link_animdata(fd, &tex->id, tex->adt);
			
			tex->ima = newlibadr_us(fd, tex->id.lib, tex->ima);
			tex->ipo = newlibadr_us(fd, tex->id.lib, tex->ipo);  // XXX deprecated - old animation system
			if (tex->env)
				tex->env->object = newlibadr(fd, tex->id.lib, tex->env->object);
			if (tex->pd)
				tex->pd->object = newlibadr(fd, tex->id.lib, tex->pd->object);
			if (tex->vd)
				tex->vd->object = newlibadr(fd, tex->id.lib, tex->vd->object);
			if (tex->ot)
				tex->ot->object = newlibadr(fd, tex->id.lib, tex->ot->object);
			
			if (tex->nodetree) {
				lib_link_ntree(fd, &tex->id, tex->nodetree);
				tex->nodetree->id.lib = tex->id.lib;
			}
			
			tex->id.tag &= ~LIB_TAG_NEED_LINK;
		}
	}
}

static void direct_link_texture(FileData *fd, Tex *tex)
{
	tex->adt = newdataadr(fd, tex->adt);
	direct_link_animdata(fd, tex->adt);

	tex->coba = newdataadr(fd, tex->coba);
	tex->env = newdataadr(fd, tex->env);
	if (tex->env) {
		tex->env->ima = NULL;
		memset(tex->env->cube, 0, 6 * sizeof(void *));
		tex->env->ok= 0;
	}
	tex->pd = newdataadr(fd, tex->pd);
	if (tex->pd) {
		tex->pd->point_tree = NULL;
		tex->pd->coba = newdataadr(fd, tex->pd->coba);
		tex->pd->falloff_curve = newdataadr(fd, tex->pd->falloff_curve);
		if (tex->pd->falloff_curve) {
			direct_link_curvemapping(fd, tex->pd->falloff_curve);
		}
		tex->pd->point_data = NULL; /* runtime data */
	}
	
	tex->vd = newdataadr(fd, tex->vd);
	if (tex->vd) {
		tex->vd->dataset = NULL;
		tex->vd->ok = 0;
	}
	else {
		if (tex->type == TEX_VOXELDATA)
			tex->vd = MEM_callocN(sizeof(VoxelData), "direct_link_texture VoxelData");
	}
	
	tex->ot = newdataadr(fd, tex->ot);
	
	tex->nodetree = newdataadr(fd, tex->nodetree);
	if (tex->nodetree) {
		direct_link_id(fd, &tex->nodetree->id);
		direct_link_nodetree(fd, tex->nodetree);
	}
	
	tex->preview = direct_link_preview_image(fd, tex->preview);
	
	tex->iuser.ok = 1;
}



/* ************ READ MATERIAL ***************** */

static void lib_link_material(FileData *fd, Main *main)
{
	for (Material *ma = main->mat.first; ma; ma = ma->id.next) {
		if (ma->id.tag & LIB_TAG_NEED_LINK) {
			IDP_LibLinkProperty(ma->id.properties, fd);
			lib_link_animdata(fd, &ma->id, ma->adt);
			
			/* Link ID Properties -- and copy this comment EXACTLY for easy finding
			 * of library blocks that implement this.*/
			IDP_LibLinkProperty(ma->id.properties, fd);
			
			ma->ipo = newlibadr_us(fd, ma->id.lib, ma->ipo);  // XXX deprecated - old animation system
			ma->group = newlibadr_us(fd, ma->id.lib, ma->group);
			
			for (int a = 0; a < MAX_MTEX; a++) {
				MTex *mtex = ma->mtex[a];
				if (mtex) {
					mtex->tex = newlibadr_us(fd, ma->id.lib, mtex->tex);
					mtex->object = newlibadr(fd, ma->id.lib, mtex->object);
				}
			}
			
			if (ma->nodetree) {
				lib_link_ntree(fd, &ma->id, ma->nodetree);
				ma->nodetree->id.lib = ma->id.lib;
			}
			
			ma->id.tag &= ~LIB_TAG_NEED_LINK;
		}
	}
}

static void direct_link_material(FileData *fd, Material *ma)
{
	int a;
	
	ma->adt = newdataadr(fd, ma->adt);
	direct_link_animdata(fd, ma->adt);
	
	for (a = 0; a < MAX_MTEX; a++) {
		ma->mtex[a] = newdataadr(fd, ma->mtex[a]);
	}
	ma->texpaintslot = NULL;

	ma->ramp_col = newdataadr(fd, ma->ramp_col);
	ma->ramp_spec = newdataadr(fd, ma->ramp_spec);
	
	ma->nodetree = newdataadr(fd, ma->nodetree);
	if (ma->nodetree) {
		direct_link_id(fd, &ma->nodetree->id);
		direct_link_nodetree(fd, ma->nodetree);
	}
	
	ma->preview = direct_link_preview_image(fd, ma->preview);
	BLI_listbase_clear(&ma->gpumaterial);
}

/* ************ READ PARTICLE SETTINGS ***************** */
/* update this also to writefile.c */
static const char *ptcache_data_struct[] = {
	"", // BPHYS_DATA_INDEX
	"", // BPHYS_DATA_LOCATION
	"", // BPHYS_DATA_VELOCITY
	"", // BPHYS_DATA_ROTATION
	"", // BPHYS_DATA_AVELOCITY / BPHYS_DATA_XCONST */
	"", // BPHYS_DATA_SIZE:
	"", // BPHYS_DATA_TIMES:
	"BoidData" // case BPHYS_DATA_BOIDS:
};

static void direct_link_pointcache_cb(FileData *fd, void *data)
{
	PTCacheMem *pm = data;
	PTCacheExtra *extra;
	int i;
	for (i = 0; i < BPHYS_TOT_DATA; i++) {
		pm->data[i] = newdataadr(fd, pm->data[i]);

		/* the cache saves non-struct data without DNA */
		if (pm->data[i] && ptcache_data_struct[i][0]=='\0' && (fd->flags & FD_FLAGS_SWITCH_ENDIAN)) {
			int tot = (BKE_ptcache_data_size(i) * pm->totpoint) / sizeof(int);  /* data_size returns bytes */
			int *poin = pm->data[i];

			BLI_endian_switch_int32_array(poin, tot);
		}
	}

	link_list(fd, &pm->extradata);

	for (extra=pm->extradata.first; extra; extra=extra->next)
		extra->data = newdataadr(fd, extra->data);
}

static void direct_link_pointcache(FileData *fd, PointCache *cache)
{
	if ((cache->flag & PTCACHE_DISK_CACHE)==0) {
		link_list_ex(fd, &cache->mem_cache, direct_link_pointcache_cb);
	}
	else
		BLI_listbase_clear(&cache->mem_cache);
	
	cache->flag &= ~PTCACHE_SIMULATION_VALID;
	cache->simframe = 0;
	cache->edit = NULL;
	cache->free_edit = NULL;
	cache->cached_frames = NULL;
}

static void direct_link_pointcache_list(FileData *fd, ListBase *ptcaches, PointCache **ocache, int force_disk)
{
	if (ptcaches->first) {
		PointCache *cache= NULL;
		link_list(fd, ptcaches);
		for (cache=ptcaches->first; cache; cache=cache->next) {
			direct_link_pointcache(fd, cache);
			if (force_disk) {
				cache->flag |= PTCACHE_DISK_CACHE;
				cache->step = 1;
			}
		}
		
		*ocache = newdataadr(fd, *ocache);
	}
	else if (*ocache) {
		/* old "single" caches need to be linked too */
		*ocache = newdataadr(fd, *ocache);
		direct_link_pointcache(fd, *ocache);
		if (force_disk) {
			(*ocache)->flag |= PTCACHE_DISK_CACHE;
			(*ocache)->step = 1;
		}
		
		ptcaches->first = ptcaches->last = *ocache;
	}
}

static void lib_link_partdeflect(FileData *fd, ID *id, PartDeflect *pd)
{
	if (pd && pd->tex)
		pd->tex = newlibadr_us(fd, id->lib, pd->tex);
	if (pd && pd->f_source)
		pd->f_source = newlibadr(fd, id->lib, pd->f_source);
}

static void lib_link_particlesettings(FileData *fd, Main *main)
{
	for (ParticleSettings *part = main->particle.first; part; part = part->id.next) {
		if (part->id.tag & LIB_TAG_NEED_LINK) {
			IDP_LibLinkProperty(part->id.properties, fd);
			lib_link_animdata(fd, &part->id, part->adt);

			part->ipo = newlibadr_us(fd, part->id.lib, part->ipo); // XXX deprecated - old animation system
			
			part->dup_ob = newlibadr(fd, part->id.lib, part->dup_ob);
			part->dup_group = newlibadr(fd, part->id.lib, part->dup_group);
			part->eff_group = newlibadr(fd, part->id.lib, part->eff_group);
			part->bb_ob = newlibadr(fd, part->id.lib, part->bb_ob);
			part->collision_group = newlibadr(fd, part->id.lib, part->collision_group);
			
			lib_link_partdeflect(fd, &part->id, part->pd);
			lib_link_partdeflect(fd, &part->id, part->pd2);
			
			if (part->effector_weights) {
				part->effector_weights->group = newlibadr(fd, part->id.lib, part->effector_weights->group);
			}
			else {
				part->effector_weights = BKE_add_effector_weights(part->eff_group);
			}

			if (part->dupliweights.first && part->dup_group) {
				ParticleDupliWeight *dw;
				int index_ok = 0;
				/* check for old files without indices (all indexes 0) */
				if (BLI_listbase_is_single(&part->dupliweights)) {
					/* special case for only one object in the group */
					index_ok = 1;
				}
				else {
					for (dw = part->dupliweights.first; dw; dw = dw->next) {
						if (dw->index > 0) {
							index_ok = 1;
							break;
						}
					}
				}

				if (index_ok) {
					/* if we have indexes, let's use them */
					for (dw = part->dupliweights.first; dw; dw = dw->next) {
						/* Do not try to restore pointer here, we have to search for group objects in another
						 * separated step.
						 * Reason is, the used group may be linked from another library, which has not yet
						 * been 'lib_linked'.
						 * Since dw->ob is not considered as an object user (it does not make objet directly linked),
						 * we may have no valid way to retrieve it yet.
						 * See T49273. */
						dw->ob = NULL;
					}
				}
				else {
					/* otherwise try to get objects from own library (won't work on library linked groups) */
					for (dw = part->dupliweights.first; dw; dw = dw->next) {
						dw->ob = newlibadr(fd, part->id.lib, dw->ob);
					}
				}
			}
			else {
				BLI_listbase_clear(&part->dupliweights);
			}
			
			if (part->boids) {
				BoidState *state = part->boids->states.first;
				BoidRule *rule;
				for (; state; state=state->next) {
					rule = state->rules.first;
					for (; rule; rule=rule->next) {
						switch (rule->type) {
							case eBoidRuleType_Goal:
							case eBoidRuleType_Avoid:
							{
								BoidRuleGoalAvoid *brga = (BoidRuleGoalAvoid*)rule;
								brga->ob = newlibadr(fd, part->id.lib, brga->ob);
								break;
							}
							case eBoidRuleType_FollowLeader:
							{
								BoidRuleFollowLeader *brfl = (BoidRuleFollowLeader*)rule;
								brfl->ob = newlibadr(fd, part->id.lib, brfl->ob);
								break;
							}
						}
					}
				}
			}

			for (int a = 0; a < MAX_MTEX; a++) {
				MTex *mtex= part->mtex[a];
				if (mtex) {
					mtex->tex = newlibadr_us(fd, part->id.lib, mtex->tex);
					mtex->object = newlibadr(fd, part->id.lib, mtex->object);
				}
			}
			
			part->id.tag &= ~LIB_TAG_NEED_LINK;
		}
	}
}

static void direct_link_partdeflect(PartDeflect *pd)
{
	if (pd) pd->rng = NULL;
}

static void direct_link_particlesettings(FileData *fd, ParticleSettings *part)
{
	int a;
	
	part->adt = newdataadr(fd, part->adt);
	part->pd = newdataadr(fd, part->pd);
	part->pd2 = newdataadr(fd, part->pd2);

	direct_link_animdata(fd, part->adt);
	direct_link_partdeflect(part->pd);
	direct_link_partdeflect(part->pd2);

	part->clumpcurve = newdataadr(fd, part->clumpcurve);
	if (part->clumpcurve)
		direct_link_curvemapping(fd, part->clumpcurve);
	part->roughcurve = newdataadr(fd, part->roughcurve);
	if (part->roughcurve)
		direct_link_curvemapping(fd, part->roughcurve);

	part->effector_weights = newdataadr(fd, part->effector_weights);
	if (!part->effector_weights)
		part->effector_weights = BKE_add_effector_weights(part->eff_group);

	link_list(fd, &part->dupliweights);

	part->boids = newdataadr(fd, part->boids);
	part->fluid = newdataadr(fd, part->fluid);

	if (part->boids) {
		BoidState *state;
		link_list(fd, &part->boids->states);
		
		for (state=part->boids->states.first; state; state=state->next) {
			link_list(fd, &state->rules);
			link_list(fd, &state->conditions);
			link_list(fd, &state->actions);
		}
	}
	for (a = 0; a < MAX_MTEX; a++) {
		part->mtex[a] = newdataadr(fd, part->mtex[a]);
	}
}

static void lib_link_particlesystems(FileData *fd, Object *ob, ID *id, ListBase *particles)
{
	ParticleSystem *psys, *psysnext;

	for (psys=particles->first; psys; psys=psysnext) {
		psysnext = psys->next;
		
		psys->part = newlibadr_us(fd, id->lib, psys->part);
		if (psys->part) {
			ParticleTarget *pt = psys->targets.first;
			
			for (; pt; pt=pt->next)
				pt->ob=newlibadr(fd, id->lib, pt->ob);
			
			psys->parent = newlibadr(fd, id->lib, psys->parent);
			psys->target_ob = newlibadr(fd, id->lib, psys->target_ob);
			
			if (psys->clmd) {
				/* XXX - from reading existing code this seems correct but intended usage of
				 * pointcache /w cloth should be added in 'ParticleSystem' - campbell */
				psys->clmd->point_cache = psys->pointcache;
				psys->clmd->ptcaches.first = psys->clmd->ptcaches.last= NULL;
				psys->clmd->coll_parms->group = newlibadr(fd, id->lib, psys->clmd->coll_parms->group);
				psys->clmd->modifier.error = NULL;
			}
		}
		else {
			/* particle modifier must be removed before particle system */
			ParticleSystemModifierData *psmd = psys_get_modifier(ob, psys);
			BLI_remlink(&ob->modifiers, psmd);
			modifier_free((ModifierData *)psmd);
			
			BLI_remlink(particles, psys);
			MEM_freeN(psys);
		}
	}
}
static void direct_link_particlesystems(FileData *fd, ListBase *particles)
{
	ParticleSystem *psys;
	ParticleData *pa;
	int a;
	
	for (psys=particles->first; psys; psys=psys->next) {
		psys->particles=newdataadr(fd, psys->particles);
		
		if (psys->particles && psys->particles->hair) {
			for (a=0, pa=psys->particles; a<psys->totpart; a++, pa++)
				pa->hair=newdataadr(fd, pa->hair);
		}
		
		if (psys->particles && psys->particles->keys) {
			for (a=0, pa=psys->particles; a<psys->totpart; a++, pa++) {
				pa->keys= NULL;
				pa->totkey= 0;
			}
			
			psys->flag &= ~PSYS_KEYED;
		}

		if (psys->particles && psys->particles->boid) {
			pa = psys->particles;
			pa->boid = newdataadr(fd, pa->boid);
			pa->boid->ground = NULL;  /* This is purely runtime data, but still can be an issue if left dangling. */
			for (a = 1, pa++; a < psys->totpart; a++, pa++) {
				pa->boid = (pa - 1)->boid + 1;
				pa->boid->ground = NULL;
			}
		}
		else if (psys->particles) {
			for (a=0, pa=psys->particles; a<psys->totpart; a++, pa++)
				pa->boid = NULL;
		}
		
		psys->fluid_springs = newdataadr(fd, psys->fluid_springs);
		
		psys->child = newdataadr(fd, psys->child);
		psys->effectors = NULL;
		
		link_list(fd, &psys->targets);
		
		psys->edit = NULL;
		psys->free_edit = NULL;
		psys->pathcache = NULL;
		psys->childcache = NULL;
		BLI_listbase_clear(&psys->pathcachebufs);
		BLI_listbase_clear(&psys->childcachebufs);
		psys->pdd = NULL;
		psys->renderdata = NULL;
		
		if (psys->clmd) {
			psys->clmd = newdataadr(fd, psys->clmd);
			psys->clmd->clothObject = NULL;
			psys->clmd->hairdata = NULL;
			
			psys->clmd->sim_parms= newdataadr(fd, psys->clmd->sim_parms);
			psys->clmd->coll_parms= newdataadr(fd, psys->clmd->coll_parms);
			
			if (psys->clmd->sim_parms) {
				psys->clmd->sim_parms->effector_weights = NULL;
				if (psys->clmd->sim_parms->presets > 10)
					psys->clmd->sim_parms->presets = 0;
			}
			
			psys->hair_in_dm = psys->hair_out_dm = NULL;
			psys->clmd->solver_result = NULL;
		}

		direct_link_pointcache_list(fd, &psys->ptcaches, &psys->pointcache, 0);
		if (psys->clmd) {
			psys->clmd->point_cache = psys->pointcache;
		}

		psys->tree = NULL;
		psys->bvhtree = NULL;

		psys->batch_cache = NULL;
	}
	return;
}

/* ************ READ MESH ***************** */

static void lib_link_mesh(FileData *fd, Main *main)
{
	Mesh *me;
	
	for (me = main->mesh.first; me; me = me->id.next) {
		if (me->id.tag & LIB_TAG_NEED_LINK) {
			int i;
			
			/* Link ID Properties -- and copy this comment EXACTLY for easy finding
			 * of library blocks that implement this.*/
			IDP_LibLinkProperty(me->id.properties, fd);
			lib_link_animdata(fd, &me->id, me->adt);
			
			/* this check added for python created meshes */
			if (me->mat) {
				for (i = 0; i < me->totcol; i++) {
					me->mat[i] = newlibadr_us(fd, me->id.lib, me->mat[i]);
				}
			}
			else {
				me->totcol = 0;
			}

			me->ipo = newlibadr_us(fd, me->id.lib, me->ipo); // XXX: deprecated: old anim sys
			me->key = newlibadr_us(fd, me->id.lib, me->key);
			me->texcomesh = newlibadr_us(fd, me->id.lib, me->texcomesh);
		}
	}

	for (me = main->mesh.first; me; me = me->id.next) {
		if (me->id.tag & LIB_TAG_NEED_LINK) {
			/*check if we need to convert mfaces to mpolys*/
			if (me->totface && !me->totpoly) {
				/* temporarily switch main so that reading from
				 * external CustomData works */
				Main *gmain = G.main;
				G.main = main;
				
				BKE_mesh_do_versions_convert_mfaces_to_mpolys(me);
				
				G.main = gmain;
			}

			/*
			 * Re-tessellate, even if the polys were just created from tessfaces, this
			 * is important because it:
			 *  - fill the CD_ORIGINDEX layer
			 *  - gives consistency of tessface between loading from a file and
			 *    converting an edited BMesh back into a mesh (i.e. it replaces
			 *    quad tessfaces in a loaded mesh immediately, instead of lazily
			 *    waiting until edit mode has been entered/exited, making it easier
			 *    to recognize problems that would otherwise only show up after edits).
			 */
#ifdef USE_TESSFACE_DEFAULT
			BKE_mesh_tessface_calc(me);
#else
			BKE_mesh_tessface_clear(me);
#endif

			me->id.tag &= ~LIB_TAG_NEED_LINK;
		}
	}
}

static void direct_link_dverts(FileData *fd, int count, MDeformVert *mdverts)
{
	int i;
	
	if (mdverts == NULL) {
		return;
	}
	
	for (i = count; i > 0; i--, mdverts++) {
		/*convert to vgroup allocation system*/
		MDeformWeight *dw;
		if (mdverts->dw && (dw = newdataadr(fd, mdverts->dw))) {
			const ssize_t dw_len = mdverts->totweight * sizeof(MDeformWeight);
			void *dw_tmp = MEM_mallocN(dw_len, "direct_link_dverts");
			memcpy(dw_tmp, dw, dw_len);
			mdverts->dw = dw_tmp;
			MEM_freeN(dw);
		}
		else {
			mdverts->dw = NULL;
			mdverts->totweight = 0;
		}
	}
}

static void direct_link_mdisps(FileData *fd, int count, MDisps *mdisps, int external)
{
	if (mdisps) {
		int i;
		
		for (i = 0; i < count; ++i) {
			mdisps[i].disps = newdataadr(fd, mdisps[i].disps);
			mdisps[i].hidden = newdataadr(fd, mdisps[i].hidden);
			
			if (mdisps[i].totdisp && !mdisps[i].level) {
				/* this calculation is only correct for loop mdisps;
				 * if loading pre-BMesh face mdisps this will be
				 * overwritten with the correct value in
				 * bm_corners_to_loops() */
				float gridsize = sqrtf(mdisps[i].totdisp);
				mdisps[i].level = (int)(logf(gridsize - 1.0f) / (float)M_LN2) + 1;
			}
			
			if ((fd->flags & FD_FLAGS_SWITCH_ENDIAN) && (mdisps[i].disps)) {
				/* DNA_struct_switch_endian doesn't do endian swap for (*disps)[] */
				/* this does swap for data written at write_mdisps() - readfile.c */
				BLI_endian_switch_float_array(*mdisps[i].disps, mdisps[i].totdisp * 3);
			}
			if (!external && !mdisps[i].disps)
				mdisps[i].totdisp = 0;
		}
	}
}

static void direct_link_grid_paint_mask(FileData *fd, int count, GridPaintMask *grid_paint_mask)
{
	if (grid_paint_mask) {
		int i;
		
		for (i = 0; i < count; ++i) {
			GridPaintMask *gpm = &grid_paint_mask[i];
			if (gpm->data)
				gpm->data = newdataadr(fd, gpm->data);
		}
	}
}

/*this isn't really a public api function, so prototyped here*/
static void direct_link_customdata(FileData *fd, CustomData *data, int count)
{
	int i = 0;
	
	data->layers = newdataadr(fd, data->layers);
	
	/* annoying workaround for bug [#31079] loading legacy files with
	 * no polygons _but_ have stale customdata */
	if (UNLIKELY(count == 0 && data->layers == NULL && data->totlayer != 0)) {
		CustomData_reset(data);
		return;
	}
	
	data->external = newdataadr(fd, data->external);
	
	while (i < data->totlayer) {
		CustomDataLayer *layer = &data->layers[i];
		
		if (layer->flag & CD_FLAG_EXTERNAL)
			layer->flag &= ~CD_FLAG_IN_MEMORY;

		layer->flag &= ~CD_FLAG_NOFREE;
		
		if (CustomData_verify_versions(data, i)) {
			layer->data = newdataadr(fd, layer->data);
			if (layer->type == CD_MDISPS)
				direct_link_mdisps(fd, count, layer->data, layer->flag & CD_FLAG_EXTERNAL);
			else if (layer->type == CD_GRID_PAINT_MASK)
				direct_link_grid_paint_mask(fd, count, layer->data);
			i++;
		}
	}
	
	CustomData_update_typemap(data);
}

static void direct_link_mesh(FileData *fd, Mesh *mesh)
{
	mesh->mat= newdataadr(fd, mesh->mat);
	test_pointer_array(fd, (void **)&mesh->mat);
	
	mesh->mvert = newdataadr(fd, mesh->mvert);
	mesh->medge = newdataadr(fd, mesh->medge);
	mesh->mface = newdataadr(fd, mesh->mface);
	mesh->mloop = newdataadr(fd, mesh->mloop);
	mesh->mpoly = newdataadr(fd, mesh->mpoly);
	mesh->tface = newdataadr(fd, mesh->tface);
	mesh->mtface = newdataadr(fd, mesh->mtface);
	mesh->mcol = newdataadr(fd, mesh->mcol);
	mesh->dvert = newdataadr(fd, mesh->dvert);
	mesh->mloopcol = newdataadr(fd, mesh->mloopcol);
	mesh->mloopuv = newdataadr(fd, mesh->mloopuv);
	mesh->mselect = newdataadr(fd, mesh->mselect);
	
	/* animdata */
	mesh->adt = newdataadr(fd, mesh->adt);
	direct_link_animdata(fd, mesh->adt);
	
	/* normally direct_link_dverts should be called in direct_link_customdata,
	 * but for backwards compat in do_versions to work we do it here */
	direct_link_dverts(fd, mesh->totvert, mesh->dvert);
	
	direct_link_customdata(fd, &mesh->vdata, mesh->totvert);
	direct_link_customdata(fd, &mesh->edata, mesh->totedge);
	direct_link_customdata(fd, &mesh->fdata, mesh->totface);
	direct_link_customdata(fd, &mesh->ldata, mesh->totloop);
	direct_link_customdata(fd, &mesh->pdata, mesh->totpoly);

	mesh->bb = NULL;
	mesh->edit_btmesh = NULL;
	mesh->batch_cache = NULL;
	
	/* happens with old files */
	if (mesh->mselect == NULL) {
		mesh->totselect = 0;
	}

	/* Multires data */
	mesh->mr= newdataadr(fd, mesh->mr);
	if (mesh->mr) {
		MultiresLevel *lvl;
		
		link_list(fd, &mesh->mr->levels);
		lvl = mesh->mr->levels.first;
		
		direct_link_customdata(fd, &mesh->mr->vdata, lvl->totvert);
		direct_link_dverts(fd, lvl->totvert, CustomData_get(&mesh->mr->vdata, 0, CD_MDEFORMVERT));
		direct_link_customdata(fd, &mesh->mr->fdata, lvl->totface);
		
		mesh->mr->edge_flags = newdataadr(fd, mesh->mr->edge_flags);
		mesh->mr->edge_creases = newdataadr(fd, mesh->mr->edge_creases);
		
		mesh->mr->verts = newdataadr(fd, mesh->mr->verts);
		
		/* If mesh has the same number of vertices as the
		 * highest multires level, load the current mesh verts
		 * into multires and discard the old data. Needed
		 * because some saved files either do not have a verts
		 * array, or the verts array contains out-of-date
		 * data. */
		if (mesh->totvert == ((MultiresLevel*)mesh->mr->levels.last)->totvert) {
			if (mesh->mr->verts)
				MEM_freeN(mesh->mr->verts);
			mesh->mr->verts = MEM_dupallocN(mesh->mvert);
		}
			
		for (; lvl; lvl = lvl->next) {
			lvl->verts = newdataadr(fd, lvl->verts);
			lvl->faces = newdataadr(fd, lvl->faces);
			lvl->edges = newdataadr(fd, lvl->edges);
			lvl->colfaces = newdataadr(fd, lvl->colfaces);
		}
	}

	/* if multires is present but has no valid vertex data,
	 * there's no way to recover it; silently remove multires */
	if (mesh->mr && !mesh->mr->verts) {
		multires_free(mesh->mr);
		mesh->mr = NULL;
	}
	
	if ((fd->flags & FD_FLAGS_SWITCH_ENDIAN) && mesh->tface) {
		TFace *tf = mesh->tface;
		int i;
		
		for (i = 0; i < mesh->totface; i++, tf++) {
			BLI_endian_switch_uint32_array(tf->col, 4);
		}
	}
}

/* ************ READ LATTICE ***************** */

static void lib_link_latt(FileData *fd, Main *main)
{
	for (Lattice *lt = main->latt.first; lt; lt = lt->id.next) {
		if (lt->id.tag & LIB_TAG_NEED_LINK) {
			IDP_LibLinkProperty(lt->id.properties, fd);
			lib_link_animdata(fd, &lt->id, lt->adt);
			
			lt->ipo = newlibadr_us(fd, lt->id.lib, lt->ipo); // XXX deprecated - old animation system
			lt->key = newlibadr_us(fd, lt->id.lib, lt->key);
			
			lt->id.tag &= ~LIB_TAG_NEED_LINK;
		}
	}
}

static void direct_link_latt(FileData *fd, Lattice *lt)
{
	lt->def = newdataadr(fd, lt->def);
	
	lt->dvert = newdataadr(fd, lt->dvert);
	direct_link_dverts(fd, lt->pntsu*lt->pntsv*lt->pntsw, lt->dvert);
	
	lt->editlatt = NULL;
	lt->batch_cache = NULL;
	
	lt->adt = newdataadr(fd, lt->adt);
	direct_link_animdata(fd, lt->adt);
}


/* ************ READ OBJECT ***************** */

static void lib_link_modifiers__linkModifiers(
        void *userData, Object *ob, ID **idpoin, int cb_flag)
{
	FileData *fd = userData;

	*idpoin = newlibadr(fd, ob->id.lib, *idpoin);
	if (*idpoin != NULL && (cb_flag & IDWALK_CB_USER) != 0) {
		id_us_plus_no_lib(*idpoin);
	}
}
static void lib_link_modifiers(FileData *fd, Object *ob)
{
	modifiers_foreachIDLink(ob, lib_link_modifiers__linkModifiers, fd);
}

static void lib_link_object(FileData *fd, Main *main)
{
	bool warn = false;

	for (Object *ob = main->object.first; ob; ob = ob->id.next) {
		if (ob->id.tag & LIB_TAG_NEED_LINK) {
			int a;

			IDP_LibLinkProperty(ob->id.properties, fd);
			lib_link_animdata(fd, &ob->id, ob->adt);
			
// XXX deprecated - old animation system <<<
			ob->ipo = newlibadr_us(fd, ob->id.lib, ob->ipo);
			ob->action = newlibadr_us(fd, ob->id.lib, ob->action);
// >>> XXX deprecated - old animation system

			ob->parent = newlibadr(fd, ob->id.lib, ob->parent);
			ob->track = newlibadr(fd, ob->id.lib, ob->track);
			ob->poselib = newlibadr_us(fd, ob->id.lib, ob->poselib);

			/* 2.8x drops support for non-empty dupli instances. */
			if (ob->type == OB_EMPTY) {
				ob->dup_group = newlibadr_us(fd, ob->id.lib, ob->dup_group);
			}
			else {
				ob->dup_group = NULL;
				ob->transflag &= ~OB_DUPLIGROUP;
			}
			
			ob->proxy = newlibadr_us(fd, ob->id.lib, ob->proxy);
			if (ob->proxy) {
				/* paranoia check, actually a proxy_from pointer should never be written... */
				if (ob->proxy->id.lib == NULL) {
					ob->proxy->proxy_from = NULL;
					ob->proxy = NULL;
					
					if (ob->id.lib)
						printf("Proxy lost from  object %s lib %s\n", ob->id.name + 2, ob->id.lib->name);
					else
						printf("Proxy lost from  object %s lib <NONE>\n", ob->id.name + 2);
				}
				else {
					/* this triggers object_update to always use a copy */
					ob->proxy->proxy_from = ob;
				}
			}
			ob->proxy_group = newlibadr(fd, ob->id.lib, ob->proxy_group);
			
			void *poin = ob->data;
			ob->data = newlibadr_us(fd, ob->id.lib, ob->data);
			
			if (ob->data == NULL && poin != NULL) {
				if (ob->id.lib)
					printf("Can't find obdata of %s lib %s\n", ob->id.name + 2, ob->id.lib->name);
				else
					printf("Object %s lost data.\n", ob->id.name + 2);
				
				ob->type = OB_EMPTY;
				warn = true;
				
				if (ob->pose) {
					/* we can't call #BKE_pose_free() here because of library linking
					 * freeing will recurse down into every pose constraints ID pointers
					 * which are not always valid, so for now free directly and suffer
					 * some leaked memory rather then crashing immediately
					 * while bad this _is_ an exceptional case - campbell */
#if 0
					BKE_pose_free(ob->pose);
#else
					MEM_freeN(ob->pose);
#endif
					ob->pose= NULL;
					ob->mode &= ~OB_MODE_POSE;
				}
			}
			for (a=0; a < ob->totcol; a++) 
				ob->mat[a] = newlibadr_us(fd, ob->id.lib, ob->mat[a]);
			
			/* When the object is local and the data is library its possible
			 * the material list size gets out of sync. [#22663] */
			if (ob->data && ob->id.lib != ((ID *)ob->data)->lib) {
				const short *totcol_data = give_totcolp(ob);
				/* Only expand so as not to loose any object materials that might be set. */
				if (totcol_data && (*totcol_data > ob->totcol)) {
					/* printf("'%s' %d -> %d\n", ob->id.name, ob->totcol, *totcol_data); */
					BKE_material_resize_object(main, ob, *totcol_data, false);
				}
			}
			
			ob->gpd = newlibadr_us(fd, ob->id.lib, ob->gpd);
			ob->duplilist = NULL;
			
			ob->id.tag &= ~LIB_TAG_NEED_LINK;
			/* if id.us==0 a new base will be created later on */
			
			/* WARNING! Also check expand_object(), should reflect the stuff below. */
			lib_link_pose(fd, main, ob, ob->pose);
			lib_link_constraints(fd, &ob->id, &ob->constraints);
			
// XXX deprecated - old animation system <<<
			lib_link_constraint_channels(fd, &ob->id, &ob->constraintChannels);
			lib_link_nlastrips(fd, &ob->id, &ob->nlastrips);
// >>> XXX deprecated - old animation system
			
			for (PartEff *paf = ob->effect.first; paf; paf = paf->next) {
				if (paf->type == EFF_PARTICLE) {
					paf->group = newlibadr_us(fd, ob->id.lib, paf->group);
				}
			}
			
			for (bSensor *sens = ob->sensors.first; sens; sens = sens->next) {
				for (a = 0; a < sens->totlinks; a++)
					sens->links[a] = newglobadr(fd, sens->links[a]);

				if (sens->type == SENS_MESSAGE) {
					bMessageSensor *ms = sens->data;
					ms->fromObject =
						newlibadr(fd, ob->id.lib, ms->fromObject);
				}
			}
			
			for (bController *cont = ob->controllers.first; cont; cont = cont->next) {
				for (a=0; a < cont->totlinks; a++)
					cont->links[a] = newglobadr(fd, cont->links[a]);
				
				if (cont->type == CONT_PYTHON) {
					bPythonCont *pc = cont->data;
					pc->text = newlibadr(fd, ob->id.lib, pc->text);
				}
				cont->slinks = NULL;
				cont->totslinks = 0;
			}
			
			for (bActuator *act = ob->actuators.first; act; act = act->next) {
				switch (act->type) {
					case ACT_SOUND:
					{
						bSoundActuator *sa = act->data;
						sa->sound = newlibadr_us(fd, ob->id.lib, sa->sound);
						break;
					}
					case ACT_GAME:
						/* bGameActuator *ga= act->data; */
						break;
					case ACT_CAMERA:
					{
						bCameraActuator *ca = act->data;
						ca->ob = newlibadr(fd, ob->id.lib, ca->ob);
						break;
					}
					/* leave this one, it's obsolete but necessary to read for conversion */
					case ACT_ADD_OBJECT:
					{
						bAddObjectActuator *eoa = act->data;
						if (eoa)
							eoa->ob = newlibadr(fd, ob->id.lib, eoa->ob);
						break;
					}
					case ACT_OBJECT:
					{
						bObjectActuator *oa = act->data;
						if (oa == NULL) {
							init_actuator(act);
						}
						else {
							oa->reference = newlibadr(fd, ob->id.lib, oa->reference);
						}
						break;
					}
					case ACT_EDIT_OBJECT:
					{
						bEditObjectActuator *eoa = act->data;
						if (eoa == NULL) {
							init_actuator(act);
						}
						else {
							eoa->ob = newlibadr(fd, ob->id.lib, eoa->ob);
							eoa->me = newlibadr(fd, ob->id.lib, eoa->me);
						}
						break;
					}
					case ACT_SCENE:
					{
						bSceneActuator *sa = act->data;
						sa->camera = newlibadr(fd, ob->id.lib, sa->camera);
						sa->scene = newlibadr(fd, ob->id.lib, sa->scene);
						break;
					}
					case ACT_ACTION:
					{
						bActionActuator *aa = act->data;
						aa->act = newlibadr_us(fd, ob->id.lib, aa->act);
						break;
					}
					case ACT_SHAPEACTION:
					{
						bActionActuator *aa = act->data;
						aa->act = newlibadr_us(fd, ob->id.lib, aa->act);
						break;
					}
					case ACT_PROPERTY:
					{
						bPropertyActuator *pa = act->data;
						pa->ob = newlibadr(fd, ob->id.lib, pa->ob);
						break;
					}
					case ACT_MESSAGE:
					{
						bMessageActuator *ma = act->data;
						ma->toObject = newlibadr(fd, ob->id.lib, ma->toObject);
						break;
					}
					case ACT_2DFILTER:
					{
						bTwoDFilterActuator *_2dfa = act->data;
						_2dfa->text = newlibadr(fd, ob->id.lib, _2dfa->text);
						break;
					}
					case ACT_PARENT:
					{
						bParentActuator *parenta = act->data;
						parenta->ob = newlibadr(fd, ob->id.lib, parenta->ob);
						break;
					}
					case ACT_STATE:
						/* bStateActuator *statea = act->data; */
						break;
					case ACT_ARMATURE:
					{
						bArmatureActuator *arma= act->data;
						arma->target = newlibadr(fd, ob->id.lib, arma->target);
						arma->subtarget = newlibadr(fd, ob->id.lib, arma->subtarget);
						break;
					}
					case ACT_STEERING:
					{
						bSteeringActuator *steeringa = act->data;
						steeringa->target = newlibadr(fd, ob->id.lib, steeringa->target);
						steeringa->navmesh = newlibadr(fd, ob->id.lib, steeringa->navmesh);
						break;
					}
					case ACT_MOUSE:
						/* bMouseActuator *moa = act->data; */
						break;
				}
			}
			
			{
				FluidsimModifierData *fluidmd = (FluidsimModifierData *)modifiers_findByType(ob, eModifierType_Fluidsim);
				
				if (fluidmd && fluidmd->fss)
					fluidmd->fss->ipo = newlibadr_us(fd, ob->id.lib, fluidmd->fss->ipo);  // XXX deprecated - old animation system
			}
			
			{
				SmokeModifierData *smd = (SmokeModifierData *)modifiers_findByType(ob, eModifierType_Smoke);
				
				if (smd && (smd->type == MOD_SMOKE_TYPE_DOMAIN) && smd->domain) {
					smd->domain->flags |= MOD_SMOKE_FILE_LOAD; /* flag for refreshing the simulation after loading */
				}
			}
			
			/* texture field */
			if (ob->pd)
				lib_link_partdeflect(fd, &ob->id, ob->pd);
			
			if (ob->soft) {
				ob->soft->collision_group = newlibadr(fd, ob->id.lib, ob->soft->collision_group);

				ob->soft->effector_weights->group = newlibadr(fd, ob->id.lib, ob->soft->effector_weights->group);
			}
			
			lib_link_particlesystems(fd, ob, &ob->id, &ob->particlesystem);
			lib_link_modifiers(fd, ob);

			if (ob->rigidbody_constraint) {
				ob->rigidbody_constraint->ob1 = newlibadr(fd, ob->id.lib, ob->rigidbody_constraint->ob1);
				ob->rigidbody_constraint->ob2 = newlibadr(fd, ob->id.lib, ob->rigidbody_constraint->ob2);
			}

			{
				LodLevel *level;
				for (level = ob->lodlevels.first; level; level = level->next) {
					level->source = newlibadr(fd, ob->id.lib, level->source);

					if (!level->source && level == ob->lodlevels.first)
						level->source = ob;
				}
			}
		}
	}
	
	if (warn) {
		BKE_report(fd->reports, RPT_WARNING, "Warning in console");
	}
}


static void direct_link_pose(FileData *fd, bPose *pose)
{
	bPoseChannel *pchan;

	if (!pose)
		return;

	link_list(fd, &pose->chanbase);
	link_list(fd, &pose->agroups);

	pose->chanhash = NULL;

	for (pchan = pose->chanbase.first; pchan; pchan=pchan->next) {
		pchan->bone = NULL;
		pchan->parent = newdataadr(fd, pchan->parent);
		pchan->child = newdataadr(fd, pchan->child);
		pchan->custom_tx = newdataadr(fd, pchan->custom_tx);
		
		pchan->bbone_prev = newdataadr(fd, pchan->bbone_prev);
		pchan->bbone_next = newdataadr(fd, pchan->bbone_next);
		
		direct_link_constraints(fd, &pchan->constraints);
		
		pchan->prop = newdataadr(fd, pchan->prop);
		IDP_DirectLinkGroup_OrFree(&pchan->prop, (fd->flags & FD_FLAGS_SWITCH_ENDIAN), fd);
		
		pchan->mpath = newdataadr(fd, pchan->mpath);
		if (pchan->mpath)
			direct_link_motionpath(fd, pchan->mpath);
		
		BLI_listbase_clear(&pchan->iktree);
		BLI_listbase_clear(&pchan->siktree);
		
		/* in case this value changes in future, clamp else we get undefined behavior */
		CLAMP(pchan->rotmode, ROT_MODE_MIN, ROT_MODE_MAX);

		pchan->draw_data = NULL;
	}
	pose->ikdata = NULL;
	if (pose->ikparam != NULL) {
		pose->ikparam = newdataadr(fd, pose->ikparam);
	}
}

static void direct_link_modifiers(FileData *fd, ListBase *lb)
{
	ModifierData *md;
	
	link_list(fd, lb);
	
	for (md=lb->first; md; md=md->next) {
		md->error = NULL;
		md->scene = NULL;
		
		/* if modifiers disappear, or for upward compatibility */
		if (NULL == modifierType_getInfo(md->type))
			md->type = eModifierType_None;
			
		if (md->type == eModifierType_Subsurf) {
			SubsurfModifierData *smd = (SubsurfModifierData *)md;
			
			smd->emCache = smd->mCache = NULL;
		}
		else if (md->type == eModifierType_Armature) {
			ArmatureModifierData *amd = (ArmatureModifierData *)md;
			
			amd->prevCos = NULL;
		}
		else if (md->type == eModifierType_Cloth) {
			ClothModifierData *clmd = (ClothModifierData *)md;
			
			clmd->clothObject = NULL;
			clmd->hairdata = NULL;
			
			clmd->sim_parms= newdataadr(fd, clmd->sim_parms);
			clmd->coll_parms= newdataadr(fd, clmd->coll_parms);
			
			direct_link_pointcache_list(fd, &clmd->ptcaches, &clmd->point_cache, 0);
			
			if (clmd->sim_parms) {
				if (clmd->sim_parms->presets > 10)
					clmd->sim_parms->presets = 0;
				
				clmd->sim_parms->reset = 0;
				
				clmd->sim_parms->effector_weights = newdataadr(fd, clmd->sim_parms->effector_weights);
				
				if (!clmd->sim_parms->effector_weights) {
					clmd->sim_parms->effector_weights = BKE_add_effector_weights(NULL);
				}
			}
			
			clmd->solver_result = NULL;
		}
		else if (md->type == eModifierType_Fluidsim) {
			FluidsimModifierData *fluidmd = (FluidsimModifierData *)md;
			
			fluidmd->fss = newdataadr(fd, fluidmd->fss);
			if (fluidmd->fss) {
				fluidmd->fss->fmd = fluidmd;
				fluidmd->fss->meshVelocities = NULL;
			}
		}
		else if (md->type == eModifierType_Smoke) {
			SmokeModifierData *smd = (SmokeModifierData *)md;
			
			if (smd->type == MOD_SMOKE_TYPE_DOMAIN) {
				smd->flow = NULL;
				smd->coll = NULL;
				smd->domain = newdataadr(fd, smd->domain);
				smd->domain->smd = smd;
				
				smd->domain->fluid = NULL;
				smd->domain->fluid_mutex = BLI_rw_mutex_alloc();
				smd->domain->wt = NULL;
				smd->domain->shadow = NULL;
				smd->domain->tex = NULL;
				smd->domain->tex_shadow = NULL;
				smd->domain->tex_wt = NULL;
				smd->domain->coba = newdataadr(fd, smd->domain->coba);
				
				smd->domain->effector_weights = newdataadr(fd, smd->domain->effector_weights);
				if (!smd->domain->effector_weights)
					smd->domain->effector_weights = BKE_add_effector_weights(NULL);
				
				direct_link_pointcache_list(fd, &(smd->domain->ptcaches[0]), &(smd->domain->point_cache[0]), 1);
				
				/* Smoke uses only one cache from now on, so store pointer convert */
				if (smd->domain->ptcaches[1].first || smd->domain->point_cache[1]) {
					if (smd->domain->point_cache[1]) {
						PointCache *cache = newdataadr(fd, smd->domain->point_cache[1]);
						if (cache->flag & PTCACHE_FAKE_SMOKE) {
							/* Smoke was already saved in "new format" and this cache is a fake one. */
						}
						else {
							printf("High resolution smoke cache not available due to pointcache update. Please reset the simulation.\n");
						}
						BKE_ptcache_free(cache);
					}
					BLI_listbase_clear(&smd->domain->ptcaches[1]);
					smd->domain->point_cache[1] = NULL;
				}
			}
			else if (smd->type == MOD_SMOKE_TYPE_FLOW) {
				smd->domain = NULL;
				smd->coll = NULL;
				smd->flow = newdataadr(fd, smd->flow);
				smd->flow->smd = smd;
				smd->flow->dm = NULL;
				smd->flow->verts_old = NULL;
				smd->flow->numverts = 0;
				smd->flow->psys = newdataadr(fd, smd->flow->psys);
			}
			else if (smd->type == MOD_SMOKE_TYPE_COLL) {
				smd->flow = NULL;
				smd->domain = NULL;
				smd->coll = newdataadr(fd, smd->coll);
				if (smd->coll) {
					smd->coll->smd = smd;
					smd->coll->verts_old = NULL;
					smd->coll->numverts = 0;
					smd->coll->dm = NULL;
				}
				else {
					smd->type = 0;
					smd->flow = NULL;
					smd->domain = NULL;
					smd->coll = NULL;
				}
			}
		}
		else if (md->type == eModifierType_DynamicPaint) {
			DynamicPaintModifierData *pmd = (DynamicPaintModifierData *)md;
			
			if (pmd->canvas) {
				pmd->canvas = newdataadr(fd, pmd->canvas);
				pmd->canvas->pmd = pmd;
				pmd->canvas->dm = NULL;
				pmd->canvas->flags &= ~MOD_DPAINT_BAKING; /* just in case */
				
				if (pmd->canvas->surfaces.first) {
					DynamicPaintSurface *surface;
					link_list(fd, &pmd->canvas->surfaces);
					
					for (surface=pmd->canvas->surfaces.first; surface; surface=surface->next) {
						surface->canvas = pmd->canvas;
						surface->data = NULL;
						direct_link_pointcache_list(fd, &(surface->ptcaches), &(surface->pointcache), 1);
						
						if (!(surface->effector_weights = newdataadr(fd, surface->effector_weights)))
							surface->effector_weights = BKE_add_effector_weights(NULL);
					}
				}
			}
			if (pmd->brush) {
				pmd->brush = newdataadr(fd, pmd->brush);
				pmd->brush->pmd = pmd;
				pmd->brush->psys = newdataadr(fd, pmd->brush->psys);
				pmd->brush->paint_ramp = newdataadr(fd, pmd->brush->paint_ramp);
				pmd->brush->vel_ramp = newdataadr(fd, pmd->brush->vel_ramp);
				pmd->brush->dm = NULL;
			}
		}
		else if (md->type == eModifierType_Collision) {
			CollisionModifierData *collmd = (CollisionModifierData *)md;
#if 0
			// TODO: CollisionModifier should use pointcache 
			// + have proper reset events before enabling this
			collmd->x = newdataadr(fd, collmd->x);
			collmd->xnew = newdataadr(fd, collmd->xnew);
			collmd->mfaces = newdataadr(fd, collmd->mfaces);
			
			collmd->current_x = MEM_callocN(sizeof(MVert)*collmd->numverts, "current_x");
			collmd->current_xnew = MEM_callocN(sizeof(MVert)*collmd->numverts, "current_xnew");
			collmd->current_v = MEM_callocN(sizeof(MVert)*collmd->numverts, "current_v");
#endif
			
			collmd->x = NULL;
			collmd->xnew = NULL;
			collmd->current_x = NULL;
			collmd->current_xnew = NULL;
			collmd->current_v = NULL;
			collmd->time_x = collmd->time_xnew = -1000;
			collmd->mvert_num = 0;
			collmd->tri_num = 0;
			collmd->is_static = false;
			collmd->bvhtree = NULL;
			collmd->tri = NULL;
			
		}
		else if (md->type == eModifierType_Surface) {
			SurfaceModifierData *surmd = (SurfaceModifierData *)md;
			
			surmd->dm = NULL;
			surmd->bvhtree = NULL;
			surmd->x = NULL;
			surmd->v = NULL;
			surmd->numverts = 0;
		}
		else if (md->type == eModifierType_Hook) {
			HookModifierData *hmd = (HookModifierData *)md;
			
			hmd->indexar = newdataadr(fd, hmd->indexar);
			if (fd->flags & FD_FLAGS_SWITCH_ENDIAN) {
				BLI_endian_switch_int32_array(hmd->indexar, hmd->totindex);
			}

			hmd->curfalloff = newdataadr(fd, hmd->curfalloff);
			if (hmd->curfalloff) {
				direct_link_curvemapping(fd, hmd->curfalloff);
			}
		}
		else if (md->type == eModifierType_ParticleSystem) {
			ParticleSystemModifierData *psmd = (ParticleSystemModifierData *)md;
			
			psmd->dm_final = NULL;
			psmd->dm_deformed = NULL;
			psmd->psys= newdataadr(fd, psmd->psys);
			psmd->flag &= ~eParticleSystemFlag_psys_updated;
			psmd->flag |= eParticleSystemFlag_file_loaded;
		}
		else if (md->type == eModifierType_Explode) {
			ExplodeModifierData *psmd = (ExplodeModifierData *)md;
			
			psmd->facepa = NULL;
		}
		else if (md->type == eModifierType_MeshDeform) {
			MeshDeformModifierData *mmd = (MeshDeformModifierData *)md;
			
			mmd->bindinfluences = newdataadr(fd, mmd->bindinfluences);
			mmd->bindoffsets = newdataadr(fd, mmd->bindoffsets);
			mmd->bindcagecos = newdataadr(fd, mmd->bindcagecos);
			mmd->dyngrid = newdataadr(fd, mmd->dyngrid);
			mmd->dyninfluences = newdataadr(fd, mmd->dyninfluences);
			mmd->dynverts = newdataadr(fd, mmd->dynverts);
			
			mmd->bindweights = newdataadr(fd, mmd->bindweights);
			mmd->bindcos = newdataadr(fd, mmd->bindcos);
			
			if (fd->flags & FD_FLAGS_SWITCH_ENDIAN) {
				if (mmd->bindoffsets)  BLI_endian_switch_int32_array(mmd->bindoffsets, mmd->totvert + 1);
				if (mmd->bindcagecos)  BLI_endian_switch_float_array(mmd->bindcagecos, mmd->totcagevert * 3);
				if (mmd->dynverts)     BLI_endian_switch_int32_array(mmd->dynverts, mmd->totvert);
				if (mmd->bindweights)  BLI_endian_switch_float_array(mmd->bindweights, mmd->totvert);
				if (mmd->bindcos)      BLI_endian_switch_float_array(mmd->bindcos, mmd->totcagevert * 3);
			}
		}
		else if (md->type == eModifierType_Ocean) {
			OceanModifierData *omd = (OceanModifierData *)md;
			omd->oceancache = NULL;
			omd->ocean = NULL;
			omd->refresh = (MOD_OCEAN_REFRESH_ADD|MOD_OCEAN_REFRESH_RESET|MOD_OCEAN_REFRESH_SIM);
		}
		else if (md->type == eModifierType_Warp) {
			WarpModifierData *tmd = (WarpModifierData *)md;
			
			tmd->curfalloff= newdataadr(fd, tmd->curfalloff);
			if (tmd->curfalloff)
				direct_link_curvemapping(fd, tmd->curfalloff);
		}
		else if (md->type == eModifierType_WeightVGEdit) {
			WeightVGEditModifierData *wmd = (WeightVGEditModifierData *)md;
			
			wmd->cmap_curve = newdataadr(fd, wmd->cmap_curve);
			if (wmd->cmap_curve)
				direct_link_curvemapping(fd, wmd->cmap_curve);
		}
		else if (md->type == eModifierType_LaplacianDeform) {
			LaplacianDeformModifierData *lmd = (LaplacianDeformModifierData *)md;

			lmd->vertexco = newdataadr(fd, lmd->vertexco);
			if (fd->flags & FD_FLAGS_SWITCH_ENDIAN) {
				BLI_endian_switch_float_array(lmd->vertexco, lmd->total_verts * 3);
			}
			lmd->cache_system = NULL;
		}
		else if (md->type == eModifierType_CorrectiveSmooth) {
			CorrectiveSmoothModifierData *csmd = (CorrectiveSmoothModifierData*)md;

			if (csmd->bind_coords) {
				csmd->bind_coords = newdataadr(fd, csmd->bind_coords);
				if (fd->flags & FD_FLAGS_SWITCH_ENDIAN) {
					BLI_endian_switch_float_array((float *)csmd->bind_coords, csmd->bind_coords_num * 3);
				}
			}

			/* runtime only */
			csmd->delta_cache = NULL;
			csmd->delta_cache_num = 0;
		}
		else if (md->type == eModifierType_MeshSequenceCache) {
			MeshSeqCacheModifierData *msmcd = (MeshSeqCacheModifierData *)md;
			msmcd->reader = NULL;
		}
		else if (md->type == eModifierType_SurfaceDeform) {
			SurfaceDeformModifierData *smd = (SurfaceDeformModifierData *)md;

			smd->verts = newdataadr(fd, smd->verts);

			if (smd->verts) {
				for (int i = 0; i < smd->numverts; i++) {
					smd->verts[i].binds = newdataadr(fd, smd->verts[i].binds);

					if (smd->verts[i].binds) {
						for (int j = 0; j < smd->verts[i].numbinds; j++) {
							smd->verts[i].binds[j].vert_inds = newdataadr(fd, smd->verts[i].binds[j].vert_inds);
							smd->verts[i].binds[j].vert_weights = newdataadr(fd, smd->verts[i].binds[j].vert_weights);

							if (fd->flags & FD_FLAGS_SWITCH_ENDIAN) {
								if (smd->verts[i].binds[j].vert_inds)
									BLI_endian_switch_uint32_array(smd->verts[i].binds[j].vert_inds, smd->verts[i].binds[j].numverts);

								if (smd->verts[i].binds[j].vert_weights) {
									if (smd->verts[i].binds[j].mode == MOD_SDEF_MODE_CENTROID ||
									    smd->verts[i].binds[j].mode == MOD_SDEF_MODE_LOOPTRI)
										BLI_endian_switch_float_array(smd->verts[i].binds[j].vert_weights, 3);
									else
										BLI_endian_switch_float_array(smd->verts[i].binds[j].vert_weights, smd->verts[i].binds[j].numverts);
								}
							}
						}
					}
				}
			}
		}
	}
}

static void direct_link_object(FileData *fd, Object *ob)
{
	PartEff *paf;
	bProperty *prop;
	bSensor *sens;
	bController *cont;
	bActuator *act;
	
	/* weak weak... this was only meant as draw flag, now is used in give_base_to_objects too */
	ob->flag &= ~OB_FROMGROUP;

	/* This is a transient flag; clear in order to avoid unneeded object update pending from
	 * time when file was saved.
	 */
	ob->recalc = 0;

	/* XXX This should not be needed - but seems like it can happen in some cases, so for now play safe... */
	ob->proxy_from = NULL;

	/* loading saved files with editmode enabled works, but for undo we like
	 * to stay in object mode during undo presses so keep editmode disabled.
	 *
	 * Also when linking in a file don't allow edit and pose modes.
	 * See [#34776, #42780] for more information.
	 */
	if (fd->memfile || (ob->id.tag & (LIB_TAG_EXTERN | LIB_TAG_INDIRECT))) {
		ob->mode &= ~(OB_MODE_EDIT | OB_MODE_PARTICLE_EDIT);
		if (!fd->memfile) {
			ob->mode &= ~OB_MODE_POSE;
		}
	}
	
	ob->adt = newdataadr(fd, ob->adt);
	direct_link_animdata(fd, ob->adt);
	
	ob->pose = newdataadr(fd, ob->pose);
	direct_link_pose(fd, ob->pose);
	
	ob->mpath = newdataadr(fd, ob->mpath);
	if (ob->mpath)
		direct_link_motionpath(fd, ob->mpath);
	
	link_list(fd, &ob->defbase);
	link_list(fd, &ob->fmaps);
// XXX deprecated - old animation system <<<
	direct_link_nlastrips(fd, &ob->nlastrips);
	link_list(fd, &ob->constraintChannels);
// >>> XXX deprecated - old animation system
	
	ob->mat= newdataadr(fd, ob->mat);
	test_pointer_array(fd, (void **)&ob->mat);
	ob->matbits= newdataadr(fd, ob->matbits);
	
	/* do it here, below old data gets converted */
	direct_link_modifiers(fd, &ob->modifiers);
	
	link_list(fd, &ob->effect);
	paf= ob->effect.first;
	while (paf) {
		if (paf->type == EFF_PARTICLE) {
			paf->keys = NULL;
		}
		if (paf->type == EFF_WAVE) {
			WaveEff *wav = (WaveEff*) paf;
			PartEff *next = paf->next;
			WaveModifierData *wmd = (WaveModifierData*) modifier_new(eModifierType_Wave);
			
			wmd->damp = wav->damp;
			wmd->flag = wav->flag;
			wmd->height = wav->height;
			wmd->lifetime = wav->lifetime;
			wmd->narrow = wav->narrow;
			wmd->speed = wav->speed;
			wmd->startx = wav->startx;
			wmd->starty = wav->startx;
			wmd->timeoffs = wav->timeoffs;
			wmd->width = wav->width;
			
			BLI_addtail(&ob->modifiers, wmd);
			
			BLI_remlink(&ob->effect, paf);
			MEM_freeN(paf);
			
			paf = next;
			continue;
		}
		if (paf->type == EFF_BUILD) {
			BuildEff *baf = (BuildEff*) paf;
			PartEff *next = paf->next;
			BuildModifierData *bmd = (BuildModifierData*) modifier_new(eModifierType_Build);
			
			bmd->start = baf->sfra;
			bmd->length = baf->len;
			bmd->randomize = 0;
			bmd->seed = 1;
			
			BLI_addtail(&ob->modifiers, bmd);
			
			BLI_remlink(&ob->effect, paf);
			MEM_freeN(paf);
			
			paf = next;
			continue;
		}
		paf = paf->next;
	}
	
	ob->pd= newdataadr(fd, ob->pd);
	direct_link_partdeflect(ob->pd);
	ob->soft= newdataadr(fd, ob->soft);
	if (ob->soft) {
		SoftBody *sb = ob->soft;
		
		sb->bpoint = NULL;	// init pointers so it gets rebuilt nicely
		sb->bspring = NULL;
		sb->scratch = NULL;
		/* although not used anymore */
		/* still have to be loaded to be compatible with old files */
		sb->keys = newdataadr(fd, sb->keys);
		test_pointer_array(fd, (void **)&sb->keys);
		if (sb->keys) {
			int a;
			for (a = 0; a < sb->totkey; a++) {
				sb->keys[a] = newdataadr(fd, sb->keys[a]);
			}
		}
		
		sb->effector_weights = newdataadr(fd, sb->effector_weights);
		if (!sb->effector_weights)
			sb->effector_weights = BKE_add_effector_weights(NULL);
		
		direct_link_pointcache_list(fd, &sb->ptcaches, &sb->pointcache, 0);
	}
	ob->bsoft = newdataadr(fd, ob->bsoft);
	ob->fluidsimSettings= newdataadr(fd, ob->fluidsimSettings); /* NT */
	
	ob->rigidbody_object = newdataadr(fd, ob->rigidbody_object);
	if (ob->rigidbody_object) {
		RigidBodyOb *rbo = ob->rigidbody_object;
		
		/* must nullify the references to physics sim objects, since they no-longer exist 
		 * (and will need to be recalculated) 
		 */
		rbo->physics_object = NULL;
		rbo->physics_shape = NULL;
	}
	ob->rigidbody_constraint = newdataadr(fd, ob->rigidbody_constraint);
	if (ob->rigidbody_constraint)
		ob->rigidbody_constraint->physics_constraint = NULL;

	link_list(fd, &ob->particlesystem);
	direct_link_particlesystems(fd, &ob->particlesystem);
	
	link_list(fd, &ob->prop);
	for (prop = ob->prop.first; prop; prop = prop->next) {
		prop->poin = newdataadr(fd, prop->poin);
		if (prop->poin == NULL) 
			prop->poin = &prop->data;
	}

	link_list(fd, &ob->sensors);
	for (sens = ob->sensors.first; sens; sens = sens->next) {
		sens->data = newdataadr(fd, sens->data);
		sens->links = newdataadr(fd, sens->links);
		test_pointer_array(fd, (void **)&sens->links);
	}

	direct_link_constraints(fd, &ob->constraints);

	link_glob_list(fd, &ob->controllers);
	if (ob->init_state) {
		/* if a known first state is specified, set it so that the game will start ok */
		ob->state = ob->init_state;
	}
	else if (!ob->state) {
		ob->state = 1;
	}
	for (cont = ob->controllers.first; cont; cont = cont->next) {
		cont->data = newdataadr(fd, cont->data);
		cont->links = newdataadr(fd, cont->links);
		test_pointer_array(fd, (void **)&cont->links);
		if (cont->state_mask == 0)
			cont->state_mask = 1;
	}

	link_glob_list(fd, &ob->actuators);
	for (act = ob->actuators.first; act; act = act->next) {
		act->data = newdataadr(fd, act->data);
	}

	link_list(fd, &ob->hooks);
	while (ob->hooks.first) {
		ObHook *hook = ob->hooks.first;
		HookModifierData *hmd = (HookModifierData *)modifier_new(eModifierType_Hook);
		
		hook->indexar= newdataadr(fd, hook->indexar);
		if (fd->flags & FD_FLAGS_SWITCH_ENDIAN) {
			BLI_endian_switch_int32_array(hook->indexar, hook->totindex);
		}
		
		/* Do conversion here because if we have loaded
		 * a hook we need to make sure it gets converted
		 * and freed, regardless of version.
		 */
		copy_v3_v3(hmd->cent, hook->cent);
		hmd->falloff = hook->falloff;
		hmd->force = hook->force;
		hmd->indexar = hook->indexar;
		hmd->object = hook->parent;
		memcpy(hmd->parentinv, hook->parentinv, sizeof(hmd->parentinv));
		hmd->totindex = hook->totindex;
		
		BLI_addhead(&ob->modifiers, hmd);
		BLI_remlink(&ob->hooks, hook);
		
		modifier_unique_name(&ob->modifiers, (ModifierData*)hmd);
		
		MEM_freeN(hook);
	}
	
	ob->iuser = newdataadr(fd, ob->iuser);
	if (ob->type == OB_EMPTY && ob->empty_drawtype == OB_EMPTY_IMAGE && !ob->iuser) {
		BKE_object_empty_draw_type_set(ob, ob->empty_drawtype);
	}

	ob->customdata_mask = 0;
	ob->bb = NULL;
	ob->derivedDeform = NULL;
	ob->derivedFinal = NULL;
	BLI_listbase_clear(&ob->gpulamp);
	BLI_listbase_clear(&ob->drawdata);
	link_list(fd, &ob->pc_ids);

	/* Runtime curve data  */
	ob->curve_cache = NULL;

	/* in case this value changes in future, clamp else we get undefined behavior */
	CLAMP(ob->rotmode, ROT_MODE_MIN, ROT_MODE_MAX);

	if (ob->sculpt) {
		ob->sculpt = MEM_callocN(sizeof(SculptSession), "reload sculpt session");
	}

	link_list(fd, &ob->lodlevels);
	ob->currentlod = ob->lodlevels.first;

	ob->preview = direct_link_preview_image(fd, ob->preview);

	ob->base_collection_properties = NULL;
}

/* ************ READ SCENE ***************** */

/* patch for missing scene IDs, can't be in do-versions */
static void composite_patch(bNodeTree *ntree, Scene *scene)
{
	bNode *node;
	
	for (node = ntree->nodes.first; node; node = node->next) {
		if (node->id==NULL && node->type == CMP_NODE_R_LAYERS)
			node->id = &scene->id;
	}
}

static void link_paint(FileData *fd, Scene *sce, Paint *p)
{
	if (p) {
		p->brush = newlibadr_us(fd, sce->id.lib, p->brush);
		p->palette = newlibadr_us(fd, sce->id.lib, p->palette);
		p->paint_cursor = NULL;
	}
}

static void lib_link_sequence_modifiers(FileData *fd, Scene *scene, ListBase *lb)
{
	SequenceModifierData *smd;

	for (smd = lb->first; smd; smd = smd->next) {
		if (smd->mask_id)
			smd->mask_id = newlibadr_us(fd, scene->id.lib, smd->mask_id);
	}
}

/* check for cyclic set-scene,
 * libs can cause this case which is normally prevented, see (T#####) */
#define USE_SETSCENE_CHECK

#ifdef USE_SETSCENE_CHECK
/**
 * A version of #BKE_scene_validate_setscene with special checks for linked libs.
 */
static bool scene_validate_setscene__liblink(Scene *sce, const int totscene)
{
	Scene *sce_iter;
	int a;

	if (sce->set == NULL) return 1;

	for (a = 0, sce_iter = sce; sce_iter->set; sce_iter = sce_iter->set, a++) {
		if (sce_iter->id.tag & LIB_TAG_NEED_LINK) {
			return 1;
		}

		if (a > totscene) {
			sce->set = NULL;
			return 0;
		}
	}

	return 1;
}
#endif

static void lib_link_scene_collection(FileData *fd, Library *lib, SceneCollection *sc)
{
	for (LinkData *link = sc->objects.first; link; link = link->next) {
		link->data = newlibadr_us(fd, lib, link->data);
		BLI_assert(link->data);
	}

	for (LinkData *link = sc->filter_objects.first; link; link = link->next) {
		link->data = newlibadr_us(fd, lib, link->data);
		BLI_assert(link->data);
	}

	for (SceneCollection *nsc = sc->scene_collections.first; nsc; nsc = nsc->next) {
		lib_link_scene_collection(fd, lib, nsc);
	}
}

static void lib_link_scene(FileData *fd, Main *main)
{
#ifdef USE_SETSCENE_CHECK
	bool need_check_set = false;
	int totscene = 0;
#endif
	
	for (Scene *sce = main->scene.first; sce; sce = sce->id.next) {
		if (sce->id.tag & LIB_TAG_NEED_LINK) {
			/* Link ID Properties -- and copy this comment EXACTLY for easy finding
			 * of library blocks that implement this.*/
			IDP_LibLinkProperty(sce->id.properties, fd);
			lib_link_animdata(fd, &sce->id, sce->adt);
			
			lib_link_keyingsets(fd, &sce->id, &sce->keyingsets);
			
			sce->camera = newlibadr(fd, sce->id.lib, sce->camera);
			sce->world = newlibadr_us(fd, sce->id.lib, sce->world);
			sce->set = newlibadr(fd, sce->id.lib, sce->set);
			sce->gpd = newlibadr_us(fd, sce->id.lib, sce->gpd);
			
			link_paint(fd, sce, &sce->toolsettings->sculpt->paint);
			link_paint(fd, sce, &sce->toolsettings->vpaint->paint);
			link_paint(fd, sce, &sce->toolsettings->wpaint->paint);
			link_paint(fd, sce, &sce->toolsettings->imapaint.paint);
			link_paint(fd, sce, &sce->toolsettings->uvsculpt->paint);

			if (sce->toolsettings->sculpt)
				sce->toolsettings->sculpt->gravity_object =
						newlibadr(fd, sce->id.lib, sce->toolsettings->sculpt->gravity_object);

			if (sce->toolsettings->imapaint.stencil)
				sce->toolsettings->imapaint.stencil =
				        newlibadr_us(fd, sce->id.lib, sce->toolsettings->imapaint.stencil);

			if (sce->toolsettings->imapaint.clone)
				sce->toolsettings->imapaint.clone =
				        newlibadr_us(fd, sce->id.lib, sce->toolsettings->imapaint.clone);

			if (sce->toolsettings->imapaint.canvas)
				sce->toolsettings->imapaint.canvas =
				        newlibadr_us(fd, sce->id.lib, sce->toolsettings->imapaint.canvas);
			
			sce->toolsettings->skgen_template = newlibadr(fd, sce->id.lib, sce->toolsettings->skgen_template);
			
			sce->toolsettings->particle.shape_object = newlibadr(fd, sce->id.lib, sce->toolsettings->particle.shape_object);
			
			for (Base *base_legacy_next, *base_legacy = sce->base.first; base_legacy; base_legacy = base_legacy_next) {
				base_legacy_next = base_legacy->next;
				
				base_legacy->object = newlibadr_us(fd, sce->id.lib, base_legacy->object);
				
				if (base_legacy->object == NULL) {
					blo_reportf_wrap(fd->reports, RPT_WARNING, TIP_("LIB: object lost from scene: '%s'"),
					                 sce->id.name + 2);
					BLI_remlink(&sce->base, base_legacy);
					if (base_legacy == sce->basact) sce->basact = NULL;
					MEM_freeN(base_legacy);
				}
			}
			
			Sequence *seq;
			SEQ_BEGIN (sce->ed, seq)
			{
				IDP_LibLinkProperty(seq->prop, fd);

				if (seq->ipo) seq->ipo = newlibadr_us(fd, sce->id.lib, seq->ipo);  // XXX deprecated - old animation system
				seq->scene_sound = NULL;
				if (seq->scene) {
					seq->scene = newlibadr(fd, sce->id.lib, seq->scene);
					if (seq->scene) {
						seq->scene_sound = BKE_sound_scene_add_scene_sound_defaults(sce, seq);
					}
				}
				if (seq->clip) {
					seq->clip = newlibadr_us(fd, sce->id.lib, seq->clip);
				}
				if (seq->mask) {
					seq->mask = newlibadr_us(fd, sce->id.lib, seq->mask);
				}
				if (seq->scene_camera) {
					seq->scene_camera = newlibadr(fd, sce->id.lib, seq->scene_camera);
				}
				if (seq->sound) {
					seq->scene_sound = NULL;
					if (seq->type == SEQ_TYPE_SOUND_HD) {
						seq->type = SEQ_TYPE_SOUND_RAM;
					}
					else {
						seq->sound = newlibadr(fd, sce->id.lib, seq->sound);
					}
					if (seq->sound) {
						id_us_plus_no_lib((ID *)seq->sound);
						seq->scene_sound = BKE_sound_add_scene_sound_defaults(sce, seq);
					}
				}
				BLI_listbase_clear(&seq->anims);

				lib_link_sequence_modifiers(fd, sce, &seq->modifiers);
			}
			SEQ_END

			for (TimeMarker *marker = sce->markers.first; marker; marker = marker->next) {
				if (marker->camera) {
					marker->camera = newlibadr(fd, sce->id.lib, marker->camera);
				}
			}
			
			BKE_sequencer_update_muting(sce->ed);
			BKE_sequencer_update_sound_bounds_all(sce);
			
			
			/* rigidbody world relies on it's linked groups */
			if (sce->rigidbody_world) {
				RigidBodyWorld *rbw = sce->rigidbody_world;
				if (rbw->group)
					rbw->group = newlibadr(fd, sce->id.lib, rbw->group);
				if (rbw->constraints)
					rbw->constraints = newlibadr(fd, sce->id.lib, rbw->constraints);
				if (rbw->effector_weights)
					rbw->effector_weights->group = newlibadr(fd, sce->id.lib, rbw->effector_weights->group);
			}
			
			if (sce->nodetree) {
				lib_link_ntree(fd, &sce->id, sce->nodetree);
				sce->nodetree->id.lib = sce->id.lib;
				composite_patch(sce->nodetree, sce);
			}
			
			for (SceneRenderLayer *srl = sce->r.layers.first; srl; srl = srl->next) {
				srl->mat_override = newlibadr_us(fd, sce->id.lib, srl->mat_override);
				srl->light_override = newlibadr_us(fd, sce->id.lib, srl->light_override);
				for (FreestyleModuleConfig *fmc = srl->freestyleConfig.modules.first; fmc; fmc = fmc->next) {
					fmc->script = newlibadr(fd, sce->id.lib, fmc->script);
				}
				for (FreestyleLineSet *fls = srl->freestyleConfig.linesets.first; fls; fls = fls->next) {
					fls->linestyle = newlibadr_us(fd, sce->id.lib, fls->linestyle);
					fls->group = newlibadr_us(fd, sce->id.lib, fls->group);
				}
			}
			/*Game Settings: Dome Warp Text*/
			sce->gm.dome.warptext = newlibadr(fd, sce->id.lib, sce->gm.dome.warptext);
			
			/* Motion Tracking */
			sce->clip = newlibadr_us(fd, sce->id.lib, sce->clip);

			lib_link_scene_collection(fd, sce->id.lib, sce->collection);

			for (SceneLayer *scene_layer = sce->render_layers.first; scene_layer; scene_layer = scene_layer->next) {
				/* tag scene layer to update for collection tree evaluation */
				scene_layer->flag |= SCENE_LAYER_ENGINE_DIRTY;
				for (Base *base = scene_layer->object_bases.first; base; base = base->next) {
					/* we only bump the use count for the collection objects */
					base->object = newlibadr(fd, sce->id.lib, base->object);
					base->flag |= BASE_DIRTY_ENGINE_SETTINGS;
					base->collection_properties = NULL;
				}
			}

#ifdef USE_SETSCENE_CHECK
			if (sce->set != NULL) {
				/* link flag for scenes with set would be reset later,
				 * so this way we only check cyclic for newly linked scenes.
				 */
				need_check_set = true;
			}
			else {
				/* postpone un-setting the flag until we've checked the set-scene */
				sce->id.tag &= ~LIB_TAG_NEED_LINK;
			}
#else
			sce->id.tag &= ~LIB_TAG_NEED_LINK;
#endif
		}

#ifdef USE_SETSCENE_CHECK
		totscene++;
#endif
	}

#ifdef USE_SETSCENE_CHECK
	if (need_check_set) {
		for (Scene *sce = main->scene.first; sce; sce = sce->id.next) {
			if (sce->id.tag & LIB_TAG_NEED_LINK) {
				sce->id.tag &= ~LIB_TAG_NEED_LINK;
				if (!scene_validate_setscene__liblink(sce, totscene)) {
					printf("Found cyclic background scene when linking %s\n", sce->id.name + 2);
				}
			}
		}
	}
#endif
}

#undef USE_SETSCENE_CHECK


static void link_recurs_seq(FileData *fd, ListBase *lb)
{
	Sequence *seq;
	
	link_list(fd, lb);
	
	for (seq = lb->first; seq; seq = seq->next) {
		if (seq->seqbase.first)
			link_recurs_seq(fd, &seq->seqbase);
	}
}

static void direct_link_paint(FileData *fd, Paint *p)
{
	if (p->num_input_samples < 1)
		p->num_input_samples = 1;

	p->cavity_curve = newdataadr(fd, p->cavity_curve);
	if (p->cavity_curve)
		direct_link_curvemapping(fd, p->cavity_curve);
	else
		BKE_paint_cavity_curve_preset(p, CURVE_PRESET_LINE);
}

static void direct_link_paint_helper(FileData *fd, Paint **paint)
{
	/* TODO. is this needed */
	(*paint) = newdataadr(fd, (*paint));

	if (*paint) {
		direct_link_paint(fd, *paint);
	}
}

static void direct_link_sequence_modifiers(FileData *fd, ListBase *lb)
{
	SequenceModifierData *smd;

	link_list(fd, lb);

	for (smd = lb->first; smd; smd = smd->next) {
		if (smd->mask_sequence)
			smd->mask_sequence = newdataadr(fd, smd->mask_sequence);

		if (smd->type == seqModifierType_Curves) {
			CurvesModifierData *cmd = (CurvesModifierData *) smd;

			direct_link_curvemapping(fd, &cmd->curve_mapping);
		}
		else if (smd->type == seqModifierType_HueCorrect) {
			HueCorrectModifierData *hcmd = (HueCorrectModifierData *) smd;

			direct_link_curvemapping(fd, &hcmd->curve_mapping);
		}
	}
}

static void direct_link_view_settings(FileData *fd, ColorManagedViewSettings *view_settings)
{
	view_settings->curve_mapping = newdataadr(fd, view_settings->curve_mapping);

	if (view_settings->curve_mapping)
		direct_link_curvemapping(fd, view_settings->curve_mapping);
}

static void direct_link_scene_collection(FileData *fd, SceneCollection *sc)
{
	link_list(fd, &sc->objects);
	link_list(fd, &sc->filter_objects);
	link_list(fd, &sc->scene_collections);

	for (SceneCollection *nsc = sc->scene_collections.first; nsc; nsc = nsc->next) {
		direct_link_scene_collection(fd, nsc);
	}
}

static void direct_link_layer_collections(FileData *fd, ListBase *lb)
{
	link_list(fd, lb);
	for (LayerCollection *lc = lb->first; lc; lc = lc->next) {
		lc->scene_collection = newdataadr(fd, lc->scene_collection);

		link_list(fd, &lc->object_bases);

		for (LinkData *link = lc->object_bases.first; link; link = link->next) {
			link->data = newdataadr(fd, link->data);
		}

		link_list(fd, &lc->overrides);

		if (lc->properties) {
			lc->properties = newdataadr(fd, lc->properties);
			IDP_DirectLinkGroup_OrFree(&lc->properties, (fd->flags & FD_FLAGS_SWITCH_ENDIAN), fd);
			BKE_layer_collection_engine_settings_validate_collection(lc);
		}
		lc->properties_evaluated = NULL;

		direct_link_layer_collections(fd, &lc->layer_collections);
	}
}

/**
 * Workspaces store a render layer pointer which can only be read after scene is read.
 */
static void direct_link_workspace_link_scene_data(
        FileData *fd, const Scene *scene, const ListBase *workspaces)
{
	for (WorkSpace *workspace = workspaces->first; workspace; workspace = workspace->id.next) {
		SceneLayer *layer = newdataadr(fd, BKE_workspace_render_layer_get(workspace));
		/* only set when layer is from the scene we read */
		if (layer && (BLI_findindex(&scene->render_layers, layer) != -1)) {
			BKE_workspace_render_layer_set(workspace, layer);
		}
	}
}

static void direct_link_scene(FileData *fd, Scene *sce, Main *bmain)
{
	Editing *ed;
	Sequence *seq;
	MetaStack *ms;
	RigidBodyWorld *rbw;
	SceneLayer *scene_layer;
	SceneRenderLayer *srl;
	
	sce->depsgraph_hash = NULL;
	sce->obedit = NULL;
	sce->fps_info = NULL;
	sce->customdata_mask_modal = 0;
	sce->lay_updated = 0;
	
	BKE_sound_create_scene(sce);
	
	/* set users to one by default, not in lib-link, this will increase it for compo nodes */
	id_us_ensure_real(&sce->id);
	
	link_list(fd, &(sce->base));
	
	sce->adt = newdataadr(fd, sce->adt);
	direct_link_animdata(fd, sce->adt);
	
	link_list(fd, &sce->keyingsets);
	direct_link_keyingsets(fd, &sce->keyingsets);
	
	sce->basact = newdataadr(fd, sce->basact);
	
	sce->toolsettings= newdataadr(fd, sce->toolsettings);
	if (sce->toolsettings) {
		direct_link_paint_helper(fd, (Paint**)&sce->toolsettings->sculpt);
		direct_link_paint_helper(fd, (Paint**)&sce->toolsettings->vpaint);
		direct_link_paint_helper(fd, (Paint**)&sce->toolsettings->wpaint);
		direct_link_paint_helper(fd, (Paint**)&sce->toolsettings->uvsculpt);
		
		direct_link_paint(fd, &sce->toolsettings->imapaint.paint);

		sce->toolsettings->imapaint.paintcursor = NULL;
		sce->toolsettings->particle.paintcursor = NULL;
		sce->toolsettings->particle.scene = NULL;
		sce->toolsettings->particle.scene_layer = NULL;
		sce->toolsettings->particle.object = NULL;
		sce->toolsettings->gp_sculpt.paintcursor = NULL;
		
		/* relink grease pencil drawing brushes */
		link_list(fd, &sce->toolsettings->gp_brushes);
		for (bGPDbrush *brush = sce->toolsettings->gp_brushes.first; brush; brush = brush->next) {
			brush->cur_sensitivity = newdataadr(fd, brush->cur_sensitivity);
			if (brush->cur_sensitivity) {
				direct_link_curvemapping(fd, brush->cur_sensitivity);
			}
			brush->cur_strength = newdataadr(fd, brush->cur_strength);
			if (brush->cur_strength) {
				direct_link_curvemapping(fd, brush->cur_strength);
			}
			brush->cur_jitter = newdataadr(fd, brush->cur_jitter);
			if (brush->cur_jitter) {
				direct_link_curvemapping(fd, brush->cur_jitter);
			}
		}
		
		/* relink grease pencil interpolation curves */
		sce->toolsettings->gp_interpolate.custom_ipo = newdataadr(fd, sce->toolsettings->gp_interpolate.custom_ipo);
		if (sce->toolsettings->gp_interpolate.custom_ipo) {
			direct_link_curvemapping(fd, sce->toolsettings->gp_interpolate.custom_ipo);
		}
	}

	if (sce->ed) {
		ListBase *old_seqbasep = &sce->ed->seqbase;
		
		ed = sce->ed = newdataadr(fd, sce->ed);
		
		ed->act_seq = newdataadr(fd, ed->act_seq);
		
		/* recursive link sequences, lb will be correctly initialized */
		link_recurs_seq(fd, &ed->seqbase);
		
		SEQ_BEGIN (ed, seq)
		{
			seq->seq1= newdataadr(fd, seq->seq1);
			seq->seq2= newdataadr(fd, seq->seq2);
			seq->seq3= newdataadr(fd, seq->seq3);
			
			/* a patch: after introduction of effects with 3 input strips */
			if (seq->seq3 == NULL) seq->seq3 = seq->seq2;
			
			seq->effectdata = newdataadr(fd, seq->effectdata);
			seq->stereo3d_format = newdataadr(fd, seq->stereo3d_format);
			
			if (seq->type & SEQ_TYPE_EFFECT)
				seq->flag |= SEQ_EFFECT_NOT_LOADED;
			
			if (seq->type == SEQ_TYPE_SPEED) {
				SpeedControlVars *s = seq->effectdata;
				s->frameMap = NULL;
			}

			seq->prop = newdataadr(fd, seq->prop);
			IDP_DirectLinkGroup_OrFree(&seq->prop, (fd->flags & FD_FLAGS_SWITCH_ENDIAN), fd);

			seq->strip = newdataadr(fd, seq->strip);
			if (seq->strip && seq->strip->done==0) {
				seq->strip->done = true;
				
				if (ELEM(seq->type, SEQ_TYPE_IMAGE, SEQ_TYPE_MOVIE, SEQ_TYPE_SOUND_RAM, SEQ_TYPE_SOUND_HD)) {
					seq->strip->stripdata = newdataadr(fd, seq->strip->stripdata);
				}
				else {
					seq->strip->stripdata = NULL;
				}
				if (seq->flag & SEQ_USE_CROP) {
					seq->strip->crop = newdataadr(
						fd, seq->strip->crop);
				}
				else {
					seq->strip->crop = NULL;
				}
				if (seq->flag & SEQ_USE_TRANSFORM) {
					seq->strip->transform = newdataadr(
						fd, seq->strip->transform);
				}
				else {
					seq->strip->transform = NULL;
				}
				if (seq->flag & SEQ_USE_PROXY) {
					seq->strip->proxy = newdataadr(fd, seq->strip->proxy);
					if (seq->strip->proxy) {
						seq->strip->proxy->anim = NULL;
					}
					else {
						BKE_sequencer_proxy_set(seq, true);
					}
				}
				else {
					seq->strip->proxy = NULL;
				}

				/* need to load color balance to it could be converted to modifier */
				seq->strip->color_balance = newdataadr(fd, seq->strip->color_balance);
			}

			direct_link_sequence_modifiers(fd, &seq->modifiers);
		}
		SEQ_END
		
		/* link metastack, slight abuse of structs here, have to restore pointer to internal part in struct */
		{
			Sequence temp;
			void *poin;
			intptr_t offset;
			
			offset = ((intptr_t)&(temp.seqbase)) - ((intptr_t)&temp);
			
			/* root pointer */
			if (ed->seqbasep == old_seqbasep) {
				ed->seqbasep = &ed->seqbase;
			}
			else {
				poin = POINTER_OFFSET(ed->seqbasep, -offset);
				
				poin = newdataadr(fd, poin);
				if (poin)
					ed->seqbasep = (ListBase *)POINTER_OFFSET(poin, offset);
				else
					ed->seqbasep = &ed->seqbase;
			}
			/* stack */
			link_list(fd, &(ed->metastack));
			
			for (ms = ed->metastack.first; ms; ms= ms->next) {
				ms->parseq = newdataadr(fd, ms->parseq);
				
				if (ms->oldbasep == old_seqbasep)
					ms->oldbasep= &ed->seqbase;
				else {
					poin = POINTER_OFFSET(ms->oldbasep, -offset);
					poin = newdataadr(fd, poin);
					if (poin) 
						ms->oldbasep = (ListBase *)POINTER_OFFSET(poin, offset);
					else 
						ms->oldbasep = &ed->seqbase;
				}
			}
		}
	}
	
	sce->r.avicodecdata = newdataadr(fd, sce->r.avicodecdata);
	if (sce->r.avicodecdata) {
		sce->r.avicodecdata->lpFormat = newdataadr(fd, sce->r.avicodecdata->lpFormat);
		sce->r.avicodecdata->lpParms = newdataadr(fd, sce->r.avicodecdata->lpParms);
	}
	if (sce->r.ffcodecdata.properties) {
		sce->r.ffcodecdata.properties = newdataadr(fd, sce->r.ffcodecdata.properties);
		IDP_DirectLinkGroup_OrFree(&sce->r.ffcodecdata.properties, (fd->flags & FD_FLAGS_SWITCH_ENDIAN), fd);
	}
	
	link_list(fd, &(sce->markers));
	link_list(fd, &(sce->transform_spaces)); /* only for old files */
	link_list(fd, &(sce->r.layers));
	link_list(fd, &(sce->r.views));


	for (srl = sce->r.layers.first; srl; srl = srl->next) {
		srl->prop = newdataadr(fd, srl->prop);
		IDP_DirectLinkGroup_OrFree(&srl->prop, (fd->flags & FD_FLAGS_SWITCH_ENDIAN), fd);
	}
	for (srl = sce->r.layers.first; srl; srl = srl->next) {
		link_list(fd, &(srl->freestyleConfig.modules));
	}
	for (srl = sce->r.layers.first; srl; srl = srl->next) {
		link_list(fd, &(srl->freestyleConfig.linesets));
	}
	
	sce->nodetree = newdataadr(fd, sce->nodetree);
	if (sce->nodetree) {
		direct_link_id(fd, &sce->nodetree->id);
		direct_link_nodetree(fd, sce->nodetree);
	}

	direct_link_view_settings(fd, &sce->view_settings);
	
	sce->rigidbody_world = newdataadr(fd, sce->rigidbody_world);
	rbw = sce->rigidbody_world;
	if (rbw) {
		/* must nullify the reference to physics sim object, since it no-longer exist 
		 * (and will need to be recalculated) 
		 */
		rbw->physics_world = NULL;
		rbw->objects = NULL;
		rbw->numbodies = 0;

		/* set effector weights */
		rbw->effector_weights = newdataadr(fd, rbw->effector_weights);
		if (!rbw->effector_weights)
			rbw->effector_weights = BKE_add_effector_weights(NULL);

		/* link cache */
		direct_link_pointcache_list(fd, &rbw->ptcaches, &rbw->pointcache, false);
		/* make sure simulation starts from the beginning after loading file */
		if (rbw->pointcache) {
			rbw->ltime = (float)rbw->pointcache->startframe;
		}
	}

	sce->preview = direct_link_preview_image(fd, sce->preview);

	direct_link_curvemapping(fd, &sce->r.mblur_shutter_curve);

	/* this runs before the very first doversion */
	if (sce->collection) {
		sce->collection = newdataadr(fd, sce->collection);
		direct_link_scene_collection(fd, sce->collection);
	}

	/* insert into global old-new map for reading without UI (link_global accesses it again) */
	link_glob_list(fd, &sce->render_layers);
	for (scene_layer = sce->render_layers.first; scene_layer; scene_layer = scene_layer->next) {
		scene_layer->stats = NULL;
		link_list(fd, &scene_layer->object_bases);
		scene_layer->basact = newdataadr(fd, scene_layer->basact);
		direct_link_layer_collections(fd, &scene_layer->layer_collections);

		if (scene_layer->properties != NULL) {
			scene_layer->properties = newdataadr(fd, scene_layer->properties);
			BLI_assert(scene_layer->properties != NULL);
			IDP_DirectLinkGroup_OrFree(&scene_layer->properties, (fd->flags & FD_FLAGS_SWITCH_ENDIAN), fd);
			BKE_scene_layer_engine_settings_validate_layer(scene_layer);
		}

		scene_layer->properties_evaluated = NULL;

		BLI_listbase_clear(&scene_layer->drawdata);
	}

	sce->collection_properties = newdataadr(fd, sce->collection_properties);
	IDP_DirectLinkGroup_OrFree(&sce->collection_properties, (fd->flags & FD_FLAGS_SWITCH_ENDIAN), fd);

	sce->layer_properties = newdataadr(fd, sce->layer_properties);
	IDP_DirectLinkGroup_OrFree(&sce->layer_properties, (fd->flags & FD_FLAGS_SWITCH_ENDIAN), fd);

	BKE_layer_collection_engine_settings_validate_scene(sce);
	BKE_scene_layer_engine_settings_validate_scene(sce);

	direct_link_workspace_link_scene_data(fd, sce, &bmain->workspaces);
}

/* ************ READ WM ***************** */

static void direct_link_windowmanager(FileData *fd, wmWindowManager *wm)
{
	wmWindow *win;
	
	id_us_ensure_real(&wm->id);
	link_list(fd, &wm->windows);
	
	for (win = wm->windows.first; win; win = win->next) {
		WorkSpaceInstanceHook *hook = win->workspace_hook;

		win->workspace_hook = newdataadr(fd, hook);
		/* we need to restore a pointer to this later when reading workspaces, so store in global oldnew-map */
		oldnewmap_insert(fd->globmap, hook, win->workspace_hook, 0);

		win->ghostwin = NULL;
		win->eventstate = NULL;
		win->curswin = NULL;
		win->tweak = NULL;
#ifdef WIN32
		win->ime_data = NULL;
#endif
		
		BLI_listbase_clear(&win->queue);
		BLI_listbase_clear(&win->handlers);
		BLI_listbase_clear(&win->modalhandlers);
		BLI_listbase_clear(&win->subwindows);
		BLI_listbase_clear(&win->gesture);
		BLI_listbase_clear(&win->drawdata);
		
		win->drawmethod = -1;
		win->drawfail = 0;
		win->active = 0;

		win->cursor       = 0;
		win->lastcursor   = 0;
		win->modalcursor  = 0;
		win->grabcursor   = 0;
		win->addmousemove = true;
		win->multisamples = 0;
		win->stereo3d_format = newdataadr(fd, win->stereo3d_format);

		/* multiview always fallback to anaglyph at file opening
		 * otherwise quadbuffer saved files can break Blender */
		if (win->stereo3d_format) {
			win->stereo3d_format->display_mode = S3D_DISPLAY_ANAGLYPH;
		}
	}
	
	BLI_listbase_clear(&wm->timers);
	BLI_listbase_clear(&wm->operators);
	BLI_listbase_clear(&wm->paintcursors);
	BLI_listbase_clear(&wm->queue);
	BKE_reports_init(&wm->reports, RPT_STORE);
	
	BLI_listbase_clear(&wm->keyconfigs);
	wm->defaultconf = NULL;
	wm->addonconf = NULL;
	wm->userconf = NULL;
	
	BLI_listbase_clear(&wm->jobs);
	BLI_listbase_clear(&wm->drags);
	
	wm->windrawable = NULL;
	wm->winactive = NULL;
	wm->initialized = 0;
	wm->op_undo_depth = 0;
	wm->is_interface_locked = 0;
}

static void lib_link_windowmanager(FileData *fd, Main *main)
{
	wmWindowManager *wm;
	wmWindow *win;
	
	for (wm = main->wm.first; wm; wm = wm->id.next) {
		if (wm->id.tag & LIB_TAG_NEED_LINK) {
			/* Note: WM IDProperties are never written to file, hence no need to read/link them here. */
			for (win = wm->windows.first; win; win = win->next) {
				if (win->workspace_hook) { /* NULL for old files */
					lib_link_workspace_instance_hook(fd, win->workspace_hook, &wm->id);
				}
				win->scene = newlibadr(fd, wm->id.lib, win->scene);
				/* deprecated, but needed for versioning (will be NULL'ed then) */
				win->screen = newlibadr(fd, NULL, win->screen);
			}
			
			wm->id.tag &= ~LIB_TAG_NEED_LINK;
		}
	}
}

/* ****************** READ GREASE PENCIL ***************** */

/* relink's grease pencil data's refs */
static void lib_link_gpencil(FileData *fd, Main *main)
{
	for (bGPdata *gpd = main->gpencil.first; gpd; gpd = gpd->id.next) {
		if (gpd->id.tag & LIB_TAG_NEED_LINK) {
			IDP_LibLinkProperty(gpd->id.properties, fd);
			lib_link_animdata(fd, &gpd->id, gpd->adt);

			gpd->id.tag &= ~LIB_TAG_NEED_LINK;
		}
	}
}

/* relinks grease-pencil data - used for direct_link and old file linkage */
static void direct_link_gpencil(FileData *fd, bGPdata *gpd)
{
	bGPDlayer *gpl;
	bGPDframe *gpf;
	bGPDstroke *gps;
	bGPDpalette *palette;

	/* we must firstly have some grease-pencil data to link! */
	if (gpd == NULL)
		return;
	
	/* relink animdata */
	gpd->adt = newdataadr(fd, gpd->adt);
	direct_link_animdata(fd, gpd->adt);

	/* relink palettes */
	link_list(fd, &gpd->palettes);
	for (palette = gpd->palettes.first; palette; palette = palette->next) {
		link_list(fd, &palette->colors);
	}

	/* relink layers */
	link_list(fd, &gpd->layers);
	
	for (gpl = gpd->layers.first; gpl; gpl = gpl->next) {
		/* parent */
		gpl->parent = newlibadr(fd, gpd->id.lib, gpl->parent);
		/* relink frames */
		link_list(fd, &gpl->frames);
		gpl->actframe = newdataadr(fd, gpl->actframe);
		
		for (gpf = gpl->frames.first; gpf; gpf = gpf->next) {
			/* relink strokes (and their points) */
			link_list(fd, &gpf->strokes);
			
			for (gps = gpf->strokes.first; gps; gps = gps->next) {
				gps->points = newdataadr(fd, gps->points);
				
				/* the triangulation is not saved, so need to be recalculated */
				gps->triangles = NULL;
				gps->tot_triangles = 0;
				gps->flag |= GP_STROKE_RECALC_CACHES;
				/* the color pointer is not saved, so need to be recalculated using the color name */
				gps->palcolor = NULL;
				gps->flag |= GP_STROKE_RECALC_COLOR;
			}
		}
	}
}

/* ****************** READ SCREEN ***************** */

/* note: file read without screens option G_FILE_NO_UI; 
 * check lib pointers in call below */
static void lib_link_screen(FileData *fd, Main *main)
{
	for (bScreen *sc = main->screen.first; sc; sc = sc->id.next) {
		if (sc->id.tag & LIB_TAG_NEED_LINK) {
			IDP_LibLinkProperty(sc->id.properties, fd);
			id_us_ensure_real(&sc->id);

			/* deprecated, but needed for versioning (will be NULL'ed then) */
			sc->scene = newlibadr(fd, sc->id.lib, sc->scene);

			sc->animtimer = NULL; /* saved in rare cases */
			sc->scrubbing = false;
			
			for (ScrArea *sa = sc->areabase.first; sa; sa = sa->next) {
				sa->full = newlibadr(fd, sc->id.lib, sa->full);
				
				for (SpaceLink *sl = sa->spacedata.first; sl; sl= sl->next) {
					switch (sl->spacetype) {
						case SPACE_VIEW3D:
						{
							View3D *v3d = (View3D*) sl;

							v3d->camera= newlibadr(fd, sc->id.lib, v3d->camera);
							v3d->ob_centre= newlibadr(fd, sc->id.lib, v3d->ob_centre);

							if (v3d->localvd) {
								v3d->localvd->camera = newlibadr(fd, sc->id.lib, v3d->localvd->camera);
							}
							break;
						}
						case SPACE_IPO:
						{
							SpaceIpo *sipo = (SpaceIpo *)sl;
							bDopeSheet *ads = sipo->ads;

							if (ads) {
								ads->source = newlibadr(fd, sc->id.lib, ads->source);
								ads->filter_grp = newlibadr(fd, sc->id.lib, ads->filter_grp);
							}
							break;
						}
						case SPACE_BUTS:
						{
							SpaceButs *sbuts = (SpaceButs *)sl;
							sbuts->pinid = newlibadr(fd, sc->id.lib, sbuts->pinid);
							if (sbuts->pinid == NULL) {
								sbuts->flag &= ~SB_PIN_CONTEXT;
							}
							break;
						}
						case SPACE_FILE:
							break;
						case SPACE_ACTION:
						{
							SpaceAction *saction = (SpaceAction *)sl;
							bDopeSheet *ads = &saction->ads;

							if (ads) {
								ads->source = newlibadr(fd, sc->id.lib, ads->source);
								ads->filter_grp = newlibadr(fd, sc->id.lib, ads->filter_grp);
							}

							saction->action = newlibadr(fd, sc->id.lib, saction->action);
							break;
						}
						case SPACE_IMAGE:
						{
							SpaceImage *sima = (SpaceImage *)sl;

							sima->image = newlibadr_real_us(fd, sc->id.lib, sima->image);
							sima->mask_info.mask = newlibadr_real_us(fd, sc->id.lib, sima->mask_info.mask);

							/* NOTE: pre-2.5, this was local data not lib data, but now we need this as lib data
							 * so fingers crossed this works fine!
							 */
							sima->gpd = newlibadr_us(fd, sc->id.lib, sima->gpd);
							break;
						}
						case SPACE_SEQ:
						{
							SpaceSeq *sseq = (SpaceSeq *)sl;

							/* NOTE: pre-2.5, this was local data not lib data, but now we need this as lib data
							 * so fingers crossed this works fine!
							 */
							sseq->gpd = newlibadr_us(fd, sc->id.lib, sseq->gpd);
							break;
						}
						case SPACE_NLA:
						{
							SpaceNla *snla= (SpaceNla *)sl;
							bDopeSheet *ads= snla->ads;

							if (ads) {
								ads->source = newlibadr(fd, sc->id.lib, ads->source);
								ads->filter_grp = newlibadr(fd, sc->id.lib, ads->filter_grp);
							}
							break;
						}
						case SPACE_TEXT:
						{
							SpaceText *st= (SpaceText *)sl;

							st->text= newlibadr(fd, sc->id.lib, st->text);
							break;
						}
						case SPACE_SCRIPT:
						{
							SpaceScript *scpt = (SpaceScript *)sl;
							/*scpt->script = NULL; - 2.45 set to null, better re-run the script */
							if (scpt->script) {
								scpt->script = newlibadr(fd, sc->id.lib, scpt->script);
								if (scpt->script) {
									SCRIPT_SET_NULL(scpt->script);
								}
							}
							break;
						}
						case SPACE_OUTLINER:
						{
							SpaceOops *so= (SpaceOops *)sl;
							so->search_tse.id = newlibadr(fd, NULL, so->search_tse.id);

							if (so->treestore) {
								TreeStoreElem *tselem;
								BLI_mempool_iter iter;

								BLI_mempool_iternew(so->treestore, &iter);
								while ((tselem = BLI_mempool_iterstep(&iter))) {
									tselem->id = newlibadr(fd, NULL, tselem->id);
								}
								if (so->treehash) {
									/* rebuild hash table, because it depends on ids too */
									so->storeflag |= SO_TREESTORE_REBUILD;
								}
							}
							break;
						}
						case SPACE_NODE:
						{
							SpaceNode *snode = (SpaceNode *)sl;
							bNodeTreePath *path, *path_next;
							bNodeTree *ntree;

							/* node tree can be stored locally in id too, link this first */
							snode->id = newlibadr(fd, sc->id.lib, snode->id);
							snode->from = newlibadr(fd, sc->id.lib, snode->from);

							ntree = snode->id ? ntreeFromID(snode->id) : NULL;
							snode->nodetree = ntree ? ntree : newlibadr_us(fd, sc->id.lib, snode->nodetree);

							for (path = snode->treepath.first; path; path = path->next) {
								if (path == snode->treepath.first) {
									/* first nodetree in path is same as snode->nodetree */
									path->nodetree = snode->nodetree;
								}
								else
									path->nodetree = newlibadr_us(fd, sc->id.lib, path->nodetree);

								if (!path->nodetree)
									break;
							}

							/* remaining path entries are invalid, remove */
							for (; path; path = path_next) {
								path_next = path->next;

								BLI_remlink(&snode->treepath, path);
								MEM_freeN(path);
							}

							/* edittree is just the last in the path,
							 * set this directly since the path may have been shortened above */
							if (snode->treepath.last) {
								path = snode->treepath.last;
								snode->edittree = path->nodetree;
							}
							else {
								snode->edittree = NULL;
							}
							break;
						}
						case SPACE_CLIP:
						{
							SpaceClip *sclip = (SpaceClip *)sl;

							sclip->clip = newlibadr_real_us(fd, sc->id.lib, sclip->clip);
							sclip->mask_info.mask = newlibadr_real_us(fd, sc->id.lib, sclip->mask_info.mask);
							break;
						}
						case SPACE_LOGIC:
						{
							SpaceLogic *slogic = (SpaceLogic *)sl;

							slogic->gpd = newlibadr_us(fd, sc->id.lib, slogic->gpd);
							break;
						}
						default:
							break;
					}
				}
			}
			sc->id.tag &= ~LIB_TAG_NEED_LINK;
		}
	}
}

/* how to handle user count on pointer restore */
typedef enum ePointerUserMode {
	USER_IGNORE = 0,  /* ignore user count */
	USER_REAL   = 1,  /* ensure at least one real user (fake user ignored) */
} ePointerUserMode;

static void restore_pointer_user(ID *id, ID *newid, ePointerUserMode user)
{
	BLI_assert(STREQ(newid->name + 2, id->name + 2));
	BLI_assert(newid->lib == id->lib);
	UNUSED_VARS_NDEBUG(id);

	if (user == USER_REAL) {
		id_us_ensure_real(newid);
	}
}

#ifndef USE_GHASH_RESTORE_POINTER
/**
 * A version of #restore_pointer_by_name that performs a full search (slow!).
 * Use only for limited lookups, when the overhead of
 * creating a #IDNameLib_Map for a single lookup isn't worthwhile.
 */
static void *restore_pointer_by_name_main(Main *mainp, ID *id, ePointerUserMode user)
{
	if (id) {
		ListBase *lb = which_libbase(mainp, GS(id->name));
		if (lb) {  /* there's still risk of checking corrupt mem (freed Ids in oops) */
			ID *idn = lb->first;
			for (; idn; idn = idn->next) {
				if (STREQ(idn->name + 2, id->name + 2)) {
					if (idn->lib == id->lib) {
						restore_pointer_user(id, idn, user);
						break;
					}
				}
			}
			return idn;
		}
	}
	return NULL;
}
#endif

/**
 * Only for undo files, or to restore a screen after reading without UI...
 *
 * \param user:
 * - USER_IGNORE: no usercount change
 * - USER_REAL: ensure a real user (even if a fake one is set)
 * \param id_map: lookup table, use when performing many lookups.
 * this could be made an optional argument (falling back to a full lookup),
 * however at the moment it's always available.
 */
static void *restore_pointer_by_name(struct IDNameLib_Map *id_map, ID *id, ePointerUserMode user)
{
#ifdef USE_GHASH_RESTORE_POINTER
	if (id) {
		/* use fast lookup when available */
		ID *idn = BKE_main_idmap_lookup_id(id_map, id);
		if (idn) {
			restore_pointer_user(id, idn, user);
		}
		return idn;
	}
	return NULL;
#else
	Main *mainp = BKE_main_idmap_main_get(id_map);
	return restore_pointer_by_name_main(mainp, id, user);
#endif
}

static void lib_link_seq_clipboard_pt_restore(ID *id, struct IDNameLib_Map *id_map)
{
	if (id) {
		/* clipboard must ensure this */
		BLI_assert(id->newid != NULL);
		id->newid = restore_pointer_by_name(id_map, id->newid, USER_REAL);
	}
}
static int lib_link_seq_clipboard_cb(Sequence *seq, void *arg_pt)
{
	struct IDNameLib_Map *id_map = arg_pt;

	lib_link_seq_clipboard_pt_restore((ID *)seq->scene, id_map);
	lib_link_seq_clipboard_pt_restore((ID *)seq->scene_camera, id_map);
	lib_link_seq_clipboard_pt_restore((ID *)seq->clip, id_map);
	lib_link_seq_clipboard_pt_restore((ID *)seq->mask, id_map);
	lib_link_seq_clipboard_pt_restore((ID *)seq->sound, id_map);
	return 1;
}

static void lib_link_clipboard_restore(struct IDNameLib_Map *id_map)
{
	/* update IDs stored in sequencer clipboard */
	BKE_sequencer_base_recursive_apply(&seqbase_clipboard, lib_link_seq_clipboard_cb, id_map);
}

static void lib_link_workspace_scene_data_restore(wmWindow *win, Scene *scene)
{
	bScreen *screen = BKE_workspace_active_screen_get(win->workspace_hook);

	for (ScrArea *area = screen->areabase.first; area; area = area->next) {
		for (SpaceLink *sl = area->spacedata.first; sl; sl = sl->next) {
			if (sl->spacetype == SPACE_VIEW3D) {
				View3D *v3d = (View3D *)sl;

				if (v3d->camera == NULL || v3d->scenelock) {
					v3d->camera = scene->camera;
				}

				if (v3d->localvd) {
					/*Base *base;*/

					v3d->localvd->camera = scene->camera;

					/* localview can become invalid during undo/redo steps, so we exit it when no could be found */
#if 0				/* XXX  regionlocalview ? */
					for (base= sc->scene->base.first; base; base= base->next) {
						if (base->lay & v3d->lay) break;
					}
					if (base==NULL) {
						v3d->lay= v3d->localvd->lay;
						v3d->layact= v3d->localvd->layact;
						MEM_freeN(v3d->localvd);
						v3d->localvd= NULL;
					}
#endif
				}
				else if (v3d->scenelock) {
					v3d->lay = scene->lay;
				}
			}
		}
	}
}

static void lib_link_workspace_layout_restore(struct IDNameLib_Map *id_map, Main *newmain, WorkSpaceLayout *layout)
{
	bScreen *screen = BKE_workspace_layout_screen_get(layout);

	/* avoid conflicts with 2.8x branch */
	{
		for (ScrArea *sa = screen->areabase.first; sa; sa = sa->next) {
			for (SpaceLink *sl = sa->spacedata.first; sl; sl = sl->next) {
				if (sl->spacetype == SPACE_VIEW3D) {
					View3D *v3d = (View3D *)sl;
					ARegion *ar;
					
					v3d->camera = restore_pointer_by_name(id_map, (ID *)v3d->camera, USER_REAL);
					v3d->ob_centre = restore_pointer_by_name(id_map, (ID *)v3d->ob_centre, USER_REAL);

					/* not very nice, but could help */
					if ((v3d->layact & v3d->lay) == 0) v3d->layact = v3d->lay;

					/* free render engines for now */
					for (ar = sa->regionbase.first; ar; ar = ar->next) {
						RegionView3D *rv3d= ar->regiondata;
						
						if (rv3d && rv3d->render_engine) {
							RE_engine_free(rv3d->render_engine);
							rv3d->render_engine = NULL;
						}
					}
				}
				else if (sl->spacetype == SPACE_IPO) {
					SpaceIpo *sipo = (SpaceIpo *)sl;
					bDopeSheet *ads = sipo->ads;
					
					if (ads) {
						ads->source = restore_pointer_by_name(id_map, (ID *)ads->source, USER_REAL);
						
						if (ads->filter_grp)
							ads->filter_grp = restore_pointer_by_name(id_map, (ID *)ads->filter_grp, USER_IGNORE);
					}
					
					/* force recalc of list of channels (i.e. includes calculating F-Curve colors)
					 * thus preventing the "black curves" problem post-undo
					 */
					sipo->flag |= SIPO_TEMP_NEEDCHANSYNC;
				}
				else if (sl->spacetype == SPACE_BUTS) {
					SpaceButs *sbuts = (SpaceButs *)sl;
					sbuts->pinid = restore_pointer_by_name(id_map, sbuts->pinid, USER_IGNORE);
					if (sbuts->pinid == NULL) {
						sbuts->flag &= ~SB_PIN_CONTEXT;
					}

					/* TODO: restore path pointers: T40046
					 * (complicated because this contains data pointers too, not just ID)*/
					MEM_SAFE_FREE(sbuts->path);
				}
				else if (sl->spacetype == SPACE_FILE) {
					SpaceFile *sfile = (SpaceFile *)sl;
					sfile->op = NULL;
					sfile->previews_timer = NULL;
				}
				else if (sl->spacetype == SPACE_ACTION) {
					SpaceAction *saction = (SpaceAction *)sl;
					
					saction->action = restore_pointer_by_name(id_map, (ID *)saction->action, USER_REAL);
					saction->ads.source = restore_pointer_by_name(id_map, (ID *)saction->ads.source, USER_REAL);
					
					if (saction->ads.filter_grp)
						saction->ads.filter_grp = restore_pointer_by_name(id_map, (ID *)saction->ads.filter_grp, USER_IGNORE);
						
					
					/* force recalc of list of channels, potentially updating the active action 
					 * while we're at it (as it can only be updated that way) [#28962] 
					 */
					saction->flag |= SACTION_TEMP_NEEDCHANSYNC;
				}
				else if (sl->spacetype == SPACE_IMAGE) {
					SpaceImage *sima = (SpaceImage *)sl;
					
					sima->image = restore_pointer_by_name(id_map, (ID *)sima->image, USER_REAL);
					
					/* this will be freed, not worth attempting to find same scene,
					 * since it gets initialized later */
					sima->iuser.scene = NULL;
					
#if 0
					/* Those are allocated and freed by space code, no need to handle them here. */
					MEM_SAFE_FREE(sima->scopes.waveform_1);
					MEM_SAFE_FREE(sima->scopes.waveform_2);
					MEM_SAFE_FREE(sima->scopes.waveform_3);
					MEM_SAFE_FREE(sima->scopes.vecscope);
#endif
					sima->scopes.ok = 0;
					
					/* NOTE: pre-2.5, this was local data not lib data, but now we need this as lib data
					 * so assume that here we're doing for undo only...
					 */
					sima->gpd = restore_pointer_by_name(id_map, (ID *)sima->gpd, USER_REAL);
					sima->mask_info.mask = restore_pointer_by_name(id_map, (ID *)sima->mask_info.mask, USER_REAL);
				}
				else if (sl->spacetype == SPACE_SEQ) {
					SpaceSeq *sseq = (SpaceSeq *)sl;
					
					/* NOTE: pre-2.5, this was local data not lib data, but now we need this as lib data
					 * so assume that here we're doing for undo only...
					 */
					sseq->gpd = restore_pointer_by_name(id_map, (ID *)sseq->gpd, USER_REAL);
				}
				else if (sl->spacetype == SPACE_NLA) {
					SpaceNla *snla = (SpaceNla *)sl;
					bDopeSheet *ads = snla->ads;
					
					if (ads) {
						ads->source = restore_pointer_by_name(id_map, (ID *)ads->source, USER_REAL);
						
						if (ads->filter_grp)
							ads->filter_grp = restore_pointer_by_name(id_map, (ID *)ads->filter_grp, USER_IGNORE);
					}
				}
				else if (sl->spacetype == SPACE_TEXT) {
					SpaceText *st = (SpaceText *)sl;
					
					st->text = restore_pointer_by_name(id_map, (ID *)st->text, USER_REAL);
					if (st->text == NULL) st->text = newmain->text.first;
				}
				else if (sl->spacetype == SPACE_SCRIPT) {
					SpaceScript *scpt = (SpaceScript *)sl;
					
					scpt->script = restore_pointer_by_name(id_map, (ID *)scpt->script, USER_REAL);
					
					/*sc->script = NULL; - 2.45 set to null, better re-run the script */
					if (scpt->script) {
						SCRIPT_SET_NULL(scpt->script);
					}
				}
				else if (sl->spacetype == SPACE_OUTLINER) {
					SpaceOops *so= (SpaceOops *)sl;
					
					so->search_tse.id = restore_pointer_by_name(id_map, so->search_tse.id, USER_IGNORE);
					
					if (so->treestore) {
						TreeStoreElem *tselem;
						BLI_mempool_iter iter;

						BLI_mempool_iternew(so->treestore, &iter);
						while ((tselem = BLI_mempool_iterstep(&iter))) {
							/* Do not try to restore pointers to drivers/sequence/etc., can crash in undo case! */
							if (TSE_IS_REAL_ID(tselem)) {
								tselem->id = restore_pointer_by_name(id_map, tselem->id, USER_IGNORE);
							}
							else {
								tselem->id = NULL;
							}
						}
						if (so->treehash) {
							/* rebuild hash table, because it depends on ids too */
							so->storeflag |= SO_TREESTORE_REBUILD;
						}
					}
				}
				else if (sl->spacetype == SPACE_NODE) {
					SpaceNode *snode= (SpaceNode *)sl;
					bNodeTreePath *path, *path_next;
					bNodeTree *ntree;
					
					/* node tree can be stored locally in id too, link this first */
					snode->id = restore_pointer_by_name(id_map, snode->id, USER_REAL);
					snode->from = restore_pointer_by_name(id_map, snode->from, USER_IGNORE);
					
					ntree = snode->id ? ntreeFromID(snode->id) : NULL;
					snode->nodetree = ntree ? ntree : restore_pointer_by_name(id_map, (ID *)snode->nodetree, USER_REAL);
					
					for (path = snode->treepath.first; path; path = path->next) {
						if (path == snode->treepath.first) {
							/* first nodetree in path is same as snode->nodetree */
							path->nodetree = snode->nodetree;
						}
						else
							path->nodetree= restore_pointer_by_name(id_map, (ID*)path->nodetree, USER_REAL);
						
						if (!path->nodetree)
							break;
					}
					
					/* remaining path entries are invalid, remove */
					for (; path; path = path_next) {
						path_next = path->next;
						
						BLI_remlink(&snode->treepath, path);
						MEM_freeN(path);
					}
					
					/* edittree is just the last in the path,
					 * set this directly since the path may have been shortened above */
					if (snode->treepath.last) {
						path = snode->treepath.last;
						snode->edittree = path->nodetree;
					}
					else
						snode->edittree = NULL;
				}
				else if (sl->spacetype == SPACE_CLIP) {
					SpaceClip *sclip = (SpaceClip *)sl;
					
					sclip->clip = restore_pointer_by_name(id_map, (ID *)sclip->clip, USER_REAL);
					sclip->mask_info.mask = restore_pointer_by_name(id_map, (ID *)sclip->mask_info.mask, USER_REAL);
					
					sclip->scopes.ok = 0;
				}
				else if (sl->spacetype == SPACE_LOGIC) {
					SpaceLogic *slogic = (SpaceLogic *)sl;
					
					slogic->gpd = restore_pointer_by_name(id_map, (ID *)slogic->gpd, USER_REAL);
				}
			}
		}
	}
}

/**
 * Used to link a file (without UI) to the current UI.
 * Note that it assumes the old pointers in UI are still valid, so old Main is not freed.
 */
void blo_lib_link_restore(Main *newmain, wmWindowManager *curwm, Scene *curscene, SceneLayer *cur_render_layer)
{
	struct IDNameLib_Map *id_map = BKE_main_idmap_create(newmain);

	for (WorkSpace *workspace = newmain->workspaces.first; workspace; workspace = workspace->id.next) {
		ListBase *layouts = BKE_workspace_layouts_get(workspace);

		for (WorkSpaceLayout *layout = layouts->first; layout; layout = layout->next) {
			lib_link_workspace_layout_restore(id_map, newmain, layout);
		}
		BKE_workspace_render_layer_set(workspace, cur_render_layer);
	}

	for (wmWindow *win = curwm->windows.first; win; win = win->next) {
		WorkSpace *workspace = BKE_workspace_active_get(win->workspace_hook);
		ID *workspace_id = (ID *)workspace;
		Scene *oldscene = win->scene;

		workspace = restore_pointer_by_name(id_map, workspace_id, USER_REAL);
		BKE_workspace_active_set(win->workspace_hook, workspace);
		win->scene = restore_pointer_by_name(id_map, (ID *)win->scene, USER_REAL);
		if (win->scene == NULL) {
			win->scene = curscene;
		}
		BKE_workspace_active_set(win->workspace_hook, workspace);

		/* keep cursor location through undo */
		copy_v3_v3(win->scene->cursor, oldscene->cursor);
		lib_link_workspace_scene_data_restore(win, win->scene);

		BLI_assert(win->screen == NULL);
	}

	/* update IDs stored in all possible clipboards */
	lib_link_clipboard_restore(id_map);

	BKE_main_idmap_destroy(id_map);
}

static void direct_link_region(FileData *fd, ARegion *ar, int spacetype)
{
	Panel *pa;
	uiList *ui_list;

	link_list(fd, &ar->panels);

	for (pa = ar->panels.first; pa; pa = pa->next) {
		pa->paneltab = newdataadr(fd, pa->paneltab);
		pa->runtime_flag = 0;
		pa->activedata = NULL;
		pa->type = NULL;
	}

	link_list(fd, &ar->panels_category_active);

	link_list(fd, &ar->ui_lists);

	for (ui_list = ar->ui_lists.first; ui_list; ui_list = ui_list->next) {
		ui_list->type = NULL;
		ui_list->dyn_data = NULL;
		ui_list->properties = newdataadr(fd, ui_list->properties);
		IDP_DirectLinkGroup_OrFree(&ui_list->properties, (fd->flags & FD_FLAGS_SWITCH_ENDIAN), fd);
	}

	link_list(fd, &ar->ui_previews);

	if (spacetype == SPACE_EMPTY) {
		/* unkown space type, don't leak regiondata */
		ar->regiondata = NULL;
	}
	else {
		ar->regiondata = newdataadr(fd, ar->regiondata);
		if (ar->regiondata) {
			if (spacetype == SPACE_VIEW3D) {
				RegionView3D *rv3d = ar->regiondata;

				rv3d->localvd = newdataadr(fd, rv3d->localvd);
				rv3d->clipbb = newdataadr(fd, rv3d->clipbb);

				rv3d->depths = NULL;
				rv3d->gpuoffscreen = NULL;
				rv3d->render_engine = NULL;
				rv3d->sms = NULL;
				rv3d->smooth_timer = NULL;
				rv3d->compositor = NULL;
				rv3d->viewport = NULL;
			}
		}
	}
	
	ar->v2d.tab_offset = NULL;
	ar->v2d.tab_num = 0;
	ar->v2d.tab_cur = 0;
	ar->v2d.sms = NULL;
	BLI_listbase_clear(&ar->panels_category);
	BLI_listbase_clear(&ar->handlers);
	BLI_listbase_clear(&ar->uiblocks);
	ar->headerstr = NULL;
	ar->swinid = 0;
	ar->type = NULL;
	ar->swap = 0;
	ar->do_draw = 0;
	ar->manipulator_map = NULL;
	ar->regiontimer = NULL;
	memset(&ar->drawrct, 0, sizeof(ar->drawrct));
}

/* for the saved 2.50 files without regiondata */
/* and as patch for 2.48 and older */
void blo_do_versions_view3d_split_250(View3D *v3d, ListBase *regions)
{
	ARegion *ar;
	
	for (ar = regions->first; ar; ar = ar->next) {
		if (ar->regiontype==RGN_TYPE_WINDOW && ar->regiondata==NULL) {
			RegionView3D *rv3d;
			
			rv3d = ar->regiondata = MEM_callocN(sizeof(RegionView3D), "region v3d patch");
			rv3d->persp = (char)v3d->persp;
			rv3d->view = (char)v3d->view;
			rv3d->dist = v3d->dist;
			copy_v3_v3(rv3d->ofs, v3d->ofs);
			copy_qt_qt(rv3d->viewquat, v3d->viewquat);
		}
	}
	
	/* this was not initialized correct always */
	if (v3d->twtype == 0)
		v3d->twtype = V3D_MANIP_TRANSLATE;
	if (v3d->gridsubdiv == 0)
		v3d->gridsubdiv = 10;
}

static bool direct_link_screen(FileData *fd, bScreen *sc)
{
	ScrArea *sa;
	ScrVert *sv;
	ScrEdge *se;
	bool wrong_id = false;
	
	link_list(fd, &(sc->vertbase));
	link_list(fd, &(sc->edgebase));
	link_list(fd, &(sc->areabase));
	sc->regionbase.first = sc->regionbase.last= NULL;
	sc->context = NULL;
	
	sc->mainwin = sc->subwinactive= 0;	/* indices */
	sc->swap = 0;

	sc->preview = direct_link_preview_image(fd, sc->preview);

	/* edges */
	for (se = sc->edgebase.first; se; se = se->next) {
		se->v1 = newdataadr(fd, se->v1);
		se->v2 = newdataadr(fd, se->v2);
		if ((intptr_t)se->v1 > (intptr_t)se->v2) {
			sv = se->v1;
			se->v1 = se->v2;
			se->v2 = sv;
		}
		
		if (se->v1 == NULL) {
			printf("Error reading Screen %s... removing it.\n", sc->id.name+2);
			BLI_remlink(&sc->edgebase, se);
			wrong_id = true;
		}
	}
	
	/* areas */
	for (sa = sc->areabase.first; sa; sa = sa->next) {
		SpaceLink *sl;
		ARegion *ar;
		
		link_list(fd, &(sa->spacedata));
		link_list(fd, &(sa->regionbase));
		
		BLI_listbase_clear(&sa->handlers);
		sa->type = NULL;	/* spacetype callbacks */
		sa->region_active_win = -1;

		/* if we do not have the spacetype registered (game player), we cannot
		 * free it, so don't allocate any new memory for such spacetypes. */
		if (!BKE_spacetype_exists(sa->spacetype))
			sa->spacetype = SPACE_EMPTY;
		
		for (ar = sa->regionbase.first; ar; ar = ar->next)
			direct_link_region(fd, ar, sa->spacetype);
		
		/* accident can happen when read/save new file with older version */
		/* 2.50: we now always add spacedata for info */
		if (sa->spacedata.first==NULL) {
			SpaceInfo *sinfo= MEM_callocN(sizeof(SpaceInfo), "spaceinfo");
			sa->spacetype= sinfo->spacetype= SPACE_INFO;
			BLI_addtail(&sa->spacedata, sinfo);
		}
		/* add local view3d too */
		else if (sa->spacetype == SPACE_VIEW3D)
			blo_do_versions_view3d_split_250(sa->spacedata.first, &sa->regionbase);

		/* incase we set above */
		sa->butspacetype = sa->spacetype;

		for (sl = sa->spacedata.first; sl; sl = sl->next) {
			link_list(fd, &(sl->regionbase));

			/* if we do not have the spacetype registered (game player), we cannot
			 * free it, so don't allocate any new memory for such spacetypes. */
			if (!BKE_spacetype_exists(sl->spacetype))
				sl->spacetype = SPACE_EMPTY;

			for (ar = sl->regionbase.first; ar; ar = ar->next)
				direct_link_region(fd, ar, sl->spacetype);
			
			if (sl->spacetype == SPACE_VIEW3D) {
				View3D *v3d= (View3D*) sl;
				v3d->flag |= V3D_INVALID_BACKBUF;
				
				if (v3d->gpd) {
					v3d->gpd = newdataadr(fd, v3d->gpd);
					direct_link_gpencil(fd, v3d->gpd);
				}
				v3d->localvd = newdataadr(fd, v3d->localvd);
				BLI_listbase_clear(&v3d->afterdraw_transp);
				BLI_listbase_clear(&v3d->afterdraw_xray);
				BLI_listbase_clear(&v3d->afterdraw_xraytransp);
				v3d->properties_storage = NULL;
				v3d->defmaterial = NULL;
				
				/* render can be quite heavy, set to solid on load */
				if (v3d->drawtype == OB_RENDER)
					v3d->drawtype = OB_SOLID;
				v3d->prev_drawtype = OB_SOLID;

				if (v3d->fx_settings.dof)
					v3d->fx_settings.dof = newdataadr(fd, v3d->fx_settings.dof);
				if (v3d->fx_settings.ssao)
					v3d->fx_settings.ssao = newdataadr(fd, v3d->fx_settings.ssao);
				
				blo_do_versions_view3d_split_250(v3d, &sl->regionbase);
			}
			else if (sl->spacetype == SPACE_IPO) {
				SpaceIpo *sipo = (SpaceIpo *)sl;
				
				sipo->ads = newdataadr(fd, sipo->ads);
				BLI_listbase_clear(&sipo->ghostCurves);
			}
			else if (sl->spacetype == SPACE_NLA) {
				SpaceNla *snla = (SpaceNla *)sl;
				
				snla->ads = newdataadr(fd, snla->ads);
			}
			else if (sl->spacetype == SPACE_OUTLINER) {
				SpaceOops *soops = (SpaceOops *) sl;
				
				/* use newdataadr_no_us and do not free old memory avoiding double
				 * frees and use of freed memory. this could happen because of a
				 * bug fixed in revision 58959 where the treestore memory address
				 * was not unique */
				TreeStore *ts = newdataadr_no_us(fd, soops->treestore);
				soops->treestore = NULL;
				if (ts) {
					TreeStoreElem *elems = newdataadr_no_us(fd, ts->data);
					
					soops->treestore = BLI_mempool_create(sizeof(TreeStoreElem), ts->usedelem,
					                                      512, BLI_MEMPOOL_ALLOW_ITER);
					if (ts->usedelem && elems) {
						int i;
						for (i = 0; i < ts->usedelem; i++) {
							TreeStoreElem *new_elem = BLI_mempool_alloc(soops->treestore);
							*new_elem = elems[i];
						}
					}
					/* we only saved what was used */
					soops->storeflag |= SO_TREESTORE_CLEANUP;	// at first draw
				}
				soops->treehash = NULL;
				soops->tree.first = soops->tree.last= NULL;
			}
			else if (sl->spacetype == SPACE_IMAGE) {
				SpaceImage *sima = (SpaceImage *)sl;

				sima->iuser.scene = NULL;
				sima->iuser.ok = 1;
				sima->scopes.waveform_1 = NULL;
				sima->scopes.waveform_2 = NULL;
				sima->scopes.waveform_3 = NULL;
				sima->scopes.vecscope = NULL;
				sima->scopes.ok = 0;
				
				/* WARNING: gpencil data is no longer stored directly in sima after 2.5 
				 * so sacrifice a few old files for now to avoid crashes with new files!
				 * committed: r28002 */
#if 0
				sima->gpd = newdataadr(fd, sima->gpd);
				if (sima->gpd)
					direct_link_gpencil(fd, sima->gpd);
#endif
			}
			else if (sl->spacetype == SPACE_NODE) {
				SpaceNode *snode = (SpaceNode *)sl;
				
				if (snode->gpd) {
					snode->gpd = newdataadr(fd, snode->gpd);
					direct_link_gpencil(fd, snode->gpd);
				}
				
				link_list(fd, &snode->treepath);
				snode->edittree = NULL;
				snode->iofsd = NULL;
				BLI_listbase_clear(&snode->linkdrag);
			}
			else if (sl->spacetype == SPACE_TEXT) {
				SpaceText *st= (SpaceText *)sl;
				
				st->drawcache = NULL;
				st->scroll_accum[0] = 0.0f;
				st->scroll_accum[1] = 0.0f;
			}
			else if (sl->spacetype == SPACE_TIME) {
				SpaceTime *stime = (SpaceTime *)sl;
				BLI_listbase_clear(&stime->caches);
			}
			else if (sl->spacetype == SPACE_LOGIC) {
				SpaceLogic *slogic = (SpaceLogic *)sl;
				
				/* XXX: this is new stuff, which shouldn't be directly linking to gpd... */
				if (slogic->gpd) {
					slogic->gpd = newdataadr(fd, slogic->gpd);
					direct_link_gpencil(fd, slogic->gpd);
				}
			}
			else if (sl->spacetype == SPACE_SEQ) {
				SpaceSeq *sseq = (SpaceSeq *)sl;
				
				/* grease pencil data is not a direct data and can't be linked from direct_link*
				 * functions, it should be linked from lib_link* functions instead
				 *
				 * otherwise it'll lead to lost grease data on open because it'll likely be
				 * read from file after all other users of grease pencil and newdataadr would
				 * simple return NULL here (sergey)
				 */
#if 0
				if (sseq->gpd) {
					sseq->gpd = newdataadr(fd, sseq->gpd);
					direct_link_gpencil(fd, sseq->gpd);
				}
#endif
				sseq->scopes.reference_ibuf = NULL;
				sseq->scopes.zebra_ibuf = NULL;
				sseq->scopes.waveform_ibuf = NULL;
				sseq->scopes.sep_waveform_ibuf = NULL;
				sseq->scopes.vector_ibuf = NULL;
				sseq->scopes.histogram_ibuf = NULL;

			}
			else if (sl->spacetype == SPACE_BUTS) {
				SpaceButs *sbuts = (SpaceButs *)sl;
				
				sbuts->path= NULL;
				sbuts->texuser= NULL;
				sbuts->mainbo = sbuts->mainb;
				sbuts->mainbuser = sbuts->mainb;
			}
			else if (sl->spacetype == SPACE_CONSOLE) {
				SpaceConsole *sconsole = (SpaceConsole *)sl;
				ConsoleLine *cl, *cl_next;
				
				link_list(fd, &sconsole->scrollback);
				link_list(fd, &sconsole->history);
				
				//for (cl= sconsole->scrollback.first; cl; cl= cl->next)
				//	cl->line= newdataadr(fd, cl->line);
				
				/* comma expressions, (e.g. expr1, expr2, expr3) evaluate each expression,
				 * from left to right.  the right-most expression sets the result of the comma
				 * expression as a whole*/
				for (cl = sconsole->history.first; cl; cl = cl_next) {
					cl_next = cl->next;
					cl->line = newdataadr(fd, cl->line);
					if (cl->line) {
						/* the allocted length is not written, so reset here */
						cl->len_alloc = cl->len + 1;
					}
					else {
						BLI_remlink(&sconsole->history, cl);
						MEM_freeN(cl);
					}
				}
			}
			else if (sl->spacetype == SPACE_FILE) {
				SpaceFile *sfile = (SpaceFile *)sl;
				
				/* this sort of info is probably irrelevant for reloading...
				 * plus, it isn't saved to files yet!
				 */
				sfile->folders_prev = sfile->folders_next = NULL;
				sfile->files = NULL;
				sfile->layout = NULL;
				sfile->op = NULL;
				sfile->previews_timer = NULL;
				sfile->params = newdataadr(fd, sfile->params);
			}
			else if (sl->spacetype == SPACE_CLIP) {
				SpaceClip *sclip = (SpaceClip *)sl;
				
				sclip->scopes.track_search = NULL;
				sclip->scopes.track_preview = NULL;
				sclip->scopes.ok = 0;
			}
		}
		
		BLI_listbase_clear(&sa->actionzones);
		
		sa->v1 = newdataadr(fd, sa->v1);
		sa->v2 = newdataadr(fd, sa->v2);
		sa->v3 = newdataadr(fd, sa->v3);
		sa->v4 = newdataadr(fd, sa->v4);
	}
	
	return wrong_id;
}

/* ********** READ LIBRARY *************** */


static void direct_link_library(FileData *fd, Library *lib, Main *main)
{
	Main *newmain;
	
	printf("adding lib %s (%s)\n", lib->id.name, lib->name);

	/* check if the library was already read */
	for (newmain = fd->mainlist->first; newmain; newmain = newmain->next) {
		if (newmain->curlib) {
			if (BLI_path_cmp(newmain->curlib->filepath, lib->filepath) == 0) {
				blo_reportf_wrap(fd->reports, RPT_WARNING,
				                 TIP_("Library '%s', '%s' had multiple instances, save and reload!"),
				                 lib->name, lib->filepath);
				
				change_idid_adr(fd->mainlist, fd, lib, newmain->curlib);
/*				change_idid_adr_fd(fd, lib, newmain->curlib); */
				
				BLI_remlink(&main->library, lib);
				MEM_freeN(lib);
				
				
				return;
			}
		}
	}
	/* make sure we have full path in lib->filepath */
	BLI_strncpy(lib->filepath, lib->name, sizeof(lib->name));
	BLI_cleanup_path(fd->relabase, lib->filepath);
	
//	printf("direct_link_library: name %s\n", lib->name);
//	printf("direct_link_library: filepath %s\n", lib->filepath);
	
	lib->packedfile = direct_link_packedfile(fd, lib->packedfile);
	lib->asset_repository = newdataadr(fd, lib->asset_repository);
	if (lib->asset_repository) {
		/* Do not clear lib->asset_repository itself! */
		BLI_listbase_clear(&lib->asset_repository->assets);
	}

	/* new main */
	newmain = BKE_main_new();
	BLI_addtail(fd->mainlist, newmain);
	newmain->curlib = lib;
	
	lib->parent = NULL;
}

static void lib_link_library(FileData *UNUSED(fd), Main *main)
{
	Library *lib;
	for (lib = main->library.first; lib; lib = lib->id.next) {
		id_us_ensure_real(&lib->id);
	}
}

/* Always call this once you have loaded new library data to set the relative paths correctly in relation to the blend file */
static void fix_relpaths_library(const char *basepath, Main *main)
{
	Library *lib;
	/* BLO_read_from_memory uses a blank filename */
	if (basepath == NULL || basepath[0] == '\0') {
		for (lib = main->library.first; lib; lib= lib->id.next) {
			/* when loading a linked lib into a file which has not been saved,
			 * there is nothing we can be relative to, so instead we need to make
			 * it absolute. This can happen when appending an object with a relative
			 * link into an unsaved blend file. See [#27405].
			 * The remap relative option will make it relative again on save - campbell */
			if (BLI_path_is_rel(lib->name)) {
				BLI_strncpy(lib->name, lib->filepath, sizeof(lib->name));
			}
		}
	}
	else {
		for (lib = main->library.first; lib; lib = lib->id.next) {
			/* Libraries store both relative and abs paths, recreate relative paths,
			 * relative to the blend file since indirectly linked libs will be relative to their direct linked library */
			if (BLI_path_is_rel(lib->name)) {  /* if this is relative to begin with? */
				BLI_strncpy(lib->name, lib->filepath, sizeof(lib->name));
				BLI_path_rel(lib->name, basepath);
			}
		}
	}
}

/* ************ READ PROBE ***************** */

static void lib_link_lightprobe(FileData *fd, Main *main)
{
	for (LightProbe *prb = main->speaker.first; prb; prb = prb->id.next) {
		if (prb->id.tag & LIB_TAG_NEED_LINK) {
			IDP_LibLinkProperty(prb->id.properties, fd);
			lib_link_animdata(fd, &prb->id, prb->adt);

			prb->id.tag &= ~LIB_TAG_NEED_LINK;
		}
	}
}

static void direct_link_lightprobe(FileData *fd, LightProbe *prb)
{
	prb->adt = newdataadr(fd, prb->adt);
	direct_link_animdata(fd, prb->adt);
}

/* ************ READ SPEAKER ***************** */

static void lib_link_speaker(FileData *fd, Main *main)
{
	for (Speaker *spk = main->speaker.first; spk; spk = spk->id.next) {
		if (spk->id.tag & LIB_TAG_NEED_LINK) {
			IDP_LibLinkProperty(spk->id.properties, fd);
			lib_link_animdata(fd, &spk->id, spk->adt);
			
			spk->sound = newlibadr_us(fd, spk->id.lib, spk->sound);

			spk->id.tag &= ~LIB_TAG_NEED_LINK;
		}
	}
}

static void direct_link_speaker(FileData *fd, Speaker *spk)
{
	spk->adt = newdataadr(fd, spk->adt);
	direct_link_animdata(fd, spk->adt);

#if 0
	spk->sound = newdataadr(fd, spk->sound);
	direct_link_sound(fd, spk->sound);
#endif
}

/* ************** READ SOUND ******************* */

static void direct_link_sound(FileData *fd, bSound *sound)
{
	sound->handle = NULL;
	sound->playback_handle = NULL;

	/* versioning stuff, if there was a cache, then we enable caching: */
	if (sound->cache) {
		sound->flags |= SOUND_FLAGS_CACHING;
		sound->cache = NULL;
	}

	if (fd->soundmap) {
		sound->waveform = newsoundadr(fd, sound->waveform);
	}	
	else {
		sound->waveform = NULL;
	}
		
	if (sound->spinlock) {
		sound->spinlock = MEM_mallocN(sizeof(SpinLock), "sound_spinlock");
		BLI_spin_init(sound->spinlock);
	}
	/* clear waveform loading flag */
	sound->flags &= ~SOUND_FLAGS_WAVEFORM_LOADING;

	sound->packedfile = direct_link_packedfile(fd, sound->packedfile);
	sound->newpackedfile = direct_link_packedfile(fd, sound->newpackedfile);
}

static void lib_link_sound(FileData *fd, Main *main)
{
	for (bSound *sound = main->sound.first; sound; sound = sound->id.next) {
		if (sound->id.tag & LIB_TAG_NEED_LINK) {
			IDP_LibLinkProperty(sound->id.properties, fd);

			sound->ipo = newlibadr_us(fd, sound->id.lib, sound->ipo); // XXX deprecated - old animation system
			
			BKE_sound_load(main, sound);

			sound->id.tag &= ~LIB_TAG_NEED_LINK;
		}
	}
}
/* ***************** READ GROUP *************** */

static void direct_link_group(FileData *fd, Group *group)
{
	link_list(fd, &group->gobject);

	group->preview = direct_link_preview_image(fd, group->preview);
}

static void lib_link_group(FileData *fd, Main *main)
{
	for (Group *group = main->group.first; group; group = group->id.next) {
		if (group->id.tag & LIB_TAG_NEED_LINK) {
			IDP_LibLinkProperty(group->id.properties, fd);
			
			bool add_us = false;
			
			for (GroupObject *go = group->gobject.first; go; go = go->next) {
				go->ob = newlibadr_real_us(fd, group->id.lib, go->ob);
				if (go->ob) {
					go->ob->flag |= OB_FROMGROUP;
					/* if group has an object, it increments user... */
					add_us = true;
				}
			}
			if (add_us) {
				id_us_ensure_real(&group->id);
			}
			BKE_group_object_unlink(group, NULL);	/* removes NULL entries */

			group->id.tag &= ~LIB_TAG_NEED_LINK;
		}
	}
}

/* ***************** READ MOVIECLIP *************** */

static void direct_link_movieReconstruction(FileData *fd, MovieTrackingReconstruction *reconstruction)
{
	reconstruction->cameras = newdataadr(fd, reconstruction->cameras);
}

static void direct_link_movieTracks(FileData *fd, ListBase *tracksbase)
{
	MovieTrackingTrack *track;
	
	link_list(fd, tracksbase);
	
	for (track = tracksbase->first; track; track = track->next) {
		track->markers = newdataadr(fd, track->markers);
	}
}

static void direct_link_moviePlaneTracks(FileData *fd, ListBase *plane_tracks_base)
{
	MovieTrackingPlaneTrack *plane_track;

	link_list(fd, plane_tracks_base);

	for (plane_track = plane_tracks_base->first;
	     plane_track;
	     plane_track = plane_track->next)
	{
		int i;

		plane_track->point_tracks = newdataadr(fd, plane_track->point_tracks);
		test_pointer_array(fd, (void**)&plane_track->point_tracks);
		for (i = 0; i < plane_track->point_tracksnr; i++) {
			plane_track->point_tracks[i] = newdataadr(fd, plane_track->point_tracks[i]);
		}

		plane_track->markers = newdataadr(fd, plane_track->markers);
	}
}

static void direct_link_movieclip(FileData *fd, MovieClip *clip)
{
	MovieTracking *tracking = &clip->tracking;
	MovieTrackingObject *object;

	clip->adt= newdataadr(fd, clip->adt);

	if (fd->movieclipmap) clip->cache = newmclipadr(fd, clip->cache);
	else clip->cache = NULL;

	if (fd->movieclipmap) clip->tracking.camera.intrinsics = newmclipadr(fd, clip->tracking.camera.intrinsics);
	else clip->tracking.camera.intrinsics = NULL;

	direct_link_movieTracks(fd, &tracking->tracks);
	direct_link_moviePlaneTracks(fd, &tracking->plane_tracks);
	direct_link_movieReconstruction(fd, &tracking->reconstruction);

	clip->tracking.act_track = newdataadr(fd, clip->tracking.act_track);
	clip->tracking.act_plane_track = newdataadr(fd, clip->tracking.act_plane_track);

	clip->anim = NULL;
	clip->tracking_context = NULL;
	clip->tracking.stats = NULL;

	/* Needed for proper versioning, will be NULL for all newer files anyway. */
	clip->tracking.stabilization.rot_track = newdataadr(fd, clip->tracking.stabilization.rot_track);

	clip->tracking.dopesheet.ok = 0;
	BLI_listbase_clear(&clip->tracking.dopesheet.channels);
	BLI_listbase_clear(&clip->tracking.dopesheet.coverage_segments);

	link_list(fd, &tracking->objects);
	
	for (object = tracking->objects.first; object; object = object->next) {
		direct_link_movieTracks(fd, &object->tracks);
		direct_link_moviePlaneTracks(fd, &object->plane_tracks);
		direct_link_movieReconstruction(fd, &object->reconstruction);
	}
}

static void lib_link_movieTracks(FileData *fd, MovieClip *clip, ListBase *tracksbase)
{
	MovieTrackingTrack *track;

	for (track = tracksbase->first; track; track = track->next) {
		track->gpd = newlibadr_us(fd, clip->id.lib, track->gpd);
	}
}

static void lib_link_moviePlaneTracks(FileData *fd, MovieClip *clip, ListBase *tracksbase)
{
	MovieTrackingPlaneTrack *plane_track;

	for (plane_track = tracksbase->first; plane_track; plane_track = plane_track->next) {
		plane_track->image = newlibadr_us(fd, clip->id.lib, plane_track->image);
	}
}

static void lib_link_movieclip(FileData *fd, Main *main)
{
	for (MovieClip *clip = main->movieclip.first; clip; clip = clip->id.next) {
		if (clip->id.tag & LIB_TAG_NEED_LINK) {
			MovieTracking *tracking = &clip->tracking;

			IDP_LibLinkProperty(clip->id.properties, fd);
			lib_link_animdata(fd, &clip->id, clip->adt);
			
			clip->gpd = newlibadr_us(fd, clip->id.lib, clip->gpd);
			
			lib_link_movieTracks(fd, clip, &tracking->tracks);
			lib_link_moviePlaneTracks(fd, clip, &tracking->plane_tracks);

			for (MovieTrackingObject *object = tracking->objects.first; object; object = object->next) {
				lib_link_movieTracks(fd, clip, &object->tracks);
				lib_link_moviePlaneTracks(fd, clip, &object->plane_tracks);
			}

			clip->id.tag &= ~LIB_TAG_NEED_LINK;
		}
	}
}

/* ***************** READ MOVIECLIP *************** */

static void direct_link_mask(FileData *fd, Mask *mask)
{
	MaskLayer *masklay;

	mask->adt = newdataadr(fd, mask->adt);

	link_list(fd, &mask->masklayers);

	for (masklay = mask->masklayers.first; masklay; masklay = masklay->next) {
		MaskSpline *spline;
		MaskLayerShape *masklay_shape;

		/* can't use newdataadr since it's a pointer within an array */
		MaskSplinePoint *act_point_search = NULL;

		link_list(fd, &masklay->splines);

		for (spline = masklay->splines.first; spline; spline = spline->next) {
			MaskSplinePoint *points_old = spline->points;
			int i;

			spline->points = newdataadr(fd, spline->points);

			for (i = 0; i < spline->tot_point; i++) {
				MaskSplinePoint *point = &spline->points[i];

				if (point->tot_uw)
					point->uw = newdataadr(fd, point->uw);
			}

			/* detect active point */
			if ((act_point_search == NULL) &&
			    (masklay->act_point >= points_old) &&
			    (masklay->act_point <  points_old + spline->tot_point))
			{
				act_point_search = &spline->points[masklay->act_point - points_old];
			}
		}

		link_list(fd, &masklay->splines_shapes);

		for (masklay_shape = masklay->splines_shapes.first; masklay_shape; masklay_shape = masklay_shape->next) {
			masklay_shape->data = newdataadr(fd, masklay_shape->data);

			if (masklay_shape->tot_vert) {
				if (fd->flags & FD_FLAGS_SWITCH_ENDIAN) {
					BLI_endian_switch_float_array(masklay_shape->data,
					                              masklay_shape->tot_vert * sizeof(float) * MASK_OBJECT_SHAPE_ELEM_SIZE);

				}
			}
		}

		masklay->act_spline = newdataadr(fd, masklay->act_spline);
		masklay->act_point = act_point_search;
	}
}

static void lib_link_mask_parent(FileData *fd, Mask *mask, MaskParent *parent)
{
	parent->id = newlibadr_us(fd, mask->id.lib, parent->id);
}

static void lib_link_mask(FileData *fd, Main *main)
{
	for (Mask *mask = main->mask.first; mask; mask = mask->id.next) {
		if (mask->id.tag & LIB_TAG_NEED_LINK) {
			IDP_LibLinkProperty(mask->id.properties, fd);
			lib_link_animdata(fd, &mask->id, mask->adt);

			for (MaskLayer *masklay = mask->masklayers.first; masklay; masklay = masklay->next) {
				MaskSpline *spline;

				spline = masklay->splines.first;
				while (spline) {
					int i;

					for (i = 0; i < spline->tot_point; i++) {
						MaskSplinePoint *point = &spline->points[i];

						lib_link_mask_parent(fd, mask, &point->parent);
					}

					lib_link_mask_parent(fd, mask, &spline->parent);

					spline = spline->next;
				}
			}

			mask->id.tag &= ~LIB_TAG_NEED_LINK;
		}
	}
}

/* ************ READ LINE STYLE ***************** */

static void lib_link_linestyle(FileData *fd, Main *main)
{
	for (FreestyleLineStyle *linestyle = main->linestyle.first; linestyle; linestyle = linestyle->id.next) {
		if (linestyle->id.tag & LIB_TAG_NEED_LINK) {
			LineStyleModifier *m;

			IDP_LibLinkProperty(linestyle->id.properties, fd);
			lib_link_animdata(fd, &linestyle->id, linestyle->adt);

			for (m = linestyle->color_modifiers.first; m; m = m->next) {
				switch (m->type) {
				case LS_MODIFIER_DISTANCE_FROM_OBJECT:
					{
						LineStyleColorModifier_DistanceFromObject *cm = (LineStyleColorModifier_DistanceFromObject *)m;
						cm->target = newlibadr(fd, linestyle->id.lib, cm->target);
					}
					break;
				}
			}
			for (m = linestyle->alpha_modifiers.first; m; m = m->next) {
				switch (m->type) {
				case LS_MODIFIER_DISTANCE_FROM_OBJECT:
					{
						LineStyleAlphaModifier_DistanceFromObject *am = (LineStyleAlphaModifier_DistanceFromObject *)m;
						am->target = newlibadr(fd, linestyle->id.lib, am->target);
					}
					break;
				}
			}
			for (m = linestyle->thickness_modifiers.first; m; m = m->next) {
				switch (m->type) {
				case LS_MODIFIER_DISTANCE_FROM_OBJECT:
					{
						LineStyleThicknessModifier_DistanceFromObject *tm = (LineStyleThicknessModifier_DistanceFromObject *)m;
						tm->target = newlibadr(fd, linestyle->id.lib, tm->target);
					}
					break;
				}
			}
			for (int a = 0; a < MAX_MTEX; a++) {
				MTex *mtex = linestyle->mtex[a];
				if (mtex) {
					mtex->tex = newlibadr_us(fd, linestyle->id.lib, mtex->tex);
					mtex->object = newlibadr(fd, linestyle->id.lib, mtex->object);
				}
			}
			if (linestyle->nodetree) {
				lib_link_ntree(fd, &linestyle->id, linestyle->nodetree);
				linestyle->nodetree->id.lib = linestyle->id.lib;
			}

			linestyle->id.tag &= ~LIB_TAG_NEED_LINK;
		}
	}
}

static void direct_link_linestyle_color_modifier(FileData *fd, LineStyleModifier *modifier)
{
	switch (modifier->type) {
	case LS_MODIFIER_ALONG_STROKE:
		{
			LineStyleColorModifier_AlongStroke *m = (LineStyleColorModifier_AlongStroke *)modifier;
			m->color_ramp = newdataadr(fd, m->color_ramp);
		}
		break;
	case LS_MODIFIER_DISTANCE_FROM_CAMERA:
		{
			LineStyleColorModifier_DistanceFromCamera *m = (LineStyleColorModifier_DistanceFromCamera *)modifier;
			m->color_ramp = newdataadr(fd, m->color_ramp);
		}
		break;
	case LS_MODIFIER_DISTANCE_FROM_OBJECT:
		{
			LineStyleColorModifier_DistanceFromObject *m = (LineStyleColorModifier_DistanceFromObject *)modifier;
			m->color_ramp = newdataadr(fd, m->color_ramp);
		}
		break;
	case LS_MODIFIER_MATERIAL:
		{
			LineStyleColorModifier_Material *m = (LineStyleColorModifier_Material *)modifier;
			m->color_ramp = newdataadr(fd, m->color_ramp);
		}
		break;
	case LS_MODIFIER_TANGENT:
		{
			LineStyleColorModifier_Tangent *m = (LineStyleColorModifier_Tangent *)modifier;
			m->color_ramp = newdataadr(fd, m->color_ramp);
		}
		break;
	case LS_MODIFIER_NOISE:
		{
			LineStyleColorModifier_Noise *m = (LineStyleColorModifier_Noise *)modifier;
			m->color_ramp = newdataadr(fd, m->color_ramp);
		}
		break;
	case LS_MODIFIER_CREASE_ANGLE:
		{
			LineStyleColorModifier_CreaseAngle *m = (LineStyleColorModifier_CreaseAngle *)modifier;
			m->color_ramp = newdataadr(fd, m->color_ramp);
		}
		break;
	case LS_MODIFIER_CURVATURE_3D:
		{
			LineStyleColorModifier_Curvature_3D *m = (LineStyleColorModifier_Curvature_3D *)modifier;
			m->color_ramp = newdataadr(fd, m->color_ramp);
		}
		break;
	}
}

static void direct_link_linestyle_alpha_modifier(FileData *fd, LineStyleModifier *modifier)
{
	switch (modifier->type) {
	case LS_MODIFIER_ALONG_STROKE:
		{
			LineStyleAlphaModifier_AlongStroke *m = (LineStyleAlphaModifier_AlongStroke *)modifier;
			m->curve = newdataadr(fd, m->curve);
			direct_link_curvemapping(fd, m->curve);
		}
		break;
	case LS_MODIFIER_DISTANCE_FROM_CAMERA:
		{
			LineStyleAlphaModifier_DistanceFromCamera *m = (LineStyleAlphaModifier_DistanceFromCamera *)modifier;
			m->curve = newdataadr(fd, m->curve);
			direct_link_curvemapping(fd, m->curve);
		}
		break;
	case LS_MODIFIER_DISTANCE_FROM_OBJECT:
		{
			LineStyleAlphaModifier_DistanceFromObject *m = (LineStyleAlphaModifier_DistanceFromObject *)modifier;
			m->curve = newdataadr(fd, m->curve);
			direct_link_curvemapping(fd, m->curve);
		}
		break;
	case LS_MODIFIER_MATERIAL:
		{
			LineStyleAlphaModifier_Material *m = (LineStyleAlphaModifier_Material *)modifier;
			m->curve = newdataadr(fd, m->curve);
			direct_link_curvemapping(fd, m->curve);
		}
		break;
	case LS_MODIFIER_TANGENT:
		{
			LineStyleAlphaModifier_Tangent *m = (LineStyleAlphaModifier_Tangent *)modifier;
			m->curve = newdataadr(fd, m->curve);
			direct_link_curvemapping(fd, m->curve);
		}
		break;
	case LS_MODIFIER_NOISE:
		{
			LineStyleAlphaModifier_Noise *m = (LineStyleAlphaModifier_Noise *)modifier;
			m->curve = newdataadr(fd, m->curve);
			direct_link_curvemapping(fd, m->curve);
		}
		break;
	case LS_MODIFIER_CREASE_ANGLE:
		{
			LineStyleAlphaModifier_CreaseAngle *m = (LineStyleAlphaModifier_CreaseAngle *)modifier;
			m->curve = newdataadr(fd, m->curve);
			direct_link_curvemapping(fd, m->curve);
		}
		break;
	case LS_MODIFIER_CURVATURE_3D:
		{
			LineStyleAlphaModifier_Curvature_3D *m = (LineStyleAlphaModifier_Curvature_3D *)modifier;
			m->curve = newdataadr(fd, m->curve);
			direct_link_curvemapping(fd, m->curve);
		}
		break;
	}
}

static void direct_link_linestyle_thickness_modifier(FileData *fd, LineStyleModifier *modifier)
{
	switch (modifier->type) {
	case LS_MODIFIER_ALONG_STROKE:
		{
			LineStyleThicknessModifier_AlongStroke *m = (LineStyleThicknessModifier_AlongStroke *)modifier;
			m->curve = newdataadr(fd, m->curve);
			direct_link_curvemapping(fd, m->curve);
		}
		break;
	case LS_MODIFIER_DISTANCE_FROM_CAMERA:
		{
			LineStyleThicknessModifier_DistanceFromCamera *m = (LineStyleThicknessModifier_DistanceFromCamera *)modifier;
			m->curve = newdataadr(fd, m->curve);
			direct_link_curvemapping(fd, m->curve);
		}
		break;
	case LS_MODIFIER_DISTANCE_FROM_OBJECT:
		{
			LineStyleThicknessModifier_DistanceFromObject *m = (LineStyleThicknessModifier_DistanceFromObject *)modifier;
			m->curve = newdataadr(fd, m->curve);
			direct_link_curvemapping(fd, m->curve);
		}
		break;
	case LS_MODIFIER_MATERIAL:
		{
			LineStyleThicknessModifier_Material *m = (LineStyleThicknessModifier_Material *)modifier;
			m->curve = newdataadr(fd, m->curve);
			direct_link_curvemapping(fd, m->curve);
		}
		break;
	case LS_MODIFIER_TANGENT:
		{
			LineStyleThicknessModifier_Tangent *m = (LineStyleThicknessModifier_Tangent *)modifier;
			m->curve = newdataadr(fd, m->curve);
			direct_link_curvemapping(fd, m->curve);
		}
		break;
	case LS_MODIFIER_CREASE_ANGLE:
		{
			LineStyleThicknessModifier_CreaseAngle *m = (LineStyleThicknessModifier_CreaseAngle *)modifier;
			m->curve = newdataadr(fd, m->curve);
			direct_link_curvemapping(fd, m->curve);
		}
		break;
	case LS_MODIFIER_CURVATURE_3D:
		{
			LineStyleThicknessModifier_Curvature_3D *m = (LineStyleThicknessModifier_Curvature_3D *)modifier;
			m->curve = newdataadr(fd, m->curve);
			direct_link_curvemapping(fd, m->curve);
		}
		break;
	}
}

static void direct_link_linestyle_geometry_modifier(FileData *UNUSED(fd), LineStyleModifier *UNUSED(modifier))
{
}

static void direct_link_linestyle(FileData *fd, FreestyleLineStyle *linestyle)
{
	int a;
	LineStyleModifier *modifier;

	linestyle->adt= newdataadr(fd, linestyle->adt);
	direct_link_animdata(fd, linestyle->adt);
	link_list(fd, &linestyle->color_modifiers);
	for (modifier = linestyle->color_modifiers.first; modifier; modifier = modifier->next)
		direct_link_linestyle_color_modifier(fd, modifier);
	link_list(fd, &linestyle->alpha_modifiers);
	for (modifier = linestyle->alpha_modifiers.first; modifier; modifier = modifier->next)
		direct_link_linestyle_alpha_modifier(fd, modifier);
	link_list(fd, &linestyle->thickness_modifiers);
	for (modifier = linestyle->thickness_modifiers.first; modifier; modifier = modifier->next)
		direct_link_linestyle_thickness_modifier(fd, modifier);
	link_list(fd, &linestyle->geometry_modifiers);
	for (modifier = linestyle->geometry_modifiers.first; modifier; modifier = modifier->next)
		direct_link_linestyle_geometry_modifier(fd, modifier);
	for (a = 0; a < MAX_MTEX; a++) {
		linestyle->mtex[a] = newdataadr(fd, linestyle->mtex[a]);
	}
	linestyle->nodetree = newdataadr(fd, linestyle->nodetree);
	if (linestyle->nodetree) {
		direct_link_id(fd, &linestyle->nodetree->id);
		direct_link_nodetree(fd, linestyle->nodetree);
	}
}

/* ************** GENERAL & MAIN ******************** */


static const char *dataname(short id_code)
{
	switch (id_code) {
		case ID_OB: return "Data from OB";
		case ID_ME: return "Data from ME";
		case ID_IP: return "Data from IP";
		case ID_SCE: return "Data from SCE";
		case ID_MA: return "Data from MA";
		case ID_TE: return "Data from TE";
		case ID_CU: return "Data from CU";
		case ID_GR: return "Data from GR";
		case ID_AR: return "Data from AR";
		case ID_AC: return "Data from AC";
		case ID_LI: return "Data from LI";
		case ID_MB: return "Data from MB";
		case ID_IM: return "Data from IM";
		case ID_LT: return "Data from LT";
		case ID_LA: return "Data from LA";
		case ID_CA: return "Data from CA";
		case ID_KE: return "Data from KE";
		case ID_WO: return "Data from WO";
		case ID_SCR: return "Data from SCR";
		case ID_VF: return "Data from VF";
		case ID_TXT	: return "Data from TXT";
		case ID_SPK: return "Data from SPK";
		case ID_LP: return "Data from LP";
		case ID_SO: return "Data from SO";
		case ID_NT: return "Data from NT";
		case ID_BR: return "Data from BR";
		case ID_PA: return "Data from PA";
		case ID_PAL: return "Data from PAL";
		case ID_PC: return "Data from PCRV";
		case ID_GD: return "Data from GD";
		case ID_WM: return "Data from WM";
		case ID_MC: return "Data from MC";
		case ID_MSK: return "Data from MSK";
		case ID_LS: return "Data from LS";
		case ID_CF: return "Data from CF";
		case ID_WS: return "Data from WS";
	}
	return "Data from Lib Block";
	
}

static BHead *read_data_into_oldnewmap(FileData *fd, BHead *bhead, const char *allocname)
{
	bhead = blo_nextbhead(fd, bhead);
	
	while (bhead && bhead->code==DATA) {
		void *data;
#if 0
		/* XXX DUMB DEBUGGING OPTION TO GIVE NAMES for guarded malloc errors */
		short *sp = fd->filesdna->structs[bhead->SDNAnr];
		char *tmp = malloc(100);
		allocname = fd->filesdna->types[ sp[0] ];
		strcpy(tmp, allocname);
		data = read_struct(fd, bhead, tmp);
#else
		data = read_struct(fd, bhead, allocname);
#endif
		
		if (data) {
			oldnewmap_insert(fd->datamap, bhead->old, data, 0);
		}
		
		bhead = blo_nextbhead(fd, bhead);
	}
	
	return bhead;
}

static BHead *read_libblock(FileData *fd, Main *main, BHead *bhead, const short tag, ID **r_id)
{
	/* this routine reads a libblock and its direct data. Use link functions to connect it all
	 */
	ID *id;
	ListBase *lb;
	const char *allocname;
	bool wrong_id = false;

	/* In undo case, most libs and linked data should be kept as is from previous state (see BLO_read_from_memfile).
	 * However, some needed by the snapshot being read may have been removed in previous one, and would go missing.
	 * This leads e.g. to desappearing objects in some undo/redo case, see T34446.
	 * That means we have to carefully check whether current lib or libdata already exits in old main, if it does
	 * we merely copy it over into new main area, otherwise we have to do a full read of that bhead... */
	if (fd->memfile && ELEM(bhead->code, ID_LI, ID_ID)) {
		const char *idname = bhead_id_name(fd, bhead);

#ifdef PRINT_DEBUG
		printf("Checking %s...\n", idname);
#endif

		if (bhead->code == ID_LI) {
			Main *libmain = fd->old_mainlist->first;
			/* Skip oldmain itself... */
			for (libmain = libmain->next; libmain; libmain = libmain->next) {
#ifdef PRINT_DEBUG
				printf("... against %s: ", libmain->curlib ? libmain->curlib->id.name : "<NULL>");
#endif
				if (libmain->curlib && STREQ(idname, libmain->curlib->id.name)) {
					Main *oldmain = fd->old_mainlist->first;
#ifdef PRINT_DEBUG
					printf("FOUND!\n");
#endif
					/* In case of a library, we need to re-add its main to fd->mainlist, because if we have later
					 * a missing ID_ID, we need to get the correct lib it is linked to!
					 * Order is crucial, we cannot bulk-add it in BLO_read_from_memfile() like it used to be... */
					BLI_remlink(fd->old_mainlist, libmain);
					BLI_remlink_safe(&oldmain->library, libmain->curlib);
					BLI_addtail(fd->mainlist, libmain);
					BLI_addtail(&main->library, libmain->curlib);

					if (r_id) {
						*r_id = NULL;  /* Just in case... */
					}
					return blo_nextbhead(fd, bhead);
				}
#ifdef PRINT_DEBUG
				printf("nothing...\n");
#endif
			}
		}
		else {
#ifdef PRINT_DEBUG
			printf("... in %s (%s): ", main->curlib ? main->curlib->id.name : "<NULL>", main->curlib ? main->curlib->name : "<NULL>");
#endif
			if ((id = BKE_libblock_find_name_ex(main, GS(idname), idname + 2))) {
#ifdef PRINT_DEBUG
				printf("FOUND!\n");
#endif
				/* Even though we found our linked ID, there is no guarantee its address is still the same... */
				if (id != bhead->old) {
					oldnewmap_insert(fd->libmap, bhead->old, id, GS(id->name));
				}

				/* No need to do anything else for ID_ID, it's assumed already present in its lib's main... */
				if (r_id) {
					*r_id = NULL;  /* Just in case... */
				}
				return blo_nextbhead(fd, bhead);
			}
#ifdef PRINT_DEBUG
			printf("nothing...\n");
#endif
		}
	}

	/* read libblock */
	id = read_struct(fd, bhead, "lib block");

	if (id) {
		const short idcode = (bhead->code == ID_ID) ? GS(id->name) : bhead->code;
		/* do after read_struct, for dna reconstruct */
		lb = which_libbase(main, idcode);
		if (lb) {
			oldnewmap_insert(fd->libmap, bhead->old, id, bhead->code);	/* for ID_ID check */
			BLI_addtail(lb, id);
		}
		else {
			/* unknown ID type */
			printf("%s: unknown id code '%c%c'\n", __func__, (idcode & 0xff), (idcode >> 8));
			MEM_freeN(id);
			id = NULL;
		}
	}

	if (r_id)
		*r_id = id;
	if (!id)
		return blo_nextbhead(fd, bhead);
	
	id->tag = tag | LIB_TAG_NEED_LINK;
	printf("id: %s (%p, %p), lib: %p\n", id->name, id, id->uuid, main->curlib);
	id->lib = main->curlib;
	id->us = ID_FAKE_USERS(id);
	id->icon_id = 0;
	id->newid = NULL;  /* Needed because .blend may have been saved with crap value here... */
	
	/* this case cannot be direct_linked: it's just the ID part */
	if (bhead->code == ID_ID) {
		if (id->uuid) {
			/* read all data into fd->datamap */
			bhead = read_data_into_oldnewmap(fd, bhead, __func__);

			id->uuid = newdataadr(fd, id->uuid);
			id->uuid->ibuff = NULL;  /* Just in case... */
			id->uuid->width = id->uuid->height = 0;

			oldnewmap_free_unused(fd->datamap);
			oldnewmap_clear(fd->datamap);
			return bhead;
		}

		return blo_nextbhead(fd, bhead);
	}
	
	/* If we have a real ID from a virtual library, tag ID as extern. */
	if (id->lib && (id->lib->flag & LIBRARY_FLAG_VIRTUAL)) {
		BLI_assert(ID_VIRTUAL_LIBRARY_VALID(id));
		id->tag |= LIB_TAG_EXTERN;
	}

	/* That way, we know which datablock needs do_versions (required currently for linking). */
	id->tag |= LIB_TAG_NEW;

	/* need a name for the mallocN, just for debugging and sane prints on leaks */
	allocname = dataname(GS(id->name));
	
	/* read all data into fd->datamap */
	bhead = read_data_into_oldnewmap(fd, bhead, allocname);
	
	/* init pointers direct data */
	direct_link_id(fd, id);
	
	switch (GS(id->name)) {
		case ID_WM:
			direct_link_windowmanager(fd, (wmWindowManager *)id);
			break;
		case ID_SCR:
			wrong_id = direct_link_screen(fd, (bScreen *)id);
			break;
		case ID_SCE:
			direct_link_scene(fd, (Scene *)id, main);
			break;
		case ID_OB:
			direct_link_object(fd, (Object *)id);
			break;
		case ID_ME:
			direct_link_mesh(fd, (Mesh *)id);
			break;
		case ID_CU:
			direct_link_curve(fd, (Curve *)id);
			break;
		case ID_MB:
			direct_link_mball(fd, (MetaBall *)id);
			break;
		case ID_MA:
			direct_link_material(fd, (Material *)id);
			break;
		case ID_TE:
			direct_link_texture(fd, (Tex *)id);
			break;
		case ID_IM:
			direct_link_image(fd, (Image *)id);
			break;
		case ID_LA:
			direct_link_lamp(fd, (Lamp *)id);
			break;
		case ID_VF:
			direct_link_vfont(fd, (VFont *)id);
			break;
		case ID_TXT:
			direct_link_text(fd, (Text *)id);
			break;
		case ID_IP:
			direct_link_ipo(fd, (Ipo *)id);
			break;
		case ID_KE:
			direct_link_key(fd, (Key *)id);
			break;
		case ID_LT:
			direct_link_latt(fd, (Lattice *)id);
			break;
		case ID_WO:
			direct_link_world(fd, (World *)id);
			break;
		case ID_LI:
			direct_link_library(fd, (Library *)id, main);
			break;
		case ID_CA:
			direct_link_camera(fd, (Camera *)id);
			break;
		case ID_SPK:
			direct_link_speaker(fd, (Speaker *)id);
			break;
		case ID_SO:
			direct_link_sound(fd, (bSound *)id);
			break;
		case ID_LP:
			direct_link_lightprobe(fd, (LightProbe *)id);
			break;
		case ID_GR:
			direct_link_group(fd, (Group *)id);
			break;
		case ID_AR:
			direct_link_armature(fd, (bArmature*)id);
			break;
		case ID_AC:
			direct_link_action(fd, (bAction*)id);
			break;
		case ID_NT:
			direct_link_nodetree(fd, (bNodeTree*)id);
			break;
		case ID_BR:
			direct_link_brush(fd, (Brush*)id);
			break;
		case ID_PA:
			direct_link_particlesettings(fd, (ParticleSettings*)id);
			break;
		case ID_GD:
			direct_link_gpencil(fd, (bGPdata *)id);
			break;
		case ID_MC:
			direct_link_movieclip(fd, (MovieClip *)id);
			break;
		case ID_MSK:
			direct_link_mask(fd, (Mask *)id);
			break;
		case ID_LS:
			direct_link_linestyle(fd, (FreestyleLineStyle *)id);
			break;
		case ID_PAL:
			direct_link_palette(fd, (Palette *)id);
			break;
		case ID_PC:
			direct_link_paint_curve(fd, (PaintCurve *)id);
			break;
		case ID_CF:
			direct_link_cachefile(fd, (CacheFile *)id);
			break;
		case ID_WS:
			direct_link_workspace(fd, (WorkSpace *)id, main);
			break;
	}
	
	oldnewmap_free_unused(fd->datamap);
	oldnewmap_clear(fd->datamap);
	
	if (wrong_id) {
		BKE_libblock_free(main, id);
	}
	
	return (bhead);
}

/* note, this has to be kept for reading older files... */
/* also version info is written here */
static BHead *read_global(BlendFileData *bfd, FileData *fd, BHead *bhead)
{
	FileGlobal *fg = read_struct(fd, bhead, "Global");
	
	/* copy to bfd handle */
	bfd->main->subversionfile = fg->subversion;
	bfd->main->minversionfile = fg->minversion;
	bfd->main->minsubversionfile = fg->minsubversion;
	bfd->main->build_commit_timestamp = fg->build_commit_timestamp;
	BLI_strncpy(bfd->main->build_hash, fg->build_hash, sizeof(bfd->main->build_hash));
	
	bfd->fileflags = fg->fileflags;
	bfd->globalf = fg->globalf;
	BLI_strncpy(bfd->filename, fg->filename, sizeof(bfd->filename));
	
	/* error in 2.65 and older: main->name was not set if you save from startup (not after loading file) */
	if (bfd->filename[0] == 0) {
		if (fd->fileversion < 265 || (fd->fileversion == 265 && fg->subversion < 1))
			if ((G.fileflags & G_FILE_RECOVER)==0)
				BLI_strncpy(bfd->filename, bfd->main->name, sizeof(bfd->filename));
		
		/* early 2.50 version patch - filename not in FileGlobal struct at all */
		if (fd->fileversion <= 250)
			BLI_strncpy(bfd->filename, bfd->main->name, sizeof(bfd->filename));
	}
	
	if (G.fileflags & G_FILE_RECOVER)
		BLI_strncpy(fd->relabase, fg->filename, sizeof(fd->relabase));
	
	bfd->curscreen = fg->curscreen;
	bfd->curscene = fg->curscene;
	bfd->cur_render_layer = fg->cur_render_layer;

	MEM_freeN(fg);
	
	fd->globalf = bfd->globalf;
	fd->fileflags = bfd->fileflags;
	
	return blo_nextbhead(fd, bhead);
}

/* note, this has to be kept for reading older files... */
static void link_global(FileData *fd, BlendFileData *bfd)
{
	bfd->cur_render_layer = newglobadr(fd, bfd->cur_render_layer);
	bfd->curscreen = newlibadr(fd, NULL, bfd->curscreen);
	bfd->curscene = newlibadr(fd, NULL, bfd->curscene);
	// this happens in files older than 2.35
	if (bfd->curscene == NULL) {
		if (bfd->curscreen) bfd->curscene = bfd->curscreen->scene;
	}
}

/* initialize userdef with non-UI dependency stuff */
/* other initializers (such as theme color defaults) go to resources.c */
static void do_versions_userdef(FileData *fd, BlendFileData *bfd)
{
	Main *bmain = bfd->main;
	UserDef *user = bfd->user;
	
	if (user == NULL) return;
	
	if (MAIN_VERSION_OLDER(bmain, 266, 4)) {
		bTheme *btheme;
		
		/* themes for Node and Sequence editor were not using grid color, but back. we copy this over then */
		for (btheme = user->themes.first; btheme; btheme = btheme->next) {
			copy_v4_v4_char(btheme->tnode.grid, btheme->tnode.back);
			copy_v4_v4_char(btheme->tseq.grid, btheme->tseq.back);
		}
	}

	if (!DNA_struct_elem_find(fd->filesdna, "UserDef", "WalkNavigation", "walk_navigation")) {
		user->walk_navigation.mouse_speed = 1.0f;
		user->walk_navigation.walk_speed = 2.5f;       /* m/s */
		user->walk_navigation.walk_speed_factor = 5.0f;
		user->walk_navigation.view_height =  1.6f;   /* m */
		user->walk_navigation.jump_height = 0.4f;      /* m */
		user->walk_navigation.teleport_time = 0.2f; /* s */
	}
}

static void do_versions(FileData *fd, Library *lib, Main *main)
{
	/* WATCH IT!!!: pointers from libdata have not been converted */
	
	if (G.debug & G_DEBUG) {
		char build_commit_datetime[32];
		time_t temp_time = main->build_commit_timestamp;
		struct tm *tm = (temp_time) ? gmtime(&temp_time) : NULL;
		if (LIKELY(tm)) {
			strftime(build_commit_datetime, sizeof(build_commit_datetime), "%Y-%m-%d %H:%M", tm);
		}
		else {
			BLI_strncpy(build_commit_datetime, "unknown", sizeof(build_commit_datetime));
		}

		printf("read file %s\n  Version %d sub %d date %s hash %s\n",
		       fd->relabase, main->versionfile, main->subversionfile,
		       build_commit_datetime, main->build_hash);
	}
	
	blo_do_versions_pre250(fd, lib, main);
	blo_do_versions_250(fd, lib, main);
	blo_do_versions_260(fd, lib, main);
	blo_do_versions_270(fd, lib, main);
	blo_do_versions_280(fd, lib, main);

	/* WATCH IT!!!: pointers from libdata have not been converted yet here! */
	/* WATCH IT 2!: Userdef struct init see do_versions_userdef() above! */

	/* don't forget to set version number in BKE_blender_version.h! */
}

static void do_versions_after_linking(Main *main)
{
//	printf("%s for %s (%s), %d.%d\n", __func__, main->curlib ? main->curlib->name : main->name,
//	       main->curlib ? "LIB" : "MAIN", main->versionfile, main->subversionfile);

	do_versions_after_linking_270(main);
	do_versions_after_linking_280(main);
}

static void lib_link_all(FileData *fd, Main *main)
{
	oldnewmap_sort(fd);
	
	lib_link_id(fd, main);

	/* No load UI for undo memfiles */
	if (fd->memfile == NULL) {
		lib_link_windowmanager(fd, main);
	}
	/* DO NOT skip screens here, 3Dview may contains pointers to other ID data (like bgpic)! See T41411. */
	lib_link_screen(fd, main);
	lib_link_scene(fd, main);
	lib_link_object(fd, main);
	lib_link_mesh(fd, main);
	lib_link_curve(fd, main);
	lib_link_mball(fd, main);
	lib_link_material(fd, main);
	lib_link_texture(fd, main);
	lib_link_image(fd, main);
	lib_link_ipo(fd, main);        /* XXX deprecated... still needs to be maintained for version patches still */
	lib_link_key(fd, main);
	lib_link_world(fd, main);
	lib_link_lamp(fd, main);
	lib_link_latt(fd, main);
	lib_link_text(fd, main);
	lib_link_camera(fd, main);
	lib_link_speaker(fd, main);
	lib_link_lightprobe(fd, main);
	lib_link_sound(fd, main);
	lib_link_group(fd, main);
	lib_link_armature(fd, main);
	lib_link_action(fd, main);
	lib_link_vfont(fd, main);
	lib_link_nodetree(fd, main);   /* has to be done after scene/materials, this will verify group nodes */
	lib_link_brush(fd, main);
	lib_link_palette(fd, main);
	lib_link_paint_curve(fd, main);
	lib_link_particlesettings(fd, main);
	lib_link_movieclip(fd, main);
	lib_link_mask(fd, main);
	lib_link_linestyle(fd, main);
	lib_link_gpencil(fd, main);
	lib_link_cachefiles(fd, main);
	lib_link_workspaces(fd, main);

	lib_link_library(fd, main);    /* only init users */
}

static void direct_link_keymapitem(FileData *fd, wmKeyMapItem *kmi)
{
	kmi->properties = newdataadr(fd, kmi->properties);
	IDP_DirectLinkGroup_OrFree(&kmi->properties, (fd->flags & FD_FLAGS_SWITCH_ENDIAN), fd);
	kmi->ptr = NULL;
	kmi->flag &= ~KMI_UPDATE;
}

static BHead *read_userdef(BlendFileData *bfd, FileData *fd, BHead *bhead)
{
	UserDef *user;
	wmKeyMap *keymap;
	wmKeyMapItem *kmi;
	wmKeyMapDiffItem *kmdi;
	bAddon *addon;
	
	bfd->user = user= read_struct(fd, bhead, "user def");
	
	/* User struct has separate do-version handling */
	user->versionfile = bfd->main->versionfile;
	user->subversionfile = bfd->main->subversionfile;
	
	/* read all data into fd->datamap */
	bhead = read_data_into_oldnewmap(fd, bhead, "user def");
	
	if (user->keymaps.first) {
		/* backwards compatibility */
		user->user_keymaps= user->keymaps;
		user->keymaps.first= user->keymaps.last= NULL;
	}
	
	link_list(fd, &user->themes);
	link_list(fd, &user->user_keymaps);
	link_list(fd, &user->addons);
	link_list(fd, &user->autoexec_paths);

	for (keymap=user->user_keymaps.first; keymap; keymap=keymap->next) {
		keymap->modal_items= NULL;
		keymap->poll = NULL;
		keymap->flag &= ~KEYMAP_UPDATE;
		
		link_list(fd, &keymap->diff_items);
		link_list(fd, &keymap->items);
		
		for (kmdi=keymap->diff_items.first; kmdi; kmdi=kmdi->next) {
			kmdi->remove_item= newdataadr(fd, kmdi->remove_item);
			kmdi->add_item= newdataadr(fd, kmdi->add_item);
			
			if (kmdi->remove_item)
				direct_link_keymapitem(fd, kmdi->remove_item);
			if (kmdi->add_item)
				direct_link_keymapitem(fd, kmdi->add_item);
		}
		
		for (kmi=keymap->items.first; kmi; kmi=kmi->next)
			direct_link_keymapitem(fd, kmi);
	}

	for (addon = user->addons.first; addon; addon = addon->next) {
		addon->prop = newdataadr(fd, addon->prop);
		IDP_DirectLinkGroup_OrFree(&addon->prop, (fd->flags & FD_FLAGS_SWITCH_ENDIAN), fd);
	}

	// XXX
	user->uifonts.first = user->uifonts.last= NULL;
	
	link_list(fd, &user->uistyles);
	
	/* free fd->datamap again */
	oldnewmap_free_unused(fd->datamap);
	oldnewmap_clear(fd->datamap);
	
	return bhead;
}

BlendFileData *blo_read_file_internal(FileData *fd, const char *filepath)
{
	BHead *bhead = blo_firstbhead(fd);
	BlendFileData *bfd;
	ListBase mainlist = {NULL, NULL};
	
	bfd = MEM_callocN(sizeof(BlendFileData), "blendfiledata");
	bfd->main = BKE_main_new();
	BLI_addtail(&mainlist, bfd->main);
	fd->mainlist = &mainlist;
	
	bfd->main->versionfile = fd->fileversion;
	
	bfd->type = BLENFILETYPE_BLEND;
	BLI_strncpy(bfd->main->name, filepath, sizeof(bfd->main->name));

	if (G.background) {
		/* We only read & store .blend thumbnail in background mode
		 * (because we cannot re-generate it, no OpenGL available).
		 */
		const int *data = read_file_thumbnail(fd);

		if (data) {
			const size_t sz = BLEN_THUMB_MEMSIZE(data[0], data[1]);
			bfd->main->blen_thumb = MEM_mallocN(sz, __func__);

			BLI_assert((sz - sizeof(*bfd->main->blen_thumb)) ==
			           (BLEN_THUMB_MEMSIZE_FILE(data[0], data[1]) - (sizeof(*data) * 2)));
			bfd->main->blen_thumb->width = data[0];
			bfd->main->blen_thumb->height = data[1];
			memcpy(bfd->main->blen_thumb->rect, &data[2], sz - sizeof(*bfd->main->blen_thumb));
		}
	}

	while (bhead) {
		switch (bhead->code) {
		case DATA:
		case DNA1:
		case TEST: /* used as preview since 2.5x */
		case REND:
			bhead = blo_nextbhead(fd, bhead);
			break;
		case GLOB:
			bhead = read_global(bfd, fd, bhead);
			break;
		case USER:
			if (fd->skip_flags & BLO_READ_SKIP_USERDEF) {
				bhead = blo_nextbhead(fd, bhead);
			}
			else {
				bhead = read_userdef(bfd, fd, bhead);
			}
			break;
		case ENDB:
			bhead = NULL;
			break;
		
		case ID_ID:
			/* Always adds to the most recently loaded ID_LI block, see direct_link_library.
			 * This is part of the file format definition. */
			if (fd->skip_flags & BLO_READ_SKIP_DATA) {
				bhead = blo_nextbhead(fd, bhead);
			}
			else {
				bhead = read_libblock(fd, mainlist.last, bhead, LIB_TAG_READ | LIB_TAG_EXTERN, NULL);
			}
			break;
			/* in 2.50+ files, the file identifier for screens is patched, forward compatibility */
		case ID_SCRN:
			bhead->code = ID_SCR;
			/* pass on to default */
			ATTR_FALLTHROUGH;
		default:
			if (fd->skip_flags & BLO_READ_SKIP_DATA) {
				bhead = blo_nextbhead(fd, bhead);
			}
			else {
				bhead = read_libblock(fd, mainlist.last, bhead, LIB_TAG_LOCAL, NULL);
			}
		}
	}
	
	/* do before read_libraries, but skip undo case */
	if (fd->memfile == NULL) {
		do_versions(fd, NULL, bfd->main);
		do_versions_userdef(fd, bfd);
	}
	
	read_libraries(fd, &mainlist);
	
	blo_join_main(&mainlist);
	
	lib_link_all(fd, bfd->main);

	/* Skip in undo case. */
	if (fd->memfile == NULL) {
		/* Yep, second splitting... but this is a very cheap operation, so no big deal. */
		blo_split_main(&mainlist, bfd->main);
		for (Main *mainvar = mainlist.first; mainvar; mainvar = mainvar->next) {
			BLI_assert(mainvar->versionfile != 0);
			do_versions_after_linking(mainvar);
		}
		blo_join_main(&mainlist);
	}

	BKE_main_id_tag_all(bfd->main, LIB_TAG_NEW, false);

	/* Now that all our data-blocks are loaded, we can re-generate overrides from their references. */
	if (fd->memfile == NULL) {
		/* Do not apply in undo case! */
		BKE_main_override_update(bfd->main);
	}

	lib_verify_nodetree(bfd->main, true);
	fix_relpaths_library(fd->relabase, bfd->main); /* make all relative paths, relative to the open blend file */
	
	BKE_libraries_asset_repositories_rebuild(bfd->main);

	link_global(fd, bfd);	/* as last */
	
	fd->mainlist = NULL;  /* Safety, this is local variable, shall not be used afterward. */

	return bfd;
}

/* ************* APPEND LIBRARY ************** */

struct BHeadSort {
	BHead *bhead;
	const void *old;
};

static int verg_bheadsort(const void *v1, const void *v2)
{
	const struct BHeadSort *x1=v1, *x2=v2;
	
	if (x1->old > x2->old) return 1;
	else if (x1->old < x2->old) return -1;
	return 0;
}

static void sort_bhead_old_map(FileData *fd)
{
	BHead *bhead;
	struct BHeadSort *bhs;
	int tot = 0;
	
	for (bhead = blo_firstbhead(fd); bhead; bhead = blo_nextbhead(fd, bhead))
		tot++;
	
	fd->tot_bheadmap = tot;
	if (tot == 0) return;
	
	bhs = fd->bheadmap = MEM_mallocN(tot * sizeof(struct BHeadSort), "BHeadSort");
	
	for (bhead = blo_firstbhead(fd); bhead; bhead = blo_nextbhead(fd, bhead), bhs++) {
		bhs->bhead = bhead;
		bhs->old = bhead->old;
	}
	
	qsort(fd->bheadmap, tot, sizeof(struct BHeadSort), verg_bheadsort);
}

static BHead *find_previous_lib(FileData *fd, BHead *bhead)
{
	/* skip library datablocks in undo, see comment in read_libblock */
	if (fd->memfile)
		return NULL;

	for (; bhead; bhead = blo_prevbhead(fd, bhead)) {
		if (bhead->code == ID_LI)
			break;
	}

	return bhead;
}

static BHead *find_bhead(FileData *fd, void *old)
{
#if 0
	BHead *bhead;
#endif
	struct BHeadSort *bhs, bhs_s;
	
	if (!old)
		return NULL;

	if (fd->bheadmap == NULL)
		sort_bhead_old_map(fd);
	
	bhs_s.old = old;
	bhs = bsearch(&bhs_s, fd->bheadmap, fd->tot_bheadmap, sizeof(struct BHeadSort), verg_bheadsort);

	if (bhs)
		return bhs->bhead;
	
#if 0
	for (bhead = blo_firstbhead(fd); bhead; bhead= blo_nextbhead(fd, bhead)) {
		if (bhead->old == old)
			return bhead;
	}
#endif

	return NULL;
}

static BHead *find_bhead_from_code_name(FileData *fd, const short idcode, const char *name)
{
#ifdef USE_GHASH_BHEAD

	char idname_full[MAX_ID_NAME];

	*((short *)idname_full) = idcode;
	BLI_strncpy(idname_full + 2, name, sizeof(idname_full) - 2);

	return BLI_ghash_lookup(fd->bhead_idname_hash, idname_full);

#else
	BHead *bhead;

	for (bhead = blo_firstbhead(fd); bhead; bhead = blo_nextbhead(fd, bhead)) {
		if (bhead->code == idcode) {
			const char *idname_test = bhead_id_name(fd, bhead);
			if (STREQ(idname_test + 2, name)) {
				return bhead;
			}
		}
		else if (bhead->code == ENDB) {
			break;
		}
	}

	return NULL;
#endif
}

static BHead *find_bhead_from_idname(FileData *fd, const char *idname)
{
#ifdef USE_GHASH_BHEAD
	return BLI_ghash_lookup(fd->bhead_idname_hash, idname);
#else
	return find_bhead_from_code_name(fd, GS(idname), idname + 2);
#endif
}

static ID *is_yet_read(FileData *fd, Main *mainvar, BHead *bhead)
{
	const char *idname= bhead_id_name(fd, bhead);
	/* which_libbase can be NULL, intentionally not using idname+2 */
	return BLI_findstring(which_libbase(mainvar, GS(idname)), idname, offsetof(ID, name));
}

static void expand_doit_library(void *fdhandle, Main *mainvar, void *old)
{
	BHead *bhead;
	FileData *fd = fdhandle;
	ID *id;
	
	bhead = find_bhead(fd, old);
	if (bhead) {
		/* from another library? */
		if (bhead->code == ID_ID) {
			BHead *bheadlib= find_previous_lib(fd, bhead);
			
			if (bheadlib) {
				Library *lib = read_struct(fd, bheadlib, "Library");
				Main *ptr = blo_find_main(fd, lib->name, fd->relabase);
				
				if (ptr->curlib == NULL) {
					const char *idname= bhead_id_name(fd, bhead);
					
					blo_reportf_wrap(fd->reports, RPT_WARNING, TIP_("LIB: Data refers to main .blend file: '%s' from %s"),
					                 idname, mainvar->curlib->filepath);
					return;
				}
				else
					id = is_yet_read(fd, ptr, bhead);
				
				if (id == NULL) {
					read_libblock(fd, ptr, bhead, LIB_TAG_READ | LIB_TAG_INDIRECT, NULL);
					// commented because this can print way too much
					// if (G.debug & G_DEBUG) printf("expand_doit: other lib %s\n", lib->name);
					
					/* for outliner dependency only */
					ptr->curlib->parent = mainvar->curlib;
				}
				else {
					/* The line below was commented by Ton (I assume), when Hos did the merge from the orange branch. rev 6568
					 * This line is NEEDED, the case is that you have 3 blend files...
					 * user.blend, lib.blend and lib_indirect.blend - if user.blend already references a "tree" from
					 * lib_indirect.blend but lib.blend does too, linking in a Scene or Group from lib.blend can result in an
					 * empty without the dupli group referenced. Once you save and reload the group would appear. - Campbell */
					/* This crashes files, must look further into it */
					
					/* Update: the issue is that in file reading, the oldnewmap is OK, but for existing data, it has to be
					 * inserted in the map to be found! */
					
					/* Update: previously it was checking for id->tag & LIB_TAG_PRE_EXISTING, however that
					 * does not affect file reading. For file reading we may need to insert it into the libmap as well,
					 * because you might have two files indirectly linking the same datablock, and in that case
					 * we need this in the libmap for the fd of both those files.
					 *
					 * The crash that this check avoided earlier was because bhead->code wasn't properly passed in, making
					 * change_idid_adr not detect the mapping was for an ID_ID datablock. */
					oldnewmap_insert(fd->libmap, bhead->old, id, bhead->code);
					change_idid_adr_fd(fd, bhead->old, id);
					
					// commented because this can print way too much
					// if (G.debug & G_DEBUG) printf("expand_doit: already linked: %s lib: %s\n", id->name, lib->name);
				}
				
				MEM_freeN(lib);
			}
		}
		else {
			/* in 2.50+ file identifier for screens is patched, forward compatibility */
			if (bhead->code == ID_SCRN) {
				bhead->code = ID_SCR;
			}

			id = is_yet_read(fd, mainvar, bhead);
			if (id == NULL) {
				read_libblock(fd, mainvar, bhead, LIB_TAG_TESTIND, NULL);
			}
			else {
				/* this is actually only needed on UI call? when ID was already read before, and another append
				 * happens which invokes same ID... in that case the lookup table needs this entry */
				oldnewmap_insert(fd->libmap, bhead->old, id, bhead->code);
				// commented because this can print way too much
				// if (G.debug & G_DEBUG) printf("expand: already read %s\n", id->name);
			}
		}
	}
}

static BLOExpandDoitCallback expand_doit;

// XXX deprecated - old animation system
static void expand_ipo(FileData *fd, Main *mainvar, Ipo *ipo)
{
	IpoCurve *icu;
	for (icu = ipo->curve.first; icu; icu = icu->next) {
		if (icu->driver)
			expand_doit(fd, mainvar, icu->driver->ob);
	}
}

// XXX deprecated - old animation system
static void expand_constraint_channels(FileData *fd, Main *mainvar, ListBase *chanbase)
{
	bConstraintChannel *chan;
	for (chan = chanbase->first; chan; chan = chan->next) {
		expand_doit(fd, mainvar, chan->ipo);
	}
}

static void expand_idprops(FileData *fd, Main *mainvar, IDProperty *prop)
{
	if (!prop)
		return;

	switch (prop->type) {
		case IDP_ID:
			expand_doit(fd, mainvar, IDP_Id(prop));
			break;
		case IDP_IDPARRAY:
		{
			IDProperty *idp_array = IDP_IDPArray(prop);
			for (int i = 0; i < prop->len; i++) {
				expand_idprops(fd, mainvar, &idp_array[i]);
			}
			break;
		}
		case IDP_GROUP:
			for (IDProperty *loop = prop->data.group.first; loop; loop = loop->next) {
				expand_idprops(fd, mainvar, loop);
			}
			break;
	}
}

static void expand_fmodifiers(FileData *fd, Main *mainvar, ListBase *list)
{
	FModifier *fcm;
	
	for (fcm = list->first; fcm; fcm = fcm->next) {
		/* library data for specific F-Modifier types */
		switch (fcm->type) {
			case FMODIFIER_TYPE_PYTHON:
			{
				FMod_Python *data = (FMod_Python *)fcm->data;
				
				expand_doit(fd, mainvar, data->script);

				break;
			}
		}
	}
}

static void expand_fcurves(FileData *fd, Main *mainvar, ListBase *list)
{
	FCurve *fcu;
	
	for (fcu = list->first; fcu; fcu = fcu->next) {
		/* Driver targets if there is a driver */
		if (fcu->driver) {
			ChannelDriver *driver = fcu->driver;
			DriverVar *dvar;
			
			for (dvar = driver->variables.first; dvar; dvar = dvar->next) {
				DRIVER_TARGETS_LOOPER(dvar) 
				{
					// TODO: only expand those that are going to get used?
					expand_doit(fd, mainvar, dtar->id);
				}
				DRIVER_TARGETS_LOOPER_END
			}
		}
		
		/* F-Curve Modifiers */
		expand_fmodifiers(fd, mainvar, &fcu->modifiers);
	}
}

static void expand_action(FileData *fd, Main *mainvar, bAction *act)
{
	bActionChannel *chan;
	
	// XXX deprecated - old animation system --------------
	for (chan=act->chanbase.first; chan; chan=chan->next) {
		expand_doit(fd, mainvar, chan->ipo);
		expand_constraint_channels(fd, mainvar, &chan->constraintChannels);
	}
	// ---------------------------------------------------
	
	/* F-Curves in Action */
	expand_fcurves(fd, mainvar, &act->curves);

	for (TimeMarker *marker = act->markers.first; marker; marker = marker->next) {
		if (marker->camera) {
			expand_doit(fd, mainvar, marker->camera);
		}
	}
}

static void expand_keyingsets(FileData *fd, Main *mainvar, ListBase *list)
{
	KeyingSet *ks;
	KS_Path *ksp;
	
	/* expand the ID-pointers in KeyingSets's paths */
	for (ks = list->first; ks; ks = ks->next) {
		for (ksp = ks->paths.first; ksp; ksp = ksp->next) {
			expand_doit(fd, mainvar, ksp->id);
		}
	}
}

static void expand_animdata_nlastrips(FileData *fd, Main *mainvar, ListBase *list)
{
	NlaStrip *strip;
	
	for (strip= list->first; strip; strip= strip->next) {
		/* check child strips */
		expand_animdata_nlastrips(fd, mainvar, &strip->strips);
		
		/* check F-Curves */
		expand_fcurves(fd, mainvar, &strip->fcurves);
		
		/* check F-Modifiers */
		expand_fmodifiers(fd, mainvar, &strip->modifiers);
		
		/* relink referenced action */
		expand_doit(fd, mainvar, strip->act);
	}
}

static void expand_animdata(FileData *fd, Main *mainvar, AnimData *adt)
{
	NlaTrack *nlt;
	
	/* own action */
	expand_doit(fd, mainvar, adt->action);
	expand_doit(fd, mainvar, adt->tmpact);
	
	/* drivers - assume that these F-Curves have driver data to be in this list... */
	expand_fcurves(fd, mainvar, &adt->drivers);
	
	/* nla-data - referenced actions */
	for (nlt = adt->nla_tracks.first; nlt; nlt = nlt->next) 
		expand_animdata_nlastrips(fd, mainvar, &nlt->strips);
}	

static void expand_particlesettings(FileData *fd, Main *mainvar, ParticleSettings *part)
{
	int a;
	
	expand_doit(fd, mainvar, part->dup_ob);
	expand_doit(fd, mainvar, part->dup_group);
	expand_doit(fd, mainvar, part->eff_group);
	expand_doit(fd, mainvar, part->bb_ob);
	expand_doit(fd, mainvar, part->collision_group);
	
	if (part->adt)
		expand_animdata(fd, mainvar, part->adt);
	
	for (a = 0; a < MAX_MTEX; a++) {
		if (part->mtex[a]) {
			expand_doit(fd, mainvar, part->mtex[a]->tex);
			expand_doit(fd, mainvar, part->mtex[a]->object);
		}
	}

	if (part->effector_weights) {
		expand_doit(fd, mainvar, part->effector_weights->group);
	}

	if (part->pd) {
		expand_doit(fd, mainvar, part->pd->tex);
		expand_doit(fd, mainvar, part->pd->f_source);
	}
	if (part->pd2) {
		expand_doit(fd, mainvar, part->pd2->tex);
		expand_doit(fd, mainvar, part->pd2->f_source);
	}

	if (part->boids) {
		BoidState *state;
		BoidRule *rule;

		for (state = part->boids->states.first; state; state = state->next) {
			for (rule = state->rules.first; rule; rule = rule->next) {
				if (rule->type == eBoidRuleType_Avoid) {
					BoidRuleGoalAvoid *gabr = (BoidRuleGoalAvoid *)rule;
					expand_doit(fd, mainvar, gabr->ob);
				}
				else if (rule->type == eBoidRuleType_FollowLeader) {
					BoidRuleFollowLeader *flbr = (BoidRuleFollowLeader *)rule;
					expand_doit(fd, mainvar, flbr->ob);
				}
			}
		}
	}
}

static void expand_group(FileData *fd, Main *mainvar, Group *group)
{
	GroupObject *go;
	
	for (go = group->gobject.first; go; go = go->next) {
		expand_doit(fd, mainvar, go->ob);
	}
}

static void expand_key(FileData *fd, Main *mainvar, Key *key)
{
	expand_doit(fd, mainvar, key->ipo); // XXX deprecated - old animation system
	
	if (key->adt)
		expand_animdata(fd, mainvar, key->adt);
}

static void expand_nodetree(FileData *fd, Main *mainvar, bNodeTree *ntree)
{
	bNode *node;
	bNodeSocket *sock;
	
	if (ntree->adt)
		expand_animdata(fd, mainvar, ntree->adt);
		
	if (ntree->gpd)
		expand_doit(fd, mainvar, ntree->gpd);
	
	for (node = ntree->nodes.first; node; node = node->next) {
		if (node->id && node->type != CMP_NODE_R_LAYERS) {
			expand_doit(fd, mainvar, node->id);
		}

		expand_idprops(fd, mainvar, node->prop);

		for (sock = node->inputs.first; sock; sock = sock->next)
			expand_doit(fd, mainvar, sock->prop);
		for (sock = node->outputs.first; sock; sock = sock->next)
			expand_doit(fd, mainvar, sock->prop);
	}

	for (sock = ntree->inputs.first; sock; sock = sock->next)
		expand_doit(fd, mainvar, sock->prop);
	for (sock = ntree->outputs.first; sock; sock = sock->next)
		expand_doit(fd, mainvar, sock->prop);
}

static void expand_texture(FileData *fd, Main *mainvar, Tex *tex)
{
	expand_doit(fd, mainvar, tex->ima);
	expand_doit(fd, mainvar, tex->ipo); // XXX deprecated - old animation system
	
	if (tex->adt)
		expand_animdata(fd, mainvar, tex->adt);
	
	if (tex->nodetree)
		expand_nodetree(fd, mainvar, tex->nodetree);
}

static void expand_brush(FileData *fd, Main *mainvar, Brush *brush)
{
	expand_doit(fd, mainvar, brush->mtex.tex);
	expand_doit(fd, mainvar, brush->mask_mtex.tex);
	expand_doit(fd, mainvar, brush->clone.image);
	expand_doit(fd, mainvar, brush->paint_curve);
}

static void expand_material(FileData *fd, Main *mainvar, Material *ma)
{
	int a;
	
	for (a = 0; a < MAX_MTEX; a++) {
		if (ma->mtex[a]) {
			expand_doit(fd, mainvar, ma->mtex[a]->tex);
			expand_doit(fd, mainvar, ma->mtex[a]->object);
		}
	}
	
	expand_doit(fd, mainvar, ma->ipo); // XXX deprecated - old animation system
	
	if (ma->adt)
		expand_animdata(fd, mainvar, ma->adt);
	
	if (ma->nodetree)
		expand_nodetree(fd, mainvar, ma->nodetree);
	
	if (ma->group)
		expand_doit(fd, mainvar, ma->group);

	if (ma->edit_image) {
		expand_doit(fd, mainvar, ma->edit_image);
	}
}

static void expand_lamp(FileData *fd, Main *mainvar, Lamp *la)
{
	int a;
	
	for (a = 0; a < MAX_MTEX; a++) {
		if (la->mtex[a]) {
			expand_doit(fd, mainvar, la->mtex[a]->tex);
			expand_doit(fd, mainvar, la->mtex[a]->object);
		}
	}
	
	expand_doit(fd, mainvar, la->ipo); // XXX deprecated - old animation system
	
	if (la->adt)
		expand_animdata(fd, mainvar, la->adt);
	
	if (la->nodetree)
		expand_nodetree(fd, mainvar, la->nodetree);
}

static void expand_lattice(FileData *fd, Main *mainvar, Lattice *lt)
{
	expand_doit(fd, mainvar, lt->ipo); // XXX deprecated - old animation system
	expand_doit(fd, mainvar, lt->key);
	
	if (lt->adt)
		expand_animdata(fd, mainvar, lt->adt);
}


static void expand_world(FileData *fd, Main *mainvar, World *wrld)
{
	int a;
	
	for (a = 0; a < MAX_MTEX; a++) {
		if (wrld->mtex[a]) {
			expand_doit(fd, mainvar, wrld->mtex[a]->tex);
			expand_doit(fd, mainvar, wrld->mtex[a]->object);
		}
	}
	
	expand_doit(fd, mainvar, wrld->ipo); // XXX deprecated - old animation system
	
	if (wrld->adt)
		expand_animdata(fd, mainvar, wrld->adt);
	
	if (wrld->nodetree)
		expand_nodetree(fd, mainvar, wrld->nodetree);
}


static void expand_mball(FileData *fd, Main *mainvar, MetaBall *mb)
{
	int a;
	
	for (a = 0; a < mb->totcol; a++) {
		expand_doit(fd, mainvar, mb->mat[a]);
	}
	
	if (mb->adt)
		expand_animdata(fd, mainvar, mb->adt);
}

static void expand_curve(FileData *fd, Main *mainvar, Curve *cu)
{
	int a;
	
	for (a = 0; a < cu->totcol; a++) {
		expand_doit(fd, mainvar, cu->mat[a]);
	}
	
	expand_doit(fd, mainvar, cu->vfont);
	expand_doit(fd, mainvar, cu->vfontb);
	expand_doit(fd, mainvar, cu->vfonti);
	expand_doit(fd, mainvar, cu->vfontbi);
	expand_doit(fd, mainvar, cu->key);
	expand_doit(fd, mainvar, cu->ipo); // XXX deprecated - old animation system
	expand_doit(fd, mainvar, cu->bevobj);
	expand_doit(fd, mainvar, cu->taperobj);
	expand_doit(fd, mainvar, cu->textoncurve);
	
	if (cu->adt)
		expand_animdata(fd, mainvar, cu->adt);
}

static void expand_mesh(FileData *fd, Main *mainvar, Mesh *me)
{
	int a;
	
	if (me->adt)
		expand_animdata(fd, mainvar, me->adt);
		
	for (a = 0; a < me->totcol; a++) {
		expand_doit(fd, mainvar, me->mat[a]);
	}
	
	expand_doit(fd, mainvar, me->key);
	expand_doit(fd, mainvar, me->texcomesh);
}

/* temp struct used to transport needed info to expand_constraint_cb() */
typedef struct tConstraintExpandData {
	FileData *fd;
	Main *mainvar;
} tConstraintExpandData;
/* callback function used to expand constraint ID-links */
static void expand_constraint_cb(bConstraint *UNUSED(con), ID **idpoin, bool UNUSED(is_reference), void *userdata)
{
	tConstraintExpandData *ced = (tConstraintExpandData *)userdata;
	expand_doit(ced->fd, ced->mainvar, *idpoin);
}

static void expand_constraints(FileData *fd, Main *mainvar, ListBase *lb)
{
	tConstraintExpandData ced;
	bConstraint *curcon;
	
	/* relink all ID-blocks used by the constraints */
	ced.fd = fd;
	ced.mainvar = mainvar;
	
	BKE_constraints_id_loop(lb, expand_constraint_cb, &ced);
	
	/* deprecated manual expansion stuff */
	for (curcon = lb->first; curcon; curcon = curcon->next) {
		if (curcon->ipo)
			expand_doit(fd, mainvar, curcon->ipo); // XXX deprecated - old animation system
	}
}

static void expand_pose(FileData *fd, Main *mainvar, bPose *pose)
{
	bPoseChannel *chan;
	
	if (!pose)
		return;
	
	for (chan = pose->chanbase.first; chan; chan = chan->next) {
		expand_constraints(fd, mainvar, &chan->constraints);
		expand_idprops(fd, mainvar, chan->prop);
		expand_doit(fd, mainvar, chan->custom);
	}
}

static void expand_bones(FileData *fd, Main *mainvar, Bone *bone)
{
	expand_idprops(fd, mainvar, bone->prop);

	for (Bone *curBone = bone->childbase.first; curBone; curBone = curBone->next) {
		expand_bones(fd, mainvar, curBone);
	}
}

static void expand_armature(FileData *fd, Main *mainvar, bArmature *arm)
{
	if (arm->adt)
		expand_animdata(fd, mainvar, arm->adt);

	for (Bone *curBone = arm->bonebase.first; curBone; curBone = curBone->next) {
		expand_bones(fd, mainvar, curBone);
	}
}

static void expand_object_expandModifiers(
        void *userData, Object *UNUSED(ob), ID **idpoin, int UNUSED(cb_flag))
{
	struct { FileData *fd; Main *mainvar; } *data= userData;
	
	FileData *fd = data->fd;
	Main *mainvar = data->mainvar;
	
	expand_doit(fd, mainvar, *idpoin);
}

static void expand_object(FileData *fd, Main *mainvar, Object *ob)
{
	ParticleSystem *psys;
	bSensor *sens;
	bController *cont;
	bActuator *act;
	bActionStrip *strip;
	PartEff *paf;
	int a;
	
	expand_doit(fd, mainvar, ob->data);
	
	/* expand_object_expandModifier() */
	if (ob->modifiers.first) {
		struct { FileData *fd; Main *mainvar; } data;
		data.fd = fd;
		data.mainvar = mainvar;
		
		modifiers_foreachIDLink(ob, expand_object_expandModifiers, (void *)&data);
	}
	
	expand_pose(fd, mainvar, ob->pose);
	expand_doit(fd, mainvar, ob->poselib);
	expand_constraints(fd, mainvar, &ob->constraints);
	
	expand_doit(fd, mainvar, ob->gpd);
	
// XXX deprecated - old animation system (for version patching only)
	expand_doit(fd, mainvar, ob->ipo);
	expand_doit(fd, mainvar, ob->action);
	
	expand_constraint_channels(fd, mainvar, &ob->constraintChannels);
	
	for (strip=ob->nlastrips.first; strip; strip=strip->next) {
		expand_doit(fd, mainvar, strip->object);
		expand_doit(fd, mainvar, strip->act);
		expand_doit(fd, mainvar, strip->ipo);
	}
// XXX deprecated - old animation system (for version patching only)
	
	if (ob->adt)
		expand_animdata(fd, mainvar, ob->adt);
	
	for (a = 0; a < ob->totcol; a++) {
		expand_doit(fd, mainvar, ob->mat[a]);
	}
	
	paf = blo_do_version_give_parteff_245(ob);
	if (paf && paf->group) 
		expand_doit(fd, mainvar, paf->group);
	
	if (ob->dup_group)
		expand_doit(fd, mainvar, ob->dup_group);
	
	if (ob->proxy)
		expand_doit(fd, mainvar, ob->proxy);
	if (ob->proxy_group)
		expand_doit(fd, mainvar, ob->proxy_group);
	
	for (psys = ob->particlesystem.first; psys; psys = psys->next)
		expand_doit(fd, mainvar, psys->part);

	for (sens = ob->sensors.first; sens; sens = sens->next) {
		if (sens->type == SENS_MESSAGE) {
			bMessageSensor *ms = sens->data;
			expand_doit(fd, mainvar, ms->fromObject);
		}
	}
	
	for (cont = ob->controllers.first; cont; cont = cont->next) {
		if (cont->type == CONT_PYTHON) {
			bPythonCont *pc = cont->data;
			expand_doit(fd, mainvar, pc->text);
		}
	}
	
	for (act = ob->actuators.first; act; act = act->next) {
		if (act->type == ACT_SOUND) {
			bSoundActuator *sa = act->data;
			expand_doit(fd, mainvar, sa->sound);
		}
		else if (act->type == ACT_CAMERA) {
			bCameraActuator *ca = act->data;
			expand_doit(fd, mainvar, ca->ob);
		}
		else if (act->type == ACT_EDIT_OBJECT) {
			bEditObjectActuator *eoa = act->data;
			if (eoa) {
				expand_doit(fd, mainvar, eoa->ob);
				expand_doit(fd, mainvar, eoa->me);
			}
		}
		else if (act->type == ACT_OBJECT) {
			bObjectActuator *oa = act->data;
			expand_doit(fd, mainvar, oa->reference);
		}
		else if (act->type == ACT_ADD_OBJECT) {
			bAddObjectActuator *aoa = act->data;
			expand_doit(fd, mainvar, aoa->ob);
		}
		else if (act->type == ACT_SCENE) {
			bSceneActuator *sa = act->data;
			expand_doit(fd, mainvar, sa->camera);
			expand_doit(fd, mainvar, sa->scene);
		}
		else if (act->type == ACT_2DFILTER) {
			bTwoDFilterActuator *tdfa = act->data;
			expand_doit(fd, mainvar, tdfa->text);
		}
		else if (act->type == ACT_ACTION) {
			bActionActuator *aa = act->data;
			expand_doit(fd, mainvar, aa->act);
		}
		else if (act->type == ACT_SHAPEACTION) {
			bActionActuator *aa = act->data;
			expand_doit(fd, mainvar, aa->act);
		}
		else if (act->type == ACT_PROPERTY) {
			bPropertyActuator *pa = act->data;
			expand_doit(fd, mainvar, pa->ob);
		}
		else if (act->type == ACT_MESSAGE) {
			bMessageActuator *ma = act->data;
			expand_doit(fd, mainvar, ma->toObject);
		}
		else if (act->type==ACT_PARENT) {
			bParentActuator *pa = act->data;
			expand_doit(fd, mainvar, pa->ob);
		}
		else if (act->type == ACT_ARMATURE) {
			bArmatureActuator *arma = act->data;
			expand_doit(fd, mainvar, arma->target);
		}
		else if (act->type == ACT_STEERING) {
			bSteeringActuator *sta = act->data;
			expand_doit(fd, mainvar, sta->target);
			expand_doit(fd, mainvar, sta->navmesh);
		}
	}
	
	if (ob->pd) {
		expand_doit(fd, mainvar, ob->pd->tex);
		expand_doit(fd, mainvar, ob->pd->f_source);
	}

	if (ob->soft) {
		expand_doit(fd, mainvar, ob->soft->collision_group);

		if (ob->soft->effector_weights) {
			expand_doit(fd, mainvar, ob->soft->effector_weights->group);
		}
	}

	if (ob->rigidbody_constraint) {
		expand_doit(fd, mainvar, ob->rigidbody_constraint->ob1);
		expand_doit(fd, mainvar, ob->rigidbody_constraint->ob2);
	}

	if (ob->currentlod) {
		LodLevel *level;
		for (level = ob->lodlevels.first; level; level = level->next) {
			expand_doit(fd, mainvar, level->source);
		}
	}
}

static void expand_scene_collection(FileData *fd, Main *mainvar, SceneCollection *sc)
{
	for (LinkData *link = sc->objects.first; link; link = link->next) {
		expand_doit(fd, mainvar, link->data);
	}

	for (LinkData *link = sc->filter_objects.first; link; link = link->next) {
		expand_doit(fd, mainvar, link->data);
	}

	for (SceneCollection *nsc= sc->scene_collections.first; nsc; nsc = nsc->next) {
		expand_scene_collection(fd, mainvar, nsc);
	}
}

static void expand_scene(FileData *fd, Main *mainvar, Scene *sce)
{
	SceneRenderLayer *srl;
	FreestyleModuleConfig *module;
	FreestyleLineSet *lineset;
	
	for (Base *base_legacy = sce->base.first; base_legacy; base_legacy = base_legacy->next) {
		expand_doit(fd, mainvar, base_legacy->object);
	}
	expand_doit(fd, mainvar, sce->camera);
	expand_doit(fd, mainvar, sce->world);
	
	if (sce->adt)
		expand_animdata(fd, mainvar, sce->adt);
	expand_keyingsets(fd, mainvar, &sce->keyingsets);
	
	if (sce->set)
		expand_doit(fd, mainvar, sce->set);
	
	if (sce->nodetree)
		expand_nodetree(fd, mainvar, sce->nodetree);
	
	for (srl = sce->r.layers.first; srl; srl = srl->next) {
		expand_doit(fd, mainvar, srl->mat_override);
		expand_doit(fd, mainvar, srl->light_override);
		for (module = srl->freestyleConfig.modules.first; module; module = module->next) {
			if (module->script)
				expand_doit(fd, mainvar, module->script);
		}
		for (lineset = srl->freestyleConfig.linesets.first; lineset; lineset = lineset->next) {
			if (lineset->group)
				expand_doit(fd, mainvar, lineset->group);
			expand_doit(fd, mainvar, lineset->linestyle);
		}
	}
	
	if (sce->r.dometext)
		expand_doit(fd, mainvar, sce->gm.dome.warptext);
	
	if (sce->gpd)
		expand_doit(fd, mainvar, sce->gpd);
		
	if (sce->ed) {
		Sequence *seq;
		
		SEQ_BEGIN (sce->ed, seq)
		{
			expand_idprops(fd, mainvar, seq->prop);

			if (seq->scene) expand_doit(fd, mainvar, seq->scene);
			if (seq->scene_camera) expand_doit(fd, mainvar, seq->scene_camera);
			if (seq->clip) expand_doit(fd, mainvar, seq->clip);
			if (seq->mask) expand_doit(fd, mainvar, seq->mask);
			if (seq->sound) expand_doit(fd, mainvar, seq->sound);
		}
		SEQ_END
	}
	
	if (sce->rigidbody_world) {
		expand_doit(fd, mainvar, sce->rigidbody_world->group);
		expand_doit(fd, mainvar, sce->rigidbody_world->constraints);
	}

	for (TimeMarker *marker = sce->markers.first; marker; marker = marker->next) {
		if (marker->camera) {
			expand_doit(fd, mainvar, marker->camera);
		}
	}

	expand_doit(fd, mainvar, sce->clip);

	expand_scene_collection(fd, mainvar, sce->collection);
}

static void expand_camera(FileData *fd, Main *mainvar, Camera *ca)
{
	expand_doit(fd, mainvar, ca->ipo); // XXX deprecated - old animation system
	
	if (ca->adt)
		expand_animdata(fd, mainvar, ca->adt);
}

static void expand_cachefile(FileData *fd, Main *mainvar, CacheFile *cache_file)
{
	if (cache_file->adt) {
		expand_animdata(fd, mainvar, cache_file->adt);
	}
}

static void expand_speaker(FileData *fd, Main *mainvar, Speaker *spk)
{
	expand_doit(fd, mainvar, spk->sound);

	if (spk->adt)
		expand_animdata(fd, mainvar, spk->adt);
}

static void expand_sound(FileData *fd, Main *mainvar, bSound *snd)
{
	expand_doit(fd, mainvar, snd->ipo); // XXX deprecated - old animation system
}

static void expand_lightprobe(FileData *fd, Main *mainvar, LightProbe *prb)
{
	if (prb->adt)
		expand_animdata(fd, mainvar, prb->adt);
}

static void expand_movieclip(FileData *fd, Main *mainvar, MovieClip *clip)
{
	if (clip->adt)
		expand_animdata(fd, mainvar, clip->adt);
}

static void expand_mask_parent(FileData *fd, Main *mainvar, MaskParent *parent)
{
	if (parent->id) {
		expand_doit(fd, mainvar, parent->id);
	}
}

static void expand_mask(FileData *fd, Main *mainvar, Mask *mask)
{
	MaskLayer *mask_layer;

	if (mask->adt)
		expand_animdata(fd, mainvar, mask->adt);

	for (mask_layer = mask->masklayers.first; mask_layer; mask_layer = mask_layer->next) {
		MaskSpline *spline;

		for (spline = mask_layer->splines.first; spline; spline = spline->next) {
			int i;

			for (i = 0; i < spline->tot_point; i++) {
				MaskSplinePoint *point = &spline->points[i];

				expand_mask_parent(fd, mainvar, &point->parent);
			}

			expand_mask_parent(fd, mainvar, &spline->parent);
		}
	}
}

static void expand_linestyle(FileData *fd, Main *mainvar, FreestyleLineStyle *linestyle)
{
	int a;
	LineStyleModifier *m;

	for (a = 0; a < MAX_MTEX; a++) {
		if (linestyle->mtex[a]) {
			expand_doit(fd, mainvar, linestyle->mtex[a]->tex);
			expand_doit(fd, mainvar, linestyle->mtex[a]->object);
		}
	}
	if (linestyle->nodetree)
		expand_nodetree(fd, mainvar, linestyle->nodetree);

	if (linestyle->adt)
		expand_animdata(fd, mainvar, linestyle->adt);
	for (m = linestyle->color_modifiers.first; m; m = m->next) {
		if (m->type == LS_MODIFIER_DISTANCE_FROM_OBJECT)
			expand_doit(fd, mainvar, ((LineStyleColorModifier_DistanceFromObject *)m)->target);
	}
	for (m = linestyle->alpha_modifiers.first; m; m = m->next) {
		if (m->type == LS_MODIFIER_DISTANCE_FROM_OBJECT)
			expand_doit(fd, mainvar, ((LineStyleAlphaModifier_DistanceFromObject *)m)->target);
	}
	for (m = linestyle->thickness_modifiers.first; m; m = m->next) {
		if (m->type == LS_MODIFIER_DISTANCE_FROM_OBJECT)
			expand_doit(fd, mainvar, ((LineStyleThicknessModifier_DistanceFromObject *)m)->target);
	}
}

static void expand_gpencil(FileData *fd, Main *mainvar, bGPdata *gpd)
{
	if (gpd->adt)
		expand_animdata(fd, mainvar, gpd->adt);
}

static void expand_workspace(FileData *fd, Main *mainvar, WorkSpace *workspace)
{
	ListBase *layouts = BKE_workspace_layouts_get(workspace);

	for (WorkSpaceLayout *layout = layouts->first; layout; layout = layout->next) {
		expand_doit(fd, mainvar, BKE_workspace_layout_screen_get(layout));
	}
}

/**
 * Set the callback func used over all ID data found by \a BLO_expand_main func.
 *
 * \param expand_doit_func Called for each ID block it finds.
 */
void BLO_main_expander(BLOExpandDoitCallback expand_doit_func)
{
	expand_doit = expand_doit_func;
}

/**
 * Loop over all ID data in Main to mark relations.
 * Set (id->tag & LIB_TAG_NEED_EXPAND) to mark expanding. Flags get cleared after expanding.
 *
 * \param fdhandle usually filedata, or own handle.
 * \param mainvar the Main database to expand.
 */
void BLO_expand_main(void *fdhandle, Main *mainvar)
{
	ListBase *lbarray[MAX_LIBARRAY];
	FileData *fd = fdhandle;
	ID *id;
	int a;
	bool do_it = true;
	
	while (do_it) {
		do_it = false;
		
		a = set_listbasepointers(mainvar, lbarray);
		while (a--) {
			id = lbarray[a]->first;
			while (id) {
				if (id->tag & LIB_TAG_NEED_EXPAND) {
					expand_idprops(fd, mainvar, id->properties);

					switch (GS(id->name)) {
					case ID_OB:
						expand_object(fd, mainvar, (Object *)id);
						break;
					case ID_ME:
						expand_mesh(fd, mainvar, (Mesh *)id);
						break;
					case ID_CU:
						expand_curve(fd, mainvar, (Curve *)id);
						break;
					case ID_MB:
						expand_mball(fd, mainvar, (MetaBall *)id);
						break;
					case ID_SCE:
						expand_scene(fd, mainvar, (Scene *)id);
						break;
					case ID_MA:
						expand_material(fd, mainvar, (Material *)id);
						break;
					case ID_TE:
						expand_texture(fd, mainvar, (Tex *)id);
						break;
					case ID_WO:
						expand_world(fd, mainvar, (World *)id);
						break;
					case ID_LT:
						expand_lattice(fd, mainvar, (Lattice *)id);
						break;
					case ID_LA:
						expand_lamp(fd, mainvar, (Lamp *)id);
						break;
					case ID_KE:
						expand_key(fd, mainvar, (Key *)id);
						break;
					case ID_CA:
						expand_camera(fd, mainvar, (Camera *)id);
						break;
					case ID_SPK:
						expand_speaker(fd, mainvar, (Speaker *)id);
						break;
					case ID_SO:
						expand_sound(fd, mainvar, (bSound *)id);
						break;
					case ID_LP:
						expand_lightprobe(fd, mainvar, (LightProbe *)id);
						break;
					case ID_AR:
						expand_armature(fd, mainvar, (bArmature *)id);
						break;
					case ID_AC:
						expand_action(fd, mainvar, (bAction *)id); // XXX deprecated - old animation system
						break;
					case ID_GR:
						expand_group(fd, mainvar, (Group *)id);
						break;
					case ID_NT:
						expand_nodetree(fd, mainvar, (bNodeTree *)id);
						break;
					case ID_BR:
						expand_brush(fd, mainvar, (Brush *)id);
						break;
					case ID_IP:
						expand_ipo(fd, mainvar, (Ipo *)id); // XXX deprecated - old animation system
						break;
					case ID_PA:
						expand_particlesettings(fd, mainvar, (ParticleSettings *)id);
						break;
					case ID_MC:
						expand_movieclip(fd, mainvar, (MovieClip *)id);
						break;
					case ID_MSK:
						expand_mask(fd, mainvar, (Mask *)id);
						break;
					case ID_LS:
						expand_linestyle(fd, mainvar, (FreestyleLineStyle *)id);
						break;
					case ID_GD:
						expand_gpencil(fd, mainvar, (bGPdata *)id);
						break;
					case ID_CF:
						expand_cachefile(fd, mainvar, (CacheFile *)id);
						break;
					case ID_WS:
						expand_workspace(fd, mainvar, (WorkSpace *)id);
					default:
						break;
					}
					
					do_it = true;
					id->tag &= ~LIB_TAG_NEED_EXPAND;
					
				}
				id = id->next;
			}
		}
	}
}


/* ***************************** */
	
static bool object_in_any_scene(Main *mainvar, Object *ob)
{
	Scene *sce;
	
	for (sce = mainvar->scene.first; sce; sce = sce->id.next) {
		if (BKE_scene_object_find(sce, ob)) {
			return true;
		}
	}
	
	return false;
}

static void give_base_to_objects(
        Main *mainvar, Scene *scene, SceneLayer *scene_layer, Library *lib, const short flag)
{
	Object *ob;
	Base *base;
	SceneCollection *scene_collection = NULL;
	const bool is_link = (flag & FILE_LINK) != 0;

	BLI_assert(scene);

	/* Give all objects which are LIB_TAG_INDIRECT a base, or for a group when *lib has been set. */
	for (ob = mainvar->object.first; ob; ob = ob->id.next) {
		if ((ob->id.tag & LIB_TAG_INDIRECT) && (ob->id.tag & LIB_TAG_PRE_EXISTING) == 0) {
			bool do_it = false;

			if (ob->id.us == 0) {
				do_it = true;
			}
			else if (!is_link && (ob->id.lib == lib) && (object_in_any_scene(mainvar, ob) == 0)) {
				/* When appending, make sure any indirectly loaded objects get a base, else they cant be accessed at all
				 * (see T27437). */
				do_it = true;
			}

			if (do_it) {
				CLAMP_MIN(ob->id.us, 0);

				if (scene_collection == NULL) {
					scene_collection = get_scene_collection_active_or_create(scene, scene_layer, FILE_ACTIVE_COLLECTION);
				}

				BKE_collection_object_add(scene, scene_collection, ob);
				base = BKE_scene_layer_base_find(scene_layer, ob);
				BKE_scene_object_base_flag_sync_from_base(base);

				if (flag & FILE_AUTOSELECT) {
					/* Note that link_object_postprocess() already checks for FILE_AUTOSELECT flag,
					 * but it will miss objects from non-instanciated groups... */
					if (base->flag & BASE_SELECTABLED) {
						base->flag |= BASE_SELECTED;
						BKE_scene_object_base_flag_sync_from_base(base);
					}
					/* Do NOT make base active here! screws up GUI stuff, if you want it do it on src/ level. */
				}

				ob->id.tag &= ~LIB_TAG_INDIRECT;
				ob->id.tag |= LIB_TAG_EXTERN;
			}
		}
	}
}

static void give_base_to_groups(
        Main *mainvar, Scene *scene, SceneLayer *scene_layer, Library *UNUSED(lib), const short UNUSED(flag))
{
	Group *group;
	Base *base;
	Object *ob;
	SceneCollection *scene_collection;

	/* If the group is empty this function is not even called, so it's safe to ensure a collection at this point. */
	scene_collection = get_scene_collection_active_or_create(scene, scene_layer, FILE_ACTIVE_COLLECTION);

	/* Give all objects which are tagged a base. */
	for (group = mainvar->group.first; group; group = group->id.next) {
		if (group->id.tag & LIB_TAG_DOIT) {
			/* Any indirect group should not have been tagged. */
			BLI_assert((group->id.tag & LIB_TAG_INDIRECT) == 0);

			/* BKE_object_add(...) messes with the selection. */
			ob = BKE_object_add_only_object(mainvar, OB_EMPTY, group->id.name + 2);
			ob->type = OB_EMPTY;

			BKE_collection_object_add(scene, scene_collection, ob);
			base = BKE_scene_layer_base_find(scene_layer, ob);

			if (base->flag & BASE_SELECTABLED) {
				base->flag |= BASE_SELECTED;
			}

			BKE_scene_object_base_flag_sync_from_base(base);
			DEG_id_tag_update(&ob->id, OB_RECALC_OB | OB_RECALC_DATA | OB_RECALC_TIME);
			scene_layer->basact = base;

			/* Assign the group. */
			ob->dup_group = group;
			ob->transflag |= OB_DUPLIGROUP;
			copy_v3_v3(ob->loc, scene->cursor);
		}
	}
}

static ID *create_placeholder(Main *mainvar, const short idcode, const char *idname, const short tag)
{
	ListBase *lb = which_libbase(mainvar, idcode);
	ID *ph_id = BKE_libblock_alloc_notest(idcode);

	*((short *)ph_id->name) = idcode;
	BLI_strncpy(ph_id->name + 2, idname, sizeof(ph_id->name) - 2);
	BKE_libblock_init_empty(ph_id);
	ph_id->lib = mainvar->curlib;
	ph_id->tag = tag | LIB_TAG_MISSING;
	ph_id->us = ID_FAKE_USERS(ph_id);
	ph_id->icon_id = 0;

	BLI_addtail(lb, ph_id);
	id_sort_by_name(lb, ph_id);

	return ph_id;
}

/* returns true if the item was found
 * but it may already have already been appended/linked */
static ID *link_named_part(
        Main *mainl, FileData *fd, const short idcode, const char *name,
        const bool use_placeholders, const bool force_indirect)
{
	BHead *bhead = find_bhead_from_code_name(fd, idcode, name);
	ID *id;

	BLI_assert(BKE_idcode_is_linkable(idcode) && BKE_idcode_is_valid(idcode));

	if (bhead) {
		id = is_yet_read(fd, mainl, bhead);
		if (id == NULL) {
			/* not read yet */
			read_libblock(fd, mainl, bhead, force_indirect ? LIB_TAG_TESTIND : LIB_TAG_TESTEXT, &id);

			if (id) {
				/* sort by name in list */
				ListBase *lb = which_libbase(mainl, idcode);
				id_sort_by_name(lb, id);
			}
		}
		else {
			/* already linked */
			if (G.debug)
				printf("append: already linked\n");
			oldnewmap_insert(fd->libmap, bhead->old, id, bhead->code);
			if (!force_indirect && (id->tag & LIB_TAG_INDIRECT)) {
				id->tag &= ~LIB_TAG_INDIRECT;
				id->tag |= LIB_TAG_EXTERN;
			}
		}
	}
	else if (use_placeholders) {
		/* XXX flag part is weak! */
		id = create_placeholder(mainl, idcode, name, force_indirect ? LIB_TAG_INDIRECT : LIB_TAG_EXTERN);
	}
	else {
		id = NULL;
	}
	
	/* if we found the id but the id is NULL, this is really bad */
	BLI_assert(!((bhead != NULL) && (id == NULL)));
	
	return id;
}

static SceneCollection *get_scene_collection_active_or_create(struct Scene *scene, struct SceneLayer *scene_layer, const short flag)
{
	LayerCollection *lc = NULL;

	if (flag & FILE_ACTIVE_COLLECTION) {
		lc = BKE_layer_collection_get_active_ensure(scene, scene_layer);
	}
	else {
		SceneCollection *sc = BKE_collection_add(scene, NULL, NULL);
		lc = BKE_collection_link(scene_layer, sc);
	}

	return lc->scene_collection;
}

static void link_object_postprocess(ID *id, Scene *scene, SceneLayer *scene_layer, const short flag)
{
	if (scene) {
		/* link to scene */
		Base *base;
		Object *ob;
		SceneCollection *sc;

		ob = (Object *)id;
		ob->mode = OB_MODE_OBJECT;

		sc =  get_scene_collection_active_or_create(scene, scene_layer, flag);
		BKE_collection_object_add(scene, sc, ob);
		base = BKE_scene_layer_base_find(scene_layer, ob);
		BKE_scene_object_base_flag_sync_from_base(base);

		if (flag & FILE_AUTOSELECT) {
			if (base->flag & BASE_SELECTABLED) {
				base->flag |= BASE_SELECTED;
				BKE_scene_object_base_flag_sync_from_base(base);
			}
			/* do NOT make base active here! screws up GUI stuff, if you want it do it on src/ level */
		}
	}
}

/**
 * Simple reader for copy/paste buffers.
 */
void BLO_library_link_copypaste(Main *mainl, BlendHandle *bh)
{
	FileData *fd = (FileData *)(bh);
	BHead *bhead;
	
	for (bhead = blo_firstbhead(fd); bhead; bhead = blo_nextbhead(fd, bhead)) {
		ID *id = NULL;

		if (bhead->code == ENDB)
			break;
		if (ELEM(bhead->code, ID_OB, ID_GR)) {
			read_libblock(fd, mainl, bhead, LIB_TAG_TESTIND, &id);
		}


		if (id) {
			/* sort by name in list */
			ListBase *lb = which_libbase(mainl, GS(id->name));
			id_sort_by_name(lb, id);

			if (bhead->code == ID_OB) {
				/* Instead of instancing Base's directly, postpone until after groups are loaded
				 * otherwise the base's flag is set incorrectly when groups are used */
				Object *ob = (Object *)id;
				ob->mode = OB_MODE_OBJECT;
				/* ensure give_base_to_objects runs on this object */
				BLI_assert(id->us == 0);
			}
		}
	}
}

static ID *link_named_part_ex(
<<<<<<< HEAD
        Main *mainl, FileData *fd, const AssetEngineType *aet, const char *root,
        const short idcode, const char *name, const AssetUUID *uuid, const short flag,
        Scene *scene, SceneLayer *sl,
        const bool use_placeholders, const bool force_indirect)
=======
        Main *mainl, FileData *fd, const short idcode, const char *name, const short flag,
        Scene *scene, SceneLayer *scene_layer, const bool use_placeholders, const bool force_indirect)
>>>>>>> 7a609a16
{
	ID *id = link_named_part(mainl, fd, idcode, name, use_placeholders, force_indirect);

	if (id && (GS(id->name) == ID_OB)) {	/* loose object: give a base */
		link_object_postprocess(id, scene, scene_layer, flag);
	}
	else if (id && (GS(id->name) == ID_GR)) {
		/* tag as needing to be instantiated */
		if (flag & FILE_GROUP_INSTANCE)
			id->tag |= LIB_TAG_DOIT;
	}

	if (id && uuid && aet) {
		BLI_assert(root);

		id->uuid = MEM_mallocN(sizeof(*id->uuid), __func__);
		*id->uuid = *uuid;
		id->uuid->ibuff = NULL;
		id->uuid->width = id->uuid->height = 0;
		id->flag |= LIB_ASSET;

		if (!mainl->curlib->asset_repository) {
			BKE_library_asset_repository_init(mainl->curlib, aet, root);
		}
	}

	return id;
}

/**
 * Link a named datablock from an external blend file.
 *
 * \param mainl The main database to link from (not the active one).
 * \param bh The blender file handle.
 * \param idcode The kind of datablock to link.
 * \param name The name of the datablock (without the 2 char ID prefix).
 * \return the linked ID when found.
 */
ID *BLO_library_link_named_part(Main *mainl, BlendHandle **bh, const short idcode, const char *name)
{
	FileData *fd = (FileData*)(*bh);
	return link_named_part(mainl, fd, idcode, name, false, false);
}

/**
 * Link a named datablock from an external blend file.
 * Optionally instantiate the object/group in the scene when the flags are set.
 *
 * \param mainl The main database to link from (not the active one).
 * \param bh The blender file handle.
 * \param idcode The kind of datablock to link.
 * \param name The name of the datablock (without the 2 char ID prefix).
 * \param flag Options for linking, used for instantiating.
 * \param scene The scene in which to instantiate objects/groups (if NULL, no instantiation is done).
 * \param sl The active SceneLayer (where objects & groups would be instantiated, can be NULL).
 * \param use_placeholders If true, generate a placeholder (empty ID) if not found in current lib file.
 * \param force_indirect If true, force loaded ID to be tagged as LIB_TAG_INDIRECT (used in reload context only).
 * \return the linked ID when found.
 */
ID *BLO_library_link_named_part_ex(
        Main *mainl, BlendHandle **bh,
        const short idcode, const char *name, const short flag,
        Scene *scene, SceneLayer *scene_layer,
        const bool use_placeholders, const bool force_indirect)
{
	FileData *fd = (FileData*)(*bh);
<<<<<<< HEAD
	return link_named_part_ex(mainl, fd, NULL, NULL, idcode, name, NULL, flag, scene, sl, use_placeholders, force_indirect);
}

/**
 * Link a named datablock from an external blend file, using given asset engine & asset UUID.
 * Optionally instantiate the object/group in the scene when the flags are set.
 *
 * \param mainl The main database to link from (not the active one).
 * \param bh The blender file handle.
 * \param aet The asset engine type (NULL when no asset engine is used).
 * \param root the 'path' of the asset repository.
 * \param idcode The kind of datablock to link.
 * \param name The name of the datablock (without the 2 char ID prefix).
 * \param uuid The asset engine's UUID of this datablock (NULL when no asset engine is used).
 * \param flag Options for linking, used for instantiating.
 * \param scene The scene in which to instantiate objects/groups (if NULL, no instantiation is done).
 * \param sl The active SceneLayer (where objects & groups would be instantiated, can be NULL).
 * \return the linked ID when found.
 */
struct ID *BLO_library_link_named_part_asset(
        Main *mainl, BlendHandle **bh, const AssetEngineType *aet, const char *root,
        const short idcode, const char *name, const AssetUUID *uuid, const short flag,
        Scene *scene, SceneLayer *sl,
        const bool use_placeholders, const bool force_indirect)
{
	FileData *fd = (FileData*)(*bh);
	return link_named_part_ex(mainl, fd, aet, root, idcode, name, uuid, flag, scene, sl, use_placeholders, force_indirect);
=======
	return link_named_part_ex(mainl, fd, idcode, name, flag, scene, scene_layer, use_placeholders, force_indirect);
>>>>>>> 7a609a16
}

static void link_id_part(ReportList *reports, FileData *fd, Main *mainvar, ID *id, ID **r_id)
{
	BHead *bhead = NULL;
	const bool is_valid = BKE_idcode_is_linkable(GS(id->name)) || ((id->tag & LIB_TAG_EXTERN) == 0);

	if (fd) {
		bhead = find_bhead_from_idname(fd, id->name);
	}

	id->tag &= ~LIB_TAG_READ;

	if (!is_valid) {
		blo_reportf_wrap(
		        reports, RPT_ERROR,
		        TIP_("LIB: %s: '%s' is directly linked from '%s' (parent '%s'), but is a non-linkable data type"),
		        BKE_idcode_to_name(GS(id->name)),
		        id->name + 2,
		        mainvar->curlib->filepath,
		        library_parent_filepath(mainvar->curlib));
	}

	if (bhead) {
		id->tag |= LIB_TAG_NEED_EXPAND;
		// printf("read lib block %s\n", id->name);
		read_libblock(fd, mainvar, bhead, id->tag, r_id);
	}
	else {
		blo_reportf_wrap(
		        reports, RPT_WARNING,
		        TIP_("LIB: %s: '%s' missing from '%s', parent '%s'"),
		        BKE_idcode_to_name(GS(id->name)),
		        id->name + 2,
		        mainvar->curlib->filepath,
		        library_parent_filepath(mainvar->curlib));

		/* Generate a placeholder for this ID (simplified version of read_libblock actually...). */
		if (r_id) {
			*r_id = is_valid ? create_placeholder(mainvar, GS(id->name), id->name + 2, id->tag) : NULL;
		}
	}
}

/* common routine to append/link something from a library */

static Main *library_link_begin(Main *mainvar, FileData **fd, const char *filepath)
{
	Main *mainl;

	(*fd)->mainlist = MEM_callocN(sizeof(ListBase), "FileData.mainlist");
	
	/* clear for group instantiating tag */
	BKE_main_id_tag_listbase(&(mainvar->group), LIB_TAG_DOIT, false);

	/* make mains */
	blo_split_main((*fd)->mainlist, mainvar);
	
	/* which one do we need? */
	mainl = blo_find_main(*fd, filepath, G.main->name);
	
	/* needed for do_version */
	mainl->versionfile = (*fd)->fileversion;
	read_file_version(*fd, mainl);
#ifdef USE_GHASH_BHEAD
	read_file_bhead_idname_map_create(*fd);
#endif
	
	return mainl;
}

/**
 * Initialize the BlendHandle for linking library data.
 *
 * \param mainvar The current main database, e.g. G.main or CTX_data_main(C).
 * \param bh A blender file handle as returned by \a BLO_blendhandle_from_file or \a BLO_blendhandle_from_memory.
 * \param filepath Used for relative linking, copied to the \a lib->name.
 * \return the library Main, to be passed to \a BLO_library_append_named_part as \a mainl.
 */
Main *BLO_library_link_begin(Main *mainvar, BlendHandle **bh, const char *filepath)
{
	FileData *fd = (FileData*)(*bh);
	return library_link_begin(mainvar, &fd, filepath);
}

static void split_main_newid(Main *mainptr, Main *main_newid)
{
	/* We only copy the necessary subset of data in this temp main. */
	main_newid->versionfile = mainptr->versionfile;
	main_newid->subversionfile = mainptr->subversionfile;
	BLI_strncpy(main_newid->name, mainptr->name, sizeof(main_newid->name));
	main_newid->curlib = mainptr->curlib;

	ListBase *lbarray[MAX_LIBARRAY];
	ListBase *lbarray_newid[MAX_LIBARRAY];
	int i = set_listbasepointers(mainptr, lbarray);
	set_listbasepointers(main_newid, lbarray_newid);
	while (i--) {
		BLI_listbase_clear(lbarray_newid[i]);

		for (ID *id = lbarray[i]->first, *idnext; id; id = idnext) {
			idnext = id->next;

			if (id->tag & LIB_TAG_NEW) {
				BLI_remlink(lbarray[i], id);
				BLI_addtail(lbarray_newid[i], id);
			}
		}
	}
}

/* scene and v3d may be NULL. */
static void library_link_end(Main *mainl, FileData **fd, const short flag, Scene *scene, SceneLayer *scene_layer)
{
	Main *mainvar;
	Library *curlib;

	/* expander now is callback function */
	BLO_main_expander(expand_doit_library);

	/* make main consistent */
	BLO_expand_main(*fd, mainl);

	/* do this when expand found other libs */
	read_libraries(*fd, (*fd)->mainlist);

	curlib = mainl->curlib;

	/* make the lib path relative if required */
	if (flag & FILE_RELPATH) {
		/* use the full path, this could have been read by other library even */
		BLI_strncpy(curlib->name, curlib->filepath, sizeof(curlib->name));

		/* uses current .blend file as reference */
		BLI_path_rel(curlib->name, G.main->name);
	}

	blo_join_main((*fd)->mainlist);
	mainvar = (*fd)->mainlist->first;
	mainl = NULL; /* blo_join_main free's mainl, cant use anymore */

	lib_link_all(*fd, mainvar);

	/* Yep, second splitting... but this is a very cheap operation, so no big deal. */
	blo_split_main((*fd)->mainlist, mainvar);
	Main main_newid = {0};
	for (mainvar = ((Main *)(*fd)->mainlist->first)->next; mainvar; mainvar = mainvar->next) {
		BLI_assert(mainvar->versionfile != 0);
		/* We need to split out IDs already existing, or they will go again through do_versions - bad, very bad! */
		split_main_newid(mainvar, &main_newid);

		do_versions_after_linking(&main_newid);

		add_main_to_main(mainvar, &main_newid);
	}
	blo_join_main((*fd)->mainlist);
	mainvar = (*fd)->mainlist->first;
	MEM_freeN((*fd)->mainlist);

	BKE_main_id_tag_all(mainvar, LIB_TAG_NEW, false);

	lib_verify_nodetree(mainvar, false);
	fix_relpaths_library(G.main->name, mainvar); /* make all relative paths, relative to the open blend file */

	/* Give a base to loose objects. If group append, do it for objects too.
	 * Only directly linked objects & groups are instantiated by `BLO_library_link_named_part_ex()` & co,
	 * here we handle indirect ones and other possible edge-cases. */
	if (scene) {
		give_base_to_objects(mainvar, scene, scene_layer, curlib, flag);

		if (flag & FILE_GROUP_INSTANCE) {
			give_base_to_groups(mainvar, scene, scene_layer, curlib, flag);
		}
	}
	else {
		/* printf("library_append_end, scene is NULL (objects wont get bases)\n"); */
	}

	/* clear group instantiating tag */
	BKE_main_id_tag_listbase(&(mainvar->group), LIB_TAG_DOIT, false);

	BKE_libraries_asset_repositories_rebuild(mainvar);

	/* patch to prevent switch_endian happens twice */
	if ((*fd)->flags & FD_FLAGS_SWITCH_ENDIAN) {
		blo_freefiledata(*fd);
		*fd = NULL;
	}
}

/**
 * Finalize linking from a given .blend file (library).
 * Optionally instance the indirect object/group in the scene when the flags are set.
 * \note Do not use \a bh after calling this function, it may frees it.
 *
 * \param mainl The main database to link from (not the active one).
 * \param bh The blender file handle (WARNING! may be freed by this function!).
 * \param flag Options for linking, used for instantiating.
 * \param scene The scene in which to instantiate objects/groups (if NULL, no instantiation is done).
 * \param scene_layer The scene layer in which to instantiate objects/groups (if NULL, no instantiation is done).
 */
void BLO_library_link_end(Main *mainl, BlendHandle **bh, short flag, Scene *scene, SceneLayer *scene_layer)
{
	FileData *fd = (FileData*)(*bh);
	library_link_end(mainl, &fd, flag, scene, scene_layer);
	*bh = (BlendHandle*)fd;
}

void *BLO_library_read_struct(FileData *fd, BHead *bh, const char *blockname)
{
	return read_struct(fd, bh, blockname);
}

/* ************* READ LIBRARY ************** */

static int mainvar_id_tag_any_check(Main *mainvar, const short tag)
{
	ListBase *lbarray[MAX_LIBARRAY];
	int a;
	
	a = set_listbasepointers(mainvar, lbarray);
	while (a--) {
		ID *id;
		
		for (id = lbarray[a]->first; id; id = id->next) {
			if (id->tag & tag) {
				return true;
			}
		}
	}
	return false;
}

static void read_libraries(FileData *basefd, ListBase *mainlist)
{
	Main *mainl = mainlist->first;
	Main *mainptr;
	ListBase *lbarray[MAX_LIBARRAY];
	int a;
	bool do_it = true;
	
	/* expander now is callback function */
	BLO_main_expander(expand_doit_library);
	
	while (do_it) {
		do_it = false;
		
		/* test 1: read libdata */
		mainptr= mainl->next;
		while (mainptr) {
			if (mainvar_id_tag_any_check(mainptr, LIB_TAG_READ)) {
				// printf("found LIB_TAG_READ %s\n", mainptr->curlib->name);

				FileData *fd = mainptr->curlib->filedata;
				
				if (fd == NULL) {
					
					/* printf and reports for now... its important users know this */
					
					/* if packed file... */
					if (mainptr->curlib->packedfile) {
						PackedFile *pf = mainptr->curlib->packedfile;
						
						blo_reportf_wrap(
						        basefd->reports, RPT_INFO, TIP_("Read packed library:  '%s', parent '%s'"),
						        mainptr->curlib->name,
						        library_parent_filepath(mainptr->curlib));
						fd = blo_openblendermemory(pf->data, pf->size, basefd->reports);
						
						
						/* needed for library_append and read_libraries */
						BLI_strncpy(fd->relabase, mainptr->curlib->filepath, sizeof(fd->relabase));
					}
					else {
						blo_reportf_wrap(
						        basefd->reports, RPT_INFO, TIP_("Read library:  '%s', '%s', parent '%s'"),
						        mainptr->curlib->filepath,
						        mainptr->curlib->name,
						        library_parent_filepath(mainptr->curlib));
						fd = blo_openblenderfile(mainptr->curlib->filepath, basefd->reports);
					}
					/* allow typing in a new lib path */
					if (G.debug_value == -666) {
						while (fd == NULL) {
							char newlib_path[FILE_MAX] = {0};
							printf("Missing library...'\n");
							printf("	current file: %s\n", G.main->name);
							printf("	absolute lib: %s\n", mainptr->curlib->filepath);
							printf("	relative lib: %s\n", mainptr->curlib->name);
							printf("  enter a new path:\n");
							
							if (scanf("%1023s", newlib_path) > 0) {  /* Warning, keep length in sync with FILE_MAX! */
								BLI_strncpy(mainptr->curlib->name, newlib_path, sizeof(mainptr->curlib->name));
								BLI_strncpy(mainptr->curlib->filepath, newlib_path, sizeof(mainptr->curlib->filepath));
								BLI_cleanup_path(G.main->name, mainptr->curlib->filepath);
								
								fd = blo_openblenderfile(mainptr->curlib->filepath, basefd->reports);

								if (fd) {
									fd->mainlist = mainlist;
									printf("found: '%s', party on macuno!\n", mainptr->curlib->filepath);
								}
							}
						}
					}
					
					if (fd) {
						/* share the mainlist, so all libraries are added immediately in a
						 * single list. it used to be that all FileData's had their own list,
						 * but with indirectly linking this meant we didn't catch duplicate
						 * libraries properly */
						fd->mainlist = mainlist;

						fd->reports = basefd->reports;
						
						if (fd->libmap)
							oldnewmap_free(fd->libmap);
						
						fd->libmap = oldnewmap_new();
						
						mainptr->curlib->filedata = fd;
						mainptr->versionfile=  fd->fileversion;
						
						/* subversion */
						read_file_version(fd, mainptr);
#ifdef USE_GHASH_BHEAD
						read_file_bhead_idname_map_create(fd);
#endif

					}
					else {
						mainptr->curlib->filedata = NULL;
						mainptr->curlib->id.tag |= LIB_TAG_MISSING;
						/* Set lib version to current main one... Makes assert later happy. */
						mainptr->versionfile = mainptr->curlib->versionfile = mainl->versionfile;
						mainptr->subversionfile = mainptr->curlib->subversionfile = mainl->subversionfile;
					}
					
					if (fd == NULL) {
						blo_reportf_wrap(basefd->reports, RPT_WARNING, TIP_("Cannot find lib '%s'"),
						                 mainptr->curlib->filepath);
					}
				}
				if (fd) {
					do_it = true;
				}
				a = set_listbasepointers(mainptr, lbarray);
				while (a--) {
					ID *id = lbarray[a]->first;

					while (id) {
						ID *idn = id->next;
						if (id->tag & LIB_TAG_READ) {
							ID *realid = NULL;
							BLI_remlink(lbarray[a], id);

							link_id_part(basefd->reports, fd, mainptr, id, &realid);

							/* realid shall never be NULL - unless some source file/lib is broken
							 * (known case: some directly linked shapekey from a missing lib...). */
							/* BLI_assert(realid != NULL); */

							if (realid && id->uuid) {
								/* we can give ownership of that pointer to new ID. */
								realid->uuid = id->uuid;
							}

							change_idid_adr(mainlist, basefd, id, realid);

							MEM_freeN(id);
						}
						id = idn;
					}
				}
				BLO_expand_main(fd, mainptr);
			}
			
			mainptr = mainptr->next;
		}
	}
	
	/* test if there are unread libblocks */
	/* XXX This code block is kept for 2.77, until we are sure it never gets reached anymore. Can be removed later. */
	for (mainptr = mainl->next; mainptr; mainptr = mainptr->next) {
		a = set_listbasepointers(mainptr, lbarray);
		while (a--) {
			ID *id, *idn = NULL;
			
			for (id = lbarray[a]->first; id; id = idn) {
				idn = id->next;
				if (id->tag & LIB_TAG_READ) {
					BLI_assert(0);
					BLI_remlink(lbarray[a], id);
					blo_reportf_wrap(
					        basefd->reports, RPT_ERROR,
					        TIP_("LIB: %s: '%s' unread lib block missing from '%s', parent '%s' - "
					             "Please file a bug report if you see this message"),
					        BKE_idcode_to_name(GS(id->name)),
					        id->name + 2,
					        mainptr->curlib->filepath,
					        library_parent_filepath(mainptr->curlib));
					change_idid_adr(mainlist, basefd, id, NULL);
					
					MEM_freeN(id);
				}
			}
		}
	}
	
	/* do versions, link, and free */
	Main main_newid = {0};
	for (mainptr = mainl->next; mainptr; mainptr = mainptr->next) {
		/* some mains still have to be read, then versionfile is still zero! */
		if (mainptr->versionfile) {
			/* We need to split out IDs already existing, or they will go again through do_versions - bad, very bad! */
			split_main_newid(mainptr, &main_newid);

			if (mainptr->curlib->filedata) // can be zero... with shift+f1 append
				do_versions(mainptr->curlib->filedata, mainptr->curlib, &main_newid);
			else
				do_versions(basefd, NULL, &main_newid);

			add_main_to_main(mainptr, &main_newid);
		}
		
		if (mainptr->curlib->filedata)
			lib_link_all(mainptr->curlib->filedata, mainptr);
		
		if (mainptr->curlib->filedata) blo_freefiledata(mainptr->curlib->filedata);
		mainptr->curlib->filedata = NULL;
	}
}


/* reading runtime */

BlendFileData *blo_read_blendafterruntime(int file, const char *name, int actualsize, ReportList *reports)
{
	BlendFileData *bfd = NULL;
	FileData *fd = filedata_new();
	fd->filedes = file;
	fd->buffersize = actualsize;
	fd->read = fd_read_from_file;
	
	/* needed for library_append and read_libraries */
	BLI_strncpy(fd->relabase, name, sizeof(fd->relabase));
	
	fd = blo_decode_and_check(fd, reports);
	if (!fd)
		return NULL;
	
	fd->reports = reports;
	bfd = blo_read_file_internal(fd, "");
	blo_freefiledata(fd);
	
	return bfd;
}<|MERGE_RESOLUTION|>--- conflicted
+++ resolved
@@ -10440,15 +10440,10 @@
 }
 
 static ID *link_named_part_ex(
-<<<<<<< HEAD
         Main *mainl, FileData *fd, const AssetEngineType *aet, const char *root,
         const short idcode, const char *name, const AssetUUID *uuid, const short flag,
-        Scene *scene, SceneLayer *sl,
+        Scene *scene, SceneLayer *scene_layer,
         const bool use_placeholders, const bool force_indirect)
-=======
-        Main *mainl, FileData *fd, const short idcode, const char *name, const short flag,
-        Scene *scene, SceneLayer *scene_layer, const bool use_placeholders, const bool force_indirect)
->>>>>>> 7a609a16
 {
 	ID *id = link_named_part(mainl, fd, idcode, name, use_placeholders, force_indirect);
 
@@ -10515,8 +10510,8 @@
         const bool use_placeholders, const bool force_indirect)
 {
 	FileData *fd = (FileData*)(*bh);
-<<<<<<< HEAD
-	return link_named_part_ex(mainl, fd, NULL, NULL, idcode, name, NULL, flag, scene, sl, use_placeholders, force_indirect);
+	return link_named_part_ex(
+	            mainl, fd, NULL, NULL, idcode, name, NULL, flag, scene, scene_layer, use_placeholders, force_indirect);
 }
 
 /**
@@ -10538,14 +10533,11 @@
 struct ID *BLO_library_link_named_part_asset(
         Main *mainl, BlendHandle **bh, const AssetEngineType *aet, const char *root,
         const short idcode, const char *name, const AssetUUID *uuid, const short flag,
-        Scene *scene, SceneLayer *sl,
+        Scene *scene, SceneLayer *scene_layer,
         const bool use_placeholders, const bool force_indirect)
 {
 	FileData *fd = (FileData*)(*bh);
-	return link_named_part_ex(mainl, fd, aet, root, idcode, name, uuid, flag, scene, sl, use_placeholders, force_indirect);
-=======
-	return link_named_part_ex(mainl, fd, idcode, name, flag, scene, scene_layer, use_placeholders, force_indirect);
->>>>>>> 7a609a16
+	return link_named_part_ex(mainl, fd, aet, root, idcode, name, uuid, flag, scene, scene_layer, use_placeholders, force_indirect);
 }
 
 static void link_id_part(ReportList *reports, FileData *fd, Main *mainvar, ID *id, ID **r_id)
