--- conflicted
+++ resolved
@@ -9961,19 +9961,21 @@
   kmi->flag &= ~KMI_UPDATE;
 }
 
-static void read_usermenuitems(FileData *fd, ListBase *lb, bUserMenuItem_SubMenu *parent)
+static void read_usermenuitems(BlendDataReader *reader,
+                               ListBase *lb,
+                               bUserMenuItem_SubMenu *parent)
 {
   LISTBASE_FOREACH (bUserMenuItem *, umi, lb) {
     umi->parent = parent;
     if (umi->type == USER_MENU_TYPE_OPERATOR) {
       bUserMenuItem_Op *umi_op = (bUserMenuItem_Op *)umi;
-      umi_op->prop = newdataadr(fd, umi_op->prop);
-      IDP_DirectLinkGroup_OrFree(&umi_op->prop, (fd->flags & FD_FLAGS_SWITCH_ENDIAN), fd);
+      BLO_read_data_address(reader, &umi_op->prop);
+      IDP_DirectLinkGroup_OrFree(&umi_op->prop, reader);
     }
     if (umi->type == USER_MENU_TYPE_SUBMENU) {
       bUserMenuItem_SubMenu *umi_sm = (bUserMenuItem_SubMenu *)umi;
-      link_list(fd, &umi_sm->items);
-      read_usermenuitems(fd, &umi_sm->items, umi_sm);
+      BLO_read_list(reader, &umi_sm->items);
+      read_usermenuitems(reader, &umi_sm->items, umi_sm);
     }
   }
 }
@@ -10036,19 +10038,8 @@
   }
 
   LISTBASE_FOREACH (bUserMenu *, um, &user->user_menus) {
-<<<<<<< HEAD
-    link_list(fd, &um->items);
-    read_usermenuitems(fd, &um->items, NULL);
-=======
     BLO_read_list(reader, &um->items);
-    LISTBASE_FOREACH (bUserMenuItem *, umi, &um->items) {
-      if (umi->type == USER_MENU_TYPE_OPERATOR) {
-        bUserMenuItem_Op *umi_op = (bUserMenuItem_Op *)umi;
-        BLO_read_data_address(reader, &umi_op->prop);
-        IDP_DirectLinkGroup_OrFree(&umi_op->prop, reader);
-      }
-    }
->>>>>>> 9c530388
+    read_usermenuitems(reader, &um->items, NULL);
   }
 
   for (addon = user->addons.first; addon; addon = addon->next) {
