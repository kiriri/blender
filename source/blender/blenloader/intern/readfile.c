/*
 * $Id$
 *
 * ***** BEGIN GPL LICENSE BLOCK *****
 *
 * This program is free software; you can redistribute it and/or
 * modify it under the terms of the GNU General Public License
 * as published by the Free Software Foundation; either version 2
 * of the License, or (at your option) any later version.
 *
 * This program is distributed in the hope that it will be useful,
 * but WITHOUT ANY WARRANTY; without even the implied warranty of
 * MERCHANTABILITY or FITNESS FOR A PARTICULAR PURPOSE.  See the
 * GNU General Public License for more details.
 *
 * You should have received a copy of the GNU General Public License
 * along with this program; if not, write to the Free Software Foundation,
 * Inc., 51 Franklin Street, Fifth Floor, Boston, MA 02110-1301, USA.
 *
 * The Original Code is Copyright (C) 2001-2002 by NaN Holding BV.
 * All rights reserved.
 *
 *
 * Contributor(s): Blender Foundation
 *
 * ***** END GPL LICENSE BLOCK *****
 *
 */

#include "zlib.h"

#include <limits.h>
#include <stdio.h> // for printf fopen fwrite fclose sprintf FILE
#include <stdlib.h> // for getenv atoi
#include <stddef.h> // for offsetof
#include <fcntl.h> // for open
#include <string.h> // for strrchr strncmp strstr
#include <math.h> // for fabs

#ifndef WIN32
	#include <unistd.h> // for read close
	#include <sys/param.h> // for MAXPATHLEN
#else
	#include <io.h> // for open close read
#include "winsock2.h"
#include "BLI_winstuff.h"
#endif

#include "DNA_anim_types.h"
#include "DNA_armature_types.h"
#include "DNA_actuator_types.h"
#include "DNA_brush_types.h"
#include "DNA_camera_types.h"
#include "DNA_cloth_types.h"
#include "DNA_controller_types.h"
#include "DNA_constraint_types.h"
#include "DNA_effect_types.h"
#include "DNA_fileglobal_types.h"
#include "DNA_genfile.h"
#include "DNA_group_types.h"
#include "DNA_gpencil_types.h"
#include "DNA_ipo_types.h"
#include "DNA_key_types.h"
#include "DNA_lattice_types.h"
#include "DNA_lamp_types.h"
#include "DNA_meta_types.h"
#include "DNA_material_types.h"
#include "DNA_mesh_types.h"
#include "DNA_meshdata_types.h"
#include "DNA_nla_types.h"
#include "DNA_node_types.h"
#include "DNA_object_fluidsim.h" // NT
#include "DNA_packedFile_types.h"
#include "DNA_property_types.h"
#include "DNA_text_types.h"
#include "DNA_view3d_types.h"
#include "DNA_screen_types.h"
#include "DNA_sensor_types.h"
#include "DNA_sdna_types.h"
#include "DNA_scene_types.h"
#include "DNA_sequence_types.h"
#include "DNA_smoke_types.h"
#include "DNA_sound_types.h"
#include "DNA_space_types.h"
#include "DNA_vfont_types.h"
#include "DNA_world_types.h"

#include "MEM_guardedalloc.h"

#include "BLI_blenlib.h"
#include "BLI_math.h"
#include "BLI_cellalloc.h"
#include "BLI_edgehash.h"

#include "BKE_anim.h"
#include "BKE_action.h"
#include "BKE_armature.h"
#include "BKE_brush.h"
#include "BKE_colortools.h"
#include "BKE_constraint.h"
#include "BKE_context.h"
#include "BKE_curve.h"
#include "BKE_deform.h"
#include "BKE_effect.h" /* give_parteff */
#include "BKE_fcurve.h"
#include "BKE_global.h" // for G
#include "BKE_group.h"
#include "BKE_image.h"
#include "BKE_lattice.h"
#include "BKE_library.h" // for which_libbase
#include "BKE_idcode.h"
#include "BKE_main.h" // for Main
#include "BKE_mesh.h" // for ME_ defines (patching)
#include "BKE_modifier.h"
#include "BKE_multires.h"
#include "BKE_node.h" // for tree type defines
#include "BKE_object.h"
#include "BKE_paint.h"
#include "BKE_particle.h"
#include "BKE_pointcache.h"
#include "BKE_property.h" // for get_ob_property
#include "BKE_report.h"
#include "BKE_sca.h" // for init_actuator
#include "BKE_scene.h"
#include "BKE_screen.h"
#include "BKE_sequencer.h"
#include "BKE_texture.h" // for open_plugin_tex
#include "BKE_utildefines.h" // SWITCH_INT DATA ENDB DNA1 O_BINARY GLOB USER TEST REND
#include "BKE_sound.h"

//XXX #include "BIF_butspace.h" // badlevel, for do_versions, patching event codes
//XXX #include "BIF_filelist.h" // badlevel too, where to move this? - elubie
//XXX #include "BIF_previewrender.h" // bedlelvel, for struct RenderInfo
#include "BLO_readfile.h"
#include "BLO_undofile.h"
#include "BLO_readblenfile.h" // streaming read pipe, for BLO_readblenfile BLO_readblenfilememory

#include "readfile.h"

#include "PIL_time.h"

#include <errno.h>

/*
 Remark: still a weak point is the newaddress() function, that doesnt solve reading from
 multiple files at the same time

 (added remark: oh, i thought that was solved? will look at that... (ton)

READ
- Existing Library (Main) push or free
- allocate new Main
- load file
- read SDNA
- for each LibBlock
	- read LibBlock
	- if a Library
		- make a new Main
		- attach ID's to it
	- else
		- read associated 'direct data'
		- link direct data (internal and to LibBlock)
- read FileGlobal
- read USER data, only when indicated (file is ~/X.XX/startup.blend)
- free file
- per Library (per Main)
	- read file
	- read SDNA
	- find LibBlocks and attach IDs to Main
		- if external LibBlock
			- search all Main's
				- or it's already read,
				- or not read yet
				- or make new Main
	- per LibBlock
		- read recursive
		- read associated direct data
		- link direct data (internal and to LibBlock)
	- free file
- per Library with unread LibBlocks
	- read file
	- read SDNA
	- per LibBlock
			   - read recursive
			   - read associated direct data
			   - link direct data (internal and to LibBlock)
		- free file
- join all Mains
- link all LibBlocks and indirect pointers to libblocks
- initialize FileGlobal and copy pointers to Global
*/

/* also occurs in library.c */
/* GS reads the memory pointed at in a specific ordering. There are,
 * however two definitions for it. I have jotted them down here, both,
 * but I think the first one is actually used. The thing is that
 * big-endian systems might read this the wrong way round. OTOH, we
 * constructed the IDs that are read out with this macro explicitly as
 * well. I expect we'll sort it out soon... */

/* from blendef: */
#define GS(a)	(*((short *)(a)))

/* from misc_util: flip the bytes from x  */
/*  #define GS(x) (((unsigned char *)(x))[0] << 8 | ((unsigned char *)(x))[1]) */

// only used here in readfile.c
#define SWITCH_LONGINT(a) { \
	char s_i, *p_i; \
	p_i= (char *)&(a);  \
	s_i=p_i[0]; p_i[0]=p_i[7]; p_i[7]=s_i; \
	s_i=p_i[1]; p_i[1]=p_i[6]; p_i[6]=s_i; \
	s_i=p_i[2]; p_i[2]=p_i[5]; p_i[5]=s_i; \
	s_i=p_i[3]; p_i[3]=p_i[4]; p_i[4]=s_i; }

/***/

typedef struct OldNew {
	void *old, *newp;
	int nr;
} OldNew;

typedef struct OldNewMap {
	OldNew *entries;
	int nentries, entriessize;
	int sorted;
	int lasthit;
} OldNewMap;


/* local prototypes */
static void *read_struct(FileData *fd, BHead *bh, char *blockname);


static OldNewMap *oldnewmap_new(void) 
{
	OldNewMap *onm= MEM_callocN(sizeof(*onm), "OldNewMap");
	
	onm->entriessize= 1024;
	onm->entries= MEM_mallocN(sizeof(*onm->entries)*onm->entriessize, "OldNewMap.entries");
	
	return onm;
}

static int verg_oldnewmap(const void *v1, const void *v2)
{
	const struct OldNew *x1=v1, *x2=v2;
	
	if( x1->old > x2->old) return 1;
	else if( x1->old < x2->old) return -1;
	return 0;
}


static void oldnewmap_sort(FileData *fd) 
{
	qsort(fd->libmap->entries, fd->libmap->nentries, sizeof(OldNew), verg_oldnewmap);
	fd->libmap->sorted= 1;
}

/* nr is zero for data, and ID code for libdata */
static void oldnewmap_insert(OldNewMap *onm, void *oldaddr, void *newaddr, int nr) 
{
	OldNew *entry;

	if(oldaddr==NULL || newaddr==NULL) return;
	
	if (onm->nentries==onm->entriessize) {
		int osize= onm->entriessize;
		OldNew *oentries= onm->entries;

		onm->entriessize*= 2;
		onm->entries= MEM_mallocN(sizeof(*onm->entries)*onm->entriessize, "OldNewMap.entries");

		memcpy(onm->entries, oentries, sizeof(*oentries)*osize);
		MEM_freeN(oentries);
	}

	entry= &onm->entries[onm->nentries++];
	entry->old= oldaddr;
	entry->newp= newaddr;
	entry->nr= nr;
}

static void *oldnewmap_lookup_and_inc(OldNewMap *onm, void *addr) 
{
	int i;

	if (onm->lasthit<onm->nentries-1) {
		OldNew *entry= &onm->entries[++onm->lasthit];

		if (entry->old==addr) {
			entry->nr++;
			return entry->newp;
		}
	}

	for (i=0; i<onm->nentries; i++) {
		OldNew *entry= &onm->entries[i];

		if (entry->old==addr) {
			onm->lasthit= i;

			entry->nr++;
			return entry->newp;
		}
	}

	return NULL;
}

/* for libdata, nr has ID code, no increment */
static void *oldnewmap_liblookup(OldNewMap *onm, void *addr, void *lib) 
{
	int i;
	
	if(addr==NULL) return NULL;
	
	/* lasthit works fine for non-libdata, linking there is done in same sequence as writing */
	if(onm->sorted) {
		OldNew entry_s, *entry;
		
		entry_s.old= addr;
		
		entry= bsearch(&entry_s, onm->entries, onm->nentries, sizeof(OldNew), verg_oldnewmap);
		if(entry) {
			ID *id= entry->newp;
			
			if (id && (!lib || id->lib)) {
				return entry->newp;
			}
		}
	}
	
	for (i=0; i<onm->nentries; i++) {
		OldNew *entry= &onm->entries[i];

		if (entry->old==addr) {
			ID *id= entry->newp;

			if (id && (!lib || id->lib)) {
				return entry->newp;
			}
		}
	}

	return NULL;
}

static void oldnewmap_free_unused(OldNewMap *onm) 
{
	int i;

	for (i=0; i<onm->nentries; i++) {
		OldNew *entry= &onm->entries[i];
		if (entry->nr==0) {
			MEM_freeN(entry->newp);
			entry->newp= NULL;
		}
	}
}

static void oldnewmap_clear(OldNewMap *onm) 
{
	onm->nentries= 0;
	onm->lasthit= 0;
}

static void oldnewmap_free(OldNewMap *onm) 
{
	MEM_freeN(onm->entries);
	MEM_freeN(onm);
}

/***/

static void read_libraries(FileData *basefd, ListBase *mainlist);

/* ************ help functions ***************** */

static void add_main_to_main(Main *mainvar, Main *from)
{
	ListBase *lbarray[MAX_LIBARRAY], *fromarray[MAX_LIBARRAY];
	int a;

	a= set_listbasepointers(mainvar, lbarray);
	a= set_listbasepointers(from, fromarray);
	while(a--) {
		addlisttolist(lbarray[a], fromarray[a]);
	}
}

void blo_join_main(ListBase *mainlist)
{
	Main *tojoin, *mainl;
	
	
	mainl= mainlist->first;
	while ((tojoin= mainl->next)) {
		add_main_to_main(mainl, tojoin);
		BLI_remlink(mainlist, tojoin);
		MEM_freeN(tojoin);
	}
}

static void split_libdata(ListBase *lb, Main *first)
{
	ListBase *lbn;
	ID *id, *idnext;
	Main *mainvar;

	id= lb->first;
	while(id) {
		idnext= id->next;
		if(id->lib) {
			mainvar= first;
			while(mainvar) {
				if(mainvar->curlib==id->lib) {
					lbn= which_libbase(mainvar, GS(id->name));
					BLI_remlink(lb, id);
					BLI_addtail(lbn, id);
					break;
				}
				mainvar= mainvar->next;
			}
			if(mainvar==0) printf("error split_libdata\n");
		}
		id= idnext;
	}
}

void blo_split_main(ListBase *mainlist, Main *main)
{
	ListBase *lbarray[MAX_LIBARRAY];
	Library *lib;
	int i;

	mainlist->first= mainlist->last= main;
	main->next= NULL;

	if(main->library.first==NULL)
		return;
	
	for (lib= main->library.first; lib; lib= lib->id.next) {
		Main *libmain= MEM_callocN(sizeof(Main), "libmain");
		libmain->curlib= lib;
		BLI_addtail(mainlist, libmain);
	}

	i= set_listbasepointers(main, lbarray);
	while(i--)
		split_libdata(lbarray[i], main->next);
}

/* removes things like /blah/blah/../../blah/ etc, then writes in *name the full path */
static void cleanup_path(const char *relabase, char *name)
{
	char filename[FILE_MAXFILE];
	
	BLI_splitdirstring(name, filename);
	BLI_cleanup_dir(relabase, name);
	strcat(name, filename);
}

static void read_file_version(FileData *fd, Main *main)
{
	BHead *bhead;
	
	for (bhead= blo_firstbhead(fd); bhead; bhead= blo_nextbhead(fd, bhead)) {
		if (bhead->code==GLOB) {
			FileGlobal *fg= read_struct(fd, bhead, "Global");
			if(fg) {
				main->subversionfile= fg->subversion;
				main->minversionfile= fg->minversion;
				main->minsubversionfile= fg->minsubversion;
				MEM_freeN(fg);
			}
			else if (bhead->code==ENDB)
				break;
		}
	}
}


static Main *blo_find_main(FileData *fd, ListBase *mainlist, const char *name, const char *relabase)
{
	Main *m;
	Library *lib;
	char name1[FILE_MAXDIR+FILE_MAXFILE];
	
	strncpy(name1, name, sizeof(name1)-1);
	cleanup_path(relabase, name1);
//	printf("blo_find_main: original in  %s\n", name);
//	printf("blo_find_main: converted to %s\n", name1);

	for (m= mainlist->first; m; m= m->next) {
		char *libname= (m->curlib)?m->curlib->filepath:m->name;
		
		if (BLI_streq(name1, libname)) {
			if(G.f & G_DEBUG) printf("blo_find_main: found library %s\n", libname);
			return m;
		}
	}

	m= MEM_callocN(sizeof(Main), "find_main");
	BLI_addtail(mainlist, m);

	lib= alloc_libblock(&m->library, ID_LI, "lib");
	strncpy(lib->name, name, sizeof(lib->name)-1);
	BLI_strncpy(lib->filepath, name1, sizeof(lib->filepath));
	
	m->curlib= lib;
	
	read_file_version(fd, m);
	
	if(G.f & G_DEBUG) printf("blo_find_main: added new lib %s\n", name);
	return m;
}


/* ************ FILE PARSING ****************** */

static void switch_endian_bh4(BHead4 *bhead)
{
	/* the ID_.. codes */
	if((bhead->code & 0xFFFF)==0) bhead->code >>=16;

	if (bhead->code != ENDB) {
		SWITCH_INT(bhead->len);
		SWITCH_INT(bhead->SDNAnr);
		SWITCH_INT(bhead->nr);
	}
}

static void switch_endian_bh8(BHead8 *bhead)
{
	/* the ID_.. codes */
	if((bhead->code & 0xFFFF)==0) bhead->code >>=16;

	if (bhead->code != ENDB) {
		SWITCH_INT(bhead->len);
		SWITCH_INT(bhead->SDNAnr);
		SWITCH_INT(bhead->nr);
	}
}

static void bh4_from_bh8(BHead *bhead, BHead8 *bhead8, int do_endian_swap)
{
	BHead4 *bhead4 = (BHead4 *) bhead;
#if defined(WIN32) && !defined(FREE_WINDOWS)
	__int64 old;
#else
	long long old;
#endif

	bhead4->code= bhead8->code;
	bhead4->len= bhead8->len;

	if (bhead4->code != ENDB) {

		//perform a endian swap on 64bit pointers, otherwise the pointer might map to zero
		//0x0000000000000000000012345678 would become 0x12345678000000000000000000000000
		if (do_endian_swap) {
			SWITCH_LONGINT(bhead8->old);
		}

		/* this patch is to avoid a long long being read from not-eight aligned positions
		   is necessary on any modern 64bit architecture) */
		memcpy(&old, &bhead8->old, 8);
		bhead4->old = (int) (old >> 3);

		bhead4->SDNAnr= bhead8->SDNAnr;
		bhead4->nr= bhead8->nr;
	}
}

static void bh8_from_bh4(BHead *bhead, BHead4 *bhead4)
{
	BHead8 *bhead8 = (BHead8 *) bhead;

	bhead8->code= bhead4->code;
	bhead8->len= bhead4->len;

	if (bhead8->code != ENDB) {
		bhead8->old= bhead4->old;
		bhead8->SDNAnr= bhead4->SDNAnr;
		bhead8->nr= bhead4->nr;
	}
}

static BHeadN *get_bhead(FileData *fd)
{
	BHead8 bhead8;
	BHead4 bhead4;
	BHead  bhead;
	BHeadN *new_bhead = 0;
	int readsize;
	
	if (fd) {
		if ( ! fd->eof) {

			/* not strictly needed but shuts valgrind up
			 * since uninitialized memory gets compared */
			memset(&bhead8, 0, sizeof(BHead8));
			memset(&bhead4, 0, sizeof(BHead4));
			memset(&bhead,  0, sizeof(BHead));
			
			// First read the bhead structure.
			// Depending on the platform the file was written on this can
			// be a big or little endian BHead4 or BHead8 structure.

			// As usual 'ENDB' (the last *partial* bhead of the file)
			// needs some special handling. We don't want to EOF just yet.

			if (fd->flags & FD_FLAGS_FILE_POINTSIZE_IS_4) {
				bhead4.code = DATA;
				readsize = fd->read(fd, &bhead4, sizeof(bhead4));

				if (readsize == sizeof(bhead4) || bhead4.code == ENDB) {
					if (fd->flags & FD_FLAGS_SWITCH_ENDIAN) {
						switch_endian_bh4(&bhead4);
					}

					if (fd->flags & FD_FLAGS_POINTSIZE_DIFFERS) {
						bh8_from_bh4(&bhead, &bhead4);
					} else {
						memcpy(&bhead, &bhead4, sizeof(bhead));
					}
				} else {
					fd->eof = 1;
					bhead.len= 0;
				}
			} else {
				bhead8.code = DATA;
				readsize = fd->read(fd, &bhead8, sizeof(bhead8));

				if (readsize == sizeof(bhead8) || bhead8.code == ENDB) {
					if (fd->flags & FD_FLAGS_SWITCH_ENDIAN) {
						switch_endian_bh8(&bhead8);
					}

					if (fd->flags & FD_FLAGS_POINTSIZE_DIFFERS) {
						bh4_from_bh8(&bhead, &bhead8, (fd->flags & FD_FLAGS_SWITCH_ENDIAN));
					} else {
						memcpy(&bhead, &bhead8, sizeof(bhead));
					}
				} else {
					fd->eof = 1;
					bhead.len= 0;
				}
			}

			/* make sure people are not trying to pass bad blend files */
			if (bhead.len < 0) fd->eof = 1;

			// bhead now contains the (converted) bhead structure. Now read
			// the associated data and put everything in a BHeadN (creative naming !)

			if ( ! fd->eof) {
				new_bhead = MEM_mallocN(sizeof(BHeadN) + bhead.len, "new_bhead");
				if (new_bhead) {
					new_bhead->next = new_bhead->prev = 0;
					new_bhead->bhead = bhead;

					readsize = fd->read(fd, new_bhead + 1, bhead.len);

					if (readsize != bhead.len) {
						fd->eof = 1;
						MEM_freeN(new_bhead);
						new_bhead = 0;
					}
				} else {
					fd->eof = 1;
				}
			}
		}
	}

	// We've read a new block. Now add it to the list
	// of blocks.

	if (new_bhead) {
		BLI_addtail(&fd->listbase, new_bhead);
	}

	return(new_bhead);
}

BHead *blo_firstbhead(FileData *fd)
{
	BHeadN *new_bhead;
	BHead *bhead = 0;

	// Rewind the file
	// Read in a new block if necessary

	new_bhead = fd->listbase.first;
	if (new_bhead == 0) {
		new_bhead = get_bhead(fd);
	}

	if (new_bhead) {
		bhead = &new_bhead->bhead;
	}

	return(bhead);
}

BHead *blo_prevbhead(FileData *fd, BHead *thisblock)
{
	BHeadN *bheadn= (BHeadN *) (((char *) thisblock) - GET_INT_FROM_POINTER( &((BHeadN*)0)->bhead) );
	BHeadN *prev= bheadn->prev;

	return prev?&prev->bhead:NULL;
}

BHead *blo_nextbhead(FileData *fd, BHead *thisblock)
{
	BHeadN *new_bhead = NULL;
	BHead *bhead = NULL;

	if (thisblock) {
		// bhead is actually a sub part of BHeadN
		// We calculate the BHeadN pointer from the BHead pointer below
		new_bhead = (BHeadN *) (((char *) thisblock) - GET_INT_FROM_POINTER( &((BHeadN*)0)->bhead) );

		// get the next BHeadN. If it doesn't exist we read in the next one
		new_bhead = new_bhead->next;
		if (new_bhead == 0) {
			new_bhead = get_bhead(fd);
		}
	}

	if (new_bhead) {
		// here we do the reverse:
		// go from the BHeadN pointer to the BHead pointer
		bhead = &new_bhead->bhead;
	}

	return(bhead);
}

static void decode_blender_header(FileData *fd)
{
	char header[SIZEOFBLENDERHEADER], num[4];
	int readsize;

	// read in the header data
	readsize = fd->read(fd, header, sizeof(header));

	if (readsize == sizeof(header)) {
		if(strncmp(header, "BLENDER", 7) == 0) {
			int remove_this_endian_test= 1;

			fd->flags |= FD_FLAGS_FILE_OK;

			// what size are pointers in the file ?
			if(header[7]=='_') {
				fd->flags |= FD_FLAGS_FILE_POINTSIZE_IS_4;
				if (sizeof(void *) != 4) {
					fd->flags |= FD_FLAGS_POINTSIZE_DIFFERS;
				}
			} else {
				if (sizeof(void *) != 8) {
					fd->flags |= FD_FLAGS_POINTSIZE_DIFFERS;
				}
			}

			// is the file saved in a different endian
			// than we need ?
			if (((((char*)&remove_this_endian_test)[0]==1)?L_ENDIAN:B_ENDIAN) != ((header[8]=='v')?L_ENDIAN:B_ENDIAN)) {
				fd->flags |= FD_FLAGS_SWITCH_ENDIAN;
			}

			// get the version number

			memcpy(num, header+9, 3);
			num[3] = 0;
			fd->fileversion = atoi(num);
		}
	}
}

static int read_file_dna(FileData *fd)
{
	BHead *bhead;

	for (bhead= blo_firstbhead(fd); bhead; bhead= blo_nextbhead(fd, bhead)) {
		if (bhead->code==DNA1) {
			int do_endian_swap= (fd->flags&FD_FLAGS_SWITCH_ENDIAN)?1:0;

			fd->filesdna= DNA_sdna_from_data(&bhead[1], bhead->len, do_endian_swap);
			if (fd->filesdna) {
				
				fd->compflags= DNA_struct_get_compareflags(fd->filesdna, fd->memsdna);
				/* used to retrieve ID names from (bhead+1) */
				fd->id_name_offs= DNA_elem_offset(fd->filesdna, "ID", "char", "name[]");
			}

			return 1;
		} else if (bhead->code==ENDB)
			break;
	}

	return 0;
}

static int fd_read_from_file(FileData *filedata, void *buffer, unsigned int size)
{
	int readsize = read(filedata->filedes, buffer, size);

	if (readsize < 0) {
		readsize = EOF;
	} else {
		filedata->seek += readsize;
	}

	return (readsize);
}

static int fd_read_gzip_from_file(FileData *filedata, void *buffer, unsigned int size)
{
	int readsize = gzread(filedata->gzfiledes, buffer, size);

	if (readsize < 0) {
		readsize = EOF;
	} else {
		filedata->seek += readsize;
	}

	return (readsize);
}

static int fd_read_from_memory(FileData *filedata, void *buffer, unsigned int size)
{
		// don't read more bytes then there are available in the buffer
	int readsize = MIN2(size, filedata->buffersize - filedata->seek);

	memcpy(buffer, filedata->buffer + filedata->seek, readsize);
	filedata->seek += readsize;

	return (readsize);
}

static int fd_read_from_memfile(FileData *filedata, void *buffer, unsigned int size)
{
	static unsigned int seek= 1<<30;	/* the current position */
	static unsigned int offset= 0;		/* size of previous chunks */
	static MemFileChunk *chunk=NULL;
	unsigned int chunkoffset, readsize, totread;
	
	if(size==0) return 0;
	
	if(seek != (unsigned int)filedata->seek) {
		chunk= filedata->memfile->chunks.first;
		seek= 0;
		
		while(chunk) {
			if(seek + chunk->size > (unsigned) filedata->seek) break;
			seek+= chunk->size;
			chunk= chunk->next;
		}
		offset= seek;
		seek= filedata->seek;
	}
	
	if(chunk) {
		totread= 0;

		do {
			/* first check if it's on the end if current chunk */
			if(seek-offset == chunk->size) {
				offset+= chunk->size;
				chunk= chunk->next;
			}

			/* debug, should never happen */
			if(chunk==NULL) {
				printf("illegal read, chunk zero\n");
				return 0;
			}

			chunkoffset= seek-offset;
			readsize= size-totread;

			/* data can be spread over multiple chunks, so clamp size
			 * to within this chunk, and then it will read further in
			 * the next chunk */
			if(chunkoffset+readsize > chunk->size)
				readsize= chunk->size-chunkoffset;

			memcpy((char*)buffer+totread, chunk->buf+chunkoffset, readsize);
			totread += readsize;
			filedata->seek += readsize;
			seek += readsize;
		} while(totread < size);
		
		return totread;
	}

	return 0;
}

static FileData *filedata_new(void)
{
	FileData *fd = MEM_callocN(sizeof(FileData), "FileData");

	fd->filedes = -1;
	fd->gzfiledes = NULL;

		/* XXX, this doesn't need to be done all the time,
		 * but it keeps us reentrant,  remove once we have
		 * a lib that provides a nice lock. - zr
		 */
	fd->memsdna = DNA_sdna_from_data(DNAstr,  DNAlen,  0);

	fd->datamap = oldnewmap_new();
	fd->globmap = oldnewmap_new();
	fd->libmap = oldnewmap_new();

	return fd;
}

static FileData *blo_decode_and_check(FileData *fd, ReportList *reports)
{
	decode_blender_header(fd);

	if (fd->flags & FD_FLAGS_FILE_OK) {
		if (!read_file_dna(fd)) {
			BKE_report(reports, RPT_ERROR, "File incomplete");
			blo_freefiledata(fd);
			fd= NULL;
		}
	} 
	else {
		BKE_report(reports, RPT_ERROR, "File is not a Blender file");
		blo_freefiledata(fd);
		fd= NULL;
	}

	return fd;
}

/* cannot be called with relative paths anymore! */
/* on each new library added, it now checks for the current FileData and expands relativeness */
FileData *blo_openblenderfile(char *name, ReportList *reports)
{
	gzFile gzfile;
	errno= 0;
	gzfile= gzopen(name, "rb");

	if (gzfile == Z_NULL) {
		BKE_reportf(reports, RPT_ERROR, "Unable to open \"%s\": %s.", name, errno ? strerror(errno) : "Unknown erro reading file");
		return NULL;
	} else {
		FileData *fd = filedata_new();
		fd->gzfiledes = gzfile;
		fd->read = fd_read_gzip_from_file;

		/* needed for library_append and read_libraries */
		BLI_strncpy(fd->relabase, name, sizeof(fd->relabase));

		return blo_decode_and_check(fd, reports);
	}
}

FileData *blo_openblendermemory(void *mem, int memsize, ReportList *reports)
{
	if (!mem || memsize<SIZEOFBLENDERHEADER) {
		BKE_report(reports, RPT_ERROR, (mem)? "Unable to read": "Unable to open");
		return NULL;
	} else {
		FileData *fd= filedata_new();
		fd->buffer= mem;
		fd->buffersize= memsize;
		fd->read= fd_read_from_memory;
		fd->flags|= FD_FLAGS_NOT_MY_BUFFER;

		return blo_decode_and_check(fd, reports);
	}
}

FileData *blo_openblendermemfile(MemFile *memfile, ReportList *reports)
{
	if (!memfile) {
		BKE_report(reports, RPT_ERROR, "Unable to open blend <memory>");
		return NULL;
	} else {
		FileData *fd= filedata_new();
		fd->memfile= memfile;

		fd->read= fd_read_from_memfile;
		fd->flags|= FD_FLAGS_NOT_MY_BUFFER;

		return blo_decode_and_check(fd, reports);
	}
}


void blo_freefiledata(FileData *fd)
{
	if (fd) {
		
		if (fd->filedes != -1) {
			close(fd->filedes);
		}

		if (fd->gzfiledes != NULL)
		{
			gzclose(fd->gzfiledes);
		}

		if (fd->buffer && !(fd->flags & FD_FLAGS_NOT_MY_BUFFER)) {
			MEM_freeN(fd->buffer);
			fd->buffer = 0;
		}

		// Free all BHeadN data blocks
		BLI_freelistN(&fd->listbase);

		if (fd->memsdna)
			DNA_sdna_free(fd->memsdna);
		if (fd->filesdna)
			DNA_sdna_free(fd->filesdna);
		if (fd->compflags)
			MEM_freeN(fd->compflags);

		if (fd->datamap)
			oldnewmap_free(fd->datamap);
		if (fd->globmap)
			oldnewmap_free(fd->globmap);
		if (fd->imamap)
			oldnewmap_free(fd->imamap);
		if (fd->libmap && !(fd->flags & FD_FLAGS_NOT_MY_LIBMAP))
			oldnewmap_free(fd->libmap);
		if (fd->bheadmap)
			MEM_freeN(fd->bheadmap);
		
		MEM_freeN(fd);
	}
}

/* ************ DIV ****************** */

int BLO_has_bfile_extension(char *str)
{
	return (BLI_testextensie(str, ".ble") || BLI_testextensie(str, ".blend")||BLI_testextensie(str, ".blend.gz"));
}

int BLO_is_a_library(const char *path, char *dir, char *group)
{
	/* return ok when a blenderfile, in dir is the filename,
	 * in group the type of libdata
	 */
	int len;
	char *fd;
	
	strcpy(dir, path);
	len= strlen(dir);
	if(len<7) return 0;
	if( dir[len-1] != '/' && dir[len-1] != '\\') return 0;
	
	group[0]= 0;
	dir[len-1]= 0;

	/* Find the last slash */
	fd= BLI_last_slash(dir);

	if(fd==0) return 0;
	*fd= 0;
	if(BLO_has_bfile_extension(fd+1)) {
		/* the last part of the dir is a .blend file, no group follows */
		*fd= '/'; /* put back the removed slash separating the dir and the .blend file name */
	}
	else {		
		char *gp = fd+1; // in case we have a .blend file, gp points to the group

		/* Find the last slash */
		fd= BLI_last_slash(dir);
		if (!fd || !BLO_has_bfile_extension(fd+1)) return 0;

		/* now we know that we are in a blend file and it is safe to 
		   assume that gp actually points to a group */
		if (BLI_streq("Screen", gp)==0)
			BLI_strncpy(group, gp, GROUP_MAX);
	}
	return 1;
}

/* ************** OLD POINTERS ******************* */

static void *newdataadr(FileData *fd, void *adr)		/* only direct databocks */
{
	return oldnewmap_lookup_and_inc(fd->datamap, adr);
}

static void *newglobadr(FileData *fd, void *adr)		/* direct datablocks with global linking */
{
	return oldnewmap_lookup_and_inc(fd->globmap, adr);
}

static void *newimaadr(FileData *fd, void *adr)		/* used to restore image data after undo */
{
	if(fd->imamap && adr)
		return oldnewmap_lookup_and_inc(fd->imamap, adr);
	return NULL;
}


static void *newlibadr(FileData *fd, void *lib, void *adr)		/* only lib data */
{
	return oldnewmap_liblookup(fd->libmap, adr, lib);
}

static void *newlibadr_us(FileData *fd, void *lib, void *adr)	/* increases user number */
{
	ID *id= newlibadr(fd, lib, adr);

	if(id)
		id->us++;

	return id;
}

static void change_idid_adr_fd(FileData *fd, void *old, void *new)
{
	int i;
	
	for (i=0; i<fd->libmap->nentries; i++) {
		OldNew *entry= &fd->libmap->entries[i];
		
		if (old==entry->newp && entry->nr==ID_ID) {
			entry->newp= new;
			if(new) entry->nr= GS( ((ID *)new)->name );
			break;
		}
	}
}

static void change_idid_adr(ListBase *mainlist, FileData *basefd, void *old, void *new)
{
	Main *mainptr;
	
	for(mainptr= mainlist->first; mainptr; mainptr= mainptr->next) {
		FileData *fd;
		
		if(mainptr->curlib) fd= mainptr->curlib->filedata;
		else fd= basefd;
		
		if(fd) {
			change_idid_adr_fd(fd, old, new);
		}
	}
}

/* lib linked proxy objects point to our local data, we need
 * to clear that pointer before reading the undo memfile since
 * the object might be removed, it is set again in reading
 * if the local object still exists */
void blo_clear_proxy_pointers_from_lib(FileData *fd, Main *oldmain)
{
	Object *ob= oldmain->object.first;
	
	for(;ob; ob= ob->id.next)
		if(ob->id.lib)
			ob->proxy_from= NULL;
}

void blo_make_image_pointer_map(FileData *fd, Main *oldmain)
{
	Image *ima= oldmain->image.first;
	Scene *sce= oldmain->scene.first;
	int a;
	
	fd->imamap= oldnewmap_new();
	
	for(;ima; ima= ima->id.next) {
		Link *ibuf= ima->ibufs.first;
		for(; ibuf; ibuf= ibuf->next) 
			oldnewmap_insert(fd->imamap, ibuf, ibuf, 0);
		if(ima->gputexture)
			oldnewmap_insert(fd->imamap, ima->gputexture, ima->gputexture, 0);
		for(a=0; a<IMA_MAX_RENDER_SLOT; a++)
			if(ima->renders[a])
				oldnewmap_insert(fd->imamap, ima->renders[a], ima->renders[a], 0);
	}
	for(; sce; sce= sce->id.next) {
		if(sce->nodetree) {
			bNode *node;
			for(node= sce->nodetree->nodes.first; node; node= node->next)
				oldnewmap_insert(fd->imamap, node->preview, node->preview, 0);
		}
	}
}

/* set old main image ibufs to zero if it has been restored */
/* this works because freeing old main only happens after this call */
void blo_end_image_pointer_map(FileData *fd, Main *oldmain)
{
	OldNew *entry= fd->imamap->entries;
	Image *ima= oldmain->image.first;
	Scene *sce= oldmain->scene.first;
	int i, a;
	
	/* used entries were restored, so we put them to zero */
	for (i=0; i<fd->imamap->nentries; i++, entry++) {
		 if (entry->nr>0)
			entry->newp= NULL;
	}
	
	for(;ima; ima= ima->id.next) {
		Link *ibuf, *next;
		
		/* this mirrors direct_link_image */
		for(ibuf= ima->ibufs.first; ibuf; ibuf= next) {
			next= ibuf->next;
			if(NULL==newimaadr(fd, ibuf)) {	/* so was restored */
				BLI_remlink(&ima->ibufs, ibuf);
				ima->bindcode= 0;
				ima->gputexture= NULL;
			}
		}

		ima->gputexture= newimaadr(fd, ima->gputexture);
		for(a=0; a<IMA_MAX_RENDER_SLOT; a++)
			ima->renders[a]= newimaadr(fd, ima->renders[a]);
	}
	for(; sce; sce= sce->id.next) {
		if(sce->nodetree) {
			bNode *node;
			for(node= sce->nodetree->nodes.first; node; node= node->next)
				node->preview= newimaadr(fd, node->preview);
		}
	}
}

/* undo file support: add all library pointers in lookup */
void blo_add_library_pointer_map(ListBase *mainlist, FileData *fd)
{
	Main *ptr= mainlist->first;
	ListBase *lbarray[MAX_LIBARRAY];
	
	for(ptr= ptr->next; ptr; ptr= ptr->next) {
		int i= set_listbasepointers(ptr, lbarray);
		while(i--) {
			ID *id;
			for(id= lbarray[i]->first; id; id= id->next)
				oldnewmap_insert(fd->libmap, id, id, GS(id->name));
		}
	}
}
		

/* ********** END OLD POINTERS ****************** */
/* ********** READ FILE ****************** */

static void switch_endian_structs(struct SDNA *filesdna, BHead *bhead)
{
	int blocksize, nblocks;
	char *data;

	data= (char *)(bhead+1);
	blocksize= filesdna->typelens[ filesdna->structs[bhead->SDNAnr][0] ];

	nblocks= bhead->nr;
	while(nblocks--) {
		DNA_struct_switch_endian(filesdna, bhead->SDNAnr, data);

		data+= blocksize;
	}
}

static void *read_struct(FileData *fd, BHead *bh, char *blockname)
{
	void *temp= NULL;

	if (bh->len) {
		/* switch is based on file dna */
		if (bh->SDNAnr && (fd->flags & FD_FLAGS_SWITCH_ENDIAN))
			switch_endian_structs(fd->filesdna, bh);

		if (fd->compflags[bh->SDNAnr]) {	/* flag==0: doesn't exist anymore */
			if(fd->compflags[bh->SDNAnr]==2) {
				temp= DNA_struct_reconstruct(fd->memsdna, fd->filesdna, fd->compflags, bh->SDNAnr, bh->nr, (bh+1));
			} else {
				temp= MEM_mallocN(bh->len, blockname);
				memcpy(temp, (bh+1), bh->len);
			}
		}
	}

	return temp;
}

static void link_list(FileData *fd, ListBase *lb)		/* only direct data */
{
	Link *ln, *prev;

	if(lb->first==NULL) return;

	lb->first= newdataadr(fd, lb->first);
	ln= lb->first;
	prev= NULL;
	while(ln) {
		ln->next= newdataadr(fd, ln->next);
		ln->prev= prev;
		prev= ln;
		ln= ln->next;
	}
	lb->last= prev;
}

static void link_glob_list(FileData *fd, ListBase *lb)		/* for glob data */
{
	Link *ln, *prev;
	void *poin;

	if(lb->first==0) return;
	poin= newdataadr(fd, lb->first);
	if(lb->first) {
		oldnewmap_insert(fd->globmap, lb->first, poin, 0);
	}
	lb->first= poin;

	ln= lb->first;
	prev= 0;
	while(ln) {
		poin= newdataadr(fd, ln->next);
		if(ln->next) {
			oldnewmap_insert(fd->globmap, ln->next, poin, 0);
		}
		ln->next= poin;
		ln->prev= prev;
		prev= ln;
		ln= ln->next;
	}
	lb->last= prev;
}

static void test_pointer_array(FileData *fd, void **mat)
{
#if defined(WIN32) && !defined(FREE_WINDOWS)
	__int64 *lpoin, *lmat;
#else
	long long *lpoin, *lmat;
#endif
	int *ipoin, *imat;
	size_t len;

		/* manually convert the pointer array in
		 * the old dna format to a pointer array in
		 * the new dna format.
		 */
	if(*mat) {
		len= MEM_allocN_len(*mat)/fd->filesdna->pointerlen;

		if(fd->filesdna->pointerlen==8 && fd->memsdna->pointerlen==4) {
			ipoin=imat= MEM_mallocN( len*4, "newmatar");
			lpoin= *mat;

			while(len-- > 0) {
				if((fd->flags & FD_FLAGS_SWITCH_ENDIAN))
					SWITCH_LONGINT(*lpoin);
				*ipoin= (int) ((*lpoin) >> 3);
				ipoin++;
				lpoin++;
			}
			MEM_freeN(*mat);
			*mat= imat;
		}

		if(fd->filesdna->pointerlen==4 && fd->memsdna->pointerlen==8) {
			lpoin=lmat= MEM_mallocN( len*8, "newmatar");
			ipoin= *mat;

			while(len-- > 0) {
				*lpoin= *ipoin;
				ipoin++;
				lpoin++;
			}
			MEM_freeN(*mat);
			*mat= lmat;
		}
	}
}

/* ************ READ ID Properties *************** */

void IDP_DirectLinkProperty(IDProperty *prop, int switch_endian, FileData *fd);
void IDP_LibLinkProperty(IDProperty *prop, int switch_endian, FileData *fd);

static void IDP_DirectLinkIDPArray(IDProperty *prop, int switch_endian, FileData *fd)
{
	IDProperty *array;
	int i;

	/*since we didn't save the extra buffer, set totallen to len.*/
	prop->totallen = prop->len;
	prop->data.pointer = newdataadr(fd, prop->data.pointer);

	array= (IDProperty*) prop->data.pointer;

	for(i=0; i<prop->len; i++)
		IDP_DirectLinkProperty(&array[i], switch_endian, fd);
}

static void IDP_DirectLinkArray(IDProperty *prop, int switch_endian, FileData *fd)
{
	IDProperty **array;
	int i;

	/*since we didn't save the extra buffer, set totallen to len.*/
	prop->totallen = prop->len;
	prop->data.pointer = newdataadr(fd, prop->data.pointer);

	if(prop->subtype == IDP_GROUP) {
		test_pointer_array(fd, prop->data.pointer);
		array= prop->data.pointer;

		for(i=0; i<prop->len; i++)
			IDP_DirectLinkProperty(array[i], switch_endian, fd);
	}
	else if(prop->subtype == IDP_DOUBLE) {
		if (switch_endian) {
			for (i=0; i<prop->len; i++) {
				SWITCH_LONGINT(((double*)prop->data.pointer)[i]);
			}
		}
	}
	else {
		if (switch_endian) {
			for (i=0; i<prop->len; i++) {
				SWITCH_INT(((int*)prop->data.pointer)[i]);
			}
		}
	}
}

static void IDP_DirectLinkString(IDProperty *prop, int switch_endian, FileData *fd)
{
	/*since we didn't save the extra string buffer, set totallen to len.*/
	prop->totallen = prop->len;
	prop->data.pointer = newdataadr(fd, prop->data.pointer);
}

static void IDP_DirectLinkGroup(IDProperty *prop, int switch_endian, FileData *fd)
{
	ListBase *lb = &prop->data.group;
	IDProperty *loop;

	link_list(fd, lb);

	/*Link child id properties now*/
	for (loop=prop->data.group.first; loop; loop=loop->next) {
		IDP_DirectLinkProperty(loop, switch_endian, fd);
	}
}

void IDP_DirectLinkProperty(IDProperty *prop, int switch_endian, FileData *fd)
{
	switch (prop->type) {
		case IDP_GROUP:
			IDP_DirectLinkGroup(prop, switch_endian, fd);
			break;
		case IDP_STRING:
			IDP_DirectLinkString(prop, switch_endian, fd);
			break;
		case IDP_ARRAY:
			IDP_DirectLinkArray(prop, switch_endian, fd);
			break;
		case IDP_IDPARRAY:
			IDP_DirectLinkIDPArray(prop, switch_endian, fd);
			break;
		case IDP_DOUBLE:
			/*erg, stupid doubles.  since I'm storing them
			 in the same field as int val; val2 in the
			 IDPropertyData struct, they have to deal with
			 endianness specifically
			 
			 in theory, val and val2 would've already been swapped
			 if switch_endian is true, so we have to first unswap
			 them then reswap them as a single 64-bit entity.
			 */
			
			if (switch_endian) {
				SWITCH_INT(prop->data.val);
				SWITCH_INT(prop->data.val2);
				SWITCH_LONGINT(prop->data.val);
			}
			
			break;
	}
}

/*stub function*/
void IDP_LibLinkProperty(IDProperty *prop, int switch_endian, FileData *fd)
{
}

/* ************ READ CurveMapping *************** */

/* cuma itself has been read! */
static void direct_link_curvemapping(FileData *fd, CurveMapping *cumap)
{
	int a;
	
	/* flag seems to be able to hang? Maybe old files... not bad to clear anyway */
	cumap->flag &= ~CUMA_PREMULLED;
	
	for(a=0; a<CM_TOT; a++) {
		cumap->cm[a].curve= newdataadr(fd, cumap->cm[a].curve);
		cumap->cm[a].table= NULL;
		cumap->cm[a].premultable= NULL;
	}
}

/* ************ READ Brush *************** */
/* library brush linking after fileread */
static void lib_link_brush(FileData *fd, Main *main)
{
	Brush *brush;
	
	/* only link ID pointers */
	for(brush= main->brush.first; brush; brush= brush->id.next) {
		if(brush->id.flag & LIB_NEEDLINK) {
			brush->id.flag -= LIB_NEEDLINK;

			brush->mtex.tex= newlibadr_us(fd, brush->id.lib, brush->mtex.tex);
			brush->clone.image= newlibadr_us(fd, brush->id.lib, brush->clone.image);
		}
	}
}

static void direct_link_brush(FileData *fd, Brush *brush)
{
	/* brush itself has been read */

	/* fallof curve */
	brush->curve= newdataadr(fd, brush->curve);
	if(brush->curve)
		direct_link_curvemapping(fd, brush->curve);
	else
		brush_curve_preset(brush, CURVE_PRESET_SHARP);

	brush->preview= NULL;
	brush->icon_imbuf= NULL;
}

static void direct_link_script(FileData *fd, Script *script)
{
	script->id.us = 1;
	SCRIPT_SET_NULL(script)
}


/* ************ READ PACKEDFILE *************** */

static PackedFile *direct_link_packedfile(FileData *fd, PackedFile *oldpf)
{
	PackedFile *pf= newdataadr(fd, oldpf);

	if (pf) {
		pf->data= newdataadr(fd, pf->data);
	}

	return pf;
}

/* ************ READ IMAGE PREVIEW *************** */

static PreviewImage *direct_link_preview_image(FileData *fd, PreviewImage *old_prv)
{
	PreviewImage *prv= newdataadr(fd, old_prv);

	if (prv) {
		int i;
		for (i=0; i < PREVIEW_MIPMAPS; ++i) {
			if (prv->rect[i]) {
				prv->rect[i] = newdataadr(fd, prv->rect[i]);
			}
		}
	}

	return prv;
}

/* ************ READ ANIMATION STUFF ***************** */

/* Legacy Data Support (for Version Patching) ----------------------------- */

// XXX depreceated - old animation system
static void lib_link_ipo(FileData *fd, Main *main)
{
	Ipo *ipo;

	ipo= main->ipo.first;
	while(ipo) {
		if(ipo->id.flag & LIB_NEEDLINK) {
			IpoCurve *icu;
			for(icu= ipo->curve.first; icu; icu= icu->next) {
				if(icu->driver)
					icu->driver->ob= newlibadr(fd, ipo->id.lib, icu->driver->ob);
			}
			ipo->id.flag -= LIB_NEEDLINK;
		}
		ipo= ipo->id.next;
	}
}

// XXX depreceated - old animation system
static void direct_link_ipo(FileData *fd, Ipo *ipo)
{
	IpoCurve *icu;

	link_list(fd, &(ipo->curve));
	icu= ipo->curve.first;
	while(icu) {
		icu->bezt= newdataadr(fd, icu->bezt);
		icu->bp= newdataadr(fd, icu->bp);
		icu->driver= newdataadr(fd, icu->driver);
		icu= icu->next;
	}
}

// XXX depreceated - old animation system
static void lib_link_nlastrips(FileData *fd, ID *id, ListBase *striplist)
{
	bActionStrip *strip;
	bActionModifier *amod;
	
	for (strip=striplist->first; strip; strip=strip->next){
		strip->object = newlibadr(fd, id->lib, strip->object);
		strip->act = newlibadr_us(fd, id->lib, strip->act);
		strip->ipo = newlibadr(fd, id->lib, strip->ipo);
		for(amod= strip->modifiers.first; amod; amod= amod->next)
			amod->ob= newlibadr(fd, id->lib, amod->ob);
	}
}

// XXX depreceated - old animation system
static void direct_link_nlastrips(FileData *fd, ListBase *strips)
{
	bActionStrip *strip;
	
	link_list(fd, strips);
	
	for(strip= strips->first; strip; strip= strip->next)
		link_list(fd, &strip->modifiers);
}

// XXX depreceated - old animation system
static void lib_link_constraint_channels(FileData *fd, ID *id, ListBase *chanbase)
{
	bConstraintChannel *chan;

	for (chan=chanbase->first; chan; chan=chan->next){
		chan->ipo = newlibadr_us(fd, id->lib, chan->ipo);
	}
}

/* Data Linking ----------------------------- */

static void lib_link_fmodifiers(FileData *fd, ID *id, ListBase *list)
{
	FModifier *fcm;
	
	for (fcm= list->first; fcm; fcm= fcm->next) {
		/* data for specific modifiers */
		switch (fcm->type) {
			case FMODIFIER_TYPE_PYTHON:
			{
				FMod_Python *data= (FMod_Python *)fcm->data;
				data->script = newlibadr(fd, id->lib, data->script);
			}
				break;
		}
	}
}

static void lib_link_fcurves(FileData *fd, ID *id, ListBase *list) 
{
	FCurve *fcu;
	
	if (list == NULL)
		return;
	
	/* relink ID-block references... */
	for (fcu= list->first; fcu; fcu= fcu->next) {
		/* driver data */
		if (fcu->driver) {
			ChannelDriver *driver= fcu->driver;
			DriverVar *dvar;
			
			for (dvar= driver->variables.first; dvar; dvar= dvar->next) {
				DRIVER_TARGETS_LOOPER(dvar)
				{	
					/* only relink if still used */
					if (tarIndex < dvar->num_targets)
						dtar->id= newlibadr(fd, id->lib, dtar->id); 
					else
						dtar->id= NULL;
				}
				DRIVER_TARGETS_LOOPER_END
			}
		}
		
		/* modifiers */
		lib_link_fmodifiers(fd, id, &fcu->modifiers);
	}
}


/* NOTE: this assumes that link_list has already been called on the list */
static void direct_link_fmodifiers(FileData *fd, ListBase *list)
{
	FModifier *fcm;
	
	for (fcm= list->first; fcm; fcm= fcm->next) {
		/* relink general data */
		fcm->data = newdataadr(fd, fcm->data);
		fcm->edata= NULL;
		
		/* do relinking of data for specific types */
		switch (fcm->type) {
			case FMODIFIER_TYPE_GENERATOR:
			{
				FMod_Generator *data= (FMod_Generator *)fcm->data;
				
				data->coefficients= newdataadr(fd, data->coefficients);
			}
				break;
			case FMODIFIER_TYPE_ENVELOPE:
			{
				FMod_Envelope *data= (FMod_Envelope *)fcm->data;
				
				data->data= newdataadr(fd, data->data);
			}
				break;
			case FMODIFIER_TYPE_PYTHON:
			{
				FMod_Python *data= (FMod_Python *)fcm->data;
				
				data->prop = newdataadr(fd, data->prop);
				IDP_DirectLinkProperty(data->prop, (fd->flags & FD_FLAGS_SWITCH_ENDIAN), fd);
			}
				break;
		}
	}
}

/* NOTE: this assumes that link_list has already been called on the list */
static void direct_link_fcurves(FileData *fd, ListBase *list)
{
	FCurve *fcu;
	
	/* link F-Curve data to F-Curve again (non ID-libs) */
	for (fcu= list->first; fcu; fcu= fcu->next) {
		/* curve data */
		fcu->bezt= newdataadr(fd, fcu->bezt);
		fcu->fpt= newdataadr(fd, fcu->fpt);
		
		/* rna path */
		fcu->rna_path= newdataadr(fd, fcu->rna_path);
		
		/* group */
		fcu->grp= newdataadr(fd, fcu->grp);
		
		/* driver */
		fcu->driver= newdataadr(fd, fcu->driver);
		if (fcu->driver) {
			ChannelDriver *driver= fcu->driver;
			DriverVar *dvar;

			driver->expr_comp= NULL;
			
			/* relink variables, targets and their paths */
			link_list(fd, &driver->variables);
			for (dvar= driver->variables.first; dvar; dvar= dvar->next) {
				DRIVER_TARGETS_LOOPER(dvar)
				{
					/* only relink the targets being used */
					if (tarIndex < dvar->num_targets)
						dtar->rna_path= newdataadr(fd, dtar->rna_path);
					else
						dtar->rna_path= NULL;
				}
				DRIVER_TARGETS_LOOPER_END
			}
		}
		
		/* modifiers */
		link_list(fd, &fcu->modifiers);
		direct_link_fmodifiers(fd, &fcu->modifiers);
	}
}


static void lib_link_action(FileData *fd, Main *main)
{
	bAction *act;
	bActionChannel *chan;

	for (act= main->action.first; act; act= act->id.next) {
		if (act->id.flag & LIB_NEEDLINK) {
			act->id.flag -= LIB_NEEDLINK;
			
// XXX depreceated - old animation system <<<
			for (chan=act->chanbase.first; chan; chan=chan->next) {
				chan->ipo= newlibadr_us(fd, act->id.lib, chan->ipo);
				lib_link_constraint_channels(fd, &act->id, &chan->constraintChannels);
			}
// >>> XXX depreceated - old animation system
			
			lib_link_fcurves(fd, &act->id, &act->curves);
		}
	}
}

static void direct_link_action(FileData *fd, bAction *act)
{
	bActionChannel *achan; // XXX depreceated - old animation system
	bActionGroup *agrp;

	link_list(fd, &act->curves);
	link_list(fd, &act->chanbase); // XXX depreceated - old animation system
	link_list(fd, &act->groups);
	link_list(fd, &act->markers);

// XXX depreceated - old animation system <<<
	for (achan = act->chanbase.first; achan; achan=achan->next) {
		achan->grp= newdataadr(fd, achan->grp);
		
		link_list(fd, &achan->constraintChannels);
	}
// >>> XXX depreceated - old animation system

	direct_link_fcurves(fd, &act->curves);
	
	for (agrp = act->groups.first; agrp; agrp= agrp->next) {
		agrp->channels.first= newdataadr(fd, agrp->channels.first);
		agrp->channels.last= newdataadr(fd, agrp->channels.last);
	}
}

static void lib_link_nladata_strips(FileData *fd, ID *id, ListBase *list)
{
	NlaStrip *strip;
	
	for (strip= list->first; strip; strip= strip->next) {
		/* check strip's children */
		lib_link_nladata_strips(fd, id, &strip->strips);
		
		/* check strip's F-Curves */
		lib_link_fcurves(fd, id, &strip->fcurves);
		
		/* reassign the counted-reference to action */
		strip->act = newlibadr_us(fd, id->lib, strip->act);
	}
}

static void lib_link_nladata(FileData *fd, ID *id, ListBase *list)
{
	NlaTrack *nlt;
	
	/* we only care about the NLA strips inside the tracks */
	for (nlt= list->first; nlt; nlt= nlt->next) {
		lib_link_nladata_strips(fd, id, &nlt->strips);
	}
}

/* This handles Animato NLA-Strips linking 
 * NOTE: this assumes that link_list has already been called on the list 
 */
static void direct_link_nladata_strips(FileData *fd, ListBase *list)
{
	NlaStrip *strip;
	
	for (strip= list->first; strip; strip= strip->next) {
		/* strip's child strips */
		link_list(fd, &strip->strips);
		direct_link_nladata_strips(fd, &strip->strips);
		
		/* strip's F-Curves */
		link_list(fd, &strip->fcurves);
		direct_link_fcurves(fd, &strip->fcurves);
		
		/* strip's F-Modifiers */
		link_list(fd, &strip->modifiers);
		direct_link_fcurves(fd, &strip->modifiers);
	}
}

/* NOTE: this assumes that link_list has already been called on the list */
static void direct_link_nladata(FileData *fd, ListBase *list)
{
	NlaTrack *nlt;
	
	for (nlt= list->first; nlt; nlt= nlt->next) {
		/* relink list of strips */
		link_list(fd, &nlt->strips);
		
		/* relink strip data */
		direct_link_nladata_strips(fd, &nlt->strips);
	}
}

/* ------- */

static void lib_link_keyingsets(FileData *fd, ID *id, ListBase *list)
{
	KeyingSet *ks;
	KS_Path *ksp;
	
	/* here, we're only interested in the ID pointer stored in some of the paths */
	for (ks= list->first; ks; ks= ks->next) {
		for (ksp= ks->paths.first; ksp; ksp= ksp->next) {
			ksp->id= newlibadr(fd, id->lib, ksp->id); 
		}
	}
}

/* NOTE: this assumes that link_list has already been called on the list */
static void direct_link_keyingsets(FileData *fd, ListBase *list)
{
	KeyingSet *ks;
	KS_Path *ksp;
	
	/* link KeyingSet data to KeyingSet again (non ID-libs) */
	for (ks= list->first; ks; ks= ks->next) {
		/* paths */
		link_list(fd, &ks->paths);
		
		for (ksp= ks->paths.first; ksp; ksp= ksp->next) {
			/* rna path */
			ksp->rna_path= newdataadr(fd, ksp->rna_path);
		}
	}
}

/* ------- */

static void lib_link_animdata(FileData *fd, ID *id, AnimData *adt)
{
	if (adt == NULL)
		return;
	
	/* link action data */
	adt->action= newlibadr_us(fd, id->lib, adt->action);
	adt->tmpact= newlibadr_us(fd, id->lib, adt->tmpact);
	
	/* link drivers */
	lib_link_fcurves(fd, id, &adt->drivers);
	
	/* overrides don't have lib-link for now, so no need to do anything */
	
	/* link NLA-data */
	lib_link_nladata(fd, id, &adt->nla_tracks);
}

static void direct_link_animdata(FileData *fd, AnimData *adt)
{
	/* NOTE: must have called newdataadr already before doing this... */
	if (adt == NULL)
		return;
	
	/* link drivers */
	link_list(fd, &adt->drivers);
	direct_link_fcurves(fd, &adt->drivers);
	
	/* link overrides */
	// TODO...
	
	/* link NLA-data */
	link_list(fd, &adt->nla_tracks);
	direct_link_nladata(fd, &adt->nla_tracks);
	
	/* clear temp pointers that may have been set... */
	// TODO: it's probably only a small cost to reload this anyway...
	adt->actstrip= NULL;
}	

/* ************ READ MOTION PATHS *************** */

/* direct data for cache */
static void direct_link_motionpath(FileData *fd, bMotionPath *mpath)
{
	/* sanity check */
	if (mpath == NULL)
		return;
	
	/* relink points cache */
	mpath->points= newdataadr(fd, mpath->points);
}

/* ************ READ NODE TREE *************** */

/* singe node tree (also used for material/scene trees), ntree is not NULL */
static void lib_link_ntree(FileData *fd, ID *id, bNodeTree *ntree)
{
	bNode *node;
	
	if(ntree->adt) lib_link_animdata(fd, &ntree->id, ntree->adt);
	
	ntree->gpd= newlibadr_us(fd, id->lib, ntree->gpd);
	
	for(node= ntree->nodes.first; node; node= node->next)
		node->id= newlibadr_us(fd, id->lib, node->id);
}

/* library ntree linking after fileread */
static void lib_link_nodetree(FileData *fd, Main *main)
{
	bNodeTree *ntree;
	
	/* only link ID pointers */
	for(ntree= main->nodetree.first; ntree; ntree= ntree->id.next) {
		if(ntree->id.flag & LIB_NEEDLINK) {
			ntree->id.flag -= LIB_NEEDLINK;
			lib_link_ntree(fd, &ntree->id, ntree);
		}
	}
}

/* verify types for nodes and groups, all data has to be read */
/* open = 0: appending/linking, open = 1: open new file (need to clean out dynamic
* typedefs*/
static void lib_verify_nodetree(Main *main, int open)
{
	Scene *sce;
	Material *ma;
	Tex *tx;
	bNodeTree *ntree;
	
	/* this crashes blender on undo/redo
		if(open==1) {
			reinit_nodesystem();
		}*/
	
	/* now create the own typeinfo structs an verify nodes */
	/* here we still assume no groups in groups */
	for(ntree= main->nodetree.first; ntree; ntree= ntree->id.next) {
		ntreeVerifyTypes(ntree);	/* internal nodes, no groups! */
		ntreeMakeOwnType(ntree);	/* for group usage */
	}
	
	/* now verify all types in material trees, groups are set OK now */
	for(ma= main->mat.first; ma; ma= ma->id.next) {
		if(ma->nodetree)
			ntreeVerifyTypes(ma->nodetree);
	}
	/* and scene trees */
	for(sce= main->scene.first; sce; sce= sce->id.next) {
		if(sce->nodetree)
			ntreeVerifyTypes(sce->nodetree);
	}
	/* and texture trees */
	for(tx= main->tex.first; tx; tx= tx->id.next) {
		if(tx->nodetree)
			ntreeVerifyTypes(tx->nodetree);
	}
}



/* ntree itself has been read! */
static void direct_link_nodetree(FileData *fd, bNodeTree *ntree)
{
	/* note: writing and reading goes in sync, for speed */
	bNode *node;
	bNodeSocket *sock;
	bNodeLink *link;
	
	ntree->init= 0;		/* to set callbacks and force setting types */
	ntree->owntype= NULL;
	ntree->progress= NULL;
	
	ntree->adt= newdataadr(fd, ntree->adt);
	direct_link_animdata(fd, ntree->adt);
	
	link_list(fd, &ntree->nodes);
	for(node= ntree->nodes.first; node; node= node->next) {
		if(node->type == NODE_DYNAMIC) {
			node->custom1= 0;
			node->custom1= BSET(node->custom1, NODE_DYNAMIC_LOADED);
			node->typeinfo= NULL;
		}
		
		node->storage= newdataadr(fd, node->storage);
		if(node->storage) {
			
			/* could be handlerized at some point */
			if(ntree->type==NTREE_SHADER && (node->type==SH_NODE_CURVE_VEC || node->type==SH_NODE_CURVE_RGB))
				direct_link_curvemapping(fd, node->storage);
			else if(ntree->type==NTREE_COMPOSIT) {
				if( ELEM4(node->type, CMP_NODE_TIME, CMP_NODE_CURVE_VEC, CMP_NODE_CURVE_RGB, CMP_NODE_HUECORRECT))
					direct_link_curvemapping(fd, node->storage);
				else if(ELEM3(node->type, CMP_NODE_IMAGE, CMP_NODE_VIEWER, CMP_NODE_SPLITVIEWER))
					((ImageUser *)node->storage)->ok= 1;
			}
			else if( ntree->type==NTREE_TEXTURE && (node->type==TEX_NODE_CURVE_RGB || node->type==TEX_NODE_CURVE_TIME) ) {
				direct_link_curvemapping(fd, node->storage);
			}
		}
		link_list(fd, &node->inputs);
		link_list(fd, &node->outputs);
	}
	link_list(fd, &ntree->links);
	
	/* and we connect the rest */
	for(node= ntree->nodes.first; node; node= node->next) {
		node->preview= newimaadr(fd, node->preview);
		node->lasty= 0;
		for(sock= node->inputs.first; sock; sock= sock->next)
			sock->link= newdataadr(fd, sock->link);
		for(sock= node->outputs.first; sock; sock= sock->next)
			sock->ns.data= NULL;
	}
	for(link= ntree->links.first; link; link= link->next) {
		link->fromnode= newdataadr(fd, link->fromnode);
		link->tonode= newdataadr(fd, link->tonode);
		link->fromsock= newdataadr(fd, link->fromsock);
		link->tosock= newdataadr(fd, link->tosock);
	}
		
	/* type verification is in lib-link */
}

/* ************ READ ARMATURE ***************** */

/* temp struct used to transport needed info to lib_link_constraint_cb() */
typedef struct tConstraintLinkData {
	FileData *fd;
	ID *id;
} tConstraintLinkData;
/* callback function used to relink constraint ID-links */
static void lib_link_constraint_cb(bConstraint *con, ID **idpoin, void *userdata)
{
	tConstraintLinkData *cld= (tConstraintLinkData *)userdata;
	*idpoin = newlibadr(cld->fd, cld->id->lib, *idpoin);
}

static void lib_link_constraints(FileData *fd, ID *id, ListBase *conlist)
{
	tConstraintLinkData cld;
	bConstraint *con;
	
	/* legacy fixes */
	for (con = conlist->first; con; con=con->next) {
		/* patch for error introduced by changing constraints (dunno how) */
		/* if con->data type changes, dna cannot resolve the pointer! (ton) */
		if(con->data==NULL) {
			con->type= CONSTRAINT_TYPE_NULL;
		}
		/* own ipo, all constraints have it */
		con->ipo= newlibadr_us(fd, id->lib, con->ipo); // XXX depreceated - old animation system
	}
	
	/* relink all ID-blocks used by the constraints */
	cld.fd= fd;
	cld.id= id;
	
	id_loop_constraints(conlist, lib_link_constraint_cb, &cld);
}

static void direct_link_constraints(FileData *fd, ListBase *lb)
{
	bConstraint *con;

	link_list(fd, lb);
	for (con=lb->first; con; con=con->next) {
		con->data = newdataadr(fd, con->data);
		
		switch (con->type) {
			case CONSTRAINT_TYPE_PYTHON:
			{
				bPythonConstraint *data= con->data;
				
				link_list(fd, &data->targets);
				
				data->prop = newdataadr(fd, data->prop);
				if (data->prop)
					IDP_DirectLinkProperty(data->prop, (fd->flags & FD_FLAGS_SWITCH_ENDIAN), fd);
			}
				break;
			case CONSTRAINT_TYPE_SPLINEIK:
			{
				bSplineIKConstraint *data= con->data;
				
				data->points= newdataadr(fd, data->points);
			}
				break;
			case CONSTRAINT_TYPE_KINEMATIC:
			{
				con->lin_error = 0.f;
				con->rot_error = 0.f;
			}
				break;
		}
	}
}

static void lib_link_pose(FileData *fd, Object *ob, bPose *pose)
{
	bPoseChannel *pchan;
	bArmature *arm= ob->data;
	int rebuild;
	
	if (!pose || !arm)
		return;
	
	/* always rebuild to match proxy or lib changes */
	rebuild= ob->proxy || (ob->id.lib==NULL && arm->id.lib);

	if (ob->proxy && pose->proxy_act_bone[0]) {
		Bone *bone = get_named_bone(arm, pose->proxy_act_bone);
		if (bone)
			arm->act_bone = bone;
	}

	for (pchan = pose->chanbase.first; pchan; pchan=pchan->next) {
		lib_link_constraints(fd, (ID *)ob, &pchan->constraints);
		
		/* hurms... loop in a loop, but yah... later... (ton) */
		pchan->bone= get_named_bone(arm, pchan->name);
		
		pchan->custom= newlibadr(fd, arm->id.lib, pchan->custom);
		if(pchan->bone==NULL)
			rebuild= 1;
		else if(ob->id.lib==NULL && arm->id.lib) {
			/* local pose selection copied to armature, bit hackish */
			pchan->bone->flag &= ~BONE_SELECTED;
			pchan->bone->flag |= pchan->selectflag;
		}
	}
	
	if(rebuild) {
		ob->recalc= OB_RECALC_ALL;
		pose->flag |= POSE_RECALC;
	}
}

static void lib_link_armature(FileData *fd, Main *main)
{
	bArmature *arm;

	arm= main->armature.first;

	while(arm) {
		if(arm->id.flag & LIB_NEEDLINK) {
			if (arm->adt) lib_link_animdata(fd, &arm->id, arm->adt);
			arm->id.flag -= LIB_NEEDLINK;
		}
		arm= arm->id.next;
	}
}

static void direct_link_bones(FileData *fd, Bone* bone)
{
	Bone	*child;

	bone->parent= newdataadr(fd, bone->parent);
	bone->prop= newdataadr(fd, bone->prop);
	if(bone->prop)
		IDP_DirectLinkProperty(bone->prop, (fd->flags & FD_FLAGS_SWITCH_ENDIAN), fd);
		
	bone->flag &= ~BONE_DRAW_ACTIVE;

	link_list(fd, &bone->childbase);

	for(child=bone->childbase.first; child; child=child->next)
		direct_link_bones(fd, child);
}

static void direct_link_armature(FileData *fd, bArmature *arm)
{
	Bone	*bone;

	link_list(fd, &arm->bonebase);
	arm->edbo= NULL;
	arm->sketch = NULL;
	
	arm->adt= newdataadr(fd, arm->adt);
	direct_link_animdata(fd, arm->adt);
	
	bone=arm->bonebase.first;
	while (bone) {
		direct_link_bones(fd, bone);
		bone=bone->next;
	}

	arm->act_bone= newdataadr(fd, arm->act_bone);
	arm->act_edbone= NULL;
}

/* ************ READ CAMERA ***************** */

static void lib_link_camera(FileData *fd, Main *main)
{
	Camera *ca;

	ca= main->camera.first;
	while(ca) {
		if(ca->id.flag & LIB_NEEDLINK) {
			if (ca->adt) lib_link_animdata(fd, &ca->id, ca->adt);
			
			ca->ipo= newlibadr_us(fd, ca->id.lib, ca->ipo); // XXX depreceated - old animation system
			
			ca->dof_ob= newlibadr_us(fd, ca->id.lib, ca->dof_ob);
			
			ca->id.flag -= LIB_NEEDLINK;
		}
		ca= ca->id.next;
	}
}

static void direct_link_camera(FileData *fd, Camera *ca)
{
	ca->adt= newdataadr(fd, ca->adt);
	direct_link_animdata(fd, ca->adt);
}


/* ************ READ LAMP ***************** */

static void lib_link_lamp(FileData *fd, Main *main)
{
	Lamp *la;
	MTex *mtex;
	int a;

	la= main->lamp.first;
	while(la) {
		if(la->id.flag & LIB_NEEDLINK) {
			if (la->adt) lib_link_animdata(fd, &la->id, la->adt);
			
			for(a=0; a<MAX_MTEX; a++) {
				mtex= la->mtex[a];
				if(mtex) {
					mtex->tex= newlibadr_us(fd, la->id.lib, mtex->tex);
					mtex->object= newlibadr(fd, la->id.lib, mtex->object);
				}
			}
			
			la->ipo= newlibadr_us(fd, la->id.lib, la->ipo); // XXX depreceated - old animation system
			
			la->id.flag -= LIB_NEEDLINK;
		}
		la= la->id.next;
	}
}

static void direct_link_lamp(FileData *fd, Lamp *la)
{
	int a;
	
	la->adt= newdataadr(fd, la->adt);
	direct_link_animdata(fd, la->adt);

	for(a=0; a<MAX_MTEX; a++) {
		la->mtex[a]= newdataadr(fd, la->mtex[a]);
	}
	
	la->curfalloff= newdataadr(fd, la->curfalloff);
	if(la->curfalloff)
		direct_link_curvemapping(fd, la->curfalloff);
	
	la->preview = direct_link_preview_image(fd, la->preview);
}

/* ************ READ keys ***************** */

static void lib_link_key(FileData *fd, Main *main)
{
	Key *key;

	key= main->key.first;
	while(key) {
		/*check if we need to generate unique ids for the shapekeys*/
		if (!key->uidgen) {
			KeyBlock *block;

			key->uidgen = 1;
			for (block=key->block.first; block; block=block->next) {
				block->uid = key->uidgen++;
			}
		}

		if(key->id.flag & LIB_NEEDLINK) {
			if(key->adt) lib_link_animdata(fd, &key->id, key->adt);
			
			key->ipo= newlibadr_us(fd, key->id.lib, key->ipo); // XXX depreceated - old animation system
			key->from= newlibadr(fd, key->id.lib, key->from);

			key->id.flag -= LIB_NEEDLINK;
		}
		key= key->id.next;
	}
}

static void switch_endian_keyblock(Key *key, KeyBlock *kb)
{
	int elemsize, a, b;
	char *data, *poin, *cp;

	elemsize= key->elemsize;
	data= kb->data;

	for(a=0; a<kb->totelem; a++) {

		cp= key->elemstr;
		poin= data;

		while( cp[0] ) {	/* cp[0]==amount */

			switch(cp[1]) {		/* cp[1]= type */
			case IPO_FLOAT:
			case IPO_BPOINT:
			case IPO_BEZTRIPLE:
				b= cp[0];
				while(b--) {
					SWITCH_INT((*poin));
					poin+= 4;
				}
				break;
			}

			cp+= 2;

		}
		data+= elemsize;
	}
}

static void direct_link_key(FileData *fd, Key *key)
{
	KeyBlock *kb;

	link_list(fd, &(key->block));

	key->adt= newdataadr(fd, key->adt);
	direct_link_animdata(fd, key->adt);
	
	key->refkey= newdataadr(fd, key->refkey);

	kb= key->block.first;
	while(kb) {

		kb->data= newdataadr(fd, kb->data);

		if(fd->flags & FD_FLAGS_SWITCH_ENDIAN)
			switch_endian_keyblock(key, kb);

		kb= kb->next;
	}
}

/* ************ READ mball ***************** */

static void lib_link_mball(FileData *fd, Main *main)
{
	MetaBall *mb;
	int a;

	mb= main->mball.first;
	while(mb) {
		if(mb->id.flag & LIB_NEEDLINK) {
			if (mb->adt) lib_link_animdata(fd, &mb->id, mb->adt);
			
			for(a=0; a<mb->totcol; a++) mb->mat[a]= newlibadr_us(fd, mb->id.lib, mb->mat[a]);

			mb->ipo= newlibadr_us(fd, mb->id.lib, mb->ipo); // XXX depreceated - old animation system

			mb->id.flag -= LIB_NEEDLINK;
		}
		mb= mb->id.next;
	}
}

static void direct_link_mball(FileData *fd, MetaBall *mb)
{
	mb->adt= newdataadr(fd, mb->adt);
	direct_link_animdata(fd, mb->adt);
	
	mb->mat= newdataadr(fd, mb->mat);
	test_pointer_array(fd, (void **)&mb->mat);

	link_list(fd, &(mb->elems));

	mb->disp.first= mb->disp.last= NULL;
	mb->editelems= NULL;
	mb->bb= NULL;
/*	mb->edit_elems.first= mb->edit_elems.last= NULL;*/
	mb->lastelem= NULL;
}

/* ************ READ WORLD ***************** */

static void lib_link_world(FileData *fd, Main *main)
{
	World *wrld;
	MTex *mtex;
	int a;

	wrld= main->world.first;
	while(wrld) {
		if(wrld->id.flag & LIB_NEEDLINK) {
			if (wrld->adt) lib_link_animdata(fd, &wrld->id, wrld->adt);
			
			wrld->ipo= newlibadr_us(fd, wrld->id.lib, wrld->ipo); // XXX depreceated - old animation system
			
			for(a=0; a<MAX_MTEX; a++) {
				mtex= wrld->mtex[a];
				if(mtex) {
					mtex->tex= newlibadr_us(fd, wrld->id.lib, mtex->tex);
					mtex->object= newlibadr(fd, wrld->id.lib, mtex->object);
				}
			}
			
			wrld->id.flag -= LIB_NEEDLINK;
		}
		wrld= wrld->id.next;
	}
}

static void direct_link_world(FileData *fd, World *wrld)
{
	int a;

	wrld->adt= newdataadr(fd, wrld->adt);
	direct_link_animdata(fd, wrld->adt);

	for(a=0; a<MAX_MTEX; a++) {
		wrld->mtex[a]= newdataadr(fd, wrld->mtex[a]);
	}
	wrld->preview = direct_link_preview_image(fd, wrld->preview);
}


/* ************ READ VFONT ***************** */

static void lib_link_vfont(FileData *fd, Main *main)
{
	VFont *vf;

	vf= main->vfont.first;
	while(vf) {
		if(vf->id.flag & LIB_NEEDLINK) {
			vf->id.flag -= LIB_NEEDLINK;
		}
		vf= vf->id.next;
	}
}

static void direct_link_vfont(FileData *fd, VFont *vf)
{
	vf->data= NULL;
	vf->packedfile= direct_link_packedfile(fd, vf->packedfile);
}

/* ************ READ TEXT ****************** */

static void lib_link_text(FileData *fd, Main *main)
{
	Text *text;

	text= main->text.first;
	while(text) {
		if(text->id.flag & LIB_NEEDLINK) {
			text->id.flag -= LIB_NEEDLINK;
		}
		text= text->id.next;
	}
}

static void direct_link_text(FileData *fd, Text *text)
{
	TextLine *ln;

	text->name= newdataadr(fd, text->name);

	text->undo_pos= -1;
	text->undo_len= TXT_INIT_UNDO;
	text->undo_buf= MEM_mallocN(text->undo_len, "undo buf");

	text->compiled= NULL;

/*
	if(text->flags & TXT_ISEXT) {
		reopen_text(text);
	} else {
*/

	link_list(fd, &text->lines);
	link_list(fd, &text->markers);

	text->curl= newdataadr(fd, text->curl);
	text->sell= newdataadr(fd, text->sell);

	ln= text->lines.first;
	while(ln) {
		ln->line= newdataadr(fd, ln->line);
		ln->format= NULL;
		
		if (ln->len != (int) strlen(ln->line)) {
			printf("Error loading text, line lengths differ\n");
			ln->len = strlen(ln->line);
		}

		ln= ln->next;
	}

	text->flags = (text->flags) & ~TXT_ISEXT;

	text->id.us= 1;
}

/* ************ READ IMAGE ***************** */

static void lib_link_image(FileData *fd, Main *main)
{
	Image *ima;

	ima= main->image.first;
	while (ima) {
		if(ima->id.flag & LIB_NEEDLINK) {
			if (ima->id.properties) IDP_LibLinkProperty(ima->id.properties, (fd->flags & FD_FLAGS_SWITCH_ENDIAN), fd);

			ima->id.flag -= LIB_NEEDLINK;
		}
		ima= ima->id.next;
	}
}

static void link_ibuf_list(FileData *fd, ListBase *lb)
{
	Link *ln, *prev;
	
	if(lb->first==NULL) return;
	
	lb->first= newimaadr(fd, lb->first);
	ln= lb->first;
	prev= NULL;
	while(ln) {
		ln->next= newimaadr(fd, ln->next);
		ln->prev= prev;
		prev= ln;
		ln= ln->next;
	}
	lb->last= prev;
}

static void direct_link_image(FileData *fd, Image *ima)
{
	/* for undo system, pointers could be restored */
	if(fd->imamap)
		link_ibuf_list(fd, &ima->ibufs);
	else
		ima->ibufs.first= ima->ibufs.last= NULL;
	
	/* if not restored, we keep the binded opengl index */
	if(ima->ibufs.first==NULL) {
		ima->bindcode= 0;
		ima->gputexture= NULL;
	}
	
	ima->anim= NULL;
	ima->rr= NULL;
	ima->repbind= NULL;
	memset(ima->renders, 0, sizeof(ima->renders));
	ima->last_render_slot= ima->render_slot;
	
	ima->packedfile = direct_link_packedfile(fd, ima->packedfile);
	ima->preview = direct_link_preview_image(fd, ima->preview);
	ima->ok= 1;
}


/* ************ READ CURVE ***************** */

static void lib_link_curve(FileData *fd, Main *main)
{
	Curve *cu;
	int a;

	cu= main->curve.first;
	while(cu) {
		if(cu->id.flag & LIB_NEEDLINK) {
			if(cu->adt) lib_link_animdata(fd, &cu->id, cu->adt);

			for(a=0; a<cu->totcol; a++) cu->mat[a]= newlibadr_us(fd, cu->id.lib, cu->mat[a]);

			cu->bevobj= newlibadr(fd, cu->id.lib, cu->bevobj);
			cu->taperobj= newlibadr(fd, cu->id.lib, cu->taperobj);
			cu->textoncurve= newlibadr(fd, cu->id.lib, cu->textoncurve);
			cu->vfont= newlibadr_us(fd, cu->id.lib, cu->vfont);
			cu->vfontb= newlibadr_us(fd, cu->id.lib, cu->vfontb);			
			cu->vfonti= newlibadr_us(fd, cu->id.lib, cu->vfonti);
			cu->vfontbi= newlibadr_us(fd, cu->id.lib, cu->vfontbi);

			cu->ipo= newlibadr_us(fd, cu->id.lib, cu->ipo); // XXX depreceated - old animation system
			cu->key= newlibadr_us(fd, cu->id.lib, cu->key);

			cu->id.flag -= LIB_NEEDLINK;
		}
		cu= cu->id.next;
	}
}


static void switch_endian_knots(Nurb *nu)
{
	int len;

	if(nu->knotsu) {
		len= KNOTSU(nu);
		while(len--) {
			SWITCH_INT(nu->knotsu[len]);
		}
	}
	if(nu->knotsv) {
		len= KNOTSV(nu);
		while(len--) {
			SWITCH_INT(nu->knotsv[len]);
		}
	}
}

static void direct_link_curve(FileData *fd, Curve *cu)
{
	Nurb *nu;
	TextBox *tb;
	
	cu->adt= newdataadr(fd, cu->adt);
	direct_link_animdata(fd, cu->adt);
	
	cu->mat= newdataadr(fd, cu->mat);
	test_pointer_array(fd, (void **)&cu->mat);
	cu->str= newdataadr(fd, cu->str);
	cu->strinfo= newdataadr(fd, cu->strinfo);	
	cu->tb= newdataadr(fd, cu->tb);

	if(cu->vfont==0) link_list(fd, &(cu->nurb));
	else {
		cu->nurb.first=cu->nurb.last= 0;

		tb= MEM_callocN(MAXTEXTBOX*sizeof(TextBox), "TextBoxread");
		if (cu->tb) {
			memcpy(tb, cu->tb, cu->totbox*sizeof(TextBox));
			MEM_freeN(cu->tb);
			cu->tb= tb;			
		} else {
			cu->totbox = 1;
			cu->actbox = 1;
			cu->tb = tb;
			cu->tb[0].w = cu->linewidth;
		}		
		if (cu->wordspace == 0.0) cu->wordspace = 1.0;
	}

	cu->bev.first=cu->bev.last= NULL;
	cu->disp.first=cu->disp.last= NULL;
	cu->editnurb= NULL;
	cu->lastsel= NULL;
	cu->path= NULL;
	cu->editfont= NULL;
	
	nu= cu->nurb.first;
	while(nu) {
		nu->bezt= newdataadr(fd, nu->bezt);
		nu->bp= newdataadr(fd, nu->bp);
		nu->knotsu= newdataadr(fd, nu->knotsu);
		nu->knotsv= newdataadr(fd, nu->knotsv);
		if (cu->vfont==0) nu->charidx= nu->mat_nr;

		if(fd->flags & FD_FLAGS_SWITCH_ENDIAN) {
			switch_endian_knots(nu);
		}

		nu= nu->next;
	}
	cu->bb= NULL;
}

/* ************ READ TEX ***************** */

static void lib_link_texture(FileData *fd, Main *main)
{
	Tex *tex;

	tex= main->tex.first;
	while(tex) {
		if(tex->id.flag & LIB_NEEDLINK) {
			if(tex->adt) lib_link_animdata(fd, &tex->id, tex->adt);

			tex->ima= newlibadr_us(fd, tex->id.lib, tex->ima);
			tex->ipo= newlibadr_us(fd, tex->id.lib, tex->ipo);
			if(tex->env) tex->env->object= newlibadr(fd, tex->id.lib, tex->env->object);
			if(tex->pd)
				tex->pd->object= newlibadr(fd, tex->id.lib, tex->pd->object);
			if(tex->vd) tex->vd->object= newlibadr(fd, tex->id.lib, tex->vd->object);

			if(tex->nodetree)
				lib_link_ntree(fd, &tex->id, tex->nodetree);
			
			tex->id.flag -= LIB_NEEDLINK;
		}
		tex= tex->id.next;
	}
}

static void direct_link_texture(FileData *fd, Tex *tex)
{
	tex->adt= newdataadr(fd, tex->adt);
	direct_link_animdata(fd, tex->adt);
	
	tex->plugin= newdataadr(fd, tex->plugin);
	if(tex->plugin) {
		tex->plugin->handle= 0;
		open_plugin_tex(tex->plugin);
		/* initialize data for this instance, if an initialization
		 * function exists.
		 */
		if (tex->plugin->instance_init)
			tex->plugin->instance_init((void *) tex->plugin->data);
	}
	tex->coba= newdataadr(fd, tex->coba);
	tex->env= newdataadr(fd, tex->env);
	if(tex->env) {
		tex->env->ima= NULL;
		memset(tex->env->cube, 0, 6*sizeof(void *));
		tex->env->ok= 0;
	}
	tex->pd= newdataadr(fd, tex->pd);
	if(tex->pd) {
		tex->pd->point_tree = NULL;
		tex->pd->coba= newdataadr(fd, tex->pd->coba);
	}
	
	tex->vd= newdataadr(fd, tex->vd);
	if(tex->vd) {
		tex->vd->dataset = NULL;
		tex->vd->ok = 0;
	}
	
	tex->nodetree= newdataadr(fd, tex->nodetree);
	if(tex->nodetree)
		direct_link_nodetree(fd, tex->nodetree);
	
	tex->preview = direct_link_preview_image(fd, tex->preview);

	tex->iuser.ok= 1;
}



/* ************ READ MATERIAL ***************** */

static void lib_link_material(FileData *fd, Main *main)
{
	Material *ma;
	MTex *mtex;
	int a;

	ma= main->mat.first;
	while(ma) {
		if(ma->id.flag & LIB_NEEDLINK) {
			if(ma->adt) lib_link_animdata(fd, &ma->id, ma->adt);

			/*Link ID Properties -- and copy this comment EXACTLY for easy finding
			of library blocks that implement this.*/
			if (ma->id.properties) IDP_LibLinkProperty(ma->id.properties, (fd->flags & FD_FLAGS_SWITCH_ENDIAN), fd);

			ma->ipo= newlibadr_us(fd, ma->id.lib, ma->ipo);
			ma->group= newlibadr_us(fd, ma->id.lib, ma->group);
			
			for(a=0; a<MAX_MTEX; a++) {
				mtex= ma->mtex[a];
				if(mtex) {
					mtex->tex= newlibadr_us(fd, ma->id.lib, mtex->tex);
					mtex->object= newlibadr(fd, ma->id.lib, mtex->object);
				}
			}
			
			if(ma->nodetree)
				lib_link_ntree(fd, &ma->id, ma->nodetree);
			
			ma->id.flag -= LIB_NEEDLINK;
		}
		ma= ma->id.next;
	}
}

static void direct_link_material(FileData *fd, Material *ma)
{
	int a;

	ma->adt= newdataadr(fd, ma->adt);
	direct_link_animdata(fd, ma->adt);
	
	for(a=0; a<MAX_MTEX; a++) {
		ma->mtex[a]= newdataadr(fd, ma->mtex[a]);
	}

	ma->ramp_col= newdataadr(fd, ma->ramp_col);
	ma->ramp_spec= newdataadr(fd, ma->ramp_spec);
	
	ma->nodetree= newdataadr(fd, ma->nodetree);
	if(ma->nodetree)
		direct_link_nodetree(fd, ma->nodetree);

	ma->preview = direct_link_preview_image(fd, ma->preview);
	ma->gpumaterial.first = ma->gpumaterial.last = NULL;
}

/* ************ READ PARTICLE SETTINGS ***************** */

static void direct_link_pointcache(FileData *fd, PointCache *cache)
{
	if((cache->flag & PTCACHE_DISK_CACHE)==0) {
		PTCacheMem *pm;
		int i;

		link_list(fd, &cache->mem_cache);

		pm = cache->mem_cache.first;

		for(; pm; pm=pm->next) {
			if(pm->index_array)
				pm->index_array = newdataadr(fd, pm->index_array);
			
			for(i=0; i<BPHYS_TOT_DATA; i++) {
				if(pm->data[i] && pm->data_types & (1<<i))
					pm->data[i] = newdataadr(fd, pm->data[i]);
			}
		}
	}
	else
		cache->mem_cache.first = cache->mem_cache.last = NULL;

	cache->flag &= ~PTCACHE_SIMULATION_VALID;
	cache->simframe= 0;
	cache->edit= NULL;
	cache->free_edit= NULL;
}

static void direct_link_pointcache_list(FileData *fd, ListBase *ptcaches, PointCache **ocache)
{
	PointCache *cache;

	if(ptcaches->first) {
		link_list(fd, ptcaches);
		for(cache=ptcaches->first; cache; cache=cache->next)
			direct_link_pointcache(fd, cache);

		*ocache = newdataadr(fd, *ocache);
	}
	else if(*ocache) {
		/* old "single" caches need to be linked too */
		*ocache = newdataadr(fd, *ocache);
		direct_link_pointcache(fd, *ocache);

		ptcaches->first = ptcaches->last = *ocache;
	}
}

void lib_link_partdeflect(FileData *fd, ID *id, PartDeflect *pd)
{
	if(pd && pd->tex)
		pd->tex=newlibadr_us(fd, id->lib, pd->tex);
}

static void lib_link_particlesettings(FileData *fd, Main *main)
{
	ParticleSettings *part;
	ParticleDupliWeight *dw;

	part= main->particle.first;
	while(part) {
		if(part->id.flag & LIB_NEEDLINK) {
			if (part->adt) lib_link_animdata(fd, &part->id, part->adt);
			part->ipo= newlibadr_us(fd, part->id.lib, part->ipo); // XXX depreceated - old animation system
			
			part->dup_ob = newlibadr(fd, part->id.lib, part->dup_ob);
			part->dup_group = newlibadr(fd, part->id.lib, part->dup_group);
			part->eff_group = newlibadr(fd, part->id.lib, part->eff_group);
			part->bb_ob = newlibadr(fd, part->id.lib, part->bb_ob);

			lib_link_partdeflect(fd, &part->id, part->pd);
			lib_link_partdeflect(fd, &part->id, part->pd2);

			if(part->effector_weights)
				part->effector_weights->group = newlibadr(fd, part->id.lib, part->effector_weights->group);

			dw = part->dupliweights.first;
			for(; dw; dw=dw->next)
				dw->ob = newlibadr(fd, part->id.lib, dw->ob);

			if(part->boids) {
				BoidState *state = part->boids->states.first;
				BoidRule *rule;
				for(; state; state=state->next) {
					rule = state->rules.first;
				for(; rule; rule=rule->next)
					switch(rule->type) {
						case eBoidRuleType_Goal:
						case eBoidRuleType_Avoid:
						{
							BoidRuleGoalAvoid *brga = (BoidRuleGoalAvoid*)rule;
							brga->ob = newlibadr(fd, part->id.lib, brga->ob);
							break;
						}
						case eBoidRuleType_FollowLeader:
						{
							BoidRuleFollowLeader *brfl = (BoidRuleFollowLeader*)rule;
							brfl->ob = newlibadr(fd, part->id.lib, brfl->ob);
							break;
						}
					}
				}
			}
			part->id.flag -= LIB_NEEDLINK;
		}
		part= part->id.next;
	}
}

static void direct_link_partdeflect(PartDeflect *pd)
{
	if(pd) pd->rng=NULL;
}

static void direct_link_particlesettings(FileData *fd, ParticleSettings *part)
{
	part->adt= newdataadr(fd, part->adt);
	part->pd= newdataadr(fd, part->pd);
	part->pd2= newdataadr(fd, part->pd2);

	direct_link_animdata(fd, part->adt);
	direct_link_partdeflect(part->pd);
	direct_link_partdeflect(part->pd2);

	part->effector_weights = newdataadr(fd, part->effector_weights);
	if(!part->effector_weights)
		part->effector_weights = BKE_add_effector_weights(part->eff_group);

	link_list(fd, &part->dupliweights);

	part->boids= newdataadr(fd, part->boids);
	part->fluid= newdataadr(fd, part->fluid);

	if(part->boids) {
		BoidState *state;
		link_list(fd, &part->boids->states);
		
		for(state=part->boids->states.first; state; state=state->next) {
			link_list(fd, &state->rules);
			link_list(fd, &state->conditions);
			link_list(fd, &state->actions);
		}
	}
}

static void lib_link_particlesystems(FileData *fd, Object *ob, ID *id, ListBase *particles)
{
	ParticleSystem *psys, *psysnext;

	for(psys=particles->first; psys; psys=psysnext){
		psysnext= psys->next;
		
		psys->part = newlibadr_us(fd, id->lib, psys->part);
		if(psys->part) {
			ParticleTarget *pt = psys->targets.first;

			for(; pt; pt=pt->next)
				pt->ob=newlibadr(fd, id->lib, pt->ob);

			psys->parent= newlibadr_us(fd, id->lib, psys->parent);
			psys->target_ob = newlibadr(fd, id->lib, psys->target_ob);

			if(psys->clmd) {
				/* XXX - from reading existing code this seems correct but intended usage of
				 * pointcache should /w cloth should be added in 'ParticleSystem' - campbell */
				psys->clmd->point_cache= psys->pointcache;
				psys->clmd->ptcaches.first= psys->clmd->ptcaches.last= NULL;
				psys->clmd->coll_parms->group= newlibadr(fd, id->lib, psys->clmd->coll_parms->group);
			}
		}
		else {
			/* particle modifier must be removed before particle system */
			ParticleSystemModifierData *psmd= psys_get_modifier(ob,psys);
			BLI_remlink(&ob->modifiers, psmd);
			modifier_free((ModifierData *)psmd);

			BLI_remlink(particles, psys);
			MEM_freeN(psys);
		}
	}
}
static void direct_link_particlesystems(FileData *fd, ListBase *particles)
{
	ParticleSystem *psys;
	ParticleData *pa;
	int a;

	for(psys=particles->first; psys; psys=psys->next) {
		psys->particles=newdataadr(fd,psys->particles);
		
		if(psys->particles && psys->particles->hair){
			for(a=0,pa=psys->particles; a<psys->totpart; a++, pa++)
				pa->hair=newdataadr(fd,pa->hair);
		}
		
		if(psys->particles && psys->particles->keys){
			for(a=0,pa=psys->particles; a<psys->totpart; a++, pa++) {
				pa->keys= NULL;
				pa->totkey= 0;
			}

			psys->flag &= ~PSYS_KEYED;
		}

		if(psys->particles && psys->particles->boid) {
			pa = psys->particles;
			pa->boid = newdataadr(fd, pa->boid);
			for(a=1,pa++; a<psys->totpart; a++, pa++)
				pa->boid = (pa-1)->boid + 1;
		}
		else {
			for(a=0,pa=psys->particles; a<psys->totpart; a++, pa++)
				pa->boid = NULL;
		}


		psys->child = newdataadr(fd,psys->child);
		psys->effectors = NULL;

		link_list(fd, &psys->targets);

		psys->edit = NULL;
		psys->free_edit = NULL;
		psys->pathcache = NULL;
		psys->childcache = NULL;
		psys->pathcachebufs.first = psys->pathcachebufs.last = NULL;
		psys->childcachebufs.first = psys->childcachebufs.last = NULL;
		psys->frand = NULL;
		psys->pdd = NULL;
		
		direct_link_pointcache_list(fd, &psys->ptcaches, &psys->pointcache);

		if(psys->clmd) {
			psys->clmd = newdataadr(fd, psys->clmd);
			psys->clmd->clothObject = NULL;
			
			psys->clmd->sim_parms= newdataadr(fd, psys->clmd->sim_parms);
			psys->clmd->coll_parms= newdataadr(fd, psys->clmd->coll_parms);
			
			if(psys->clmd->sim_parms) {
				if(psys->clmd->sim_parms->presets > 10)
					psys->clmd->sim_parms->presets = 0;
			}

			psys->hair_in_dm = psys->hair_out_dm = NULL;

			psys->clmd->point_cache = psys->pointcache;
		}

		psys->tree = NULL;
	}
	return;
}

/* ************ READ MESH ***************** */

static void lib_link_mtface(FileData *fd, Mesh *me, MTFace *mtface, int totface)
{
	MTFace *tf= mtface;
	int i;

	for (i=0; i<totface; i++, tf++) {
		tf->tpage= newlibadr(fd, me->id.lib, tf->tpage);
		if(tf->tpage && tf->tpage->id.us==0)
			tf->tpage->id.us= 1;
	}
}

static void lib_link_customdata_mtface(FileData *fd, Mesh *me, CustomData *fdata, int totface)
{
	int i;	
	for(i=0; i<fdata->totlayer; i++) {
		CustomDataLayer *layer = &fdata->layers[i];
		
		if(layer->type == CD_MTFACE)
			lib_link_mtface(fd, me, layer->data, totface);
	}

}

static void lib_link_customdata_mtpoly(FileData *fd, Mesh *me, CustomData *pdata, int totface)
{
	int i;

	for(i=0; i<pdata->totlayer; i++) {
		CustomDataLayer *layer = &pdata->layers[i];
		
		if(layer->type == CD_MTEXPOLY) {
			MTexPoly *tf= layer->data;
			int i;

			for (i=0; i<totface; i++, tf++) {
				tf->tpage= newlibadr(fd, me->id.lib, tf->tpage);
				if(tf->tpage && tf->tpage->id.us==0)
					tf->tpage->id.us= 1;
			}
		}
	}
}

static void lib_link_mesh(FileData *fd, Main *main)
{
	Mesh *me;

	me= main->mesh.first;
	while(me) {
		if(me->id.flag & LIB_NEEDLINK) {
			int i;

			/*Link ID Properties -- and copy this comment EXACTLY for easy finding
			of library blocks that implement this.*/
			if (me->id.properties) IDP_LibLinkProperty(me->id.properties, (fd->flags & FD_FLAGS_SWITCH_ENDIAN), fd);
			if (me->adt) lib_link_animdata(fd, &me->id, me->adt);

			/* this check added for python created meshes */
			if(me->mat) {
				for(i=0; i<me->totcol; i++) {
					me->mat[i]= newlibadr_us(fd, me->id.lib, me->mat[i]);
				}
			}
			else me->totcol= 0;

			me->ipo= newlibadr_us(fd, me->id.lib, me->ipo);
			me->key= newlibadr_us(fd, me->id.lib, me->key);
			me->texcomesh= newlibadr_us(fd, me->id.lib, me->texcomesh);

			lib_link_customdata_mtface(fd, me, &me->fdata, me->totface);
			lib_link_customdata_mtpoly(fd, me, &me->pdata, me->totpoly);
			if(me->mr && me->mr->levels.first)
				lib_link_customdata_mtface(fd, me, &me->mr->fdata,
							   ((MultiresLevel*)me->mr->levels.first)->totface);

			me->id.flag -= LIB_NEEDLINK;
		}
		me= me->id.next;
	}
}

static void direct_link_dverts(FileData *fd, int count, MDeformVert *mdverts)
{
	int	i;

	if (!mdverts)
		return;

	for (i=0; i<count; i++) {
		void *tmp;

		mdverts[i].dw=newdataadr(fd, mdverts[i].dw);
		
		/*convert to vgroup allocation system*/
		if (mdverts[i].dw) {
			tmp = BLI_cellalloc_malloc(MEM_allocN_len(mdverts[i].dw), "vgroups from readfile.c");
			memcpy(tmp, mdverts[i].dw, MEM_allocN_len(mdverts[i].dw));

			MEM_freeN(mdverts[i].dw);
			mdverts[i].dw = tmp;
		}

		if (!mdverts[i].dw)
			mdverts[i].totweight=0;
	}
}

static void direct_link_mdisps(FileData *fd, int count, MDisps *mdisps, int external)
{
	if(mdisps) {
		int i;

		for(i = 0; i < count; ++i) {
			mdisps[i].disps = newdataadr(fd, mdisps[i].disps);
			if(!external && !mdisps[i].disps)
				mdisps[i].totdisp = 0;
		}
	}       
}

/*this isn't really a public api function, so prototyped here*/
void customData_update_typemap(CustomData *data);
static void direct_link_customdata(FileData *fd, CustomData *data, int count)
{
	int i = 0;

	data->layers= newdataadr(fd, data->layers);
	data->external= newdataadr(fd, data->external);

	while (i < data->totlayer) {
		CustomDataLayer *layer = &data->layers[i];

		if(layer->flag & CD_FLAG_EXTERNAL)
			layer->flag &= ~CD_FLAG_IN_MEMORY;

		if (CustomData_verify_versions(data, i)) {
			layer->data = newdataadr(fd, layer->data);
			if(layer->type == CD_MDISPS)
				direct_link_mdisps(fd, count, layer->data, layer->flag & CD_FLAG_EXTERNAL);
			i++;
		}
	}

	customData_update_typemap(data);
}


void bmesh_corners_to_loops(Mesh *me, int findex, int loopstart, int numTex, int numCol) 
{
	MTFace *texface;
	MTexPoly *texpoly;
	MCol *mcol;
	MLoopCol *mloopcol;
	MLoopUV *mloopuv;
	MFace *mf;
	int i;

	for(i=0; i < numTex; i++){
		texface = CustomData_get_n(&me->fdata, CD_MTFACE, findex, i);
		texpoly = CustomData_get_n(&me->pdata, CD_MTEXPOLY, findex, i); 
		mf = me->mface + findex;
		
		texpoly->tpage = texface->tpage;
		texpoly->flag = texface->flag;
		texpoly->transp = texface->transp;
		texpoly->mode = texface->mode;
		texpoly->tile = texface->tile;
		texpoly->unwrap = texface->unwrap;
	
		mloopuv = CustomData_get_n(&me->ldata, CD_MLOOPUV, loopstart, i);
		mloopuv->uv[0] = texface->uv[0][0]; mloopuv->uv[1] = texface->uv[0][1]; mloopuv++;
		mloopuv->uv[0] = texface->uv[1][0]; mloopuv->uv[1] = texface->uv[1][1]; mloopuv++;
		mloopuv->uv[0] = texface->uv[2][0]; mloopuv->uv[1] = texface->uv[2][1]; mloopuv++;

		if (mf->v4) {
			mloopuv->uv[0] = texface->uv[3][0]; mloopuv->uv[1] = texface->uv[3][1]; mloopuv++;
		}
	}

	for(i=0; i < numCol; i++){
		mf = me->mface + findex;
		mloopcol = CustomData_get_n(&me->ldata, CD_MLOOPCOL, loopstart, i);
		mcol = CustomData_get_n(&me->fdata, CD_MCOL, findex, i);

		mloopcol->r = mcol[0].r; mloopcol->g = mcol[0].g; mloopcol->b = mcol[0].b; mloopcol->a = mcol[0].a; mloopcol++;
		mloopcol->r = mcol[1].r; mloopcol->g = mcol[1].g; mloopcol->b = mcol[1].b; mloopcol->a = mcol[1].a; mloopcol++;
		mloopcol->r = mcol[2].r; mloopcol->g = mcol[2].g; mloopcol->b = mcol[2].b; mloopcol->a = mcol[2].a; mloopcol++;
		if (mf->v4) {
			mloopcol->r = mcol[3].r; mloopcol->g = mcol[3].g; mloopcol->b = mcol[3].b; mloopcol->a = mcol[3].a; mloopcol++;
		}
	}
}

static void convert_mfaces_to_mpolys(Mesh *mesh)
{
	MFace *mf;
	MLoop *ml;
	MPoly *mp;
	MEdge *me;
	EdgeHash *eh;
	int numTex, numCol;
	int i, j, totloop;

	mesh->totpoly = mesh->totface;
	mesh->mpoly = MEM_callocN(sizeof(MPoly)*mesh->totpoly, "mpoly converted");
	CustomData_add_layer(&mesh->pdata, CD_MPOLY, CD_ASSIGN, mesh->mpoly, mesh->totpoly);

	numTex = CustomData_number_of_layers(&mesh->fdata, CD_MTFACE);
	numCol = CustomData_number_of_layers(&mesh->fdata, CD_MCOL);
	
	totloop = 0;
	mf = mesh->mface;
	for (i=0; i<mesh->totface; i++, mf++) {
		totloop += mf->v4 ? 4 : 3;
	}
	
	mesh->totloop = totloop;
	mesh->mloop = MEM_callocN(sizeof(MLoop)*mesh->totloop, "mloop converted");

	CustomData_add_layer(&mesh->ldata, CD_MLOOP, CD_ASSIGN, mesh->mloop, totloop);
	CustomData_to_bmeshpoly(&mesh->fdata, &mesh->pdata, &mesh->ldata,
		mesh->totloop, mesh->totpoly);

	eh = BLI_edgehash_new();

	/*build edge hash*/
	me = mesh->medge;
	for (i=0; i<mesh->totedge; i++, me++) {
		BLI_edgehash_insert(eh, me->v1, me->v2, SET_INT_IN_POINTER(i));
	}

	j = 0; /*current loop index*/
	ml = mesh->mloop;
	mf = mesh->mface;
	mp = mesh->mpoly;
	for (i=0; i<mesh->totface; i++, mf++, mp++) {
		mp->loopstart = j;
		
		mp->totloop = mf->v4 ? 4 : 3;

		mp->mat_nr = mf->mat_nr;
		mp->flag = mf->flag;
		
		#define ML(v1, v2) {ml->v = mf->v1; ml->e = GET_INT_FROM_POINTER(BLI_edgehash_lookup(eh, mf->v1, mf->v2)); ml++; j++;}
		
		ML(v1, v2);
		ML(v2, v3);
		if (mf->v4) {
			ML(v3, v4);
			ML(v4, v1);
		} else {
			ML(v3, v1);
		}
		
		#undef ML

		bmesh_corners_to_loops(mesh, i, mp->loopstart, numTex, numCol);
	}

	/*BMESH_TODO now to deal with fgons*/

	BLI_edgehash_free(eh, NULL);
}

static void direct_link_mesh(FileData *fd, Mesh *mesh)
{
	mesh->mat= newdataadr(fd, mesh->mat);
	test_pointer_array(fd, (void **)&mesh->mat);

	mesh->mvert= newdataadr(fd, mesh->mvert);
	mesh->medge= newdataadr(fd, mesh->medge);
	mesh->mface= newdataadr(fd, mesh->mface);
	mesh->mloop= newdataadr(fd, mesh->mloop);
	mesh->mpoly= newdataadr(fd, mesh->mpoly);
	mesh->tface= newdataadr(fd, mesh->tface);
	mesh->mtface= newdataadr(fd, mesh->mtface);
	mesh->mcol= newdataadr(fd, mesh->mcol);
	mesh->msticky= newdataadr(fd, mesh->msticky);
	mesh->dvert= newdataadr(fd, mesh->dvert);
<<<<<<< HEAD
	mesh->mloopcol= newdataadr(fd, mesh->mloopcol);
	mesh->mloopuv= newdataadr(fd, mesh->mloopuv);
	mesh->mtpoly= newdataadr(fd, mesh->mtpoly);

=======
	
	/* animdata */
>>>>>>> 8a320974
	mesh->adt= newdataadr(fd, mesh->adt);
	direct_link_animdata(fd, mesh->adt);

	/* Partial-mesh visibility (do this before using totvert, totface, or totedge!) */
	mesh->pv= newdataadr(fd, mesh->pv);
	if(mesh->pv) {
		mesh->pv->vert_map= newdataadr(fd, mesh->pv->vert_map);
		mesh->pv->edge_map= newdataadr(fd, mesh->pv->edge_map);
		mesh->pv->old_faces= newdataadr(fd, mesh->pv->old_faces);
		mesh->pv->old_edges= newdataadr(fd, mesh->pv->old_edges);
	}

	/* normally direct_link_dverts should be called in direct_link_customdata,
	   but for backwards compat in do_versions to work we do it here */
	direct_link_dverts(fd, mesh->pv ? mesh->pv->totvert : mesh->totvert, mesh->dvert);

	direct_link_customdata(fd, &mesh->vdata, mesh->pv ? mesh->pv->totvert : mesh->totvert);
	direct_link_customdata(fd, &mesh->edata, mesh->pv ? mesh->pv->totedge : mesh->totedge);
	direct_link_customdata(fd, &mesh->fdata, mesh->pv ? mesh->pv->totface : mesh->totface);
	direct_link_customdata(fd, &mesh->ldata, mesh->totloop);
	direct_link_customdata(fd, &mesh->pdata, mesh->totpoly);
	
	mesh->bb= NULL;
	mesh->mselect = NULL;
	mesh->edit_btmesh= NULL;
	
	/* Multires data */
	mesh->mr= newdataadr(fd, mesh->mr);
	if(mesh->mr) {
		MultiresLevel *lvl;
		
		link_list(fd, &mesh->mr->levels);
		lvl= mesh->mr->levels.first;
		
		direct_link_customdata(fd, &mesh->mr->vdata, lvl->totvert);
		direct_link_dverts(fd, lvl->totvert, CustomData_get(&mesh->mr->vdata, 0, CD_MDEFORMVERT));
		direct_link_customdata(fd, &mesh->mr->fdata, lvl->totface);
		
		mesh->mr->edge_flags= newdataadr(fd, mesh->mr->edge_flags);
		mesh->mr->edge_creases= newdataadr(fd, mesh->mr->edge_creases);

		mesh->mr->verts = newdataadr(fd, mesh->mr->verts);
			
		for(; lvl; lvl= lvl->next) {
			lvl->verts= newdataadr(fd, lvl->verts);
			lvl->faces= newdataadr(fd, lvl->faces);
			lvl->edges= newdataadr(fd, lvl->edges);
			lvl->colfaces= newdataadr(fd, lvl->colfaces);
		}
	}

	/* Gracefully handle corrupted mesh */
	if(mesh->mr && !mesh->mr->verts) {
		/* If totals match, simply load the current mesh verts into multires */
		if(mesh->totvert == ((MultiresLevel*)mesh->mr->levels.last)->totvert)
			mesh->mr->verts = MEM_dupallocN(mesh->mvert);
		else {
			/* Otherwise, we can't recover the data, silently remove multires */
			multires_free(mesh->mr);
			mesh->mr = NULL;
		}
	}
	
	if((fd->flags & FD_FLAGS_SWITCH_ENDIAN) && mesh->tface) {
		TFace *tf= mesh->tface;
		unsigned int i;

		for (i=0; i< (mesh->pv ? mesh->pv->totface : mesh->totface); i++, tf++) {
			SWITCH_INT(tf->col[0]);
			SWITCH_INT(tf->col[1]);
			SWITCH_INT(tf->col[2]);
			SWITCH_INT(tf->col[3]);
		}
	}

	/*check if we need to convert mfaces to mpolys*/
	if (mesh->totface && !mesh->totpoly) {
		convert_mfaces_to_mpolys(mesh);
	}
}

/* ************ READ LATTICE ***************** */

static void lib_link_latt(FileData *fd, Main *main)
{
	Lattice *lt;
	
	lt= main->latt.first;
	while(lt) {
		if(lt->id.flag & LIB_NEEDLINK) {
			
			lt->ipo= newlibadr_us(fd, lt->id.lib, lt->ipo); // XXX depreceated - old animation system
			lt->key= newlibadr_us(fd, lt->id.lib, lt->key);
			
			lt->id.flag -= LIB_NEEDLINK;
		}
		lt= lt->id.next;
	}
}

static void direct_link_latt(FileData *fd, Lattice *lt)
{
	lt->def= newdataadr(fd, lt->def);
	
	lt->dvert= newdataadr(fd, lt->dvert);
	direct_link_dverts(fd, lt->pntsu*lt->pntsv*lt->pntsw, lt->dvert);
	
	lt->editlatt= NULL;
}


/* ************ READ OBJECT ***************** */

static void lib_link_modifiers__linkModifiers(void *userData, Object *ob,
											  ID **idpoin)
{
	FileData *fd = userData;

	*idpoin = newlibadr(fd, ob->id.lib, *idpoin);
	/* hardcoded bad exception; non-object modifier data gets user count (texture, displace) */
	if(*idpoin && GS((*idpoin)->name)!=ID_OB)
		(*idpoin)->us++;
}
static void lib_link_modifiers(FileData *fd, Object *ob)
{
	modifiers_foreachIDLink(ob, lib_link_modifiers__linkModifiers, fd);
}

static void lib_link_object(FileData *fd, Main *main)
{
	Object *ob;
	PartEff *paf;
	bSensor *sens;
	bController *cont;
	bActuator *act;
	void *poin;
	int warn=0, a;

	ob= main->object.first;
	while(ob) {
		if(ob->id.flag & LIB_NEEDLINK) {
			if (ob->id.properties) IDP_LibLinkProperty(ob->id.properties, (fd->flags & FD_FLAGS_SWITCH_ENDIAN), fd);
			if (ob->adt) lib_link_animdata(fd, &ob->id, ob->adt);
			
// XXX depreceated - old animation system <<<			
			ob->ipo= newlibadr_us(fd, ob->id.lib, ob->ipo);
			ob->action = newlibadr_us(fd, ob->id.lib, ob->action);
// >>> XXX depreceated - old animation system

			ob->parent= newlibadr(fd, ob->id.lib, ob->parent);
			ob->track= newlibadr(fd, ob->id.lib, ob->track);
			ob->poselib= newlibadr_us(fd, ob->id.lib, ob->poselib);
			ob->dup_group= newlibadr_us(fd, ob->id.lib, ob->dup_group);
			
			ob->proxy= newlibadr_us(fd, ob->id.lib, ob->proxy);
			if(ob->proxy) {
				/* paranoia check, actually a proxy_from pointer should never be written... */
				if(ob->proxy->id.lib==NULL) {
					ob->proxy->proxy_from= NULL;
					ob->proxy= NULL;
					
					if (ob->id.lib)
						printf("Proxy lost from  object %s lib %s\n", ob->id.name+2, ob->id.lib->name);
					else
						printf("Proxy lost from  object %s lib <NONE>\n", ob->id.name+2);
				}
				else {
					/* this triggers object_update to always use a copy */
					ob->proxy->proxy_from= ob;
					/* force proxy updates after load/undo, a bit weak */
					ob->recalc= ob->proxy->recalc= OB_RECALC_ALL;
				}
			}
			ob->proxy_group= newlibadr(fd, ob->id.lib, ob->proxy_group);
			
			poin= ob->data;
			ob->data= newlibadr_us(fd, ob->id.lib, ob->data);
			   
			if(ob->data==NULL && poin!=NULL) {
				if(ob->id.lib)
					printf("Can't find obdata of %s lib %s\n", ob->id.name+2, ob->id.lib->name);
				else
					printf("Object %s lost data.\n", ob->id.name+2);

				ob->type= OB_EMPTY;
				warn= 1;

				if(ob->pose) {
					free_pose(ob->pose);
					ob->pose= NULL;
					ob->mode &= ~OB_MODE_POSE;
				}
			}
			for(a=0; a<ob->totcol; a++) ob->mat[a]= newlibadr_us(fd, ob->id.lib, ob->mat[a]);
			
			ob->gpd= newlibadr_us(fd, ob->id.lib, ob->gpd);
			ob->duplilist= NULL;
            
			ob->id.flag -= LIB_NEEDLINK;
			/* if id.us==0 a new base will be created later on */
			
			/* WARNING! Also check expand_object(), should reflect the stuff below. */
			lib_link_pose(fd, ob, ob->pose);
			lib_link_constraints(fd, &ob->id, &ob->constraints);
			
// XXX depreceated - old animation system <<<	
			lib_link_constraint_channels(fd, &ob->id, &ob->constraintChannels);
			lib_link_nlastrips(fd, &ob->id, &ob->nlastrips);
// >>> XXX depreceated - old animation system

			for(paf= ob->effect.first; paf; paf= paf->next) {
				if(paf->type==EFF_PARTICLE) {
					paf->group= newlibadr_us(fd, ob->id.lib, paf->group);
				}
			}				

			sens= ob->sensors.first;
			while(sens) {
				for(a=0; a<sens->totlinks; a++)
					sens->links[a]= newglobadr(fd, sens->links[a]);

				if(sens->type==SENS_TOUCH) {
					bTouchSensor *ts= sens->data;
					ts->ma= newlibadr(fd, ob->id.lib, ts->ma);
				}
				else if(sens->type==SENS_MESSAGE) {
					bMessageSensor *ms= sens->data;
					ms->fromObject=
						newlibadr(fd, ob->id.lib, ms->fromObject);
				}
				sens= sens->next;
			}

			cont= ob->controllers.first;
			while(cont) {
				for(a=0; a<cont->totlinks; a++)
					cont->links[a]= newglobadr(fd, cont->links[a]);

				if(cont->type==CONT_PYTHON) {
					bPythonCont *pc= cont->data;
					pc->text= newlibadr(fd, ob->id.lib, pc->text);
				}
				cont->slinks= NULL;
				cont->totslinks= 0;

				cont= cont->next;
			}

			act= ob->actuators.first;
			while(act) {
				if(act->type==ACT_SOUND) {
					bSoundActuator *sa= act->data;
					sa->sound= newlibadr_us(fd, ob->id.lib, sa->sound);
				}
				else if(act->type==ACT_GAME) {
					/* bGameActuator *ga= act->data; */
				}
				else if(act->type==ACT_CAMERA) {
					bCameraActuator *ca= act->data;
					ca->ob= newlibadr(fd, ob->id.lib, ca->ob);
				}
					/* leave this one, it's obsolete but necessary to read for conversion */
				else if(act->type==ACT_ADD_OBJECT) {
					bAddObjectActuator *eoa= act->data;
					if(eoa) eoa->ob= newlibadr(fd, ob->id.lib, eoa->ob);
				}
				else if(act->type==ACT_OBJECT) {
					bObjectActuator *oa= act->data;
					oa->reference= newlibadr(fd, ob->id.lib, oa->reference);
				}
				else if(act->type==ACT_EDIT_OBJECT) {
					bEditObjectActuator *eoa= act->data;
					if(eoa==NULL) {
						init_actuator(act);
					}
					else {
						eoa->ob= newlibadr(fd, ob->id.lib, eoa->ob);
						eoa->me= newlibadr(fd, ob->id.lib, eoa->me);
					}
				}
				else if(act->type==ACT_OBJECT) {
					bObjectActuator *oa= act->data;
					if(oa==NULL) {
						init_actuator(act);
					}
					else {
						oa->reference= newlibadr(fd, ob->id.lib, oa->reference);
					}
				}
				else if(act->type==ACT_SCENE) {
					bSceneActuator *sa= act->data;
					sa->camera= newlibadr(fd, ob->id.lib, sa->camera);
					sa->scene= newlibadr(fd, ob->id.lib, sa->scene);
				}
				else if(act->type==ACT_ACTION) {
					bActionActuator *aa= act->data;
					aa->act= newlibadr(fd, ob->id.lib, aa->act);
				}
				else if(act->type==ACT_SHAPEACTION) {
					bActionActuator *aa= act->data;
					aa->act= newlibadr(fd, ob->id.lib, aa->act);
				}
				else if(act->type==ACT_PROPERTY) {
					bPropertyActuator *pa= act->data;
					pa->ob= newlibadr(fd, ob->id.lib, pa->ob);
				}
				else if(act->type==ACT_MESSAGE) {
					bMessageActuator *ma= act->data;
					ma->toObject= newlibadr(fd, ob->id.lib, ma->toObject);
				}
				else if(act->type==ACT_2DFILTER){
					bTwoDFilterActuator *_2dfa = act->data; 
					_2dfa->text= newlibadr(fd, ob->id.lib, _2dfa->text);
				}
				else if(act->type==ACT_PARENT) {
					bParentActuator *parenta = act->data; 
					parenta->ob = newlibadr(fd, ob->id.lib, parenta->ob);
				}
				else if(act->type==ACT_STATE) {
					/* bStateActuator *statea = act->data; */
				}
				else if(act->type==ACT_ARMATURE) {
					bArmatureActuator *arma= act->data;
					arma->target= newlibadr(fd, ob->id.lib, arma->target);
					arma->subtarget= newlibadr(fd, ob->id.lib, arma->subtarget);
				}
				act= act->next;
			}
			
			{
				FluidsimModifierData *fluidmd = (FluidsimModifierData *)modifiers_findByType(ob, eModifierType_Fluidsim);
				
				if(fluidmd && fluidmd->fss) 
					fluidmd->fss->ipo = newlibadr_us(fd, ob->id.lib, fluidmd->fss->ipo);
			}

			{
				SmokeModifierData *smd = (SmokeModifierData *)modifiers_findByType(ob, eModifierType_Smoke);
				
				if(smd && smd->type == MOD_SMOKE_TYPE_DOMAIN && smd->domain) 
				{
					smd->domain->coll_group = newlibadr_us(fd, ob->id.lib, smd->domain->coll_group);
					smd->domain->eff_group = newlibadr_us(fd, ob->id.lib, smd->domain->eff_group);
					smd->domain->fluid_group = newlibadr_us(fd, ob->id.lib, smd->domain->fluid_group);

					smd->domain->effector_weights->group = newlibadr(fd, ob->id.lib, smd->domain->effector_weights->group);
				}
			}

			{
				ClothModifierData *clmd = (ClothModifierData *)modifiers_findByType(ob, eModifierType_Cloth);
				
				if(clmd) 
				{
					clmd->sim_parms->effector_weights->group = newlibadr(fd, ob->id.lib, clmd->sim_parms->effector_weights->group);
					clmd->coll_parms->group= newlibadr(fd, ob->id.lib, clmd->coll_parms->group);
				}
			}
			
			/* texture field */
			if(ob->pd)
				lib_link_partdeflect(fd, &ob->id, ob->pd);

			if(ob->soft)
				ob->soft->effector_weights->group = newlibadr(fd, ob->id.lib, ob->soft->effector_weights->group);

			lib_link_particlesystems(fd, ob, &ob->id, &ob->particlesystem);
			lib_link_modifiers(fd, ob);
		}
		ob= ob->id.next;
	}

	if(warn)
		BKE_report(fd->reports, RPT_WARNING, "Warning in console");
}


static void direct_link_pose(FileData *fd, bPose *pose)
{
	bPoseChannel *pchan;

	if (!pose)
		return;

	link_list(fd, &pose->chanbase);
	link_list(fd, &pose->agroups);

	pose->chanhash= NULL;

	for (pchan = pose->chanbase.first; pchan; pchan=pchan->next) {
		pchan->bone= NULL;
		pchan->parent= newdataadr(fd, pchan->parent);
		pchan->child= newdataadr(fd, pchan->child);
		pchan->custom_tx= newdataadr(fd, pchan->custom_tx);
		
		direct_link_constraints(fd, &pchan->constraints);
		
		pchan->prop = newdataadr(fd, pchan->prop);
		if (pchan->prop)
			IDP_DirectLinkProperty(pchan->prop, (fd->flags & FD_FLAGS_SWITCH_ENDIAN), fd);
		
		pchan->mpath= newdataadr(fd, pchan->mpath);
		if (pchan->mpath)
			direct_link_motionpath(fd, pchan->mpath);
		
		pchan->iktree.first= pchan->iktree.last= NULL;
		pchan->path= NULL;
	}
	pose->ikdata = NULL;
	if (pose->ikparam != NULL) {
		pose->ikparam= newdataadr(fd, pose->ikparam);
	}
}

static void direct_link_modifiers(FileData *fd, ListBase *lb)
{
	ModifierData *md;

	link_list(fd, lb);

	for (md=lb->first; md; md=md->next) {
		md->error = NULL;
		md->scene = NULL;
		
		/* if modifiers disappear, or for upward compatibility */
		if(NULL==modifierType_getInfo(md->type))
			md->type= eModifierType_None;
			
		if (md->type==eModifierType_Subsurf) {
			SubsurfModifierData *smd = (SubsurfModifierData*) md;

			smd->emCache = smd->mCache = 0;
		}
		else if (md->type==eModifierType_Armature) {
			ArmatureModifierData *amd = (ArmatureModifierData*) md;
			
			amd->prevCos= NULL;
		}
		else if (md->type==eModifierType_Cloth) {
			ClothModifierData *clmd = (ClothModifierData*) md;
			
			clmd->clothObject = NULL;
			
			clmd->sim_parms= newdataadr(fd, clmd->sim_parms);
			clmd->coll_parms= newdataadr(fd, clmd->coll_parms);

			direct_link_pointcache_list(fd, &clmd->ptcaches, &clmd->point_cache);
			
			if(clmd->sim_parms) {
				if(clmd->sim_parms->presets > 10)
					clmd->sim_parms->presets = 0;

				clmd->sim_parms->reset = 0;
			}

			clmd->sim_parms->effector_weights = newdataadr(fd, clmd->sim_parms->effector_weights);
			if(!clmd->sim_parms->effector_weights)
				clmd->sim_parms->effector_weights = BKE_add_effector_weights(NULL);
			
		}
		else if (md->type==eModifierType_Fluidsim) {
			FluidsimModifierData *fluidmd = (FluidsimModifierData*) md;
			
			fluidmd->fss= newdataadr(fd, fluidmd->fss);
			fluidmd->fss->fmd= fluidmd;
			fluidmd->fss->meshSurfNormals = 0;
		}
		else if (md->type==eModifierType_Smoke) {
			SmokeModifierData *smd = (SmokeModifierData*) md;

			if(smd->type==MOD_SMOKE_TYPE_DOMAIN)
			{
				smd->flow = NULL;
				smd->coll = NULL;
				smd->domain = newdataadr(fd, smd->domain);
				smd->domain->smd = smd;

				smd->domain->fluid = NULL;
				smd->domain->wt = NULL;
				smd->domain->shadow = NULL;
				smd->domain->tex = NULL;
				smd->domain->tex_shadow = NULL;
				smd->domain->tex_wt = NULL;

				smd->domain->effector_weights = newdataadr(fd, smd->domain->effector_weights);
				if(!smd->domain->effector_weights)
					smd->domain->effector_weights = BKE_add_effector_weights(NULL);

				direct_link_pointcache_list(fd, &(smd->domain->ptcaches[0]), &(smd->domain->point_cache[0]));
				direct_link_pointcache_list(fd, &(smd->domain->ptcaches[1]), &(smd->domain->point_cache[1]));
			}
			else if(smd->type==MOD_SMOKE_TYPE_FLOW)
			{
				smd->domain = NULL;
				smd->coll = NULL;
				smd->flow = newdataadr(fd, smd->flow);
				smd->flow->smd = smd;
				smd->flow->psys = newdataadr(fd, smd->flow->psys);
			}
			else if(smd->type==MOD_SMOKE_TYPE_COLL)
			{
				smd->flow = NULL;
				smd->domain = NULL;
				smd->coll = newdataadr(fd, smd->coll);
				if(smd->coll)
				{
					smd->coll->points = NULL;
					smd->coll->numpoints = 0;
				}
				else
					smd->type = 0;

			}
		}
		else if (md->type==eModifierType_Collision) {
			
			CollisionModifierData *collmd = (CollisionModifierData*) md;
			/*
			// TODO: CollisionModifier should use pointcache 
			// + have proper reset events before enabling this
			collmd->x = newdataadr(fd, collmd->x);
			collmd->xnew = newdataadr(fd, collmd->xnew);
			collmd->mfaces = newdataadr(fd, collmd->mfaces);
			
			collmd->current_x = MEM_callocN(sizeof(MVert)*collmd->numverts,"current_x");
			collmd->current_xnew = MEM_callocN(sizeof(MVert)*collmd->numverts,"current_xnew");
			collmd->current_v = MEM_callocN(sizeof(MVert)*collmd->numverts,"current_v");
			*/
			
			collmd->x = NULL;
			collmd->xnew = NULL;
			collmd->current_x = NULL;
			collmd->current_xnew = NULL;
			collmd->current_v = NULL;
			collmd->time = -1000;
			collmd->numverts = 0;
			collmd->bvhtree = NULL;
			collmd->mfaces = NULL;
			
		}
		else if (md->type==eModifierType_Surface) {
			SurfaceModifierData *surmd = (SurfaceModifierData*) md;

			surmd->dm = NULL;
			surmd->bvhtree = NULL;
			surmd->x = NULL;
			surmd->v = NULL;
			surmd->numverts = 0;
		}
		else if (md->type==eModifierType_Hook) {
			HookModifierData *hmd = (HookModifierData*) md;

			hmd->indexar= newdataadr(fd, hmd->indexar);
			if(fd->flags & FD_FLAGS_SWITCH_ENDIAN) {
				int a;
				for(a=0; a<hmd->totindex; a++) {
					SWITCH_INT(hmd->indexar[a]);
				}
			}
		} else if (md->type==eModifierType_ParticleSystem) {
			ParticleSystemModifierData *psmd = (ParticleSystemModifierData*) md;

			psmd->dm=0;
			psmd->psys=newdataadr(fd, psmd->psys);
			psmd->flag &= ~eParticleSystemFlag_psys_updated;
		} else if (md->type==eModifierType_Explode) {
			ExplodeModifierData *psmd = (ExplodeModifierData*) md;

			psmd->facepa=0;
		}
		else if (md->type==eModifierType_MeshDeform) {
			MeshDeformModifierData *mmd = (MeshDeformModifierData*) md;

			mmd->bindinfluences= newdataadr(fd, mmd->bindinfluences);
			mmd->bindoffsets= newdataadr(fd, mmd->bindoffsets);
			mmd->bindcagecos= newdataadr(fd, mmd->bindcagecos);
			mmd->dyngrid= newdataadr(fd, mmd->dyngrid);
			mmd->dyninfluences= newdataadr(fd, mmd->dyninfluences);
			mmd->dynverts= newdataadr(fd, mmd->dynverts);

			mmd->bindweights= newdataadr(fd, mmd->bindweights);
			mmd->bindcos= newdataadr(fd, mmd->bindcos);

			if(fd->flags & FD_FLAGS_SWITCH_ENDIAN) {
				int a;

				if(mmd->bindoffsets)
					for(a=0; a<mmd->totvert+1; a++)
						SWITCH_INT(mmd->bindoffsets[a])
				if(mmd->bindcagecos)
					for(a=0; a<mmd->totcagevert*3; a++)
						SWITCH_INT(mmd->bindcagecos[a])
				if(mmd->dynverts)
					for(a=0; a<mmd->totvert; a++)
						SWITCH_INT(mmd->dynverts[a])

				if(mmd->bindweights)
					for(a=0; a<mmd->totcagevert*mmd->totvert; a++)
						SWITCH_INT(mmd->bindweights[a])
				if(mmd->bindcos)
					for(a=0; a<mmd->totcagevert*3; a++)
						SWITCH_INT(mmd->bindcos[a])
			}
		}
	}
}

static void direct_link_object(FileData *fd, Object *ob)
{
	PartEff *paf;
	bProperty *prop;
	bSensor *sens;
	bController *cont;
	bActuator *act;
	int a;
	
	/* weak weak... this was only meant as draw flag, now is used in give_base too */
	ob->flag &= ~OB_FROMGROUP;

	/* loading saved files with editmode enabled works, but for undo we like
	   to stay in object mode during undo presses so keep editmode disabled */
	if(fd->memfile)
		ob->mode &= ~(OB_MODE_EDIT|OB_MODE_PARTICLE_EDIT);
	
	ob->disp.first=ob->disp.last= NULL;
	
	ob->adt= newdataadr(fd, ob->adt);
	direct_link_animdata(fd, ob->adt);
	
	ob->pose= newdataadr(fd, ob->pose);
	direct_link_pose(fd, ob->pose);
	
	ob->mpath= newdataadr(fd, ob->mpath);
	if (ob->mpath)
		direct_link_motionpath(fd, ob->mpath);

	link_list(fd, &ob->defbase);
// XXX depreceated - old animation system <<<
	direct_link_nlastrips(fd, &ob->nlastrips);
	link_list(fd, &ob->constraintChannels);
// >>> XXX depreceated - old animation system 

	ob->mat= newdataadr(fd, ob->mat);
	test_pointer_array(fd, (void **)&ob->mat);
	ob->matbits= newdataadr(fd, ob->matbits);
	
	/* do it here, below old data gets converted */
	direct_link_modifiers(fd, &ob->modifiers);
	
	link_list(fd, &ob->effect);
	paf= ob->effect.first;
	while(paf) {
		if(paf->type==EFF_PARTICLE) {
			paf->keys= NULL;
		}
		if(paf->type==EFF_WAVE) {
			WaveEff *wav = (WaveEff*) paf;
			PartEff *next = paf->next;
			WaveModifierData *wmd = (WaveModifierData*) modifier_new(eModifierType_Wave);

			wmd->damp = wav->damp;
			wmd->flag = wav->flag;
			wmd->height = wav->height;
			wmd->lifetime = wav->lifetime;
			wmd->narrow = wav->narrow;
			wmd->speed = wav->speed;
			wmd->startx = wav->startx;
			wmd->starty = wav->startx;
			wmd->timeoffs = wav->timeoffs;
			wmd->width = wav->width;

			BLI_addtail(&ob->modifiers, wmd);

			BLI_remlink(&ob->effect, paf);
			MEM_freeN(paf);

			paf = next;
			continue;
		}
		if(paf->type==EFF_BUILD) {
			BuildEff *baf = (BuildEff*) paf;
			PartEff *next = paf->next;
			BuildModifierData *bmd = (BuildModifierData*) modifier_new(eModifierType_Build);

			bmd->start = baf->sfra;
			bmd->length = baf->len;
			bmd->randomize = 0;
			bmd->seed = 1;

			BLI_addtail(&ob->modifiers, bmd);

			BLI_remlink(&ob->effect, paf);
			MEM_freeN(paf);

			paf = next;
			continue;
		}
		paf= paf->next;
	}

	ob->pd= newdataadr(fd, ob->pd);
	direct_link_partdeflect(ob->pd);
	ob->soft= newdataadr(fd, ob->soft);
	if(ob->soft) {
		SoftBody *sb= ob->soft;		
		
		sb->bpoint= NULL;	// init pointers so it gets rebuilt nicely
		sb->bspring= NULL;
		sb->scratch= NULL;
		/* although not used anymore */
		/* still have to be loaded to be compatible with old files */
		sb->keys= newdataadr(fd, sb->keys);
		test_pointer_array(fd, (void **)&sb->keys);
		if(sb->keys) {
			for(a=0; a<sb->totkey; a++) {
				sb->keys[a]= newdataadr(fd, sb->keys[a]);
			}
		}

		sb->effector_weights = newdataadr(fd, sb->effector_weights);
		if(!sb->effector_weights)
			sb->effector_weights = BKE_add_effector_weights(NULL);

		direct_link_pointcache_list(fd, &sb->ptcaches, &sb->pointcache);
	}
	ob->bsoft= newdataadr(fd, ob->bsoft);
	ob->fluidsimSettings= newdataadr(fd, ob->fluidsimSettings); /* NT */

	link_list(fd, &ob->particlesystem);
	direct_link_particlesystems(fd,&ob->particlesystem);
	
	link_list(fd, &ob->prop);
	prop= ob->prop.first;
	while(prop) {
		prop->poin= newdataadr(fd, prop->poin);
		if(prop->poin==0) prop->poin= &prop->data;
		prop= prop->next;
	}

	link_list(fd, &ob->sensors);
	sens= ob->sensors.first;
	while(sens) {
		sens->data= newdataadr(fd, sens->data);
		sens->links= newdataadr(fd, sens->links);
		test_pointer_array(fd, (void **)&sens->links);
		sens= sens->next;
	}

	direct_link_constraints(fd, &ob->constraints);

	link_glob_list(fd, &ob->controllers);
	if (ob->init_state) {
		/* if a known first state is specified, set it so that the game will start ok */
		ob->state = ob->init_state;
	} else if (!ob->state) {
		ob->state = 1;
	}
	cont= ob->controllers.first;
	while(cont) {
		cont->data= newdataadr(fd, cont->data);
		cont->links= newdataadr(fd, cont->links);
		test_pointer_array(fd, (void **)&cont->links);
		if (cont->state_mask == 0)
			cont->state_mask = 1;
		cont= cont->next;
	}

	link_glob_list(fd, &ob->actuators);
	act= ob->actuators.first;
	while(act) {
		act->data= newdataadr(fd, act->data);
		act= act->next;
	}

	link_list(fd, &ob->hooks);
	while (ob->hooks.first) {
		ObHook *hook = ob->hooks.first;
		HookModifierData *hmd = (HookModifierData*) modifier_new(eModifierType_Hook);

		hook->indexar= newdataadr(fd, hook->indexar);
		if(fd->flags & FD_FLAGS_SWITCH_ENDIAN) {
			int a;
			for(a=0; a<hook->totindex; a++) {
				SWITCH_INT(hook->indexar[a]);
			}
		}

			/* Do conversion here because if we have loaded
			 * a hook we need to make sure it gets converted
			 * and free'd, regardless of version.
			 */
		VECCOPY(hmd->cent, hook->cent);
		hmd->falloff = hook->falloff;
		hmd->force = hook->force;
		hmd->indexar = hook->indexar;
		hmd->object = hook->parent;
		memcpy(hmd->parentinv, hook->parentinv, sizeof(hmd->parentinv));
		hmd->totindex = hook->totindex;

		BLI_addhead(&ob->modifiers, hmd);
		BLI_remlink(&ob->hooks, hook);
		
		modifier_unique_name(&ob->modifiers, (ModifierData*)hmd);

		MEM_freeN(hook);
	}
	
	ob->bb= NULL;
	ob->derivedDeform= NULL;
	ob->derivedFinal= NULL;
	ob->gpulamp.first= ob->gpulamp.last= NULL;
	link_list(fd, &ob->pc_ids);

	if(ob->sculpt)
		ob->sculpt= MEM_callocN(sizeof(SculptSession), "reload sculpt session");
}

/* ************ READ SCENE ***************** */

/* patch for missing scene IDs, can't be in do-versions */
static void composite_patch(bNodeTree *ntree, Scene *scene)
{
	bNode *node;
	
	for(node= ntree->nodes.first; node; node= node->next)
		if(node->id==NULL && ELEM4(node->type, CMP_NODE_R_LAYERS, CMP_NODE_COMPOSITE, CMP_NODE_DEFOCUS, CMP_NODE_OUTPUT_FILE))
			node->id= &scene->id;
}

static void link_paint(FileData *fd, Scene *sce, Paint *p)
{
	if(p) {
		p->brush= newlibadr_us(fd, sce->id.lib, p->brush);
		p->paint_cursor= NULL;
	}
}

static void lib_link_scene(FileData *fd, Main *main)
{
	Scene *sce;
	Base *base, *next;
	Sequence *seq;
	SceneRenderLayer *srl;
	TimeMarker *marker;
	
	sce= main->scene.first;
	while(sce) {
		if(sce->id.flag & LIB_NEEDLINK) {
			/*Link ID Properties -- and copy this comment EXACTLY for easy finding
			of library blocks that implement this.*/
			if (sce->id.properties) IDP_LibLinkProperty(sce->id.properties, (fd->flags & FD_FLAGS_SWITCH_ENDIAN), fd);
			if (sce->adt) lib_link_animdata(fd, &sce->id, sce->adt);
			
			lib_link_keyingsets(fd, &sce->id, &sce->keyingsets);
			
			sce->camera= newlibadr(fd, sce->id.lib, sce->camera);
			sce->world= newlibadr_us(fd, sce->id.lib, sce->world);
			sce->set= newlibadr(fd, sce->id.lib, sce->set);
			sce->ima= newlibadr_us(fd, sce->id.lib, sce->ima);
			sce->gpd= newlibadr_us(fd, sce->id.lib, sce->gpd);
			
			link_paint(fd, sce, &sce->toolsettings->sculpt->paint);
			link_paint(fd, sce, &sce->toolsettings->vpaint->paint);
			link_paint(fd, sce, &sce->toolsettings->wpaint->paint);
			link_paint(fd, sce, &sce->toolsettings->imapaint.paint);

			sce->toolsettings->skgen_template = newlibadr(fd, sce->id.lib, sce->toolsettings->skgen_template);

			for(base= sce->base.first; base; base= next) {
				next= base->next;

				/* base->object= newlibadr_us(fd, sce->id.lib, base->object); */
				base->object= newlibadr_us(fd, sce->id.lib, base->object);
				
				if(base->object==NULL) {
					BKE_reportf(fd->reports, RPT_ERROR, "LIB ERROR: Object lost from scene:'%s\'\n", sce->id.name+2);
					if(G.background==0) printf("LIB ERROR: base removed from scene:'%s\'\n", sce->id.name+2);
					BLI_remlink(&sce->base, base);
					if(base==sce->basact) sce->basact= 0;
					MEM_freeN(base);
				}
			}

			SEQ_BEGIN(sce->ed, seq) {
				if(seq->ipo) seq->ipo= newlibadr_us(fd, sce->id.lib, seq->ipo);
				if(seq->scene) {
					seq->scene= newlibadr(fd, sce->id.lib, seq->scene);
					seq->scene_sound = sound_scene_add_scene_sound(sce, seq, seq->startdisp, seq->enddisp, seq->startofs + seq->anim_startofs);
				}
				if(seq->scene_camera) seq->scene_camera= newlibadr(fd, sce->id.lib, seq->scene_camera);
				if(seq->sound) {
					seq->scene_sound = NULL;
					if(seq->type == SEQ_HD_SOUND)
						seq->type = SEQ_SOUND;
					else
						seq->sound= newlibadr(fd, sce->id.lib, seq->sound);
					if (seq->sound) {
						seq->sound->id.us++;
						seq->scene_sound = sound_add_scene_sound(sce, seq, seq->startdisp, seq->enddisp, seq->startofs + seq->anim_startofs);
					}
				}
				seq->anim= 0;
			}
			SEQ_END

#ifdef DURIAN_CAMERA_SWITCH
			for(marker= sce->markers.first; marker; marker= marker->next) {
				if(marker->camera) {
					marker->camera= newlibadr(fd, sce->id.lib, marker->camera);
				}
			}
#endif

			if(sce->ed)
				seq_update_muting(sce, sce->ed);
			
			if(sce->nodetree) {
				lib_link_ntree(fd, &sce->id, sce->nodetree);
				composite_patch(sce->nodetree, sce);
			}
			
			for(srl= sce->r.layers.first; srl; srl= srl->next) {
				srl->mat_override= newlibadr_us(fd, sce->id.lib, srl->mat_override);
				srl->light_override= newlibadr_us(fd, sce->id.lib, srl->light_override);
			}
			/*Game Settings: Dome Warp Text*/
			sce->gm.dome.warptext= newlibadr(fd, sce->id.lib, sce->gm.dome.warptext);

			sce->id.flag -= LIB_NEEDLINK;
		}

		sce= sce->id.next;
	}
}

static void link_recurs_seq(FileData *fd, ListBase *lb)
{
	Sequence *seq;

	link_list(fd, lb);

	for(seq=lb->first; seq; seq=seq->next)
		if(seq->seqbase.first)
			link_recurs_seq(fd, &seq->seqbase);
}

static void direct_link_paint(FileData *fd, Paint **paint)
{
	Paint *p;
/* TODO. is this needed */
	p= (*paint)= newdataadr(fd, (*paint));
}

static void direct_link_scene(FileData *fd, Scene *sce)
{
	Editing *ed;
	Sequence *seq;
	MetaStack *ms;

	sce->theDag = NULL;
	sce->dagisvalid = 0;
	sce->obedit= NULL;
	sce->stats= 0;
	sce->fps_info= NULL;

	sound_create_scene(sce);

	/* set users to one by default, not in lib-link, this will increase it for compo nodes */
	sce->id.us= 1;

	link_list(fd, &(sce->base));
	
	sce->adt= newdataadr(fd, sce->adt);
	direct_link_animdata(fd, sce->adt);
	
	link_list(fd, &sce->keyingsets);
	direct_link_keyingsets(fd, &sce->keyingsets);
	
	sce->basact= newdataadr(fd, sce->basact);
	
	sce->toolsettings= newdataadr(fd, sce->toolsettings);
	if(sce->toolsettings) {
		direct_link_paint(fd, (Paint**)&sce->toolsettings->sculpt);
		direct_link_paint(fd, (Paint**)&sce->toolsettings->vpaint);
		direct_link_paint(fd, (Paint**)&sce->toolsettings->wpaint);

		sce->toolsettings->imapaint.paintcursor= NULL;
		sce->toolsettings->particle.paintcursor= NULL;
	}

	if(sce->ed) {
		ListBase *old_seqbasep= &((Editing *)sce->ed)->seqbase;
		
		ed= sce->ed= newdataadr(fd, sce->ed);

		ed->act_seq= newdataadr(fd, ed->act_seq);

		/* recursive link sequences, lb will be correctly initialized */
		link_recurs_seq(fd, &ed->seqbase);

		SEQ_BEGIN(ed, seq) {
			seq->seq1= newdataadr(fd, seq->seq1);
			seq->seq2= newdataadr(fd, seq->seq2);
			seq->seq3= newdataadr(fd, seq->seq3);
			/* a patch: after introduction of effects with 3 input strips */
			if(seq->seq3==0) seq->seq3= seq->seq2;

			seq->plugin= newdataadr(fd, seq->plugin);
			seq->effectdata= newdataadr(fd, seq->effectdata);
			
			if(seq->type & SEQ_EFFECT)
				seq->flag |= SEQ_EFFECT_NOT_LOADED;

			if(seq->type == SEQ_SPEED) {
				SpeedControlVars *s= seq->effectdata;
				s->frameMap= NULL;
			}

			seq->strip= newdataadr(fd, seq->strip);
			if(seq->strip && seq->strip->done==0) {
				seq->strip->done= 1;

				if(seq->type == SEQ_IMAGE ||
				   seq->type == SEQ_MOVIE ||
				   seq->type == SEQ_RAM_SOUND ||
				   seq->type == SEQ_HD_SOUND) {
					seq->strip->stripdata = newdataadr(
						fd, seq->strip->stripdata);
				} else {
					seq->strip->stripdata = 0;
				}
				if (seq->flag & SEQ_USE_CROP) {
					seq->strip->crop = newdataadr(
						fd, seq->strip->crop);
				} else {
					seq->strip->crop = 0;
				}
				if (seq->flag & SEQ_USE_TRANSFORM) {
					seq->strip->transform = newdataadr(
						fd, seq->strip->transform);
				} else {
					seq->strip->transform = 0;
				}
				if (seq->flag & SEQ_USE_PROXY) {
					seq->strip->proxy = newdataadr(
						fd, seq->strip->proxy);
					seq->strip->proxy->anim = 0;
				} else {
					seq->strip->proxy = 0;
				}
				if (seq->flag & SEQ_USE_COLOR_BALANCE) {
					seq->strip->color_balance = newdataadr(
						fd, seq->strip->color_balance);
				} else {
					seq->strip->color_balance = 0;
				}
				if (seq->strip->color_balance) {
					// seq->strip->color_balance->gui = 0; // XXX - peter, is this relevant in 2.5?
				}
			}
		}
		SEQ_END
		
		/* link metastack, slight abuse of structs here, have to restore pointer to internal part in struct */
		{
			Sequence temp;
			char *poin;
			intptr_t offset;
			
			offset= ((intptr_t)&(temp.seqbase)) - ((intptr_t)&temp);
			
			/* root pointer */
			if(ed->seqbasep == old_seqbasep) {
				ed->seqbasep= &ed->seqbase;
			}
			else {
				
				poin= (char *)ed->seqbasep;
				poin -= offset;
				
				poin= newdataadr(fd, poin);
				if(poin) ed->seqbasep= (ListBase *)(poin+offset);
				else ed->seqbasep= &ed->seqbase;
			}			
			/* stack */
			link_list(fd, &(ed->metastack));
			
			for(ms= ed->metastack.first; ms; ms= ms->next) {
				ms->parseq= newdataadr(fd, ms->parseq);
				
				if(ms->oldbasep == old_seqbasep)
					ms->oldbasep= &ed->seqbase;
				else {
					poin= (char *)ms->oldbasep;
					poin -= offset;
					poin= newdataadr(fd, poin);
					if(poin) ms->oldbasep= (ListBase *)(poin+offset);
					else ms->oldbasep= &ed->seqbase;
				}
			}
		}
	}
	
	sce->r.avicodecdata = newdataadr(fd, sce->r.avicodecdata);
	if (sce->r.avicodecdata) {
		sce->r.avicodecdata->lpFormat = newdataadr(fd, sce->r.avicodecdata->lpFormat);
		sce->r.avicodecdata->lpParms = newdataadr(fd, sce->r.avicodecdata->lpParms);
	}
	
	sce->r.qtcodecdata = newdataadr(fd, sce->r.qtcodecdata);
	if (sce->r.qtcodecdata) {
		sce->r.qtcodecdata->cdParms = newdataadr(fd, sce->r.qtcodecdata->cdParms);
	}
	if (sce->r.ffcodecdata.properties) {
		sce->r.ffcodecdata.properties = newdataadr(
			fd, sce->r.ffcodecdata.properties);
		if (sce->r.ffcodecdata.properties) { 
			IDP_DirectLinkProperty(
				sce->r.ffcodecdata.properties, 
				(fd->flags & FD_FLAGS_SWITCH_ENDIAN), fd);
		}
	}

	link_list(fd, &(sce->markers));
	link_list(fd, &(sce->transform_spaces));
	link_list(fd, &(sce->r.layers));

	sce->nodetree= newdataadr(fd, sce->nodetree);
	if(sce->nodetree)
		direct_link_nodetree(fd, sce->nodetree);
	
}

/* ************ READ WM ***************** */

static void direct_link_windowmanager(FileData *fd, wmWindowManager *wm)
{
	wmWindow *win;
	
	wm->id.us= 1;
	link_list(fd, &(wm->windows));
	
	for(win= wm->windows.first; win; win= win->next) {
		win->ghostwin= NULL;
		win->eventstate= NULL;
		win->curswin= NULL;
		win->tweak= NULL;

		win->queue.first= win->queue.last= NULL;
		win->handlers.first= win->handlers.last= NULL;
		win->modalhandlers.first= win->modalhandlers.last= NULL;
		win->subwindows.first= win->subwindows.last= NULL;
		win->gesture.first= win->gesture.last= NULL;

		win->drawdata= NULL;
		win->drawmethod= -1;
		win->drawfail= 0;
	}
	
	wm->timers.first= wm->timers.last= NULL;
	wm->operators.first= wm->operators.last= NULL;
	wm->paintcursors.first= wm->paintcursors.last= NULL;
	wm->queue.first= wm->queue.last= NULL;
	BKE_reports_init(&wm->reports, RPT_STORE);

	wm->keyconfigs.first= wm->keyconfigs.last= NULL;
	wm->defaultconf= NULL;

	wm->jobs.first= wm->jobs.last= NULL;
	wm->drags.first= wm->drags.last= NULL;
	
	wm->windrawable= NULL;
	wm->initialized= 0;
	wm->op_undo_depth= 0;
}

static void lib_link_windowmanager(FileData *fd, Main *main)
{
	wmWindowManager *wm;
	wmWindow *win;
	
	for(wm= main->wm.first; wm; wm= wm->id.next) {
		if(wm->id.flag & LIB_NEEDLINK) {
			for(win= wm->windows.first; win; win= win->next)
				win->screen= newlibadr(fd, NULL, win->screen);

			wm->id.flag -= LIB_NEEDLINK;
		}
	}
}

/* ****************** READ GREASE PENCIL ***************** */

/* relinks grease-pencil data - used for direct_link and old file linkage */
static void direct_link_gpencil(FileData *fd, bGPdata *gpd)
{
	bGPDlayer *gpl;
	bGPDframe *gpf;
	bGPDstroke *gps;
	
	/* we must firstly have some grease-pencil data to link! */
	if (gpd == NULL)
		return;
	
	/* relink layers */
	link_list(fd, &gpd->layers);
	
	for (gpl= gpd->layers.first; gpl; gpl= gpl->next) {
		/* relink frames */
		link_list(fd, &gpl->frames);
		gpl->actframe= newdataadr(fd, gpl->actframe);
		
		for (gpf= gpl->frames.first; gpf; gpf= gpf->next) {
			/* relink strokes (and their points) */
			link_list(fd, &gpf->strokes);
			
			for (gps= gpf->strokes.first; gps; gps= gps->next) {
				gps->points= newdataadr(fd, gps->points);
			}
		}
	}
}

/* ****************** READ SCREEN ***************** */

static void butspace_version_132(SpaceButs *buts)
{
	buts->v2d.tot.xmin= 0.0f;
	buts->v2d.tot.ymin= 0.0f;
	buts->v2d.tot.xmax= 1279.0f;
	buts->v2d.tot.ymax= 228.0f;

	buts->v2d.min[0]= 256.0f;
	buts->v2d.min[1]= 42.0f;

	buts->v2d.max[0]= 2048.0f;
	buts->v2d.max[1]= 450.0f;

	buts->v2d.minzoom= 0.5f;
	buts->v2d.maxzoom= 1.21f;

	buts->v2d.scroll= 0;
	buts->v2d.keepzoom= 1;
	buts->v2d.keeptot= 1;
}

/* note: file read without screens option G_FILE_NO_UI; 
   check lib pointers in call below */
static void lib_link_screen(FileData *fd, Main *main)
{
	bScreen *sc;
	ScrArea *sa;

	for(sc= main->screen.first; sc; sc= sc->id.next) {
		if(sc->id.flag & LIB_NEEDLINK) {
			sc->id.us= 1;
			sc->scene= newlibadr(fd, sc->id.lib, sc->scene);
			sc->animtimer= NULL; /* saved in rare cases */
			
			sa= sc->areabase.first;
			while(sa) {
				SpaceLink *sl;
				
				sa->full= newlibadr(fd, sc->id.lib, sa->full);
				
				for (sl= sa->spacedata.first; sl; sl= sl->next) {
					if(sl->spacetype==SPACE_VIEW3D) {
						View3D *v3d= (View3D*) sl;
						BGpic *bgpic = NULL;
						
						v3d->camera= newlibadr(fd, sc->id.lib, v3d->camera);
						v3d->ob_centre= newlibadr(fd, sc->id.lib, v3d->ob_centre);
						
						/* should be do_versions but not easy adding into the listbase */
						if(v3d->bgpic) {
							v3d->bgpic= newlibadr(fd, sc->id.lib, v3d->bgpic);
							BLI_addtail(&v3d->bgpicbase, bgpic);
							v3d->bgpic= NULL;
						}

						for(bgpic= v3d->bgpicbase.first; bgpic; bgpic= bgpic->next) {
							bgpic->ima= newlibadr_us(fd, sc->id.lib, bgpic->ima);
						}
						if(v3d->localvd) {
							v3d->localvd->camera= newlibadr(fd, sc->id.lib, v3d->localvd->camera);
						}
					}
					else if(sl->spacetype==SPACE_IPO) {
						SpaceIpo *sipo= (SpaceIpo *)sl;
						bDopeSheet *ads= sipo->ads;
						
						if (ads) {
							ads->source= newlibadr(fd, sc->id.lib, ads->source);
							ads->filter_grp= newlibadr(fd, sc->id.lib, ads->filter_grp);
						}
					}
					else if(sl->spacetype==SPACE_BUTS) {
						SpaceButs *sbuts= (SpaceButs *)sl;
						sbuts->ri= NULL;
						sbuts->pinid= newlibadr(fd, sc->id.lib, sbuts->pinid);
						sbuts->mainbo= sbuts->mainb;
						sbuts->mainbuser= sbuts->mainb;
						if(main->versionfile<132)
							butspace_version_132(sbuts);
					}
					else if(sl->spacetype==SPACE_FILE) {
						SpaceFile *sfile= (SpaceFile *)sl;
						sfile->files= NULL;
						sfile->params= NULL;
						sfile->op= NULL;
						sfile->layout= NULL;
						sfile->folders_prev= NULL;
						sfile->folders_next= NULL;
					}
					else if(sl->spacetype==SPACE_IMASEL) {
						SpaceImaSel *simasel= (SpaceImaSel *)sl;

						simasel->files = NULL;						
						simasel->returnfunc= NULL;
						simasel->menup= NULL;
						simasel->pupmenu= NULL;
						simasel->img= NULL;
					}
					else if(sl->spacetype==SPACE_ACTION) {
						SpaceAction *saction= (SpaceAction *)sl;
						bDopeSheet *ads= &saction->ads;
						
						if (ads) {
							ads->source= newlibadr(fd, sc->id.lib, ads->source);
							ads->filter_grp= newlibadr(fd, sc->id.lib, ads->filter_grp);
						}
						
						saction->action = newlibadr(fd, sc->id.lib, saction->action);
					}
					else if(sl->spacetype==SPACE_IMAGE) {
						SpaceImage *sima= (SpaceImage *)sl;

						sima->image= newlibadr_us(fd, sc->id.lib, sima->image);
						
						/* NOTE: pre-2.5, this was local data not lib data, but now we need this as lib data
						 * so fingers crossed this works fine!
						 */
						sima->gpd= newlibadr_us(fd, sc->id.lib, sima->gpd);
					}
					else if(sl->spacetype==SPACE_NLA){
						SpaceNla *snla= (SpaceNla *)sl;
						bDopeSheet *ads= snla->ads;
						
						if (ads) {
							ads->source= newlibadr(fd, sc->id.lib, ads->source);
							ads->filter_grp= newlibadr(fd, sc->id.lib, ads->filter_grp);
						}
					}
					else if(sl->spacetype==SPACE_TEXT) {
						SpaceText *st= (SpaceText *)sl;

						st->text= newlibadr(fd, sc->id.lib, st->text);

					}
					else if(sl->spacetype==SPACE_SCRIPT) {

						SpaceScript *scpt= (SpaceScript *)sl;
						/*scpt->script = NULL; - 2.45 set to null, better re-run the script */
						if (scpt->script) {
							scpt->script= newlibadr(fd, sc->id.lib, scpt->script);
							if (scpt->script) {
								SCRIPT_SET_NULL(scpt->script)
							}
						}
					}
					else if(sl->spacetype==SPACE_OUTLINER) {
						SpaceOops *so= (SpaceOops *)sl;
						TreeStoreElem *tselem;
						int a;

						so->tree.first= so->tree.last= NULL;
						so->search_tse.id= newlibadr(fd, NULL, so->search_tse.id);
						
						if(so->treestore) {
							tselem= so->treestore->data;
							for(a=0; a<so->treestore->usedelem; a++, tselem++) {
								tselem->id= newlibadr(fd, NULL, tselem->id);
							}
						}
					}
					else if(sl->spacetype==SPACE_SOUND) {
						SpaceSound *ssound= (SpaceSound *)sl;

						ssound->sound= newlibadr_us(fd, sc->id.lib, ssound->sound);
					}
					else if(sl->spacetype==SPACE_NODE) {
						SpaceNode *snode= (SpaceNode *)sl;
						
						snode->id= newlibadr(fd, sc->id.lib, snode->id);
						
						/* internal data, a bit patchy */
						if(snode->id) {
							if(GS(snode->id->name)==ID_MA)
								snode->nodetree= ((Material *)snode->id)->nodetree;
							else if(GS(snode->id->name)==ID_SCE)
								snode->nodetree= ((Scene *)snode->id)->nodetree;
							else if(GS(snode->id->name)==ID_TE)
								snode->nodetree= ((Tex *)snode->id)->nodetree;
						}
					}
				}
				sa= sa->next;
			}
			sc->id.flag -= LIB_NEEDLINK;
		}
	}
}

/* Only for undo files, or to restore a screen after reading without UI... */
static void *restore_pointer_by_name(Main *mainp, ID *id, int user)
{
		
	if(id) {
		ListBase *lb= which_libbase(mainp, GS(id->name));
		
		if(lb) {	// there's still risk of checking corrupt mem (freed Ids in oops)
			ID *idn= lb->first;
			char *name= id->name+2;
			
			while(idn) {
				if(idn->name[2]==name[0] && strcmp(idn->name+2, name)==0) {
					if(idn->lib==id->lib) {
						if(user && idn->us==0) idn->us++;
						break;
					}
				}
				idn= idn->next;
			}
			return idn;
		}
	}
	return NULL;
}

/* called from kernel/blender.c */
/* used to link a file (without UI) to the current UI */
/* note that it assumes the old pointers in UI are still valid, so old Main is not freed */
void lib_link_screen_restore(Main *newmain, bScreen *curscreen, Scene *curscene)
{
	wmWindow *win;
	wmWindowManager *wm;
	bScreen *sc;
	ScrArea *sa;

	/* first windowmanager */
	for(wm= newmain->wm.first; wm; wm= wm->id.next) {
		for(win= wm->windows.first; win; win= win->next) {
			win->screen= restore_pointer_by_name(newmain, (ID *)win->screen, 1);
			
			if(win->screen==NULL)
				win->screen= curscreen;

			win->screen->winid= win->winid;
		}
	}
	
	
	for(sc= newmain->screen.first; sc; sc= sc->id.next) {
		Scene *oldscene= sc->scene;

		sc->scene= restore_pointer_by_name(newmain, (ID *)sc->scene, 1);
		if(sc->scene==NULL)
			sc->scene= curscene;

		/* keep cursor location through undo */
		copy_v3_v3(sc->scene->cursor, oldscene->cursor);

		sa= sc->areabase.first;
		while(sa) {
			SpaceLink *sl;

			for (sl= sa->spacedata.first; sl; sl= sl->next) {
				if(sl->spacetype==SPACE_VIEW3D) {
					View3D *v3d= (View3D*) sl;
					BGpic *bgpic;
					
					if(v3d->scenelock)
						v3d->camera= NULL; /* always get from scene */
					else
						v3d->camera= restore_pointer_by_name(newmain, (ID *)v3d->camera, 1);
					if(v3d->camera==NULL)
						v3d->camera= sc->scene->camera;
					v3d->ob_centre= restore_pointer_by_name(newmain, (ID *)v3d->ob_centre, 1);
					
					for(bgpic= v3d->bgpicbase.first; bgpic; bgpic= bgpic->next) {
						bgpic->ima= restore_pointer_by_name(newmain, (ID *)bgpic->ima, 1);
					}
					if(v3d->localvd) {
						/*Base *base;*/

						v3d->localvd->camera= sc->scene->camera;
						
						/* localview can become invalid during undo/redo steps, so we exit it when no could be found */
						/* XXX  regionlocalview ?
						for(base= sc->scene->base.first; base; base= base->next) {
							if(base->lay & v3d->lay) break;
						}
						if(base==NULL) {
							v3d->lay= v3d->localvd->lay;
							v3d->layact= v3d->localvd->layact;
							MEM_freeN(v3d->localvd); 
							v3d->localvd= NULL;
						}
						*/
					}
					else if(v3d->scenelock) v3d->lay= sc->scene->lay;

					/* not very nice, but could help */
					if((v3d->layact & v3d->lay)==0) v3d->layact= v3d->lay;
					
				}
				else if(sl->spacetype==SPACE_IPO) {
					SpaceIpo *sipo= (SpaceIpo *)sl;
					bDopeSheet *ads= sipo->ads;
					
					if (ads) {
						ads->source= restore_pointer_by_name(newmain, (ID *)ads->source, 1);
						
						if (ads->filter_grp)
							ads->filter_grp= restore_pointer_by_name(newmain, (ID *)ads->filter_grp, 0);
					}
				}
				else if(sl->spacetype==SPACE_BUTS) {
					SpaceButs *sbuts= (SpaceButs *)sl;
					sbuts->pinid = restore_pointer_by_name(newmain, sbuts->pinid, 0);
					//XXX if (sbuts->ri) sbuts->ri->curtile = 0;
				}
				else if(sl->spacetype==SPACE_FILE) {
					
					SpaceFile *sfile= (SpaceFile *)sl;
					sfile->files= NULL;
					sfile->folders_prev= NULL;
					sfile->folders_next= NULL;
					sfile->params= NULL;
					sfile->op= NULL;
				}
				else if(sl->spacetype==SPACE_IMASEL) {
					SpaceImaSel *simasel= (SpaceImaSel *)sl;
					if (simasel->files) {
						//XXX BIF_filelist_freelib(simasel->files);
					}
				}
				else if(sl->spacetype==SPACE_ACTION) {
					SpaceAction *saction= (SpaceAction *)sl;
					
					saction->action = restore_pointer_by_name(newmain, (ID *)saction->action, 1);
					saction->ads.source= restore_pointer_by_name(newmain, (ID *)saction->ads.source, 1);

					if (saction->ads.filter_grp)
						saction->ads.filter_grp= restore_pointer_by_name(newmain, (ID *)saction->ads.filter_grp, 0);
				}
				else if(sl->spacetype==SPACE_IMAGE) {
					SpaceImage *sima= (SpaceImage *)sl;

					sima->image= restore_pointer_by_name(newmain, (ID *)sima->image, 1);

					sima->scopes.waveform_1 = NULL;
					sima->scopes.waveform_2 = NULL;
					sima->scopes.waveform_3 = NULL;
					sima->scopes.vecscope = NULL;
					sima->scopes.ok = 0;
					
					/* NOTE: pre-2.5, this was local data not lib data, but now we need this as lib data
					 * so assume that here we're doing for undo only...
					 */
					sima->gpd= restore_pointer_by_name(newmain, (ID *)sima->gpd, 1);
				}
				else if(sl->spacetype==SPACE_NLA){
					SpaceNla *snla= (SpaceNla *)sl;
					bDopeSheet *ads= snla->ads;
					
					if (ads) {
						ads->source= restore_pointer_by_name(newmain, (ID *)ads->source, 1);
						
						if (ads->filter_grp)
							ads->filter_grp= restore_pointer_by_name(newmain, (ID *)ads->filter_grp, 0);
					}
				}
				else if(sl->spacetype==SPACE_TEXT) {
					SpaceText *st= (SpaceText *)sl;

					st->text= restore_pointer_by_name(newmain, (ID *)st->text, 1);
					if(st->text==NULL) st->text= newmain->text.first;
				}
				else if(sl->spacetype==SPACE_SCRIPT) {
					SpaceScript *scpt= (SpaceScript *)sl;
					
					scpt->script= restore_pointer_by_name(newmain, (ID *)scpt->script, 1);
					
					/*sc->script = NULL; - 2.45 set to null, better re-run the script */
					if (scpt->script) {
						SCRIPT_SET_NULL(scpt->script)
					}
				}
				else if(sl->spacetype==SPACE_OUTLINER) {
					SpaceOops *so= (SpaceOops *)sl;
					int a;
					
					so->search_tse.id= restore_pointer_by_name(newmain, so->search_tse.id, 0);
					
					if(so->treestore) {
						TreeStore *ts= so->treestore;
						TreeStoreElem *tselem=ts->data;
						for(a=0; a<ts->usedelem; a++, tselem++) {
							tselem->id= restore_pointer_by_name(newmain, tselem->id, 0);
						}
					}
				}
				else if(sl->spacetype==SPACE_SOUND) {
					SpaceSound *ssound= (SpaceSound *)sl;

					ssound->sound= restore_pointer_by_name(newmain, (ID *)ssound->sound, 1);
				}
				else if(sl->spacetype==SPACE_NODE) {
					SpaceNode *snode= (SpaceNode *)sl;
					
					snode->id= restore_pointer_by_name(newmain, snode->id, 1);
					snode->edittree= NULL;
					
					if(snode->id==NULL)
						snode->nodetree= NULL;
					else {
						if(GS(snode->id->name)==ID_MA)
							snode->nodetree= ((Material *)snode->id)->nodetree;
						else if(GS(snode->id->name)==ID_SCE)
							snode->nodetree= ((Scene *)snode->id)->nodetree;
						else if(GS(snode->id->name)==ID_TE)
							snode->nodetree= ((Tex *)snode->id)->nodetree;
					}
				}
			}
			sa= sa->next;
		}
	}
}

static void direct_link_region(FileData *fd, ARegion *ar, int spacetype)
{
	Panel *pa;

	link_list(fd, &(ar->panels));

	for(pa= ar->panels.first; pa; pa=pa->next) {
		pa->paneltab= newdataadr(fd, pa->paneltab);
		pa->runtime_flag= 0;
		pa->activedata= NULL;
		pa->type= NULL;
	}
	
	ar->regiondata= newdataadr(fd, ar->regiondata);
	if(ar->regiondata) {
		if(spacetype==SPACE_VIEW3D) {
			RegionView3D *rv3d= ar->regiondata;
			
			rv3d->localvd= newdataadr(fd, rv3d->localvd);
			rv3d->clipbb= newdataadr(fd, rv3d->clipbb);
			
			rv3d->depths= NULL;
			rv3d->retopo_view_data= NULL;
			rv3d->ri= NULL;
			rv3d->sms= NULL;
			rv3d->smooth_timer= NULL;
		}
	}
	
	ar->v2d.tab_offset= NULL;
	ar->v2d.tab_num= 0;
	ar->v2d.tab_cur= 0;
	ar->handlers.first= ar->handlers.last= NULL;
	ar->uiblocks.first= ar->uiblocks.last= NULL;
	ar->headerstr= NULL;
	ar->swinid= 0;
	ar->type= NULL;
	ar->swap= 0;
	ar->do_draw= 0;
	memset(&ar->drawrct, 0, sizeof(ar->drawrct));
}

/* for the saved 2.50 files without regiondata */
/* and as patch for 2.48 and older */
static void view3d_split_250(View3D *v3d, ListBase *regions)
{
	ARegion *ar;
	
	for(ar= regions->first; ar; ar= ar->next) {
		if(ar->regiontype==RGN_TYPE_WINDOW && ar->regiondata==NULL) {
			RegionView3D *rv3d;
			
			rv3d= ar->regiondata= MEM_callocN(sizeof(RegionView3D), "region v3d patch");
			rv3d->persp= v3d->persp;
			rv3d->view= v3d->view;
			rv3d->dist= v3d->dist;
			VECCOPY(rv3d->ofs, v3d->ofs);
			QUATCOPY(rv3d->viewquat, v3d->viewquat);
		}
	}

	/* this was not initialized correct always */
	if(v3d->twtype == 0)
		v3d->twtype= V3D_MANIP_TRANSLATE;
}

static void direct_link_screen(FileData *fd, bScreen *sc)
{
	ScrArea *sa;
	ScrVert *sv;
	ScrEdge *se;
	int a;
	
	link_list(fd, &(sc->vertbase));
	link_list(fd, &(sc->edgebase));
	link_list(fd, &(sc->areabase));
	sc->regionbase.first= sc->regionbase.last= NULL;
	sc->context= NULL;

	sc->mainwin= sc->subwinactive= 0;	/* indices */
	sc->swap= 0;
	
	/* hacky patch... but people have been saving files with the verse-blender,
	   causing the handler to keep running for ever, with no means to disable it */
	for(a=0; a<SCREEN_MAXHANDLER; a+=2) {
		if( sc->handler[a]==SCREEN_HANDLER_VERSE) {
			sc->handler[a]= 0;
			break;
		}
	}
	
	/* edges */
	for(se= sc->edgebase.first; se; se= se->next) {
		se->v1= newdataadr(fd, se->v1);
		se->v2= newdataadr(fd, se->v2);
		if( (intptr_t)se->v1 > (intptr_t)se->v2) {
			sv= se->v1;
			se->v1= se->v2;
			se->v2= sv;
		}

		if(se->v1==NULL) {
			printf("error reading screen... file corrupt\n");
			se->v1= se->v2;
		}
	}

	/* areas */
	for(sa= sc->areabase.first; sa; sa= sa->next) {
		SpaceLink *sl;
		ARegion *ar;

		link_list(fd, &(sa->spacedata));
		link_list(fd, &(sa->regionbase));

		sa->handlers.first= sa->handlers.last= NULL;
		sa->type= NULL;	/* spacetype callbacks */
		
		for(ar= sa->regionbase.first; ar; ar= ar->next)
			direct_link_region(fd, ar, sa->spacetype);
		
		/* accident can happen when read/save new file with older version */
		/* 2.50: we now always add spacedata for info */
		if(sa->spacedata.first==NULL) {
			SpaceInfo *sinfo= MEM_callocN(sizeof(SpaceInfo), "spaceinfo");
			sa->spacetype= sinfo->spacetype= SPACE_INFO;
			BLI_addtail(&sa->spacedata, sinfo);
		}
		/* add local view3d too */
		else if(sa->spacetype==SPACE_VIEW3D)
			view3d_split_250(sa->spacedata.first, &sa->regionbase);
		
		for (sl= sa->spacedata.first; sl; sl= sl->next) {
			link_list(fd, &(sl->regionbase));

			for(ar= sl->regionbase.first; ar; ar= ar->next)
				direct_link_region(fd, ar, sl->spacetype);

			if (sl->spacetype==SPACE_VIEW3D) {
				View3D *v3d= (View3D*) sl;
				BGpic *bgpic;

				v3d->flag |= V3D_INVALID_BACKBUF;

				link_list(fd, &(v3d->bgpicbase));

				/* should be do_versions except this doesnt fit well there */
				if(v3d->bgpic) {
					bgpic= newdataadr(fd, v3d->bgpic);
					BLI_addtail(&v3d->bgpicbase, bgpic);
					v3d->bgpic= NULL;
				}

				for(bgpic= v3d->bgpicbase.first; bgpic; bgpic= bgpic->next)
					bgpic->iuser.ok= 1;

				if(v3d->gpd) {
					v3d->gpd= newdataadr(fd, v3d->gpd);
					direct_link_gpencil(fd, v3d->gpd);
				}
				v3d->localvd= newdataadr(fd, v3d->localvd);
				v3d->afterdraw.first= v3d->afterdraw.last= NULL;
				v3d->properties_storage= NULL;
				
				view3d_split_250(v3d, &sl->regionbase);
			}
			else if (sl->spacetype==SPACE_IPO) {
				SpaceIpo *sipo= (SpaceIpo*)sl;
				
				sipo->ads= newdataadr(fd, sipo->ads);
				sipo->ghostCurves.first= sipo->ghostCurves.last= NULL;
			}
			else if (sl->spacetype==SPACE_NLA) {
				SpaceNla *snla= (SpaceNla*)sl;
				
				snla->ads= newdataadr(fd, snla->ads);
			}
			else if (sl->spacetype==SPACE_OUTLINER) {
				SpaceOops *soops= (SpaceOops*) sl;
				
				soops->treestore= newdataadr(fd, soops->treestore);
				if(soops->treestore) {
					soops->treestore->data= newdataadr(fd, soops->treestore->data);
					/* we only saved what was used */
					soops->treestore->totelem= soops->treestore->usedelem;
					soops->storeflag |= SO_TREESTORE_CLEANUP;	// at first draw
				}
			}
			else if(sl->spacetype==SPACE_IMAGE) {
				SpaceImage *sima= (SpaceImage *)sl;
				
				sima->cumap= newdataadr(fd, sima->cumap);
				if(sima->cumap)
					direct_link_curvemapping(fd, sima->cumap);
				
				sima->iuser.scene= NULL;
				sima->iuser.ok= 1;
				sima->scopes.waveform_1 = NULL;
				sima->scopes.waveform_2 = NULL;
				sima->scopes.waveform_3 = NULL;
				sima->scopes.vecscope = NULL;
				sima->scopes.ok = 0;
				
				/* WARNING: gpencil data is no longer stored directly in sima after 2.5 
				 * so sacrifice a few old files for now to avoid crashes with new files!
				 */
				//sima->gpd= newdataadr(fd, sima->gpd);
				//if (sima->gpd)
				//	direct_link_gpencil(fd, sima->gpd);
			}
			else if(sl->spacetype==SPACE_NODE) {
				SpaceNode *snode= (SpaceNode *)sl;
				
				if(snode->gpd) {
					snode->gpd= newdataadr(fd, snode->gpd);
					direct_link_gpencil(fd, snode->gpd);
				}
				snode->nodetree= snode->edittree= NULL;
			}
			else if(sl->spacetype==SPACE_TIME) {
				SpaceTime *stime= (SpaceTime *)sl;
				stime->caches.first= stime->caches.last= NULL;
			}
			else if(sl->spacetype==SPACE_LOGIC) {
				SpaceLogic *slogic= (SpaceLogic *)sl;
					
				if(slogic->gpd) {
					slogic->gpd= newdataadr(fd, slogic->gpd);
					direct_link_gpencil(fd, slogic->gpd);
				}
			}
			else if(sl->spacetype==SPACE_SEQ) {
				SpaceSeq *sseq= (SpaceSeq *)sl;
				if(sseq->gpd) {
					sseq->gpd= newdataadr(fd, sseq->gpd);
					direct_link_gpencil(fd, sseq->gpd);
				}
			}
			else if(sl->spacetype==SPACE_BUTS) {
				SpaceButs *sbuts= (SpaceButs *)sl;
				sbuts->path= NULL;
			}
			else if(sl->spacetype==SPACE_CONSOLE) {
				SpaceConsole *sconsole= (SpaceConsole *)sl;
				ConsoleLine *cl, *cl_next;
				
				link_list(fd, &sconsole->scrollback);
				link_list(fd, &sconsole->history);
				
				//for(cl= sconsole->scrollback.first; cl; cl= cl->next)
				//	cl->line= newdataadr(fd, cl->line);
				
				/*comma expressions, (e.g. expr1, expr2, expr3) evalutate each expression,
				  from left to right.  the right-most expression sets the result of the comma
				  expression as a whole*/
				for(cl= sconsole->history.first; cl; cl= cl_next) {
					cl_next= cl->next;
					cl->line= newdataadr(fd, cl->line);
					if (cl->line == NULL) {
						BLI_remlink(&sconsole->history, cl);
						MEM_freeN(cl);
					}
				}
			}
			else if(sl->spacetype==SPACE_FILE) {
				SpaceFile *sfile= (SpaceFile *)sl;
				
				/* this sort of info is probably irrelevant for reloading...
				 * plus, it isn't saved to files yet!
				 */
				sfile->folders_prev= sfile->folders_next= NULL;
				sfile->files= NULL;
				sfile->layout= NULL;
				sfile->op= NULL;
				sfile->params= NULL;
			}
		}
		
		sa->actionzones.first= sa->actionzones.last= NULL;

		sa->v1= newdataadr(fd, sa->v1);
		sa->v2= newdataadr(fd, sa->v2);
		sa->v3= newdataadr(fd, sa->v3);
		sa->v4= newdataadr(fd, sa->v4);
	}
}

/* ********** READ LIBRARY *************** */


static void direct_link_library(FileData *fd, Library *lib, Main *main)
{
	Main *newmain;
	
	for(newmain= fd->mainlist.first; newmain; newmain= newmain->next) {
		if(newmain->curlib) {
			if(strcmp(newmain->curlib->filepath, lib->filepath)==0) {
				printf("Fixed error in file; multiple instances of lib:\n %s\n", lib->filepath);
				
				change_idid_adr(&fd->mainlist, fd, lib, newmain->curlib);
//				change_idid_adr_fd(fd, lib, newmain->curlib);
				
				BLI_remlink(&main->library, lib);
				MEM_freeN(lib);
				
				BKE_report(fd->reports, RPT_WARNING, "Library had multiple instances, save and reload!");

				return;
			}
		}
	}
	/* make sure we have full path in lib->filename */
	BLI_strncpy(lib->filepath, lib->name, sizeof(lib->name));
	cleanup_path(fd->relabase, lib->filepath);
	
//	printf("direct_link_library: name %s\n", lib->name);
//	printf("direct_link_library: filename %s\n", lib->filename);
	
	/* new main */
	newmain= MEM_callocN(sizeof(Main), "directlink");
	BLI_addtail(&fd->mainlist, newmain);
	newmain->curlib= lib;

	lib->parent= NULL;
}

static void lib_link_library(FileData *fd, Main *main)
{
	Library *lib;
	for(lib= main->library.first; lib; lib= lib->id.next) {
		lib->id.us= 1;
	}
}

/* Always call this once you havbe loaded new library data to set the relative paths correctly in relation to the blend file */
static void fix_relpaths_library(const char *basepath, Main *main)
{
	Library *lib;
	/* BLO_read_from_memory uses a blank filename */
	if (basepath==NULL || basepath[0] == '\0')
		return;
		
	for(lib= main->library.first; lib; lib= lib->id.next) {
		/* Libraries store both relative and abs paths, recreate relative paths,
		 * relative to the blend file since indirectly linked libs will be relative to their direct linked library */
		if (strncmp(lib->name, "//", 2)==0) { /* if this is relative to begin with? */
			strncpy(lib->name, lib->filepath, sizeof(lib->name));
			BLI_path_rel(lib->name, basepath);
		}
	}
}

/* ************** READ SOUND ******************* */

static void direct_link_sound(FileData *fd, bSound *sound)
{
	sound->handle = NULL;
	sound->playback_handle = NULL;

	sound->packedfile = direct_link_packedfile(fd, sound->packedfile);
	sound->newpackedfile = direct_link_packedfile(fd, sound->newpackedfile);
}

static void lib_link_sound(FileData *fd, Main *main)
{
	bSound *sound;

	sound= main->sound.first;
	while(sound) {
		if(sound->id.flag & LIB_NEEDLINK) {
			sound->id.flag -= LIB_NEEDLINK;
			sound->ipo= newlibadr_us(fd, sound->id.lib, sound->ipo); // XXX depreceated - old animation system
			
			sound_load(main, sound);

			if(sound->cache)
				sound_cache(sound, 1);
		}
		sound= sound->id.next;
	}
}
/* ***************** READ GROUP *************** */

static void direct_link_group(FileData *fd, Group *group)
{
	link_list(fd, &group->gobject);
}

static void lib_link_group(FileData *fd, Main *main)
{
	Group *group= main->group.first;
	GroupObject *go;
	int add_us;
	
	while(group) {
		if(group->id.flag & LIB_NEEDLINK) {
			group->id.flag -= LIB_NEEDLINK;
			
			add_us= 0;
			
			go= group->gobject.first;
			while(go) {
				go->ob= newlibadr(fd, group->id.lib, go->ob);
				if(go->ob) {
					go->ob->flag |= OB_FROMGROUP;
					/* if group has an object, it increments user... */
					add_us= 1;
					if(go->ob->id.us==0) 
						go->ob->id.us= 1;
				}
				go= go->next;
			}
			if(add_us) group->id.us++;
			rem_from_group(group, NULL, NULL, NULL);	/* removes NULL entries */
		}
		group= group->id.next;
	}
}

/* ************** GENERAL & MAIN ******************** */


static char *dataname(short id_code)
{
	
	switch( id_code ) {
		case ID_OB: return "Data from OB";
		case ID_ME: return "Data from ME";
		case ID_IP: return "Data from IP";
		case ID_SCE: return "Data from SCE";
		case ID_MA: return "Data from MA";
		case ID_TE: return "Data from TE";
		case ID_CU: return "Data from CU";
		case ID_GR: return "Data from GR";
		case ID_AR: return "Data from AR";
		case ID_AC: return "Data from AC";
		case ID_LI: return "Data from LI";
		case ID_MB: return "Data from MB";
		case ID_IM: return "Data from IM";
		case ID_LT: return "Data from LT";
		case ID_LA: return "Data from LA";
		case ID_CA: return "Data from CA";
		case ID_KE: return "Data from KE";
		case ID_WO: return "Data from WO";
		case ID_SCR: return "Data from SCR";
		case ID_VF: return "Data from VF";
		case ID_TXT	: return "Data from TXT";
		case ID_SO: return "Data from SO";
		case ID_NT: return "Data from NT";
		case ID_BR: return "Data from BR";
		case ID_PA: return "Data from PA";
		case ID_GD: return "Data from GD";
	}
	return "Data from Lib Block";
	
}

static BHead *read_data_into_oldnewmap(FileData *fd, BHead *bhead, char *allocname)
{
	bhead = blo_nextbhead(fd, bhead);

	while(bhead && bhead->code==DATA) {
		void *data;
#if 0
		/* XXX DUMB DEBUGGING OPTION TO GIVE NAMES for guarded malloc errors */		
		short *sp= fd->filesdna->structs[bhead->SDNAnr];
		char *allocname = fd->filesdna->types[ sp[0] ];
		char *tmp= malloc(100);
		
		strcpy(tmp, allocname);
		data= read_struct(fd, bhead, tmp);
#else
		data= read_struct(fd, bhead, allocname);
#endif
		
		if (data) {
			oldnewmap_insert(fd->datamap, bhead->old, data, 0);
		}

		bhead = blo_nextbhead(fd, bhead);
	}

	return bhead;
}

static BHead *read_libblock(FileData *fd, Main *main, BHead *bhead, int flag, ID **id_r)
{
	/* this routine reads a libblock and its direct data. Use link functions
	 * to connect it all
	 */

	ID *id;
	ListBase *lb;
	char *allocname;
	
	/* read libblock */
	id = read_struct(fd, bhead, "lib block");
	if (id_r)
		*id_r= id;
	if (!id)
		return blo_nextbhead(fd, bhead);
	
	oldnewmap_insert(fd->libmap, bhead->old, id, bhead->code);	/* for ID_ID check */
	
	/* do after read_struct, for dna reconstruct */
	if(bhead->code==ID_ID) {
		lb= which_libbase(main, GS(id->name));
	}
	else {
		lb= which_libbase(main, bhead->code);
	}
	
	BLI_addtail(lb, id);

	/* clear first 8 bits */
	id->flag= (id->flag & 0xFF00) | flag | LIB_NEEDLINK;
	id->lib= main->curlib;
	if(id->flag & LIB_FAKEUSER) id->us= 1;
	else id->us= 0;
	id->icon_id = 0;

	/* this case cannot be direct_linked: it's just the ID part */
	if(bhead->code==ID_ID) {
		return blo_nextbhead(fd, bhead);
	}

	/* need a name for the mallocN, just for debugging and sane prints on leaks */
	allocname= dataname(GS(id->name));
	
	/* read all data into fd->datamap */
	bhead= read_data_into_oldnewmap(fd, bhead, allocname);

	/* init pointers direct data */
	switch( GS(id->name) ) {
		case ID_WM:
			direct_link_windowmanager(fd, (wmWindowManager *)id);
			break;
		case ID_SCR:
			direct_link_screen(fd, (bScreen *)id);
			break;
		case ID_SCE:
			direct_link_scene(fd, (Scene *)id);
			break;
		case ID_OB:
			direct_link_object(fd, (Object *)id);
			break;
		case ID_ME:
			direct_link_mesh(fd, (Mesh *)id);
			break;
		case ID_CU:
			direct_link_curve(fd, (Curve *)id);
			break;
		case ID_MB:
			direct_link_mball(fd, (MetaBall *)id);
			break;
		case ID_MA:
			direct_link_material(fd, (Material *)id);
			break;
		case ID_TE:
			direct_link_texture(fd, (Tex *)id);
			break;
		case ID_IM:
			direct_link_image(fd, (Image *)id);
			break;
		case ID_LA:
			direct_link_lamp(fd, (Lamp *)id);
			break;
		case ID_VF:
			direct_link_vfont(fd, (VFont *)id);
			break;
		case ID_TXT:
			direct_link_text(fd, (Text *)id);
			break;
		case ID_IP:
			direct_link_ipo(fd, (Ipo *)id);
			break;
		case ID_KE:
			direct_link_key(fd, (Key *)id);
			break;
		case ID_LT:
			direct_link_latt(fd, (Lattice *)id);
			break;
		case ID_WO:
			direct_link_world(fd, (World *)id);
			break;
		case ID_LI:
			direct_link_library(fd, (Library *)id, main);
			break;
		case ID_CA:
			direct_link_camera(fd, (Camera *)id);
			break;
		case ID_SO:
			direct_link_sound(fd, (bSound *)id);
			break;
		case ID_GR:
			direct_link_group(fd, (Group *)id);
			break;
		case ID_AR:
			direct_link_armature(fd, (bArmature*)id);
			break;
		case ID_AC:
			direct_link_action(fd, (bAction*)id);
			break;
		case ID_NT:
			direct_link_nodetree(fd, (bNodeTree*)id);
			break;
		case ID_BR:
			direct_link_brush(fd, (Brush*)id);
			break;
		case ID_PA:
			direct_link_particlesettings(fd, (ParticleSettings*)id);
			break;
		case ID_SCRIPT:
			direct_link_script(fd, (Script*)id);
			break;
		case ID_GD:
			direct_link_gpencil(fd, (bGPdata *)id);
			break;
	}
	
	/*link direct data of ID properties*/
	if (id->properties) {
		id->properties = newdataadr(fd, id->properties);
		if (id->properties) { /* this case means the data was written incorrectly, it should not happen */
			IDP_DirectLinkProperty(id->properties, (fd->flags & FD_FLAGS_SWITCH_ENDIAN), fd);
		}
	}

	oldnewmap_free_unused(fd->datamap);
	oldnewmap_clear(fd->datamap);

	return (bhead);
}

/* note, this has to be kept for reading older files... */
/* also version info is written here */
static BHead *read_global(BlendFileData *bfd, FileData *fd, BHead *bhead)
{
	FileGlobal *fg= read_struct(fd, bhead, "Global");
	
	/* copy to bfd handle */
	bfd->main->subversionfile= fg->subversion;
	bfd->main->minversionfile= fg->minversion;
	bfd->main->minsubversionfile= fg->minsubversion;
	
	bfd->winpos= fg->winpos;
	bfd->fileflags= fg->fileflags;
	bfd->displaymode= fg->displaymode;
	bfd->globalf= fg->globalf;
	BLI_strncpy(bfd->filename, fg->filename, sizeof(bfd->filename));
	if(G.fileflags & G_FILE_RECOVER)
		BLI_strncpy(fd->relabase, fg->filename, sizeof(fd->relabase));
	
	bfd->curscreen= fg->curscreen;
	bfd->curscene= fg->curscene;
	
	MEM_freeN(fg);

	fd->globalf= bfd->globalf;
	fd->fileflags= bfd->fileflags;
	
	return blo_nextbhead(fd, bhead);
}

/* note, this has to be kept for reading older files... */
static void link_global(FileData *fd, BlendFileData *bfd)
{
	
	bfd->curscreen= newlibadr(fd, 0, bfd->curscreen);
	bfd->curscene= newlibadr(fd, 0, bfd->curscene);
	// this happens in files older than 2.35
	if(bfd->curscene==NULL) {
		if(bfd->curscreen) bfd->curscene= bfd->curscreen->scene;
	}
}

static void vcol_to_fcol(Mesh *me)
{
	MFace *mface;
	unsigned int *mcol, *mcoln, *mcolmain;
	int a;

	if(me->totface==0 || me->mcol==0) return;

	mcoln= mcolmain= MEM_mallocN(4*sizeof(int)*me->totface, "mcoln");
	mcol = (unsigned int *)me->mcol;
	mface= me->mface;
	for(a=me->totface; a>0; a--, mface++) {
		mcoln[0]= mcol[mface->v1];
		mcoln[1]= mcol[mface->v2];
		mcoln[2]= mcol[mface->v3];
		mcoln[3]= mcol[mface->v4];
		mcoln+= 4;
	}

	MEM_freeN(me->mcol);
	me->mcol= (MCol *)mcolmain;
}

static int map_223_keybd_code_to_224_keybd_code(int code)
{
	switch (code) {
		case 312:	return 311; /* F12KEY */
		case 159:	return 161; /* PADSLASHKEY */
		case 161:	return 150; /* PAD0 */
		case 154:	return 151; /* PAD1 */
		case 150:	return 152; /* PAD2 */
		case 155:	return 153; /* PAD3 */
		case 151:	return 154; /* PAD4 */
		case 156:	return 155; /* PAD5 */
		case 152:	return 156; /* PAD6 */
		case 157:	return 157; /* PAD7 */
		case 153:	return 158; /* PAD8 */
		case 158:	return 159; /* PAD9 */
		default: return code;
	}
}

static void bone_version_238(ListBase *lb)
{
	Bone *bone;
	
	for(bone= lb->first; bone; bone= bone->next) {
		if(bone->rad_tail==0.0f && bone->rad_head==0.0f) {
			bone->rad_head= 0.25f*bone->length;
			bone->rad_tail= 0.1f*bone->length;
			
			bone->dist-= bone->rad_head;
			if(bone->dist<=0.0f) bone->dist= 0.0f;
		}
		bone_version_238(&bone->childbase);
	}
}

static void bone_version_239(ListBase *lb)
{
	Bone *bone;
	
	for(bone= lb->first; bone; bone= bone->next) {
		if(bone->layer==0) 
			bone->layer= 1;
		bone_version_239(&bone->childbase);
	}
}

static void ntree_version_241(bNodeTree *ntree)
{
	bNode *node;
	
	if(ntree->type==NTREE_COMPOSIT) {
		for(node= ntree->nodes.first; node; node= node->next) {
			if(node->type==CMP_NODE_BLUR) {
				if(node->storage==NULL) {
					NodeBlurData *nbd= MEM_callocN(sizeof(NodeBlurData), "node blur patch");
					nbd->sizex= node->custom1;
					nbd->sizey= node->custom2;
					nbd->filtertype= R_FILTER_QUAD;
					node->storage= nbd;
				}
			}
			else if(node->type==CMP_NODE_VECBLUR) {
				if(node->storage==NULL) {
					NodeBlurData *nbd= MEM_callocN(sizeof(NodeBlurData), "node blur patch");
					nbd->samples= node->custom1;
					nbd->maxspeed= node->custom2;
					nbd->fac= 1.0f;
					node->storage= nbd;
				}
			}
		}
	}
}

static void ntree_version_242(bNodeTree *ntree)
{
	bNode *node;
	
	if(ntree->type==NTREE_COMPOSIT) {
		for(node= ntree->nodes.first; node; node= node->next) {
			if(node->type==CMP_NODE_HUE_SAT) {
				if(node->storage) {
					NodeHueSat *nhs= node->storage;
					if(nhs->val==0.0f) nhs->val= 1.0f;
				}
			}
		}
	}
	else if(ntree->type==NTREE_SHADER) {
		for(node= ntree->nodes.first; node; node= node->next)
			if(node->type == SH_NODE_GEOMETRY && node->storage == NULL)
				node->storage= MEM_callocN(sizeof(NodeGeometry), "NodeGeometry");
	}
	
}


/* somehow, probably importing via python, keyblock adrcodes are not in order */
static void sort_shape_fix(Main *main)
{
	Key *key;
	KeyBlock *kb;
	int sorted= 0;
	
	while(sorted==0) {
		sorted= 1;
		for(key= main->key.first; key; key= key->id.next) {
			for(kb= key->block.first; kb; kb= kb->next) {
				if(kb->next && kb->adrcode>kb->next->adrcode) {
					KeyBlock *next= kb->next;
					BLI_remlink(&key->block, kb);
					BLI_insertlink(&key->block, next, kb);
					kb= next;
					sorted= 0;
				}
			}
		}
		if(sorted==0) printf("warning, shape keys were sorted incorrect, fixed it!\n");
	}
}

static void customdata_version_242(Mesh *me)
{
	CustomDataLayer *layer;
	MTFace *mtf;
	MCol *mcol;
	TFace *tf;
	int a, mtfacen, mcoln;

	if (!me->vdata.totlayer) {
		CustomData_add_layer(&me->vdata, CD_MVERT, CD_ASSIGN, me->mvert, me->totvert);

		if (me->msticky)
			CustomData_add_layer(&me->vdata, CD_MSTICKY, CD_ASSIGN, me->msticky, me->totvert);
		if (me->dvert)
			CustomData_add_layer(&me->vdata, CD_MDEFORMVERT, CD_ASSIGN, me->dvert, me->totvert);
	}

	if (!me->edata.totlayer)
		CustomData_add_layer(&me->edata, CD_MEDGE, CD_ASSIGN, me->medge, me->totedge);
	
	if (!me->fdata.totlayer) {
		CustomData_add_layer(&me->fdata, CD_MFACE, CD_ASSIGN, me->mface, me->totface);

		if (me->tface) {
			if (me->mcol)
				MEM_freeN(me->mcol);

			me->mcol= CustomData_add_layer(&me->fdata, CD_MCOL, CD_CALLOC, NULL, me->totface);
			me->mtface= CustomData_add_layer(&me->fdata, CD_MTFACE, CD_CALLOC, NULL, me->totface);

			mtf= me->mtface;
			mcol= me->mcol;
			tf= me->tface;

			for (a=0; a < me->totface; a++, mtf++, tf++, mcol+=4) {
				memcpy(mcol, tf->col, sizeof(tf->col));
				memcpy(mtf->uv, tf->uv, sizeof(tf->uv));

				mtf->flag= tf->flag;
				mtf->unwrap= tf->unwrap;
				mtf->mode= tf->mode;
				mtf->tile= tf->tile;
				mtf->tpage= tf->tpage;
				mtf->transp= tf->transp;
			}

			MEM_freeN(me->tface);
			me->tface= NULL;
		}
		else if (me->mcol) {
			me->mcol= CustomData_add_layer(&me->fdata, CD_MCOL, CD_ASSIGN, me->mcol, me->totface);
		}
	}

	if (me->tface) {
		MEM_freeN(me->tface);
		me->tface= NULL;
	}

	for (a=0, mtfacen=0, mcoln=0; a < me->fdata.totlayer; a++) {
		layer= &me->fdata.layers[a];

		if (layer->type == CD_MTFACE) {
			if (layer->name[0] == 0) {
				if (mtfacen == 0) strcpy(layer->name, "UVTex");
				else sprintf(layer->name, "UVTex.%.3d", mtfacen);
			}
			mtfacen++;
		}
		else if (layer->type == CD_MCOL) {
			if (layer->name[0] == 0) {
				if (mcoln == 0) strcpy(layer->name, "Col");
				else sprintf(layer->name, "Col.%.3d", mcoln);
			}
			mcoln++;
		}
	}

	mesh_update_customdata_pointers(me);
}

/*only copy render texface layer from active*/
static void customdata_version_243(Mesh *me)
{
	CustomDataLayer *layer;
	int a;

	for (a=0; a < me->fdata.totlayer; a++) {
		layer= &me->fdata.layers[a];
		layer->active_rnd = layer->active;
	}
}

/* struct NodeImageAnim moved to ImageUser, and we make it default available */
static void do_version_ntree_242_2(bNodeTree *ntree)
{
	bNode *node;
	
	if(ntree->type==NTREE_COMPOSIT) {
		for(node= ntree->nodes.first; node; node= node->next) {
			if(ELEM3(node->type, CMP_NODE_IMAGE, CMP_NODE_VIEWER, CMP_NODE_SPLITVIEWER)) {
				/* only image had storage */
				if(node->storage) {
					NodeImageAnim *nia= node->storage;
					ImageUser *iuser= MEM_callocN(sizeof(ImageUser), "ima user node");

					iuser->frames= nia->frames;
					iuser->sfra= nia->sfra;
					iuser->offset= nia->nr-1;
					iuser->cycl= nia->cyclic;
					iuser->fie_ima= 2;
					iuser->ok= 1;
					
					node->storage= iuser;
					MEM_freeN(nia);
				}
				else {
					ImageUser *iuser= node->storage= MEM_callocN(sizeof(ImageUser), "node image user");
					iuser->sfra= 1;
					iuser->fie_ima= 2;
					iuser->ok= 1;
				}
			}
		}
	}
}

static void ntree_version_245(FileData *fd, Library *lib, bNodeTree *ntree)
{
	bNode *node;
	NodeTwoFloats *ntf;
	ID *nodeid;
	Image *image;
	ImageUser *iuser;

	if(ntree->type==NTREE_COMPOSIT) {
		for(node= ntree->nodes.first; node; node= node->next) {
			if(node->type == CMP_NODE_ALPHAOVER) {
				if(!node->storage) {
					ntf= MEM_callocN(sizeof(NodeTwoFloats), "NodeTwoFloats");
					node->storage= ntf;
					if(node->custom1)
						ntf->x= 1.0f;
				}
			}
			
			/* fix for temporary flag changes during 245 cycle */
			nodeid= newlibadr(fd, lib, node->id);
			if(node->storage && nodeid && GS(nodeid->name) == ID_IM) {
				image= (Image*)nodeid;
				iuser= node->storage;
				if(iuser->flag & IMA_OLD_PREMUL) {
					iuser->flag &= ~IMA_OLD_PREMUL;
					iuser->flag |= IMA_DO_PREMUL;
				}
				if(iuser->flag & IMA_DO_PREMUL) {
					image->flag &= ~IMA_OLD_PREMUL;
					image->flag |= IMA_DO_PREMUL;
				}
			}
		}
	}
}

static void idproperties_fix_groups_lengths_recurse(IDProperty *prop)
{
	IDProperty *loop;
	int i;
	
	for (loop=prop->data.group.first, i=0; loop; loop=loop->next, i++) {
		if (loop->type == IDP_GROUP) idproperties_fix_groups_lengths_recurse(loop);
	}
	
	if (prop->len != i) {
		printf("Found and fixed bad id property group length.\n");
		prop->len = i;
	}
}

static void idproperties_fix_group_lengths(ListBase idlist)
{
	ID *id;
	
	for (id=idlist.first; id; id=id->next) {
		if (id->properties) {
			idproperties_fix_groups_lengths_recurse(id->properties);
		}
	}
}

static void alphasort_version_246(FileData *fd, Library *lib, Mesh *me)
{
	Material *ma;
	MFace *mf;
	MTFace *tf;
	int a, b, texalpha;

	/* verify we have a tface layer */
	for(b=0; b<me->fdata.totlayer; b++)
		if(me->fdata.layers[b].type == CD_MTFACE)
			break;
	
	if(b == me->fdata.totlayer)
		return;

	/* if we do, set alpha sort if the game engine did it before */
	for(a=0, mf=me->mface; a<me->totface; a++, mf++) {
		if(mf->mat_nr < me->totcol) {
			ma= newlibadr(fd, lib, me->mat[(int)mf->mat_nr]);
			texalpha = 0;

			/* we can't read from this if it comes from a library,
			 * because direct_link might not have happened on it,
			 * so ma->mtex is not pointing to valid memory yet */
			if(ma && ma->id.lib)
				ma= NULL;

			for(b=0; ma && b<MAX_MTEX; b++)
				if(ma->mtex && ma->mtex[b] && ma->mtex[b]->mapto & MAP_ALPHA)
					texalpha = 1;
		}
		else {
			ma= NULL;
			texalpha = 0;
		}

		for(b=0; b<me->fdata.totlayer; b++) {
			if(me->fdata.layers[b].type == CD_MTFACE) {
				tf = ((MTFace*)me->fdata.layers[b].data) + a;

				tf->mode &= ~TF_ALPHASORT;
				if(ma && (ma->mode & MA_ZTRANSP))
					if(ELEM(tf->transp, TF_ALPHA, TF_ADD) || (texalpha && (tf->transp != TF_CLIP)))
						tf->mode |= TF_ALPHASORT;
			}
		}
	}
}

/* 2.50 patch */
static void area_add_header_region(ScrArea *sa, ListBase *lb)
{
	ARegion *ar= MEM_callocN(sizeof(ARegion), "area region from do_versions");
	
	BLI_addtail(lb, ar);
	ar->regiontype= RGN_TYPE_HEADER;
	if(sa->headertype==1)
		ar->alignment= RGN_ALIGN_BOTTOM;
	else
		ar->alignment= RGN_ALIGN_TOP;
	
	/* initialise view2d data for header region, to allow panning */
	/* is copy from ui_view2d.c */
	ar->v2d.keepzoom = (V2D_LOCKZOOM_X|V2D_LOCKZOOM_Y|V2D_LIMITZOOM|V2D_KEEPASPECT);
	ar->v2d.keepofs = V2D_LOCKOFS_Y;
	ar->v2d.keeptot = V2D_KEEPTOT_STRICT; 
	ar->v2d.align = V2D_ALIGN_NO_NEG_X|V2D_ALIGN_NO_NEG_Y;
	ar->v2d.flag = (V2D_PIXELOFS_X|V2D_PIXELOFS_Y);
}

static void sequencer_init_preview_region(ARegion* ar)
{
	// XXX a bit ugly still, copied from space_sequencer
	/* NOTE: if you change values here, also change them in space_sequencer.c, sequencer_new */
	ar->regiontype= RGN_TYPE_PREVIEW;
	ar->alignment= RGN_ALIGN_TOP;
	ar->flag |= RGN_FLAG_HIDDEN;
	ar->v2d.keepzoom= V2D_KEEPASPECT | V2D_KEEPZOOM;
	ar->v2d.minzoom= 0.00001f;
	ar->v2d.maxzoom= 100000.0f;
	ar->v2d.tot.xmin= -960.0f; /* 1920 width centered */
	ar->v2d.tot.ymin= -540.0f; /* 1080 height centered */
	ar->v2d.tot.xmax= 960.0f;
	ar->v2d.tot.ymax= 540.0f;
	ar->v2d.min[0]= 0.0f;
	ar->v2d.min[1]= 0.0f;
	ar->v2d.max[0]= 12000.0f;
	ar->v2d.max[1]= 12000.0f;
	ar->v2d.cur= ar->v2d.tot;
	ar->v2d.align= V2D_ALIGN_FREE; // (V2D_ALIGN_NO_NEG_X|V2D_ALIGN_NO_NEG_Y);
	ar->v2d.keeptot= V2D_KEEPTOT_FREE;
}

/* 2.50 patch */
static void area_add_window_regions(ScrArea *sa, SpaceLink *sl, ListBase *lb)
{
	ARegion *ar;
	ARegion *ar_main;

	if(sl) {
		/* first channels for ipo action nla... */
		switch(sl->spacetype) {
			case SPACE_IPO:
				ar= MEM_callocN(sizeof(ARegion), "area region from do_versions");
				BLI_addtail(lb, ar);
				ar->regiontype= RGN_TYPE_CHANNELS;
				ar->alignment= RGN_ALIGN_LEFT; 
				ar->v2d.scroll= (V2D_SCROLL_RIGHT|V2D_SCROLL_BOTTOM);
				
					// for some reason, this doesn't seem to go auto like for NLA...
				ar= MEM_callocN(sizeof(ARegion), "area region from do_versions");
				BLI_addtail(lb, ar);
				ar->regiontype= RGN_TYPE_UI;
				ar->alignment= RGN_ALIGN_RIGHT;
				ar->v2d.scroll= V2D_SCROLL_RIGHT;
				ar->v2d.flag = RGN_FLAG_HIDDEN;
				break;
				
			case SPACE_ACTION:
				ar= MEM_callocN(sizeof(ARegion), "area region from do_versions");
				BLI_addtail(lb, ar);
				ar->regiontype= RGN_TYPE_CHANNELS;
				ar->alignment= RGN_ALIGN_LEFT;
				ar->v2d.scroll= V2D_SCROLL_BOTTOM;
				ar->v2d.flag = V2D_VIEWSYNC_AREA_VERTICAL;
				break;
				
			case SPACE_NLA:
				ar= MEM_callocN(sizeof(ARegion), "area region from do_versions");
				BLI_addtail(lb, ar);
				ar->regiontype= RGN_TYPE_CHANNELS;
				ar->alignment= RGN_ALIGN_LEFT;
				ar->v2d.scroll= V2D_SCROLL_BOTTOM;
				ar->v2d.flag = V2D_VIEWSYNC_AREA_VERTICAL;
				
					// for some reason, some files still don't get this auto
				ar= MEM_callocN(sizeof(ARegion), "area region from do_versions");
				BLI_addtail(lb, ar);
				ar->regiontype= RGN_TYPE_UI;
				ar->alignment= RGN_ALIGN_RIGHT;
				ar->v2d.scroll= V2D_SCROLL_RIGHT;
				ar->v2d.flag = RGN_FLAG_HIDDEN;
				break;
				
			case SPACE_NODE:
				ar= MEM_callocN(sizeof(ARegion), "nodetree area for node");
				BLI_addtail(lb, ar);
				ar->regiontype= RGN_TYPE_CHANNELS;
				ar->alignment= RGN_ALIGN_LEFT;
				ar->v2d.scroll = (V2D_SCROLL_RIGHT|V2D_SCROLL_BOTTOM);
				ar->v2d.flag = V2D_VIEWSYNC_AREA_VERTICAL;
				/* temporarily hide it */
				ar->flag = RGN_FLAG_HIDDEN;
				break;
			case SPACE_FILE:
				ar= MEM_callocN(sizeof(ARegion), "nodetree area for node");
				BLI_addtail(lb, ar);
				ar->regiontype= RGN_TYPE_CHANNELS;
				ar->alignment= RGN_ALIGN_LEFT;

				ar= MEM_callocN(sizeof(ARegion), "ui area for file");
				BLI_addtail(lb, ar);
				ar->regiontype= RGN_TYPE_UI;
				ar->alignment= RGN_ALIGN_TOP;
				break;
			case SPACE_SEQ:
				ar_main = (ARegion*)lb->first;
				for (; ar_main; ar_main = ar_main->next) {
					if (ar_main->regiontype == RGN_TYPE_WINDOW)
						break;
				}
				ar= MEM_callocN(sizeof(ARegion), "preview area for sequencer");
				BLI_insertlinkbefore(lb, ar_main, ar);
				sequencer_init_preview_region(ar);
				break;
			case SPACE_VIEW3D:
				/* toolbar */
				ar= MEM_callocN(sizeof(ARegion), "toolbar for view3d");
				
				BLI_addtail(lb, ar);
				ar->regiontype= RGN_TYPE_TOOLS;
				ar->alignment= RGN_ALIGN_LEFT;
				ar->flag = RGN_FLAG_HIDDEN;
				
				/* tool properties */
				ar= MEM_callocN(sizeof(ARegion), "tool properties for view3d");
				
				BLI_addtail(lb, ar);
				ar->regiontype= RGN_TYPE_TOOL_PROPS;
				ar->alignment= RGN_ALIGN_BOTTOM|RGN_SPLIT_PREV;
				ar->flag = RGN_FLAG_HIDDEN;
				
				/* buttons/list view */
				ar= MEM_callocN(sizeof(ARegion), "buttons for view3d");
				
				BLI_addtail(lb, ar);
				ar->regiontype= RGN_TYPE_UI;
				ar->alignment= RGN_ALIGN_RIGHT;
				ar->flag = RGN_FLAG_HIDDEN;
#if 0
			case SPACE_BUTS:
				/* context UI region */
				ar= MEM_callocN(sizeof(ARegion), "area region from do_versions");
				BLI_addtail(lb, ar);
				ar->regiontype= RGN_TYPE_UI;
				ar->alignment= RGN_ALIGN_RIGHT;
				
				break;
#endif
		}
	}

	/* main region */
	ar= MEM_callocN(sizeof(ARegion), "area region from do_versions");
	
	BLI_addtail(lb, ar);
	ar->winrct= sa->totrct;
	
	ar->regiontype= RGN_TYPE_WINDOW;
	
	if(sl) {
		/* if active spacetype has view2d data, copy that over to main region */
		/* and we split view3d */
		switch(sl->spacetype) {
			case SPACE_VIEW3D:
				view3d_split_250((View3D *)sl, lb);
				break;		
						
			case SPACE_OUTLINER:
			{
				SpaceOops *soops= (SpaceOops *)sl;
				
				memcpy(&ar->v2d, &soops->v2d, sizeof(View2D));
				
				ar->v2d.scroll &= ~V2D_SCROLL_LEFT;
				ar->v2d.scroll |= (V2D_SCROLL_RIGHT|V2D_SCROLL_BOTTOM_O);
				ar->v2d.align = (V2D_ALIGN_NO_NEG_X|V2D_ALIGN_NO_POS_Y);
				ar->v2d.keepzoom |= (V2D_LOCKZOOM_X|V2D_LOCKZOOM_Y|V2D_KEEPASPECT);
				ar->v2d.keeptot = V2D_KEEPTOT_STRICT;
				ar->v2d.minzoom= ar->v2d.maxzoom= 1.0f;
				//ar->v2d.flag |= V2D_IS_INITIALISED;
			}
				break;
			case SPACE_TIME:
			{
				SpaceTime *stime= (SpaceTime *)sl;
				memcpy(&ar->v2d, &stime->v2d, sizeof(View2D));
				
				ar->v2d.scroll |= (V2D_SCROLL_BOTTOM|V2D_SCROLL_SCALE_HORIZONTAL);
				ar->v2d.align |= V2D_ALIGN_NO_NEG_Y;
				ar->v2d.keepofs |= V2D_LOCKOFS_Y;
				ar->v2d.keepzoom |= V2D_LOCKZOOM_Y;
				ar->v2d.tot.ymin= ar->v2d.cur.ymin= -10.0;
				ar->v2d.min[1]= ar->v2d.max[1]= 20.0;
			}
				break;
			case SPACE_IPO:
			{
				SpaceIpo *sipo= (SpaceIpo *)sl;
				memcpy(&ar->v2d, &sipo->v2d, sizeof(View2D));
				
				/* init mainarea view2d */
				ar->v2d.scroll |= (V2D_SCROLL_BOTTOM|V2D_SCROLL_SCALE_HORIZONTAL);
				ar->v2d.scroll |= (V2D_SCROLL_LEFT|V2D_SCROLL_SCALE_VERTICAL);
				
				ar->v2d.min[0]= FLT_MIN;
				ar->v2d.min[1]= FLT_MIN;
				
				ar->v2d.max[0]= MAXFRAMEF;
				ar->v2d.max[1]= FLT_MAX;
				
				//ar->v2d.flag |= V2D_IS_INITIALISED;
				break;
			}
			case SPACE_SOUND:
			{
				SpaceSound *ssound= (SpaceSound *)sl;
				memcpy(&ar->v2d, &ssound->v2d, sizeof(View2D));
				
				ar->v2d.scroll |= (V2D_SCROLL_BOTTOM|V2D_SCROLL_SCALE_HORIZONTAL);
				ar->v2d.scroll |= (V2D_SCROLL_LEFT);
				//ar->v2d.flag |= V2D_IS_INITIALISED;
				break;
			}
			case SPACE_NLA:
			{
				SpaceNla *snla= (SpaceNla *)sl;
				memcpy(&ar->v2d, &snla->v2d, sizeof(View2D));
				
				ar->v2d.tot.ymin= (float)(-sa->winy)/3.0f;
				ar->v2d.tot.ymax= 0.0f;
				
				ar->v2d.scroll |= (V2D_SCROLL_BOTTOM|V2D_SCROLL_SCALE_HORIZONTAL);
				ar->v2d.scroll |= (V2D_SCROLL_RIGHT);
				ar->v2d.align = V2D_ALIGN_NO_POS_Y;
				ar->v2d.flag |= V2D_VIEWSYNC_AREA_VERTICAL;
				break;
			}
			case SPACE_ACTION:
			{
				/* we totally reinit the view for the Action Editor, as some old instances had some weird cruft set */
				ar->v2d.tot.xmin= -20.0f;
				ar->v2d.tot.ymin= (float)(-sa->winy)/3.0f;
				ar->v2d.tot.xmax= (float)((sa->winx > 120)? (sa->winx) : 120);
				ar->v2d.tot.ymax= 0.0f;
				
				ar->v2d.cur= ar->v2d.tot;
				
				ar->v2d.min[0]= 0.0f;
				 ar->v2d.min[1]= 0.0f;
				
				ar->v2d.max[0]= MAXFRAMEF;
				 ar->v2d.max[1]= FLT_MAX;
			 	
				ar->v2d.minzoom= 0.01f;
				ar->v2d.maxzoom= 50;
				ar->v2d.scroll = (V2D_SCROLL_BOTTOM|V2D_SCROLL_SCALE_HORIZONTAL);
				ar->v2d.scroll |= (V2D_SCROLL_RIGHT);
				ar->v2d.keepzoom= V2D_LOCKZOOM_Y;
				ar->v2d.align= V2D_ALIGN_NO_POS_Y;
				ar->v2d.flag = V2D_VIEWSYNC_AREA_VERTICAL;
				break;
			}
			case SPACE_SEQ:
			{
				SpaceSeq *sseq= (SpaceSeq *)sl;
				memcpy(&ar->v2d, &sseq->v2d, sizeof(View2D));
				
				ar->v2d.scroll |= (V2D_SCROLL_BOTTOM|V2D_SCROLL_SCALE_HORIZONTAL);
				ar->v2d.scroll |= (V2D_SCROLL_LEFT|V2D_SCROLL_SCALE_VERTICAL);
				ar->v2d.align= V2D_ALIGN_NO_NEG_Y;
				ar->v2d.flag |= V2D_IS_INITIALISED;
				break;
			}
			case SPACE_NODE:
			{
				SpaceNode *snode= (SpaceNode *)sl;
				memcpy(&ar->v2d, &snode->v2d, sizeof(View2D));
				
				ar->v2d.scroll= (V2D_SCROLL_RIGHT|V2D_SCROLL_BOTTOM);
				ar->v2d.keepzoom= V2D_LIMITZOOM|V2D_KEEPASPECT;
				break;
			}
			case SPACE_BUTS:
			{
				SpaceButs *sbuts= (SpaceButs *)sl;
				memcpy(&ar->v2d, &sbuts->v2d, sizeof(View2D));
				
				ar->v2d.scroll |= (V2D_SCROLL_RIGHT|V2D_SCROLL_BOTTOM); 
				break;
			}
			case SPACE_FILE:
			 {
				// SpaceFile *sfile= (SpaceFile *)sl;
				ar->v2d.tot.xmin = ar->v2d.tot.ymin = 0;
				ar->v2d.tot.xmax = ar->winx;
				ar->v2d.tot.ymax = ar->winy;
				ar->v2d.cur = ar->v2d.tot;
				ar->regiontype= RGN_TYPE_WINDOW;
				ar->v2d.scroll = (V2D_SCROLL_RIGHT|V2D_SCROLL_BOTTOM_O);
				ar->v2d.align = (V2D_ALIGN_NO_NEG_X|V2D_ALIGN_NO_POS_Y);
				ar->v2d.keepzoom = (V2D_LOCKZOOM_X|V2D_LOCKZOOM_Y|V2D_LIMITZOOM|V2D_KEEPASPECT);
				break;
			}
			case SPACE_TEXT:
			{
				SpaceText *st= (SpaceText *)sl;
				st->flags |= ST_FIND_WRAP;
			}
				//case SPACE_XXX: // FIXME... add other ones
				//	memcpy(&ar->v2d, &((SpaceXxx *)sl)->v2d, sizeof(View2D));
				//	break;
		}
	}
}

static void do_versions_windowmanager_2_50(bScreen *screen)
{
	ScrArea *sa;
	SpaceLink *sl;
	
	/* add regions */
	for(sa= screen->areabase.first; sa; sa= sa->next) {
		
		/* we keep headertype variable to convert old files only */
		if(sa->headertype)
			area_add_header_region(sa, &sa->regionbase);
		
		area_add_window_regions(sa, sa->spacedata.first, &sa->regionbase);
		
		/* space imageselect is depricated */
		for(sl= sa->spacedata.first; sl; sl= sl->next) {
			if(sl->spacetype==SPACE_IMASEL)
				sl->spacetype= SPACE_INFO;	/* spacedata then matches */
		}		
		
		/* pushed back spaces also need regions! */
		if(sa->spacedata.first) {
			sl= sa->spacedata.first;
			for(sl= sl->next; sl; sl= sl->next) {
				if(sa->headertype)
					area_add_header_region(sa, &sl->regionbase);
				area_add_window_regions(sa, sl, &sl->regionbase);
			}
		}
	}
}

static void versions_gpencil_add_main(ListBase *lb, ID *id, char *name)
{
	
	BLI_addtail(lb, id);
	id->us= 1;
	id->flag= LIB_FAKEUSER;
	*( (short *)id->name )= ID_GD;
	
	new_id(lb, id, name);
	/* alphabetic insterion: is in new_id */
	
	if(G.f & G_DEBUG)
		printf("Converted GPencil to ID: %s\n", id->name+2);
}

static void do_versions_gpencil_2_50(Main *main, bScreen *screen)
{
	ScrArea *sa;
	SpaceLink *sl;
	
	/* add regions */
	for(sa= screen->areabase.first; sa; sa= sa->next) {
		for(sl= sa->spacedata.first; sl; sl= sl->next) {
			if (sl->spacetype==SPACE_VIEW3D) {
				View3D *v3d= (View3D*) sl;
				if(v3d->gpd) {
					versions_gpencil_add_main(&main->gpencil, (ID *)v3d->gpd, "GPencil View3D");
					v3d->gpd= NULL;
				}
			}
			else if (sl->spacetype==SPACE_NODE) {
				SpaceNode *snode= (SpaceNode *)sl;
				if(snode->gpd) {
					versions_gpencil_add_main(&main->gpencil, (ID *)snode->gpd, "GPencil Node");
					snode->gpd= NULL;
				}
			}
			else if (sl->spacetype==SPACE_SEQ) {
				SpaceSeq *sseq= (SpaceSeq *)sl;
				if(sseq->gpd) {
					versions_gpencil_add_main(&main->gpencil, (ID *)sseq->gpd, "GPencil Node");
					sseq->gpd= NULL;
				}
			}
			else if (sl->spacetype==SPACE_IMAGE) {
				SpaceImage *sima= (SpaceImage *)sl;
				if(sima->gpd) {
					versions_gpencil_add_main(&main->gpencil, (ID *)sima->gpd, "GPencil Image");
					sima->gpd= NULL;
				}
			}
		}
	}		
}

static void do_version_mtex_factor_2_50(MTex **mtex_array, short idtype)
{
	MTex *mtex;
	float varfac, colfac;
	int a, neg;

	if(!mtex_array)
		return;

	for(a=0; a<MAX_MTEX; a++) {
		if(mtex_array[a]) {
			mtex= mtex_array[a];

			neg= mtex->maptoneg;
			varfac= mtex->varfac;
			colfac= mtex->colfac;

			if(neg & MAP_DISP) mtex->dispfac= -mtex->dispfac;
			if(neg & MAP_NORM) mtex->norfac= -mtex->norfac;
			if(neg & MAP_WARP) mtex->warpfac= -mtex->warpfac;

			mtex->colspecfac= (neg & MAP_COLSPEC)? -colfac: colfac;
			mtex->mirrfac= (neg & MAP_COLMIR)? -colfac: colfac;
			mtex->alphafac= (neg & MAP_ALPHA)? -varfac: varfac;
			mtex->difffac= (neg & MAP_REF)? -varfac: varfac;
			mtex->specfac= (neg & MAP_SPEC)? -varfac: varfac;
			mtex->emitfac= (neg & MAP_EMIT)? -varfac: varfac;
			mtex->hardfac= (neg & MAP_HAR)? -varfac: varfac;
			mtex->raymirrfac= (neg & MAP_RAYMIRR)? -varfac: varfac;
			mtex->translfac= (neg & MAP_TRANSLU)? -varfac: varfac;
			mtex->ambfac= (neg & MAP_AMB)? -varfac: varfac;
			mtex->colemitfac= (neg & MAP_EMISSION_COL)? -colfac: colfac;
			mtex->colreflfac= (neg & MAP_REFLECTION_COL)? -colfac: colfac;
			mtex->coltransfac= (neg & MAP_TRANSMISSION_COL)? -colfac: colfac;
			mtex->densfac= (neg & MAP_DENSITY)? -varfac: varfac;
			mtex->scatterfac= (neg & MAP_SCATTERING)? -varfac: varfac;
			mtex->reflfac= (neg & MAP_REFLECTION)? -varfac: varfac;

			mtex->timefac= (neg & MAP_PA_TIME)? -varfac: varfac;
			mtex->lengthfac= (neg & MAP_PA_LENGTH)? -varfac: varfac;
			mtex->clumpfac= (neg & MAP_PA_CLUMP)? -varfac: varfac;
			mtex->kinkfac= (neg & MAP_PA_KINK)? -varfac: varfac;
			mtex->roughfac= (neg & MAP_PA_ROUGH)? -varfac: varfac;
			mtex->padensfac= (neg & MAP_PA_DENS)? -varfac: varfac;
			mtex->lifefac= (neg & MAP_PA_LIFE)? -varfac: varfac;
			mtex->sizefac= (neg & MAP_PA_SIZE)? -varfac: varfac;
			mtex->ivelfac= (neg & MAP_PA_IVEL)? -varfac: varfac;
			mtex->pvelfac= (neg & MAP_PA_PVEL)? -varfac: varfac;

			mtex->shadowfac= (neg & LAMAP_SHAD)? -colfac: colfac;

			mtex->zenupfac= (neg & WOMAP_ZENUP)? -colfac: colfac;
			mtex->zendownfac= (neg & WOMAP_ZENDOWN)? -colfac: colfac;
			mtex->blendfac= (neg & WOMAP_BLEND)? -varfac: varfac;

			if(idtype == ID_MA)
				mtex->colfac= (neg & MAP_COL)? -colfac: colfac;
			else if(idtype == ID_LA)
				mtex->colfac= (neg & LAMAP_COL)? -colfac: colfac;
			else if(idtype == ID_WO)
				mtex->colfac= (neg & WOMAP_HORIZ)? -colfac: colfac;
		}
	}
}

static void do_version_mdef_250(FileData *fd, Library *lib, Main *main)
{
	Object *ob;
	ModifierData *md;
	MeshDeformModifierData *mmd;

	for(ob= main->object.first; ob; ob=ob->id.next) {
		for(md=ob->modifiers.first; md; md=md->next) {
			if(md->type == eModifierType_MeshDeform) {
				mmd= (MeshDeformModifierData*)md;

				if(mmd->bindcos) {
					/* make bindcos NULL in order to trick older versions
					   into thinking that the mesh was not bound yet */
					mmd->bindcagecos= mmd->bindcos;
					mmd->bindcos= NULL;

					modifier_mdef_compact_influences(md);
				}
			}
		}
	}
}

static void do_version_constraints_radians_degrees_250(ListBase *lb)
{
	bConstraint *con;

	for	(con=lb->first; con; con=con->next) {
		if(con->type==CONSTRAINT_TYPE_RIGIDBODYJOINT) {
			bRigidBodyJointConstraint *data = con->data;
			data->axX *= M_PI/180.0;
			data->axY *= M_PI/180.0;
			data->axZ *= M_PI/180.0;
		}
		else if(con->type==CONSTRAINT_TYPE_KINEMATIC) {
			bKinematicConstraint *data = con->data;
			data->poleangle *= M_PI/180.0;
		}
		else if(con->type==CONSTRAINT_TYPE_ROTLIMIT) {
			bRotLimitConstraint *data = con->data;

			data->xmin *= M_PI/180.0;
			data->xmax *= M_PI/180.0;
			data->ymin *= M_PI/180.0;
			data->ymax *= M_PI/180.0;
			data->zmin *= M_PI/180.0;
			data->zmax *= M_PI/180.0;
		}
	}
}

/* NOTE: this version patch is intended for versions < 2.52.2, but was initially introduced in 2.27 already */
static void do_version_old_trackto_to_constraints(Object *ob)
{
	/* create new trackto constraint from the relationship */
	if (ob->track)
	{
		bConstraint *con= add_ob_constraint(ob, "AutoTrack", CONSTRAINT_TYPE_TRACKTO);
		bTrackToConstraint *data = con->data;
		
		/* copy tracking settings from the object */
		data->tar = ob->track;
		data->reserved1 = ob->trackflag;
		data->reserved2 = ob->upflag;
	}
	
	/* clear old track setting */
	ob->track = NULL;
}

static void do_versions_seq_unique_name_all_strips(
	Scene * sce, ListBase *seqbasep)
{
	Sequence * seq = seqbasep->first;

	while(seq) {
		seqbase_unique_name_recursive(&sce->ed->seqbase, seq);
		if (seq->seqbase.first) {
			do_versions_seq_unique_name_all_strips(
				sce, &seq->seqbase);
		}
		seq=seq->next;
	}
}

static void do_versions(FileData *fd, Library *lib, Main *main)
{
	/* WATCH IT!!!: pointers from libdata have not been converted */

	if(G.f & G_DEBUG)
		printf("read file %s\n  Version %d sub %d\n", fd->relabase, main->versionfile, main->subversionfile);
	
	if(main->versionfile == 100) {
		/* tex->extend and tex->imageflag have changed: */
		Tex *tex = main->tex.first;
		while(tex) {
			if(tex->id.flag & LIB_NEEDLINK) {

				if(tex->extend==0) {
					if(tex->xrepeat || tex->yrepeat) tex->extend= TEX_REPEAT;
					else {
						tex->extend= TEX_EXTEND;
						tex->xrepeat= tex->yrepeat= 1;
					}
				}

			}
			tex= tex->id.next;
		}
	}
	if(main->versionfile <= 101) {
		/* frame mapping */
		Scene *sce = main->scene.first;
		while(sce) {
			sce->r.framapto= 100;
			sce->r.images= 100;
			sce->r.framelen= 1.0;
			sce= sce->id.next;
		}
	}
	if(main->versionfile <= 102) {
		/* init halo's at 1.0 */
		Material *ma = main->mat.first;
		while(ma) {
			ma->add= 1.0;
			ma= ma->id.next;
		}
	}
	if(main->versionfile <= 103) {
		/* new variable in object: colbits */
		Object *ob = main->object.first;
		int a;
		while(ob) {
			ob->colbits= 0;
			if(ob->totcol) {
				for(a=0; a<ob->totcol; a++) {
					if(ob->mat[a]) ob->colbits |= (1<<a);
				}
			}
			ob= ob->id.next;
		}
	}
	if(main->versionfile <= 104) {
		/* timeoffs moved */
		Object *ob = main->object.first;
		while(ob) {
			if(ob->transflag & 1) {
				ob->transflag -= 1;
				ob->ipoflag |= OB_OFFS_OB;
			}
			ob= ob->id.next;
		}
	}
	if(main->versionfile <= 105) {
		Object *ob = main->object.first;
		while(ob) {
			ob->dupon= 1; ob->dupoff= 0;
			ob->dupsta= 1; ob->dupend= 100;
			ob= ob->id.next;
		}
	}
	if(main->versionfile <= 106) {
		/* mcol changed */
		Mesh *me = main->mesh.first;
		while(me) {
			if(me->mcol) vcol_to_fcol(me);
			me= me->id.next;
		}

	}
	if(main->versionfile <= 107) {
		Object *ob;
		Scene *sce = main->scene.first;
		while(sce) {
			sce->r.mode |= R_GAMMA;
			sce= sce->id.next;
		}
		ob= main->object.first;
		while(ob) {
			ob->ipoflag |= OB_OFFS_PARENT;
			if(ob->dt==0) ob->dt= OB_SOLID;
			ob= ob->id.next;
		}

	}
	if(main->versionfile <= 109) {
		/* new variable: gridlines */
		bScreen *sc = main->screen.first;
		while(sc) {
			ScrArea *sa= sc->areabase.first;
			while(sa) {
				SpaceLink *sl= sa->spacedata.first;
				while (sl) {
					if (sl->spacetype==SPACE_VIEW3D) {
						View3D *v3d= (View3D*) sl;

						if (v3d->gridlines==0) v3d->gridlines= 20;
					}
					sl= sl->next;
				}
				sa= sa->next;
			}
			sc= sc->id.next;
		}
	}
	if(main->versionfile <= 112) {
		Mesh *me = main->mesh.first;
		while(me) {
			me->cubemapsize= 1.0;
			me= me->id.next;
		}
	}
	if(main->versionfile <= 113) {
		Material *ma = main->mat.first;
		while(ma) {
			if(ma->flaresize==0.0) ma->flaresize= 1.0;
			ma->subsize= 1.0;
			ma->flareboost= 1.0;
			ma= ma->id.next;
		}
	}

	if(main->versionfile <= 134) {
		Tex *tex = main->tex.first;
		while (tex) {
			if ((tex->rfac == 0.0) &&
				(tex->gfac == 0.0) &&
				(tex->bfac == 0.0)) {
				tex->rfac = 1.0;
				tex->gfac = 1.0;
				tex->bfac = 1.0;
				tex->filtersize = 1.0;
			}
			tex = tex->id.next;
		}
	}
	if(main->versionfile <= 140) {
		/* r-g-b-fac in texture */
		Tex *tex = main->tex.first;
		while (tex) {
			if ((tex->rfac == 0.0) &&
				(tex->gfac == 0.0) &&
				(tex->bfac == 0.0)) {
				tex->rfac = 1.0;
				tex->gfac = 1.0;
				tex->bfac = 1.0;
				tex->filtersize = 1.0;
			}
			tex = tex->id.next;
		}
	}
	if(main->versionfile <= 153) {
		Scene *sce = main->scene.first;
		while(sce) {
			if(sce->r.blurfac==0.0) sce->r.blurfac= 1.0;
			sce= sce->id.next;
		}
	}
	if(main->versionfile <= 163) {
		Scene *sce = main->scene.first;
		while(sce) {
			if(sce->r.frs_sec==0) sce->r.frs_sec= 25;
			sce= sce->id.next;
		}
	}
	if(main->versionfile <= 164) {
		Mesh *me= main->mesh.first;
		while(me) {
			me->smoothresh= 30;
			me= me->id.next;
		}
	}
	if(main->versionfile <= 165) {
		Mesh *me= main->mesh.first;
		TFace *tface;
		int nr;
		char *cp;

		while(me) {
			if(me->tface) {
				nr= me->totface;
				tface= me->tface;
				while(nr--) {
					cp= (char *)&tface->col[0];
					if(cp[1]>126) cp[1]= 255; else cp[1]*=2;
					if(cp[2]>126) cp[2]= 255; else cp[2]*=2;
					if(cp[3]>126) cp[3]= 255; else cp[3]*=2;
					cp= (char *)&tface->col[1];
					if(cp[1]>126) cp[1]= 255; else cp[1]*=2;
					if(cp[2]>126) cp[2]= 255; else cp[2]*=2;
					if(cp[3]>126) cp[3]= 255; else cp[3]*=2;
					cp= (char *)&tface->col[2];
					if(cp[1]>126) cp[1]= 255; else cp[1]*=2;
					if(cp[2]>126) cp[2]= 255; else cp[2]*=2;
					if(cp[3]>126) cp[3]= 255; else cp[3]*=2;
					cp= (char *)&tface->col[3];
					if(cp[1]>126) cp[1]= 255; else cp[1]*=2;
					if(cp[2]>126) cp[2]= 255; else cp[2]*=2;
					if(cp[3]>126) cp[3]= 255; else cp[3]*=2;

					tface++;
				}
			}
			me= me->id.next;
		}
	}

	if(main->versionfile <= 169) {
		Mesh *me= main->mesh.first;
		while(me) {
			if(me->subdiv==0) me->subdiv= 1;
			me= me->id.next;
		}
	}

	if(main->versionfile <= 169) {
		bScreen *sc= main->screen.first;
		while(sc) {
			ScrArea *sa= sc->areabase.first;
			while(sa) {
				SpaceLink *sl= sa->spacedata.first;
				while(sl) {
					if(sl->spacetype==SPACE_IPO) {
						SpaceIpo *sipo= (SpaceIpo*) sl;
						sipo->v2d.max[0]= 15000.0;
					}
					sl= sl->next;
				}
				sa= sa->next;
			}
			sc= sc->id.next;
		}
	}

	if(main->versionfile <= 170) {
		Object *ob = main->object.first;
		PartEff *paf;
		while (ob) {
			paf = give_parteff(ob);
			if (paf) {
				if (paf->staticstep == 0) {
					paf->staticstep= 5;
				}
			}
			ob = ob->id.next;
		}
	}

	if(main->versionfile <= 171) {
		bScreen *sc= main->screen.first;
		while(sc) {
			ScrArea *sa= sc->areabase.first;
			while(sa) {
				SpaceLink *sl= sa->spacedata.first;
				while(sl) {
					if(sl->spacetype==SPACE_TEXT) {
						SpaceText *st= (SpaceText*) sl;
						st->lheight= 12;
					}
					sl= sl->next;
				}
				sa= sa->next;
			}
			sc= sc->id.next;
		}
	}

	if(main->versionfile <= 173) {
		int a, b;
		Mesh *me= main->mesh.first;
		while(me) {
			if(me->tface) {
				TFace *tface= me->tface;
				for(a=0; a<me->totface; a++, tface++) {
					for(b=0; b<4; b++) {
						tface->uv[b][0]/= 32767.0;
						tface->uv[b][1]/= 32767.0;
					}
				}
			}
			me= me->id.next;
		}
	}

	if(main->versionfile <= 191) {
		Object *ob= main->object.first;
		Material *ma = main->mat.first;

		/* let faces have default add factor of 0.0 */
		while(ma) {
		  if (!(ma->mode & MA_HALO)) ma->add = 0.0;
		  ma = ma->id.next;
		}

		while(ob) {
			ob->mass= 1.0f;
			ob->damping= 0.1f;
			/*ob->quat[1]= 1.0f;*/ /* quats arnt used yet */
			ob= ob->id.next;
		}
	}

	if(main->versionfile <= 193) {
		Object *ob= main->object.first;
		while(ob) {
			ob->inertia= 1.0f;
			ob->rdamping= 0.1f;
			ob= ob->id.next;
		}
	}

	if(main->versionfile <= 196) {
		Mesh *me= main->mesh.first;
		int a, b;
		while(me) {
			if(me->tface) {
				TFace *tface= me->tface;
				for(a=0; a<me->totface; a++, tface++) {
					for(b=0; b<4; b++) {
						tface->mode |= TF_DYNAMIC;
						tface->mode &= ~TF_INVISIBLE;
					}
				}
			}
			me= me->id.next;
		}
	}

	if(main->versionfile <= 200) {
		Object *ob= main->object.first;
		while(ob) {
			ob->scaflag = ob->gameflag & (64+128+256+512+1024+2048);
				/* 64 is do_fh */
			ob->gameflag &= ~(128+256+512+1024+2048);
			ob = ob->id.next;
		}
	}

	if(main->versionfile <= 201) {
		/* add-object + end-object are joined to edit-object actuator */
		Object *ob = main->object.first;
		bProperty *prop;
		bActuator *act;
		bIpoActuator *ia;
		bEditObjectActuator *eoa;
		bAddObjectActuator *aoa;
		while (ob) {
			act = ob->actuators.first;
			while (act) {
				if(act->type==ACT_IPO) {
					ia= act->data;
					prop= get_ob_property(ob, ia->name);
					if(prop) {
						ia->type= ACT_IPO_FROM_PROP;
					}
				}
				else if(act->type==ACT_ADD_OBJECT) {
					aoa= act->data;
					eoa= MEM_callocN(sizeof(bEditObjectActuator), "edit ob act");
					eoa->type= ACT_EDOB_ADD_OBJECT;
					eoa->ob= aoa->ob;
					eoa->time= aoa->time;
					MEM_freeN(aoa);
					act->data= eoa;
					act->type= act->otype= ACT_EDIT_OBJECT;
				}
				else if(act->type==ACT_END_OBJECT) {
					eoa= MEM_callocN(sizeof(bEditObjectActuator), "edit ob act");
					eoa->type= ACT_EDOB_END_OBJECT;
					act->data= eoa;
					act->type= act->otype= ACT_EDIT_OBJECT;
				}
				act= act->next;
			}
			ob = ob->id.next;
		}
	}

	if(main->versionfile <= 202) {
		/* add-object and end-object are joined to edit-object
		 * actuator */
		Object *ob= main->object.first;
		bActuator *act;
		bObjectActuator *oa;
		while(ob) {
			act= ob->actuators.first;
			while(act) {
				if(act->type==ACT_OBJECT) {
					oa= act->data;
					oa->flag &= ~(ACT_TORQUE_LOCAL|ACT_DROT_LOCAL);		/* this actuator didn't do local/glob rot before */
				}
				act= act->next;
			}
			ob= ob->id.next;
		}
	}

	if(main->versionfile <= 204) {
		/* patches for new physics */
		Object *ob= main->object.first;
		bActuator *act;
		bObjectActuator *oa;
		bSound *sound;
		while(ob) {

			/* please check this for demo20 files like
			 * original Egypt levels etc.  converted
			 * rotation factor of 50 is not workable */
			act= ob->actuators.first;
			while(act) {
				if(act->type==ACT_OBJECT) {
					oa= act->data;

					oa->forceloc[0]*= 25.0;
					oa->forceloc[1]*= 25.0;
					oa->forceloc[2]*= 25.0;

					oa->forcerot[0]*= 10.0;
					oa->forcerot[1]*= 10.0;
					oa->forcerot[2]*= 10.0;
				}
				act= act->next;
			}
			ob= ob->id.next;
		}

		sound = main->sound.first;
		while (sound) {
			if (sound->volume < 0.01) {
				sound->volume = 1.0;
			}
			sound = sound->id.next;
		}
	}

	if(main->versionfile <= 205) {
		/* patches for new physics */
		Object *ob= main->object.first;
		bActuator *act;
		bSensor *sens;
		bEditObjectActuator *oa;
		bRaySensor *rs;
		bCollisionSensor *cs;
		while(ob) {
			/* Set anisotropic friction off for old objects,
			 * values to 1.0.  */
			ob->gameflag &= ~OB_ANISOTROPIC_FRICTION;
			ob->anisotropicFriction[0] = 1.0;
			ob->anisotropicFriction[1] = 1.0;
			ob->anisotropicFriction[2] = 1.0;

			act= ob->actuators.first;
			while(act) {
				if(act->type==ACT_EDIT_OBJECT) {
					/* Zero initial velocity for newly
					 * added objects */
					oa= act->data;
					oa->linVelocity[0] = 0.0;
					oa->linVelocity[1] = 0.0;
					oa->linVelocity[2] = 0.0;
					oa->localflag = 0;
				}
				act= act->next;
			}

			sens= ob->sensors.first;
			while (sens) {
				/* Extra fields for radar sensors. */
				if(sens->type == SENS_RADAR) {
					bRadarSensor *s = sens->data;
					s->range = 10000.0;
				}

				/* Pulsing: defaults for new sensors. */
				if(sens->type != SENS_ALWAYS) {
					sens->pulse = 0;
					sens->freq = 0;
				} else {
					sens->pulse = 1;
				}

				/* Invert: off. */
				sens->invert = 0;

				/* Collision and ray: default = trigger
				 * on property. The material field can
				 * remain empty. */
				if(sens->type == SENS_COLLISION) {
					cs = (bCollisionSensor*) sens->data;
					cs->mode = 0;
				}
				if(sens->type == SENS_RAY) {
					rs = (bRaySensor*) sens->data;
					rs->mode = 0;
				}
				sens = sens->next;
			}
			ob= ob->id.next;
		}
		/* have to check the exact multiplier */
	}

	if(main->versionfile <= 211) {
		/* Render setting: per scene, the applicable gamma value
		 * can be set. Default is 1.0, which means no
		 * correction.  */
		bActuator *act;
		bObjectActuator *oa;
		Object *ob;

		/* added alpha in obcolor */
		ob= main->object.first;
		while(ob) {
			ob->col[3]= 1.0;
			ob= ob->id.next;
		}

		/* added alpha in obcolor */
		ob= main->object.first;
		while(ob) {
			act= ob->actuators.first;
			while(act) {
				if (act->type==ACT_OBJECT) {
					/* multiply velocity with 50 in old files */
					oa= act->data;
					if (fabs(oa->linearvelocity[0]) >= 0.01f)
						oa->linearvelocity[0] *= 50.0;
					if (fabs(oa->linearvelocity[1]) >= 0.01f)
						oa->linearvelocity[1] *= 50.0;
					if (fabs(oa->linearvelocity[2]) >= 0.01f)
						oa->linearvelocity[2] *= 50.0;
					if (fabs(oa->angularvelocity[0])>=0.01f)
						oa->angularvelocity[0] *= 50.0;
					if (fabs(oa->angularvelocity[1])>=0.01f)
						oa->angularvelocity[1] *= 50.0;
					if (fabs(oa->angularvelocity[2])>=0.01f)
						oa->angularvelocity[2] *= 50.0;
				}
				act= act->next;
			}
			ob= ob->id.next;
		}
	}

	if(main->versionfile <= 212) {

		bSound* sound;
		bProperty *prop;
		Object *ob;
		Mesh *me;

		sound = main->sound.first;
		while (sound)
		{
			sound->max_gain = 1.0;
			sound->min_gain = 0.0;
			sound->distance = 1.0;

			if (sound->attenuation > 0.0)
				sound->flags |= SOUND_FLAGS_3D;
			else
				sound->flags &= ~SOUND_FLAGS_3D;

			sound = sound->id.next;
		}

		ob = main->object.first;

		while (ob) {
			prop= ob->prop.first;
			while(prop) {
				if (prop->type == GPROP_TIME) {
					// convert old GPROP_TIME values from int to float
					*((float *)&prop->data) = (float) prop->data;
				}

				prop= prop->next;
			}
			ob = ob->id.next;
		}

			/* me->subdiv changed to reflect the actual reparametization
			 * better, and smeshes were removed - if it was a smesh make
			 * it a subsurf, and reset the subdiv level because subsurf
			 * takes a lot more work to calculate.
			 */
		for (me= main->mesh.first; me; me= me->id.next) {
			if (me->flag&ME_SMESH) {
				me->flag&= ~ME_SMESH;
				me->flag|= ME_SUBSURF;

				me->subdiv= 1;
			} else {
				if (me->subdiv<2)
					me->subdiv= 1;
				else
					me->subdiv--;
			}
		}
	}

	if(main->versionfile <= 220) {
		Object *ob;
		Mesh *me;

		ob = main->object.first;

		/* adapt form factor in order to get the 'old' physics
		 * behaviour back...*/

		while (ob) {
			/* in future, distinguish between different
			 * object bounding shapes */
			ob->formfactor = 0.4f;
			/* patch form factor , note that inertia equiv radius
			 * of a rotation symmetrical obj */
			if (ob->inertia != 1.0) {
				ob->formfactor /= ob->inertia * ob->inertia;
			}
			ob = ob->id.next;
		}

			/* Began using alpha component of vertex colors, but
			 * old file vertex colors are undefined, reset them
			 * to be fully opaque. -zr
			 */
		for (me= main->mesh.first; me; me= me->id.next) {
			if (me->mcol) {
				int i;

				for (i=0; i<me->totface*4; i++) {
					MCol *mcol= &me->mcol[i];
					mcol->a= 255;
				}
			}
			if (me->tface) {
				int i, j;

				for (i=0; i<me->totface; i++) {
					TFace *tf= &((TFace*) me->tface)[i];

					for (j=0; j<4; j++) {
						char *col= (char*) &tf->col[j];

						col[0]= 255;
					}
				}
			}
		}
	}
	if(main->versionfile <= 221) {
		Scene *sce= main->scene.first;

		// new variables for std-alone player and runtime
		while(sce) {

			sce->r.xplay= 640;
			sce->r.yplay= 480;
			sce->r.freqplay= 60;

			sce= sce->id.next;
		}

	}
	if(main->versionfile <= 222) {
		Scene *sce= main->scene.first;

		// new variables for std-alone player and runtime
		while(sce) {

			sce->r.depth= 32;

			sce= sce->id.next;
		}
	}


	if(main->versionfile <= 223) {
		VFont *vf;
		Image *ima;
		Object *ob;

		for (vf= main->vfont.first; vf; vf= vf->id.next) {
			if (BLI_streq(vf->name+strlen(vf->name)-6, ".Bfont")) {
				strcpy(vf->name, "<builtin>");
			}
		}

		/* Old textures animate at 25 FPS */
		for (ima = main->image.first; ima; ima=ima->id.next){
			ima->animspeed = 25;
		}

			/* Zr remapped some keyboard codes to be linear (stupid zr) */
		for (ob= main->object.first; ob; ob= ob->id.next) {
			bSensor *sens;

			for (sens= ob->sensors.first; sens; sens= sens->next) {
				if (sens->type==SENS_KEYBOARD) {
					bKeyboardSensor *ks= sens->data;

					ks->key= map_223_keybd_code_to_224_keybd_code(ks->key);
					ks->qual= map_223_keybd_code_to_224_keybd_code(ks->qual);
					ks->qual2= map_223_keybd_code_to_224_keybd_code(ks->qual2);
				}
			}
		}
	}
	if(main->versionfile <= 224) {
		bSound* sound;
		Scene *sce;
		Mesh *me;
		bScreen *sc;

		for (sound=main->sound.first; sound; sound=sound->id.next) {
			if (sound->packedfile) {
				if (sound->newpackedfile == NULL) {
					sound->newpackedfile = sound->packedfile;
				}
				sound->packedfile = NULL;
			}
		}
		/* Make sure that old subsurf meshes don't have zero subdivision level for rendering */
		for (me=main->mesh.first; me; me=me->id.next){
			if ((me->flag & ME_SUBSURF) && (me->subdivr==0))
				me->subdivr=me->subdiv;
		}

		for (sce= main->scene.first; sce; sce= sce->id.next) {
			sce->r.stereomode = 1;  // no stereo
		}

			/* some oldfile patch, moved from set_func_space */
		for (sc= main->screen.first; sc; sc= sc->id.next) {
			ScrArea *sa;

			for (sa= sc->areabase.first; sa; sa= sa->next) {
				SpaceLink *sl;

				for (sl= sa->spacedata.first; sl; sl= sl->next) {
					if (sl->spacetype==SPACE_IPO) {
						SpaceSeq *sseq= (SpaceSeq*) sl;
						sseq->v2d.keeptot= 0;
					}
				}
			}
		}

	}


	if(main->versionfile <= 225) {
		World *wo;
		/* Use Sumo for old games */
		for (wo = main->world.first; wo; wo= wo->id.next) {
			wo->physicsEngine = 2;
		}
	}

	if(main->versionfile <= 227) {
		Scene *sce;
		Material *ma;
		bScreen *sc;
		Object *ob;

		/*  As of now, this insures that the transition from the old Track system
			to the new full constraint Track is painless for everyone. - theeth
		*/
		ob = main->object.first;

		while (ob) {
			ListBase *list;
			list = &ob->constraints;

			/* check for already existing TrackTo constraint
			   set their track and up flag correctly */

			if (list){
				bConstraint *curcon;
				for (curcon = list->first; curcon; curcon=curcon->next){
					if (curcon->type == CONSTRAINT_TYPE_TRACKTO){
						bTrackToConstraint *data = curcon->data;
						data->reserved1 = ob->trackflag;
						data->reserved2 = ob->upflag;
					}
				}
			}

			if (ob->type == OB_ARMATURE) {
				if (ob->pose){
					bConstraint *curcon;
					bPoseChannel *pchan;
					for (pchan = ob->pose->chanbase.first;
						 pchan; pchan=pchan->next){
						for (curcon = pchan->constraints.first;
							 curcon; curcon=curcon->next){
							if (curcon->type == CONSTRAINT_TYPE_TRACKTO){
								bTrackToConstraint *data = curcon->data;
								data->reserved1 = ob->trackflag;
								data->reserved2 = ob->upflag;
							}
						}
					}
				}
			}

			/* Change Ob->Track in real TrackTo constraint */
			do_version_old_trackto_to_constraints(ob);
			
			ob = ob->id.next;
		}


		for (sce= main->scene.first; sce; sce= sce->id.next) {
			sce->audio.mixrate = 44100;
			sce->audio.flag |= AUDIO_SCRUB;
			sce->r.mode |= R_ENVMAP;
		}
		// init new shader vars
		for (ma= main->mat.first; ma; ma= ma->id.next) {
			ma->refrac= 4.0f;
			ma->roughness= 0.5f;
			ma->param[0]= 0.5f;
			ma->param[1]= 0.1f;
			ma->param[2]= 0.1f;
			ma->param[3]= 0.05f;
		}
		// patch for old wrong max view2d settings, allows zooming out more
		for (sc= main->screen.first; sc; sc= sc->id.next) {
			ScrArea *sa;

			for (sa= sc->areabase.first; sa; sa= sa->next) {
				SpaceLink *sl;

				for (sl= sa->spacedata.first; sl; sl= sl->next) {
					if (sl->spacetype==SPACE_ACTION) {
						SpaceAction *sac= (SpaceAction *) sl;
						sac->v2d.max[0]= 32000;
					}
					else if (sl->spacetype==SPACE_NLA) {
						SpaceNla *sla= (SpaceNla *) sl;
						sla->v2d.max[0]= 32000;
					}
				}
			}
		}
	}
	if(main->versionfile <= 228) {
		Scene *sce;
		bScreen *sc;
		Object *ob;


		/*  As of now, this insures that the transition from the old Track system
			to the new full constraint Track is painless for everyone.*/
		ob = main->object.first;

		while (ob) {
			ListBase *list;
			list = &ob->constraints;

			/* check for already existing TrackTo constraint
			   set their track and up flag correctly */

			if (list){
				bConstraint *curcon;
				for (curcon = list->first; curcon; curcon=curcon->next){
					if (curcon->type == CONSTRAINT_TYPE_TRACKTO){
						bTrackToConstraint *data = curcon->data;
						data->reserved1 = ob->trackflag;
						data->reserved2 = ob->upflag;
					}
				}
			}

			if (ob->type == OB_ARMATURE) {
				if (ob->pose){
					bConstraint *curcon;
					bPoseChannel *pchan;
					for (pchan = ob->pose->chanbase.first;
						 pchan; pchan=pchan->next){
						for (curcon = pchan->constraints.first;
							 curcon; curcon=curcon->next){
							if (curcon->type == CONSTRAINT_TYPE_TRACKTO){
								bTrackToConstraint *data = curcon->data;
								data->reserved1 = ob->trackflag;
								data->reserved2 = ob->upflag;
							}
						}
					}
				}
			}

			ob = ob->id.next;
		}

		for (sce= main->scene.first; sce; sce= sce->id.next) {
			sce->r.mode |= R_ENVMAP;
		}

		// convert old mainb values for new button panels
		for (sc= main->screen.first; sc; sc= sc->id.next) {
			ScrArea *sa;

			for (sa= sc->areabase.first; sa; sa= sa->next) {
				SpaceLink *sl;

				for (sl= sa->spacedata.first; sl; sl= sl->next) {
					if (sl->spacetype==SPACE_BUTS) {
						SpaceButs *sbuts= (SpaceButs *) sl;

						sbuts->v2d.maxzoom= 1.2f;
						sbuts->align= 1;	/* horizontal default */
					
						if(sbuts->mainb==BUTS_LAMP) {
							sbuts->mainb= CONTEXT_SHADING;
							//sbuts->tab[CONTEXT_SHADING]= TAB_SHADING_LAMP;
						}
						else if(sbuts->mainb==BUTS_MAT) {
							sbuts->mainb= CONTEXT_SHADING;
							//sbuts->tab[CONTEXT_SHADING]= TAB_SHADING_MAT;
						}
						else if(sbuts->mainb==BUTS_TEX) {
							sbuts->mainb= CONTEXT_SHADING;
							//sbuts->tab[CONTEXT_SHADING]= TAB_SHADING_TEX;
						}
						else if(sbuts->mainb==BUTS_ANIM) {
							sbuts->mainb= CONTEXT_OBJECT;
						}
						else if(sbuts->mainb==BUTS_WORLD) {
							sbuts->mainb= CONTEXT_SCENE;
							//sbuts->tab[CONTEXT_SCENE]= TAB_SCENE_WORLD;
						}
						else if(sbuts->mainb==BUTS_RENDER) {
							sbuts->mainb= CONTEXT_SCENE;
							//sbuts->tab[CONTEXT_SCENE]= TAB_SCENE_RENDER;
						}
						else if(sbuts->mainb==BUTS_GAME) {
							sbuts->mainb= CONTEXT_LOGIC;
						}
						else if(sbuts->mainb==BUTS_FPAINT) {
							sbuts->mainb= CONTEXT_EDITING;
						}
						else if(sbuts->mainb==BUTS_RADIO) {
							sbuts->mainb= CONTEXT_SHADING;
							//sbuts->tab[CONTEXT_SHADING]= TAB_SHADING_RAD;
						}
						else if(sbuts->mainb==BUTS_CONSTRAINT) {
							sbuts->mainb= CONTEXT_OBJECT;
						}
						else if(sbuts->mainb==BUTS_SCRIPT) {
							sbuts->mainb= CONTEXT_OBJECT;
						}
						else if(sbuts->mainb==BUTS_EDIT) {
							sbuts->mainb= CONTEXT_EDITING;
						}
						else sbuts->mainb= CONTEXT_SCENE;
					}
				}
			}
		}
	}
	/* ton: made this 230 instead of 229,
	   to be sure (tuho files) and this is a reliable check anyway
	   nevertheless, we might need to think over a fitness (initialize)
	   check apart from the do_versions() */

	if(main->versionfile <= 230) {
		bScreen *sc;

		// new variable blockscale, for panels in any area
		for (sc= main->screen.first; sc; sc= sc->id.next) {
			ScrArea *sa;

			for (sa= sc->areabase.first; sa; sa= sa->next) {
				SpaceLink *sl;

				for (sl= sa->spacedata.first; sl; sl= sl->next) {
					if(sl->blockscale==0.0) sl->blockscale= 0.7f;
					/* added: 5x better zoom in for action */
					if(sl->spacetype==SPACE_ACTION) {
						SpaceAction *sac= (SpaceAction *)sl;
						sac->v2d.maxzoom= 50;
					}
				}
			}
		}
	}
	if(main->versionfile <= 231) {
		/* new bit flags for showing/hiding grid floor and axes */
		bScreen *sc = main->screen.first;
		while(sc) {
			ScrArea *sa= sc->areabase.first;
			while(sa) {
				SpaceLink *sl= sa->spacedata.first;
				while (sl) {
					if (sl->spacetype==SPACE_VIEW3D) {
						View3D *v3d= (View3D*) sl;

						if (v3d->gridflag==0) {
							v3d->gridflag |= V3D_SHOW_X;
							v3d->gridflag |= V3D_SHOW_Y;
							v3d->gridflag |= V3D_SHOW_FLOOR;
							v3d->gridflag &= ~V3D_SHOW_Z;
						}
					}
					sl= sl->next;
				}
				sa= sa->next;
			}
			sc= sc->id.next;
		}
	}
	if(main->versionfile <= 231) {
		Material *ma= main->mat.first;
		bScreen *sc = main->screen.first;
		Scene *sce;
		Lamp *la;
		World *wrld;

		/* introduction of raytrace */
		while(ma) {
			if(ma->fresnel_tra_i==0.0) ma->fresnel_tra_i= 1.25;
			if(ma->fresnel_mir_i==0.0) ma->fresnel_mir_i= 1.25;

			ma->ang= 1.0;
			ma->ray_depth= 2;
			ma->ray_depth_tra= 2;
			ma->fresnel_tra= 0.0;
			ma->fresnel_mir= 0.0;

			ma= ma->id.next;
		}
		sce= main->scene.first;
		while(sce) {
			if(sce->r.gauss==0.0) sce->r.gauss= 1.0;
			sce= sce->id.next;
		}
		la= main->lamp.first;
		while(la) {
			if(la->k==0.0) la->k= 1.0;
			if(la->ray_samp==0) la->ray_samp= 1;
			if(la->ray_sampy==0) la->ray_sampy= 1;
			if(la->ray_sampz==0) la->ray_sampz= 1;
			if(la->area_size==0.0) la->area_size= 1.0;
			if(la->area_sizey==0.0) la->area_sizey= 1.0;
			if(la->area_sizez==0.0) la->area_sizez= 1.0;
			la= la->id.next;
		}
		wrld= main->world.first;
		while(wrld) {
			if(wrld->range==0.0) {
				wrld->range= 1.0f/wrld->exposure;
			}
			wrld= wrld->id.next;
		}

		/* new bit flags for showing/hiding grid floor and axes */

		while(sc) {
			ScrArea *sa= sc->areabase.first;
			while(sa) {
				SpaceLink *sl= sa->spacedata.first;
				while (sl) {
					if (sl->spacetype==SPACE_VIEW3D) {
						View3D *v3d= (View3D*) sl;

						if (v3d->gridflag==0) {
							v3d->gridflag |= V3D_SHOW_X;
							v3d->gridflag |= V3D_SHOW_Y;
							v3d->gridflag |= V3D_SHOW_FLOOR;
							v3d->gridflag &= ~V3D_SHOW_Z;
						}
					}
					sl= sl->next;
				}
				sa= sa->next;
			}
			sc= sc->id.next;
		}
	}
	if(main->versionfile <= 232) {
		Tex *tex= main->tex.first;
		World *wrld= main->world.first;
		bScreen *sc;
		Scene *sce;

		while(tex) {
			if((tex->flag & (TEX_CHECKER_ODD+TEX_CHECKER_EVEN))==0) {
				tex->flag |= TEX_CHECKER_ODD;
			}
			/* copied from kernel texture.c */
			if(tex->ns_outscale==0.0) {
				/* musgrave */
				tex->mg_H = 1.0f;
				tex->mg_lacunarity = 2.0f;
				tex->mg_octaves = 2.0f;
				tex->mg_offset = 1.0f;
				tex->mg_gain = 1.0f;
				tex->ns_outscale = 1.0f;
				/* distnoise */
				tex->dist_amount = 1.0f;
				/* voronoi */
				tex->vn_w1 = 1.0f;
				tex->vn_mexp = 2.5f;
			}
			tex= tex->id.next;
		}

		while(wrld) {
			if(wrld->aodist==0.0) {
				wrld->aodist= 10.0f;
				wrld->aobias= 0.05f;
			}
			if(wrld->aosamp==0.0) wrld->aosamp= 5;
			if(wrld->aoenergy==0.0) wrld->aoenergy= 1.0;
			wrld= wrld->id.next;
		}


		// new variable blockscale, for panels in any area, do again because new
		// areas didnt initialize it to 0.7 yet
		for (sc= main->screen.first; sc; sc= sc->id.next) {
			ScrArea *sa;
			for (sa= sc->areabase.first; sa; sa= sa->next) {
				SpaceLink *sl;
				for (sl= sa->spacedata.first; sl; sl= sl->next) {
					if(sl->blockscale==0.0) sl->blockscale= 0.7f;

					/* added: 5x better zoom in for nla */
					if(sl->spacetype==SPACE_NLA) {
						SpaceNla *snla= (SpaceNla *)sl;
						snla->v2d.maxzoom= 50;
					}
				}
			}
		}
		sce= main->scene.first;
		while(sce) {
			if(sce->r.ocres==0) sce->r.ocres= 64;
			sce= sce->id.next;
		}

	}
	if(main->versionfile <= 233) {
		bScreen *sc;
		Material *ma= main->mat.first;
		Object *ob= main->object.first;
		
		while(ma) {
			if(ma->rampfac_col==0.0) ma->rampfac_col= 1.0;
			if(ma->rampfac_spec==0.0) ma->rampfac_spec= 1.0;
			if(ma->pr_lamp==0) ma->pr_lamp= 3;
			ma= ma->id.next;
		}
		
		/* this should have been done loooong before! */
		while(ob) {
			if(ob->ipowin==0) ob->ipowin= ID_OB;
			ob= ob->id.next;
		}
		
		for (sc= main->screen.first; sc; sc= sc->id.next) {
			ScrArea *sa;
			for (sa= sc->areabase.first; sa; sa= sa->next) {
				SpaceLink *sl;
				for (sl= sa->spacedata.first; sl; sl= sl->next) {
					if(sl->spacetype==SPACE_VIEW3D) {
						View3D *v3d= (View3D *)sl;
						v3d->flag |= V3D_SELECT_OUTLINE;
					}
				}
			}
		}
	}


	

	if(main->versionfile <= 234) {
		World *wo;
		bScreen *sc;
		
		// force sumo engine to be active
		for (wo = main->world.first; wo; wo= wo->id.next) {
			if(wo->physicsEngine==0) wo->physicsEngine = 2;
		}
		
		for (sc= main->screen.first; sc; sc= sc->id.next) {
			ScrArea *sa;
			for (sa= sc->areabase.first; sa; sa= sa->next) {
				SpaceLink *sl;
				for (sl= sa->spacedata.first; sl; sl= sl->next) {
					if(sl->spacetype==SPACE_VIEW3D) {
						View3D *v3d= (View3D *)sl;
						v3d->flag |= V3D_ZBUF_SELECT;
					}
					else if(sl->spacetype==SPACE_TEXT) {
						SpaceText *st= (SpaceText *)sl;
						if(st->tabnumber==0) st->tabnumber= 2;
					}
				}
			}
		}
	}
	if(main->versionfile <= 235) {
		Tex *tex= main->tex.first;
		Scene *sce= main->scene.first;
		Sequence *seq;
		Editing *ed;
		
		while(tex) {
			if(tex->nabla==0.0) tex->nabla= 0.025f;
			tex= tex->id.next;
		}
		while(sce) {
			ed= sce->ed;
			if(ed) {
				SEQ_BEGIN(sce->ed, seq) {
					if(seq->type==SEQ_IMAGE || seq->type==SEQ_MOVIE)
						seq->flag |= SEQ_MAKE_PREMUL;
				}
				SEQ_END
			}
			
			sce= sce->id.next;
		}
	}
	if(main->versionfile <= 236) {
		Object *ob;
		Camera *cam= main->camera.first;
		Material *ma;
		bScreen *sc;

		while(cam) {
			if(cam->ortho_scale==0.0) {
				cam->ortho_scale= 256.0f/cam->lens;
				if(cam->type==CAM_ORTHO) printf("NOTE: ortho render has changed, tweak new Camera 'scale' value.\n");
			}
			cam= cam->id.next;
		}
		/* set manipulator type */
		/* force oops draw if depgraph was set*/
		/* set time line var */
		for (sc= main->screen.first; sc; sc= sc->id.next) {
			ScrArea *sa;
			for (sa= sc->areabase.first; sa; sa= sa->next) {
				SpaceLink *sl;
				for (sl= sa->spacedata.first; sl; sl= sl->next) {
					if(sl->spacetype==SPACE_VIEW3D) {
						View3D *v3d= (View3D *)sl;
						if(v3d->twtype==0) v3d->twtype= V3D_MANIP_TRANSLATE;
					}
					else if(sl->spacetype==SPACE_TIME) {
						SpaceTime *stime= (SpaceTime *)sl;
						if(stime->redraws==0)
							stime->redraws= TIME_ALL_3D_WIN|TIME_ALL_ANIM_WIN;
					}
				}
			}
		}
		// init new shader vars
		for (ma= main->mat.first; ma; ma= ma->id.next) {
			if(ma->darkness==0.0) {
				ma->rms=0.1f;
				ma->darkness=1.0f;
			}
		}
		
		/* softbody init new vars */
		for(ob= main->object.first; ob; ob= ob->id.next) {
			if(ob->soft) {
				if(ob->soft->defgoal==0.0) ob->soft->defgoal= 0.7f;
				if(ob->soft->physics_speed==0.0) ob->soft->physics_speed= 1.0f;
				
				if(ob->soft->interval==0) {
					ob->soft->interval= 2;
					ob->soft->sfra= 1;
					ob->soft->efra= 100;
				}
			}
			if(ob->soft && ob->soft->vertgroup==0) {
				bDeformGroup *locGroup = defgroup_find_name(ob, "SOFTGOAL");
				if(locGroup){
					/* retrieve index for that group */
					ob->soft->vertgroup =  1 + defgroup_find_index(ob, locGroup); 
				}
			}
		}
	}
	if(main->versionfile <= 237) {
		bArmature *arm;
		bConstraint *con;
		Object *ob;
		
		// armature recode checks 
		for(arm= main->armature.first; arm; arm= arm->id.next) {
			where_is_armature(arm);
		}
		for(ob= main->object.first; ob; ob= ob->id.next) {
			if(ob->parent) {
				Object *parent= newlibadr(fd, lib, ob->parent);
				if (parent && parent->type==OB_LATTICE)
					ob->partype = PARSKEL;
			}

			// btw. armature_rebuild_pose is further only called on leave editmode
			if(ob->type==OB_ARMATURE) {
				if(ob->pose)
					ob->pose->flag |= POSE_RECALC;
				ob->recalc |= OB_RECALC_ALL;	// cannot call stuff now (pointers!), done in setup_app_data

				/* new generic xray option */
				arm= newlibadr(fd, lib, ob->data);
				if(arm->flag & ARM_DRAWXRAY) {
					ob->dtx |= OB_DRAWXRAY;
				}
			} else if (ob->type==OB_MESH) {
				Mesh *me = newlibadr(fd, lib, ob->data);
				
				if ((me->flag&ME_SUBSURF)) {
					SubsurfModifierData *smd = (SubsurfModifierData*) modifier_new(eModifierType_Subsurf);
					
					smd->levels = MAX2(1, me->subdiv);
					smd->renderLevels = MAX2(1, me->subdivr);
					smd->subdivType = me->subsurftype;
					
					smd->modifier.mode = 0;
					if (me->subdiv!=0)
						smd->modifier.mode |= 1;
					if (me->subdivr!=0)
						smd->modifier.mode |= 2;
					if (me->flag&ME_OPT_EDGES)
						smd->flags |= eSubsurfModifierFlag_ControlEdges;
					
					BLI_addtail(&ob->modifiers, smd);
					
					modifier_unique_name(&ob->modifiers, (ModifierData*)smd);
				}
			}
			
			// follow path constraint needs to set the 'path' option in curves...
			for(con=ob->constraints.first; con; con= con->next) {
				if(con->type==CONSTRAINT_TYPE_FOLLOWPATH) {
					bFollowPathConstraint *data = con->data;
					Object *obc= newlibadr(fd, lib, data->tar);
					
					if(obc && obc->type==OB_CURVE) {
						Curve *cu= newlibadr(fd, lib, obc->data);
						if(cu) cu->flag |= CU_PATH;
					}
				}
			}
		}
	}
	if(main->versionfile <= 238) {
		Lattice *lt;
		Object *ob;
		bArmature *arm;
		Mesh *me;
		Key *key;
		Scene *sce= main->scene.first;

		while(sce){
			if(sce->toolsettings == NULL){
				sce->toolsettings = MEM_callocN(sizeof(struct ToolSettings),"Tool Settings Struct");	
				sce->toolsettings->cornertype=0;
				sce->toolsettings->degr = 90; 
				sce->toolsettings->step = 9;
				sce->toolsettings->turn = 1; 				
				sce->toolsettings->extr_offs = 1; 
				sce->toolsettings->doublimit = 0.001f;
				sce->toolsettings->segments = 32;
				sce->toolsettings->rings = 32;
				sce->toolsettings->vertices = 32;
				sce->toolsettings->editbutflag =1;
			}
			sce= sce->id.next;	
		}

		for (lt=main->latt.first; lt; lt=lt->id.next) {
			if (lt->fu==0.0 && lt->fv==0.0 && lt->fw==0.0) {
				calc_lat_fudu(lt->flag, lt->pntsu, &lt->fu, &lt->du);
				calc_lat_fudu(lt->flag, lt->pntsv, &lt->fv, &lt->dv);
				calc_lat_fudu(lt->flag, lt->pntsw, &lt->fw, &lt->dw);
			}
		}

		for(ob=main->object.first; ob; ob= ob->id.next) {
			ModifierData *md;
			PartEff *paf;

			for (md=ob->modifiers.first; md; md=md->next) {
				if (md->type==eModifierType_Subsurf) {
					SubsurfModifierData *smd = (SubsurfModifierData*) md;

					smd->flags &= ~(eSubsurfModifierFlag_Incremental|eSubsurfModifierFlag_DebugIncr);
				}
			}

			if ((ob->softflag&OB_SB_ENABLE) && !modifiers_findByType(ob, eModifierType_Softbody)) {
				if (ob->softflag&OB_SB_POSTDEF) {
					md = ob->modifiers.first;

					while (md && modifierType_getInfo(md->type)->type==eModifierTypeType_OnlyDeform) {
						md = md->next;
					}

					BLI_insertlinkbefore(&ob->modifiers, md, modifier_new(eModifierType_Softbody));
				} else {
					BLI_addhead(&ob->modifiers, modifier_new(eModifierType_Softbody));
				}

				ob->softflag &= ~OB_SB_ENABLE;
			}
			if(ob->pose) {
				bPoseChannel *pchan;
				bConstraint *con;
				for(pchan= ob->pose->chanbase.first; pchan; pchan= pchan->next) {
					// note, pchan->bone is also lib-link stuff
					if (pchan->limitmin[0] == 0.0f && pchan->limitmax[0] == 0.0f) {
						pchan->limitmin[0]= pchan->limitmin[1]= pchan->limitmin[2]= -180.0f;
						pchan->limitmax[0]= pchan->limitmax[1]= pchan->limitmax[2]= 180.0f;
						
						for(con= pchan->constraints.first; con; con= con->next) {
							if(con->type == CONSTRAINT_TYPE_KINEMATIC) {
								bKinematicConstraint *data = (bKinematicConstraint*)con->data;
								data->weight = 1.0f;
								data->orientweight = 1.0f;
								data->flag &= ~CONSTRAINT_IK_ROT;
								
								/* enforce conversion from old IK_TOPARENT to rootbone index */
								data->rootbone= -1;
								
								/* update_pose_etc handles rootbone==-1 */
								ob->pose->flag |= POSE_RECALC;
							}	
						}
					}
				}
			}

			paf = give_parteff(ob);
			if (paf) {
				if(paf->disp == 0)
					paf->disp = 100;
				if(paf->speedtex == 0)
					paf->speedtex = 8;
				if(paf->omat == 0)
					paf->omat = 1;
			}
		}
		
		for(arm=main->armature.first; arm; arm= arm->id.next) {
			bone_version_238(&arm->bonebase);
			arm->deformflag |= ARM_DEF_VGROUP;
		}

		for(me=main->mesh.first; me; me= me->id.next) {
			if (!me->medge) {
				make_edges(me, 1);	/* 1 = use mface->edcode */
			} else {
				mesh_strip_loose_faces(me);
			}
		}
		
		for(key= main->key.first; key; key= key->id.next) {
			KeyBlock *kb;
			int index= 1;
			
			/* trick to find out if we already introduced adrcode */
			for(kb= key->block.first; kb; kb= kb->next)
				if(kb->adrcode) break;
			
			if(kb==NULL) {
				for(kb= key->block.first; kb; kb= kb->next) {
					if(kb==key->refkey) {
						if(kb->name[0]==0)
							strcpy(kb->name, "Basis");
					}
					else {
						if(kb->name[0]==0)
							sprintf(kb->name, "Key %d", index);
						kb->adrcode= index++;
					}
				}
			}
		}
	}
	if(main->versionfile <= 239) {
		bArmature *arm;
		Object *ob;
		Scene *sce= main->scene.first;
		Camera *cam= main->camera.first;
		Material *ma= main->mat.first;
		int set_passepartout= 0;
		
		/* deformflag is local in modifier now */
		for(ob=main->object.first; ob; ob= ob->id.next) {
			ModifierData *md;
			
			for (md=ob->modifiers.first; md; md=md->next) {
				if (md->type==eModifierType_Armature) {
					ArmatureModifierData *amd = (ArmatureModifierData*) md;
					if(amd->object && amd->deformflag==0) {
						Object *oba= newlibadr(fd, lib, amd->object);
						bArmature *arm= newlibadr(fd, lib, oba->data);
						amd->deformflag= arm->deformflag;
					}
				}
			}
		}
		
		/* updating stepsize for ghost drawing */
		for(arm= main->armature.first; arm; arm= arm->id.next) {
			if (arm->ghostsize==0) arm->ghostsize=1;
			bone_version_239(&arm->bonebase);
			if(arm->layer==0) arm->layer= 1;
		}
		
		for(;sce;sce= sce->id.next) {
			/* make 'innervert' the default subdivide type, for backwards compat */
			sce->toolsettings->cornertype=1;
		
			if(sce->r.scemode & R_PASSEPARTOUT) {
				set_passepartout= 1;
				sce->r.scemode &= ~R_PASSEPARTOUT;
			}
			/* gauss is filter variable now */
			if(sce->r.mode & R_GAUSS) {
				sce->r.filtertype= R_FILTER_GAUSS;
				sce->r.mode &= ~R_GAUSS;
			}
		}
		
		for(;cam; cam= cam->id.next) {
			if(set_passepartout)
				cam->flag |= CAM_SHOWPASSEPARTOUT;
			
			/* make sure old cameras have title safe on */
			if (!(cam->flag & CAM_SHOWTITLESAFE))
			 cam->flag |= CAM_SHOWTITLESAFE;
			
			/* set an appropriate camera passepartout alpha */
			if (!(cam->passepartalpha)) cam->passepartalpha = 0.2f;
		}
		
		for(; ma; ma= ma->id.next) {
			if(ma->strand_sta==0.0f) {
				ma->strand_sta= ma->strand_end= 1.0f;
				ma->mode |= MA_TANGENT_STR;
			}
			if(ma->mode & MA_TRACEBLE) ma->mode |= MA_SHADBUF;
		}
	}
	
	if(main->versionfile <= 241) {
		Object *ob;
		Tex *tex;
		Scene *sce;
		World *wo;
		Lamp *la;
		Material *ma;
		bArmature *arm;
		bNodeTree *ntree;
		
		for (wo = main->world.first; wo; wo= wo->id.next) {
			/* Migrate to Bullet for games, except for the NaN versions */
			/* People can still explicitely choose for Sumo (after 2.42 is out) */
			if(main->versionfile > 225)
				wo->physicsEngine = WOPHY_BULLET;
			if(WO_AODIST == wo->aomode)
				wo->aocolor= WO_AOPLAIN;
		}
		
		/* updating layers still */
		for(arm= main->armature.first; arm; arm= arm->id.next) {
			bone_version_239(&arm->bonebase);
			if(arm->layer==0) arm->layer= 1;
		}
		for(sce= main->scene.first; sce; sce= sce->id.next) {
			if(sce->jumpframe==0) sce->jumpframe= 10;
			if(sce->audio.mixrate==0) sce->audio.mixrate= 44100;

			if(sce->r.xparts<2) sce->r.xparts= 4;
			if(sce->r.yparts<2) sce->r.yparts= 4;
			/* adds default layer */
			if(sce->r.layers.first==NULL)
				scene_add_render_layer(sce);
			else {
				SceneRenderLayer *srl;
				/* new layer flag for sky, was default for solid */
				for(srl= sce->r.layers.first; srl; srl= srl->next) {
					if(srl->layflag & SCE_LAY_SOLID)
						srl->layflag |= SCE_LAY_SKY;
					srl->passflag &= (SCE_PASS_COMBINED|SCE_PASS_Z|SCE_PASS_NORMAL|SCE_PASS_VECTOR);
				}
			}
			
			/* node version changes */
			if(sce->nodetree)
				ntree_version_241(sce->nodetree);

			/* uv calculation options moved to toolsettings */
			if (sce->toolsettings->uvcalc_radius == 0.0) {
				sce->toolsettings->uvcalc_radius = 1.0f;
				sce->toolsettings->uvcalc_cubesize = 1.0f;
				sce->toolsettings->uvcalc_mapdir = 1;
				sce->toolsettings->uvcalc_mapalign = 1;
				sce->toolsettings->uvcalc_flag = UVCALC_FILLHOLES;
				sce->toolsettings->unwrapper = 1;
			}

			if(sce->r.mode & R_PANORAMA) {
				/* all these checks to ensure saved files with cvs version keep working... */
				if(sce->r.xsch < sce->r.ysch) {
					Object *obc= newlibadr(fd, lib, sce->camera);
					if(obc && obc->type==OB_CAMERA) {
						Camera *cam= newlibadr(fd, lib, obc->data);
						if(cam->lens>=10.0f) {
							sce->r.xsch*= sce->r.xparts;
							cam->lens*= (float)sce->r.ysch/(float)sce->r.xsch;
						}
					}
				}
			}
		}
		
		for(ntree= main->nodetree.first; ntree; ntree= ntree->id.next)
			ntree_version_241(ntree);
		
		for(la= main->lamp.first; la; la= la->id.next)
			if(la->buffers==0)
				la->buffers= 1;
		
		for(tex= main->tex.first; tex; tex= tex->id.next) {
			if(tex->env && tex->env->viewscale==0.0f)
				tex->env->viewscale= 1.0f;
//			tex->imaflag |= TEX_GAUSS_MIP;
		}
		
		/* for empty drawsize and drawtype */
		for(ob=main->object.first; ob; ob= ob->id.next) {
			if(ob->empty_drawsize==0.0f) {
				ob->empty_drawtype = OB_ARROWS;
				ob->empty_drawsize = 1.0;
			}
		}
		
		for(ma= main->mat.first; ma; ma= ma->id.next) {
			/* stucci returns intensity from now on */
			int a;
			for(a=0; a<MAX_MTEX; a++) {
				if(ma->mtex[a] && ma->mtex[a]->tex) {
					Tex *tex= newlibadr(fd, lib, ma->mtex[a]->tex);
					if(tex && tex->type==TEX_STUCCI)
						ma->mtex[a]->mapto &= ~(MAP_COL|MAP_SPEC|MAP_REF);
				}
			}
			/* transmissivity defaults */
			if(ma->tx_falloff==0.0) ma->tx_falloff= 1.0;
		}
		
		/* during 2.41 images with this name were used for viewer node output, lets fix that */
		if(main->versionfile == 241) {
			Image *ima;
			for(ima= main->image.first; ima; ima= ima->id.next)
				if(strcmp(ima->name, "Compositor")==0) {
					strcpy(ima->id.name+2, "Viewer Node");
					strcpy(ima->name, "Viewer Node");
				}
		}
	}
		
	if(main->versionfile <= 242) {
		Scene *sce;
		bScreen *sc;
		Object *ob;
		Curve *cu;
		Material *ma;
		Mesh *me;
		Group *group;
		Nurb *nu;
		BezTriple *bezt;
		BPoint *bp;
		bNodeTree *ntree;
		int a;
		
		for(sc= main->screen.first; sc; sc= sc->id.next) {
			ScrArea *sa;
			sa= sc->areabase.first;
			while(sa) {
				SpaceLink *sl;

				for (sl= sa->spacedata.first; sl; sl= sl->next) {
					if(sl->spacetype==SPACE_VIEW3D) {
						View3D *v3d= (View3D*) sl;
						if (v3d->gridsubdiv == 0)
							v3d->gridsubdiv = 10;
					}
				}
				sa = sa->next;
			}
		}
		
		for(sce= main->scene.first; sce; sce= sce->id.next) {
			if (sce->toolsettings->select_thresh == 0.0f)
				sce->toolsettings->select_thresh= 0.01f;
			if (sce->toolsettings->clean_thresh == 0.0f) 
				sce->toolsettings->clean_thresh = 0.1f;
				
			if (sce->r.threads==0) {
				if (sce->r.mode & R_THREADS)
					sce->r.threads= 2;
				else
					sce->r.threads= 1;
			}
			if(sce->nodetree)
				ntree_version_242(sce->nodetree);
		}
		
		for(ntree= main->nodetree.first; ntree; ntree= ntree->id.next)
			ntree_version_242(ntree);
		
		/* add default radius values to old curve points */
		for(cu= main->curve.first; cu; cu= cu->id.next) {
			for(nu= cu->nurb.first; nu; nu= nu->next) {
				if (nu) {
					if(nu->bezt) {
						for(bezt=nu->bezt, a=0; a<nu->pntsu; a++, bezt++) {
							if (!bezt->radius) bezt->radius= 1.0;
						}
					}
					else if(nu->bp) {
						for(bp=nu->bp, a=0; a<nu->pntsu*nu->pntsv; a++, bp++) {
							if(!bp->radius) bp->radius= 1.0;
						}
					}
				}
			}
		}
		
		for(ob = main->object.first; ob; ob= ob->id.next) {
			ModifierData *md;
			ListBase *list;
			list = &ob->constraints;

			/* check for already existing MinMax (floor) constraint
			   and update the sticky flagging */

			if (list){
				bConstraint *curcon;
				for (curcon = list->first; curcon; curcon=curcon->next){
					switch (curcon->type) {
						case CONSTRAINT_TYPE_MINMAX:
						{
							bMinMaxConstraint *data = curcon->data;
							if (data->sticky==1) 
								data->flag |= MINMAX_STICKY;
							else 
								data->flag &= ~MINMAX_STICKY;
						}
							break;
						case CONSTRAINT_TYPE_ROTLIKE:
						{
							bRotateLikeConstraint *data = curcon->data;
							
							/* version patch from buttons_object.c */
							if(data->flag==0) 
								data->flag = ROTLIKE_X|ROTLIKE_Y|ROTLIKE_Z;
						}
							break;
					}
				}
			}

			if (ob->type == OB_ARMATURE) {
				if (ob->pose){
					bConstraint *curcon;
					bPoseChannel *pchan;
					for (pchan = ob->pose->chanbase.first; pchan; pchan=pchan->next){
						for (curcon = pchan->constraints.first; curcon; curcon=curcon->next){
							switch (curcon->type) {
								case CONSTRAINT_TYPE_MINMAX:
								{
									bMinMaxConstraint *data = curcon->data;
									if (data->sticky==1) 
										data->flag |= MINMAX_STICKY;
									else 
										data->flag &= ~MINMAX_STICKY;
								}
									break;
								case CONSTRAINT_TYPE_KINEMATIC:
								{
									bKinematicConstraint *data = curcon->data;
									if (!(data->flag & CONSTRAINT_IK_POS)) {
										data->flag |= CONSTRAINT_IK_POS;
										data->flag |= CONSTRAINT_IK_STRETCH;
									}
								}
									break;
								case CONSTRAINT_TYPE_ROTLIKE:
								{
									bRotateLikeConstraint *data = curcon->data;
									
									/* version patch from buttons_object.c */
									if(data->flag==0) 
										data->flag = ROTLIKE_X|ROTLIKE_Y|ROTLIKE_Z;
								}
									break;
							}
						}
					}
				}
			}
			
			/* copy old object level track settings to curve modifers */
			for (md=ob->modifiers.first; md; md=md->next) {
				if (md->type==eModifierType_Curve) {
					CurveModifierData *cmd = (CurveModifierData*) md;

					if (cmd->defaxis == 0) cmd->defaxis = ob->trackflag+1;
				}
			}
			
		}
		
		for(ma = main->mat.first; ma; ma= ma->id.next) {
			if(ma->shad_alpha==0.0f)
				ma->shad_alpha= 1.0f;
			if(ma->nodetree)
				ntree_version_242(ma->nodetree);
		}

		for(me=main->mesh.first; me; me=me->id.next)
			customdata_version_242(me);
		
		for(group= main->group.first; group; group= group->id.next)
			if(group->layer==0)
			   group->layer= (1<<20)-1;
		
		/* History fix (python?), shape key adrcode numbers have to be sorted */
		sort_shape_fix(main);
				
		/* now, subversion control! */
		if(main->subversionfile < 3) {
			bScreen *sc;
			Image *ima;
			Tex *tex;
			
			/* Image refactor initialize */
			for(ima= main->image.first; ima; ima= ima->id.next) {
				ima->source= IMA_SRC_FILE;
				ima->type= IMA_TYPE_IMAGE;
				
				ima->gen_x= 256; ima->gen_y= 256;
				ima->gen_type= 1;
				
				if(0==strncmp(ima->id.name+2, "Viewer Node", sizeof(ima->id.name+2))) {
					ima->source= IMA_SRC_VIEWER;
					ima->type= IMA_TYPE_COMPOSITE;
				}
				if(0==strncmp(ima->id.name+2, "Render Result", sizeof(ima->id.name+2))) {
					ima->source= IMA_SRC_VIEWER;
					ima->type= IMA_TYPE_R_RESULT;
				}
				
			}
			for(tex= main->tex.first; tex; tex= tex->id.next) {
				if(tex->type==TEX_IMAGE && tex->ima) {
					ima= newlibadr(fd, lib, tex->ima);
					if(tex->imaflag & TEX_ANIM5_)
						ima->source= IMA_SRC_MOVIE;
					if(tex->imaflag & TEX_FIELDS_)
						ima->flag |= IMA_FIELDS;
					if(tex->imaflag & TEX_STD_FIELD_)
						ima->flag |= IMA_STD_FIELD;
				}
				tex->iuser.frames= tex->frames;
				tex->iuser.fie_ima= tex->fie_ima;
				tex->iuser.offset= tex->offset;
				tex->iuser.sfra= tex->sfra;
				tex->iuser.cycl= (tex->imaflag & TEX_ANIMCYCLIC_)!=0;
			}
			for(sce= main->scene.first; sce; sce= sce->id.next) {
				if(sce->nodetree)
					do_version_ntree_242_2(sce->nodetree);
			}
			for(ntree= main->nodetree.first; ntree; ntree= ntree->id.next)
				do_version_ntree_242_2(ntree);
			for(ma = main->mat.first; ma; ma= ma->id.next)
				if(ma->nodetree)
					do_version_ntree_242_2(ma->nodetree);
			
			for(sc= main->screen.first; sc; sc= sc->id.next) {
				ScrArea *sa;
				for(sa= sc->areabase.first; sa; sa= sa->next) {
					SpaceLink *sl;
					for (sl= sa->spacedata.first; sl; sl= sl->next) {
						if(sl->spacetype==SPACE_IMAGE)
							((SpaceImage *)sl)->iuser.fie_ima= 2;
						else if(sl->spacetype==SPACE_VIEW3D) {
							View3D *v3d= (View3D *)sl;
							BGpic *bgpic;
							for(bgpic= v3d->bgpicbase.first; bgpic; bgpic= bgpic->next)
								bgpic->iuser.fie_ima= 2;
						}
					}
				}
			}
		}
		
		if(main->subversionfile < 4) {
			for(sce= main->scene.first; sce; sce= sce->id.next) {
				sce->r.bake_mode= 1;	/* prevent to include render stuff here */
				sce->r.bake_filter= 2;
				sce->r.bake_osa= 5;
				sce->r.bake_flag= R_BAKE_CLEAR;
			}
		}

		if(main->subversionfile < 5) {
			for(sce= main->scene.first; sce; sce= sce->id.next) {
				/* improved triangle to quad conversion settings */
				if(sce->toolsettings->jointrilimit==0.0f)
					sce->toolsettings->jointrilimit= 0.8f;
			}
		}
	}
	if(main->versionfile <= 243) {
		Object *ob= main->object.first;
		Material *ma;

		for(ma=main->mat.first; ma; ma= ma->id.next) {
			if(ma->sss_scale==0.0f) {
				ma->sss_radius[0]= 1.0f;
				ma->sss_radius[1]= 1.0f;
				ma->sss_radius[2]= 1.0f;
				ma->sss_col[0]= 0.8f;
				ma->sss_col[1]= 0.8f;
				ma->sss_col[2]= 0.8f;
				ma->sss_error= 0.05f;
				ma->sss_scale= 0.1f;
				ma->sss_ior= 1.3f;
				ma->sss_colfac= 1.0f;
				ma->sss_texfac= 0.0f;
			}
			if(ma->sss_front==0 && ma->sss_back==0) {
				ma->sss_front= 1.0f;
				ma->sss_back= 1.0f;
			}
			if(ma->sss_col[0]==0 && ma->sss_col[1]==0 && ma->sss_col[2]==0) {
				ma->sss_col[0]= ma->r;
				ma->sss_col[1]= ma->g;
				ma->sss_col[2]= ma->b;
			}
		}
		
		for(; ob; ob= ob->id.next) {
			bDeformGroup *curdef;
			
			for(curdef= ob->defbase.first; curdef; curdef=curdef->next) {
				/* replace an empty-string name with unique name */
				if (curdef->name[0] == '\0') {
					defgroup_unique_name(curdef, ob);
				}
			}

			if(main->versionfile < 243 || main->subversionfile < 1) {
				ModifierData *md;

				/* translate old mirror modifier axis values to new flags */
				for (md=ob->modifiers.first; md; md=md->next) {
					if (md->type==eModifierType_Mirror) {
						MirrorModifierData *mmd = (MirrorModifierData*) md;

						switch(mmd->axis)
						{
						case 0:
							mmd->flag |= MOD_MIR_AXIS_X;
							break;
						case 1:
							mmd->flag |= MOD_MIR_AXIS_Y;
							break;
						case 2:
							mmd->flag |= MOD_MIR_AXIS_Z;
							break;
						}

						mmd->axis = 0;
					}
				}
			}
		}
		
		/* render layer added, this is not the active layer */
		if(main->versionfile <= 243 || main->subversionfile < 2) {
			Mesh *me;
			for(me=main->mesh.first; me; me=me->id.next)
				customdata_version_243(me);
		}		

	}
	
	if(main->versionfile <= 244) {
		Scene *sce;
		bScreen *sc;
		Lamp *la;
		World *wrld;
		
		if(main->versionfile != 244 || main->subversionfile < 2) {
			for(sce= main->scene.first; sce; sce= sce->id.next)
				sce->r.mode |= R_SSS;

			/* correct older action editors - incorrect scrolling */
			for(sc= main->screen.first; sc; sc= sc->id.next) {
				ScrArea *sa;
				sa= sc->areabase.first;
				while(sa) {
					SpaceLink *sl;

					for (sl= sa->spacedata.first; sl; sl= sl->next) {
						if(sl->spacetype==SPACE_ACTION) {
							SpaceAction *saction= (SpaceAction*) sl;
							
							saction->v2d.tot.ymin= -1000.0;
							saction->v2d.tot.ymax= 0.0;
							
							saction->v2d.cur.ymin= -75.0;
							saction->v2d.cur.ymax= 5.0;
						}
					}
					sa = sa->next;
				}
			}
		}
		if (main->versionfile != 244 || main->subversionfile < 3) {	
			/* constraints recode version patch used to be here. Moved to 245 now... */
			
			
			for(wrld=main->world.first; wrld; wrld= wrld->id.next) {
				if (wrld->mode & WO_AMB_OCC)
					wrld->ao_samp_method = WO_AOSAMP_CONSTANT;
				else
					wrld->ao_samp_method = WO_AOSAMP_HAMMERSLEY;
				
				wrld->ao_adapt_thresh = 0.005f;
			}
			
			for(la=main->lamp.first; la; la= la->id.next) {
				if (la->type == LA_AREA)
					la->ray_samp_method = LA_SAMP_CONSTANT;
				else
					la->ray_samp_method = LA_SAMP_HALTON;
				
				la->adapt_thresh = 0.001f;
			}
		}
	}
	if(main->versionfile <= 245) {
		Scene *sce;
		bScreen *sc;
		Object *ob;
		Image *ima;
		Lamp *la;
		Material *ma;
		ParticleSettings *part;
		World *wrld;
		Mesh *me;
		bNodeTree *ntree;
		Tex *tex;
		ModifierData *md;
		ParticleSystem *psys;
		
		/* unless the file was created 2.44.3 but not 2.45, update the constraints */
		if ( !(main->versionfile==244 && main->subversionfile==3) &&
			 ((main->versionfile<245) || (main->versionfile==245 && main->subversionfile==0)) ) 
		{
			for (ob = main->object.first; ob; ob= ob->id.next) {
				ListBase *list;
				list = &ob->constraints;
				
				/* fix up constraints due to constraint recode changes (originally at 2.44.3) */
				if (list) {
					bConstraint *curcon;
					for (curcon = list->first; curcon; curcon=curcon->next) {
						/* old CONSTRAINT_LOCAL check -> convert to CONSTRAINT_SPACE_LOCAL */
						if (curcon->flag & 0x20) {
							curcon->ownspace = CONSTRAINT_SPACE_LOCAL;
							curcon->tarspace = CONSTRAINT_SPACE_LOCAL;
						}
						
						switch (curcon->type) {
							case CONSTRAINT_TYPE_LOCLIMIT:
							{
								bLocLimitConstraint *data= (bLocLimitConstraint *)curcon->data;
								
								/* old limit without parent option for objects */
								if (data->flag2)
									curcon->ownspace = CONSTRAINT_SPACE_LOCAL;
							}
								break;
						}	
					}
				}
				
				/* correctly initialise constinv matrix */
				unit_m4(ob->constinv);
				
				if (ob->type == OB_ARMATURE) {
					if (ob->pose) {
						bConstraint *curcon;
						bPoseChannel *pchan;
						
						for (pchan = ob->pose->chanbase.first; pchan; pchan=pchan->next) {
							/* make sure constraints are all up to date */
							for (curcon = pchan->constraints.first; curcon; curcon=curcon->next) {
								/* old CONSTRAINT_LOCAL check -> convert to CONSTRAINT_SPACE_LOCAL */
								if (curcon->flag & 0x20) {
									curcon->ownspace = CONSTRAINT_SPACE_LOCAL;
									curcon->tarspace = CONSTRAINT_SPACE_LOCAL;
								}
								
								switch (curcon->type) {
									case CONSTRAINT_TYPE_ACTION:
									{
										bActionConstraint *data= (bActionConstraint *)curcon->data;
										
										/* 'data->local' used to mean that target was in local-space */
										if (data->local)
											curcon->tarspace = CONSTRAINT_SPACE_LOCAL;
									}							
										break;
								}
							}
							
							/* correctly initialise constinv matrix */
							unit_m4(pchan->constinv);
						}
					}
				}
			}
		}
		
		/* fix all versions before 2.45 */
		if (main->versionfile != 245) {

			/* repair preview from 242 - 244*/
			for(ima= main->image.first; ima; ima= ima->id.next) {
				ima->preview = NULL;
			}
			
			/* repair imasel space - completely reworked */
			for(sc= main->screen.first; sc; sc= sc->id.next) {
				ScrArea *sa;
				sa= sc->areabase.first;
				while(sa) {
					SpaceLink *sl;
					
					for (sl= sa->spacedata.first; sl; sl= sl->next) {
						if(sl->spacetype==SPACE_IMASEL) {
							SpaceImaSel *simasel= (SpaceImaSel*) sl;
							simasel->blockscale= 0.7f;
							/* view 2D */
							simasel->v2d.tot.xmin=  -10.0f;
							simasel->v2d.tot.ymin=  -10.0f;
							simasel->v2d.tot.xmax= (float)sa->winx + 10.0f;
							simasel->v2d.tot.ymax= (float)sa->winy + 10.0f;						
							simasel->v2d.cur.xmin=  0.0f;
							simasel->v2d.cur.ymin=  0.0f;
							simasel->v2d.cur.xmax= (float)sa->winx;
							simasel->v2d.cur.ymax= (float)sa->winy;						
							simasel->v2d.min[0]= 1.0;
							simasel->v2d.min[1]= 1.0;						
							simasel->v2d.max[0]= 32000.0f;
							simasel->v2d.max[1]= 32000.0f;						
							simasel->v2d.minzoom= 0.5f;
							simasel->v2d.maxzoom= 1.21f;						
							simasel->v2d.scroll= 0;
							simasel->v2d.keepzoom= V2D_LIMITZOOM|V2D_KEEPASPECT;
							simasel->v2d.keeptot= 0;
							simasel->prv_h = 96;
							simasel->prv_w = 96;
							simasel->flag = 7; /* ??? elubie */
							strcpy (simasel->dir,  U.textudir);	/* TON */
							strcpy (simasel->file, "");
							
							simasel->returnfunc     =  0;	
							simasel->title[0]       =  0;
						}
					}
					sa = sa->next;
				}
			}
		}

		/* add point caches */
		for(ob=main->object.first; ob; ob=ob->id.next) {
			if(ob->soft && !ob->soft->pointcache)
				ob->soft->pointcache= BKE_ptcache_add(&ob->soft->ptcaches);

			for(psys=ob->particlesystem.first; psys; psys=psys->next) {
				//if(psys->soft && !psys->soft->pointcache)
				//	psys->soft->pointcache= BKE_ptcache_add(&psys->soft->ptcaches);
				if(!psys->pointcache)
					psys->pointcache= BKE_ptcache_add(&psys->ptcaches);
			}

			for(md=ob->modifiers.first; md; md=md->next) {
				if(md->type==eModifierType_Cloth) {
					ClothModifierData *clmd = (ClothModifierData*) md;
					if(!clmd->point_cache)
						clmd->point_cache= BKE_ptcache_add(&clmd->ptcaches);
				}
			}
		}

		/* Copy over old per-level multires vertex data
		   into a single vertex array in struct Multires */
		for(me = main->mesh.first; me; me=me->id.next) {
			if(me->mr && !me->mr->verts) {
				MultiresLevel *lvl = me->mr->levels.last;
				if(lvl) {
					me->mr->verts = lvl->verts;
					lvl->verts = NULL;
					/* Don't need the other vert arrays */
					for(lvl = lvl->prev; lvl; lvl = lvl->prev) {
						MEM_freeN(lvl->verts);
						lvl->verts = NULL;
					}
				}
			}
		}
		
		if (main->versionfile != 245 || main->subversionfile < 1) {
			for(la=main->lamp.first; la; la= la->id.next) {
				if (la->mode & LA_QUAD) la->falloff_type = LA_FALLOFF_SLIDERS;
				else la->falloff_type = LA_FALLOFF_INVLINEAR;
				
				if (la->curfalloff == NULL) {
					la->curfalloff = curvemapping_add(1, 0.0f, 1.0f, 1.0f, 0.0f);
					curvemapping_initialize(la->curfalloff);
				}
			}
		}		
		
		for(ma=main->mat.first; ma; ma= ma->id.next) {
			if(ma->samp_gloss_mir == 0) {
				ma->gloss_mir = ma->gloss_tra= 1.0f;
				ma->aniso_gloss_mir = 1.0f;
				ma->samp_gloss_mir = ma->samp_gloss_tra= 18;
				ma->adapt_thresh_mir = ma->adapt_thresh_tra = 0.005f;
				ma->dist_mir = 0.0f;
				ma->fadeto_mir = MA_RAYMIR_FADETOSKY;
			}

			if(ma->strand_min == 0.0f)
				ma->strand_min= 1.0f;
		}

		for(part=main->particle.first; part; part=part->id.next) {
			if(part->ren_child_nbr==0)
				part->ren_child_nbr= part->child_nbr;

			if(part->simplify_refsize==0) {
				part->simplify_refsize= 1920;
				part->simplify_rate= 1.0f;
				part->simplify_transition= 0.1f;
				part->simplify_viewport= 0.8f;
			}
		}

		for(wrld=main->world.first; wrld; wrld= wrld->id.next) {
			if(wrld->ao_approx_error == 0.0f)
				wrld->ao_approx_error= 0.25f;
		}

		for(sce= main->scene.first; sce; sce= sce->id.next) {
			if(sce->nodetree)
				ntree_version_245(fd, lib, sce->nodetree);

			if(sce->r.simplify_shadowsamples == 0) {
				sce->r.simplify_subsurf= 6;
				sce->r.simplify_particles= 1.0f;
				sce->r.simplify_shadowsamples= 16;
				sce->r.simplify_aosss= 1.0f;
			}

			if(sce->r.cineongamma == 0) {
				sce->r.cineonblack= 95;
				sce->r.cineonwhite= 685;
				sce->r.cineongamma= 1.7f;
			}
		}

		for(ntree=main->nodetree.first; ntree; ntree= ntree->id.next)
			ntree_version_245(fd, lib, ntree);

		/* fix for temporary flag changes during 245 cycle */
		for(ima= main->image.first; ima; ima= ima->id.next) {
			if(ima->flag & IMA_OLD_PREMUL) {
				ima->flag &= ~IMA_OLD_PREMUL;
				ima->flag |= IMA_DO_PREMUL;
			}
		}

		for(tex=main->tex.first; tex; tex=tex->id.next) {
			if(tex->iuser.flag & IMA_OLD_PREMUL) {
				tex->iuser.flag &= ~IMA_OLD_PREMUL;
				tex->iuser.flag |= IMA_DO_PREMUL;

			}

			ima= newlibadr(fd, lib, tex->ima);
			if(ima && (tex->iuser.flag & IMA_DO_PREMUL)) { 
				ima->flag &= ~IMA_OLD_PREMUL;
				ima->flag |= IMA_DO_PREMUL;
			}
		}
	}
	
	/* sanity check for skgen
	 * */
	{
		Scene *sce;
		for(sce=main->scene.first; sce; sce = sce->id.next)
		{
			if (sce->toolsettings->skgen_subdivisions[0] == sce->toolsettings->skgen_subdivisions[1] ||
				sce->toolsettings->skgen_subdivisions[0] == sce->toolsettings->skgen_subdivisions[2] ||
				sce->toolsettings->skgen_subdivisions[1] == sce->toolsettings->skgen_subdivisions[2])
			{
					sce->toolsettings->skgen_subdivisions[0] = SKGEN_SUB_CORRELATION;
					sce->toolsettings->skgen_subdivisions[1] = SKGEN_SUB_LENGTH;
					sce->toolsettings->skgen_subdivisions[2] = SKGEN_SUB_ANGLE;
			}
		}
	}
	

	if ((main->versionfile < 245) || (main->versionfile == 245 && main->subversionfile < 2)) {
		Image *ima;

		/* initialize 1:1 Aspect */
		for(ima= main->image.first; ima; ima= ima->id.next) {
			ima->aspx = ima->aspy = 1.0f;				
		}

	}

	if ((main->versionfile < 245) || (main->versionfile == 245 && main->subversionfile < 4)) {
		bArmature *arm;
		ModifierData *md;
		Object *ob;
		
		for(arm= main->armature.first; arm; arm= arm->id.next)
			arm->deformflag |= ARM_DEF_B_BONE_REST;
		
		for(ob = main->object.first; ob; ob= ob->id.next) {
			for(md=ob->modifiers.first; md; md=md->next) {
				if(md->type==eModifierType_Armature)
					((ArmatureModifierData*)md)->deformflag |= ARM_DEF_B_BONE_REST;
			}
		}
	}

	if ((main->versionfile < 245) || (main->versionfile == 245 && main->subversionfile < 5)) {
		/* foreground color needs to be somthing other then black */
		Scene *sce;
		for(sce= main->scene.first; sce; sce=sce->id.next) {
			sce->r.fg_stamp[0] = sce->r.fg_stamp[1] = sce->r.fg_stamp[2] = 0.8f;
			sce->r.fg_stamp[3] = 1.0f; /* dont use text alpha yet */
			sce->r.bg_stamp[3] = 0.25f; /* make sure the background has full alpha */
		}
	}

	
	if ((main->versionfile < 245) || (main->versionfile == 245 && main->subversionfile < 6)) {
		Scene *sce;
		/* fix frs_sec_base */
		for(sce= main->scene.first; sce; sce= sce->id.next) {
			if (sce->r.frs_sec_base == 0) {
				sce->r.frs_sec_base = 1;
			}
		}
	}
	
	if ((main->versionfile < 245) || (main->versionfile == 245 && main->subversionfile < 7)) {
		Object *ob;
		bPoseChannel *pchan;
		bConstraint *con;
		bConstraintTarget *ct;
		
		for (ob = main->object.first; ob; ob= ob->id.next) {
			if (ob->pose) {
				for (pchan=ob->pose->chanbase.first; pchan; pchan=pchan->next) {
					for (con=pchan->constraints.first; con; con=con->next) {
						if (con->type == CONSTRAINT_TYPE_PYTHON) {
							bPythonConstraint *data= (bPythonConstraint *)con->data;
							if (data->tar) {
								/* version patching needs to be done */
								ct= MEM_callocN(sizeof(bConstraintTarget), "PyConTarget");
								
								ct->tar = data->tar;
								strcpy(ct->subtarget, data->subtarget);
								ct->space = con->tarspace;
								
								BLI_addtail(&data->targets, ct);
								data->tarnum++;
								
								/* clear old targets to avoid problems */
								data->tar = NULL;
								strcpy(data->subtarget, "");
							}
						}
						else if (con->type == CONSTRAINT_TYPE_LOCLIKE) {
							bLocateLikeConstraint *data= (bLocateLikeConstraint *)con->data;
							
							/* new headtail functionality makes Bone-Tip function obsolete */
							if (data->flag & LOCLIKE_TIP)
								con->headtail = 1.0f;
						}
					}
				}
			}
			
			for (con=ob->constraints.first; con; con=con->next) {
				if (con->type==CONSTRAINT_TYPE_PYTHON) {
					bPythonConstraint *data= (bPythonConstraint *)con->data;
					if (data->tar) {
						/* version patching needs to be done */
						ct= MEM_callocN(sizeof(bConstraintTarget), "PyConTarget");
						
						ct->tar = data->tar;
						strcpy(ct->subtarget, data->subtarget);
						ct->space = con->tarspace;
						
						BLI_addtail(&data->targets, ct);
						data->tarnum++;
						
						/* clear old targets to avoid problems */
						data->tar = NULL;
						strcpy(data->subtarget, "");
					}
				}
				else if (con->type == CONSTRAINT_TYPE_LOCLIKE) {
					bLocateLikeConstraint *data= (bLocateLikeConstraint *)con->data;
					
					/* new headtail functionality makes Bone-Tip function obsolete */
					if (data->flag & LOCLIKE_TIP)
						con->headtail = 1.0f;
				}
			}

			if(ob->soft && ob->soft->keys) {
				SoftBody *sb = ob->soft;
				int k;

				for(k=0; k<sb->totkey; k++) {
					if(sb->keys[k])
						MEM_freeN(sb->keys[k]);
				}

				MEM_freeN(sb->keys);

				sb->keys = NULL;
				sb->totkey = 0;
			}
		}
	}

	if ((main->versionfile < 245) || (main->versionfile == 245 && main->subversionfile < 8)) {
		Scene *sce;
		Object *ob;
		PartEff *paf=0;

		for(ob = main->object.first; ob; ob= ob->id.next) {
			if(ob->soft && ob->soft->keys) {
				SoftBody *sb = ob->soft;
				int k;

				for(k=0; k<sb->totkey; k++) {
					if(sb->keys[k])
						MEM_freeN(sb->keys[k]);
				}

				MEM_freeN(sb->keys);

				sb->keys = NULL;
				sb->totkey = 0;
			}

			/* convert old particles to new system */
			if((paf = give_parteff(ob))) {
				ParticleSystem *psys;
				ModifierData *md;
				ParticleSystemModifierData *psmd;
				ParticleSettings *part;

				/* create new particle system */
				psys = MEM_callocN(sizeof(ParticleSystem), "particle_system");
				psys->pointcache = BKE_ptcache_add(&psys->ptcaches);

				part = psys->part = psys_new_settings("ParticleSettings", main);
				
				/* needed for proper libdata lookup */
				oldnewmap_insert(fd->libmap, psys->part, psys->part, 0);
				part->id.lib= ob->id.lib;

				part->id.us--;
				part->id.flag |= (ob->id.flag & LIB_NEEDLINK);
				
				psys->totpart=0;
				psys->flag= PSYS_ENABLED|PSYS_CURRENT;

				BLI_addtail(&ob->particlesystem, psys);

				md= modifier_new(eModifierType_ParticleSystem);
				sprintf(md->name, "ParticleSystem %i", BLI_countlist(&ob->particlesystem));
				psmd= (ParticleSystemModifierData*) md;
				psmd->psys=psys;
				BLI_addtail(&ob->modifiers, md);

				/* convert settings from old particle system */
				/* general settings */
				part->totpart = MIN2(paf->totpart, 100000);
				part->sta = paf->sta;
				part->end = paf->end;
				part->lifetime = paf->lifetime;
				part->randlife = paf->randlife;
				psys->seed = paf->seed;
				part->disp = paf->disp;
				part->omat = paf->mat[0];
				part->hair_step = paf->totkey;

				part->eff_group = paf->group;

				/* old system didn't interpolate between keypoints at render time */
				part->draw_step = part->ren_step = 0;

				/* physics */
				part->normfac = paf->normfac * 25.0f;
				part->obfac = paf->obfac;
				part->randfac = paf->randfac * 25.0f;
				part->dampfac = paf->damp;
				VECCOPY(part->acc, paf->force);

				/* flags */
				if(paf->stype & PAF_VECT) {
					if(paf->flag & PAF_STATIC) {
						/* new hair lifetime is always 100.0f */
						float fac = paf->lifetime / 100.0f;

						part->draw_as = PART_DRAW_PATH;
						part->type = PART_HAIR;
						psys->recalc |= PSYS_RECALC_REDO;

						part->normfac *= fac;
						part->randfac *= fac;
					}
					else {
						part->draw_as = PART_DRAW_LINE;
						part->draw |= PART_DRAW_VEL_LENGTH;
						part->draw_line[1] = 0.04f;
					}
				}

				part->rotmode = PART_ROT_VEL;
				
				part->flag |= (paf->flag & PAF_BSPLINE) ? PART_HAIR_BSPLINE : 0;
				part->flag |= (paf->flag & PAF_TRAND) ? PART_TRAND : 0;
				part->flag |= (paf->flag & PAF_EDISTR) ? PART_EDISTR : 0;
				part->flag |= (paf->flag & PAF_UNBORN) ? PART_UNBORN : 0;
				part->flag |= (paf->flag & PAF_DIED) ? PART_DIED : 0;
				part->from |= (paf->flag & PAF_FACE) ? PART_FROM_FACE : 0;
				part->draw |= (paf->flag & PAF_SHOWE) ? PART_DRAW_EMITTER : 0;

				psys->vgroup[PSYS_VG_DENSITY] = paf->vertgroup;
				psys->vgroup[PSYS_VG_VEL] = paf->vertgroup_v;
				psys->vgroup[PSYS_VG_LENGTH] = paf->vertgroup_v;

				/* dupliobjects */
				if(ob->transflag & OB_DUPLIVERTS) {
					Object *dup = main->object.first;

					for(; dup; dup= dup->id.next) {
						if(ob == newlibadr(fd, lib, dup->parent)) {
							part->dup_ob = dup;
							ob->transflag |= OB_DUPLIPARTS;
							ob->transflag &= ~OB_DUPLIVERTS;

							part->draw_as = PART_DRAW_OB;

							/* needed for proper libdata lookup */
							oldnewmap_insert(fd->libmap, dup, dup, 0);
						}
					}
				}

				
				{
					FluidsimModifierData *fluidmd = (FluidsimModifierData *)modifiers_findByType(ob, eModifierType_Fluidsim);
					if(fluidmd && fluidmd->fss && fluidmd->fss->type == OB_FLUIDSIM_PARTICLE)
						part->type = PART_FLUID;
				}

				free_effects(&ob->effect);

				printf("Old particle system converted to new system.\n");
			}
		}

		for(sce= main->scene.first; sce; sce=sce->id.next) {
			ParticleEditSettings *pset= &sce->toolsettings->particle;
			int a;

			if(pset->brush[0].size == 0) {
				pset->flag= PE_KEEP_LENGTHS|PE_LOCK_FIRST|PE_DEFLECT_EMITTER;
				pset->emitterdist= 0.25f;
				pset->totrekey= 5;
				pset->totaddkey= 5;
				pset->brushtype= PE_BRUSH_NONE;

				for(a=0; a<PE_TOT_BRUSH; a++) {
					pset->brush[a].strength= 50;
					pset->brush[a].size= 50;
					pset->brush[a].step= 10;
				}

				pset->brush[PE_BRUSH_CUT].strength= 100;
			}
		}
	}
	if ((main->versionfile < 245) || (main->versionfile == 245 && main->subversionfile < 9)) {
		Material *ma;
		int a;

		for(ma=main->mat.first; ma; ma= ma->id.next)
			if(ma->mode & MA_NORMAP_TANG)
				for(a=0; a<MAX_MTEX; a++)
					if(ma->mtex[a] && ma->mtex[a]->tex)
						ma->mtex[a]->normapspace = MTEX_NSPACE_TANGENT;
	}
	
	if ((main->versionfile < 245) || (main->versionfile == 245 && main->subversionfile < 10)) {
		Object *ob;
		
		/* dupliface scale */
		for(ob= main->object.first; ob; ob= ob->id.next)
			ob->dupfacesca = 1.0f;
	}
	
	if ((main->versionfile < 245) || (main->versionfile == 245 && main->subversionfile < 11)) {
		Object *ob;
		bActionStrip *strip;
		
		/* nla-strips - scale */		
		for (ob= main->object.first; ob; ob= ob->id.next) {
			for (strip= ob->nlastrips.first; strip; strip= strip->next) {
				float length, actlength, repeat;
				
				if (strip->flag & ACTSTRIP_USESTRIDE)
					repeat= 1.0f;
				else
					repeat= strip->repeat;
				
				length = strip->end-strip->start;
				if (length == 0.0f) length= 1.0f;
				actlength = strip->actend-strip->actstart;
				
				strip->scale = length / (repeat * actlength);
				if (strip->scale == 0.0f) strip->scale= 1.0f;
			}	
			if(ob->soft){
				ob->soft->inpush =  ob->soft->inspring;
				ob->soft->shearstiff = 1.0f; 
			}
		}
	}

	if ((main->versionfile < 245) || (main->versionfile == 245 && main->subversionfile < 14)) {
		Scene *sce;
		Sequence *seq;
		
		for(sce=main->scene.first; sce; sce=sce->id.next) {
			SEQ_BEGIN(sce->ed, seq) {
				if (seq->blend_mode == 0)
					seq->blend_opacity = 100.0f;
			}
			SEQ_END
		}
	}
	
	/*fix broken group lengths in id properties*/
	if ((main->versionfile < 245) || (main->versionfile == 245 && main->subversionfile < 15)) {
		idproperties_fix_group_lengths(main->scene);
		idproperties_fix_group_lengths(main->library);
		idproperties_fix_group_lengths(main->object);
		idproperties_fix_group_lengths(main->mesh);
		idproperties_fix_group_lengths(main->curve);
		idproperties_fix_group_lengths(main->mball);
		idproperties_fix_group_lengths(main->mat);
		idproperties_fix_group_lengths(main->tex);
		idproperties_fix_group_lengths(main->image);
		idproperties_fix_group_lengths(main->latt);
		idproperties_fix_group_lengths(main->lamp);
		idproperties_fix_group_lengths(main->camera);
		idproperties_fix_group_lengths(main->ipo);
		idproperties_fix_group_lengths(main->key);
		idproperties_fix_group_lengths(main->world);
		idproperties_fix_group_lengths(main->screen);
		idproperties_fix_group_lengths(main->script);
		idproperties_fix_group_lengths(main->vfont);
		idproperties_fix_group_lengths(main->text);
		idproperties_fix_group_lengths(main->sound);
		idproperties_fix_group_lengths(main->group);
		idproperties_fix_group_lengths(main->armature);
		idproperties_fix_group_lengths(main->action);
		idproperties_fix_group_lengths(main->nodetree);
		idproperties_fix_group_lengths(main->brush);
		idproperties_fix_group_lengths(main->particle);		
	}

	/* sun/sky */
	if(main->versionfile < 246) {
		Object *ob;
		bActuator *act;

		/* dRot actuator change direction in 2.46 */
		for(ob = main->object.first; ob; ob= ob->id.next) {
			for(act= ob->actuators.first; act; act= act->next) {
				if (act->type == ACT_OBJECT) {
					bObjectActuator *ba= act->data;

					ba->drot[0] = -ba->drot[0];
					ba->drot[1] = -ba->drot[1];
					ba->drot[2] = -ba->drot[2];
				}
			}
		}
	}
	
	// convert fluids to modifier
	if(main->versionfile < 246 || (main->versionfile == 246 && main->subversionfile < 1))
	{
		Object *ob;
		
		for(ob = main->object.first; ob; ob= ob->id.next) {
			if(ob->fluidsimSettings)
			{
				FluidsimModifierData *fluidmd = (FluidsimModifierData *)modifier_new(eModifierType_Fluidsim);
				BLI_addhead(&ob->modifiers, (ModifierData *)fluidmd);
				
				MEM_freeN(fluidmd->fss);
				fluidmd->fss = MEM_dupallocN(ob->fluidsimSettings);
				fluidmd->fss->ipo = newlibadr_us(fd, ob->id.lib, ob->fluidsimSettings->ipo);
				MEM_freeN(ob->fluidsimSettings);
				
				fluidmd->fss->lastgoodframe = INT_MAX;
				fluidmd->fss->flag = 0;
				fluidmd->fss->meshSurfNormals = 0;
			}
		}
	}
	

	if(main->versionfile < 246 || (main->versionfile == 246 && main->subversionfile < 1)) {
		Mesh *me;

		for(me=main->mesh.first; me; me= me->id.next)
			alphasort_version_246(fd, lib, me);
	}
	
	if(main->versionfile < 246 || (main->versionfile == 246 && main->subversionfile < 1)){
		Object *ob;
		for(ob = main->object.first; ob; ob= ob->id.next) {
			if(ob->pd && (ob->pd->forcefield == PFIELD_WIND))
				ob->pd->f_noise = 0.0f;
		}
	}

	if (main->versionfile < 247 || (main->versionfile == 247 && main->subversionfile < 2)){
		Object *ob;
		for(ob = main->object.first; ob; ob= ob->id.next) {
			ob->gameflag |= OB_COLLISION;
			ob->margin = 0.06f;
		}
	}

	if (main->versionfile < 247 || (main->versionfile == 247 && main->subversionfile < 3)){
		Object *ob;
		for(ob = main->object.first; ob; ob= ob->id.next) {
			// Starting from subversion 3, ACTOR is a separate feature.
			// Before it was conditioning all the other dynamic flags
			if (!(ob->gameflag & OB_ACTOR))
				ob->gameflag &= ~(OB_GHOST|OB_DYNAMIC|OB_RIGID_BODY|OB_SOFT_BODY|OB_COLLISION_RESPONSE);
			/* suitable default for older files */
		}
	}

	if (main->versionfile < 247 || (main->versionfile == 247 && main->subversionfile < 5)) {
		Lamp *la= main->lamp.first;
		for(; la; la= la->id.next) {
			la->skyblendtype= MA_RAMP_ADD;
			la->skyblendfac= 1.0f;
		}
	}
	
	/* set the curve radius interpolation to 2.47 default - easy */
	if (main->versionfile < 247 || (main->versionfile == 247 && main->subversionfile < 6)) {
		Curve *cu;
		Nurb *nu;
		
		for(cu= main->curve.first; cu; cu= cu->id.next) {
			for(nu= cu->nurb.first; nu; nu= nu->next) {
				if (nu) {
					nu->radius_interp = 3;
					
					/* resolu and resolv are now used differently for surfaces
					 * rather then using the resolution to define the entire number of divisions,
					 * use it for the number of divisions per segment
					 */
					if (nu->pntsv > 1) {
						nu->resolu = MAX2( 1, (int)(((float)nu->resolu / (float)nu->pntsu)+0.5f) );
						nu->resolv = MAX2( 1, (int)(((float)nu->resolv / (float)nu->pntsv)+0.5f) );
					}
				}
			}
		}
	}
	/* direction constraint actuators were always local in previous version */
	if (main->versionfile < 247 || (main->versionfile == 247 && main->subversionfile < 7)) {
		bActuator *act;
		Object *ob;
		
		for(ob = main->object.first; ob; ob= ob->id.next) {
			for(act= ob->actuators.first; act; act= act->next) {
				if (act->type == ACT_CONSTRAINT) {
					bConstraintActuator *coa = act->data;
					if (coa->type == ACT_CONST_TYPE_DIST) {
						coa->flag |= ACT_CONST_LOCAL;
					}
				}
			}
		}
	}

	if (main->versionfile < 247 || (main->versionfile == 247 && main->subversionfile < 9)) {
		Lamp *la= main->lamp.first;
		for(; la; la= la->id.next) {
			la->sky_exposure= 1.0f;
		}
	}
	
	/* BGE message actuators needed OB prefix, very confusing */
	if (main->versionfile < 247 || (main->versionfile == 247 && main->subversionfile < 10)) {
		bActuator *act;
		Object *ob;
		
		for(ob = main->object.first; ob; ob= ob->id.next) {
			for(act= ob->actuators.first; act; act= act->next) {
				if (act->type == ACT_MESSAGE) {
					bMessageActuator *msgAct = (bMessageActuator *) act->data;
					if (strlen(msgAct->toPropName) > 2) {
						/* strip first 2 chars, would have only worked if these were OB anyway */
						memmove( msgAct->toPropName, msgAct->toPropName+2, sizeof(msgAct->toPropName)-2 );
					} else {
						msgAct->toPropName[0] = '\0';
					}
				}
			}
		}
	}

	if (main->versionfile < 248) {
		Lamp *la;

		for(la=main->lamp.first; la; la= la->id.next) {
			if(la->atm_turbidity == 0.0) {
				la->sun_effect_type = 0;
				la->horizon_brightness = 1.0f;
				la->spread = 1.0f;
				la->sun_brightness = 1.0f;
				la->sun_size = 1.0f;
				la->backscattered_light = 1.0f;
				la->atm_turbidity = 2.0f;
				la->atm_inscattering_factor = 1.0f;
				la->atm_extinction_factor = 1.0f;
				la->atm_distance_factor = 1.0f;
				la->sun_intensity = 1.0f;
			}
		}
	}

	if (main->versionfile < 248 || (main->versionfile == 248 && main->subversionfile < 2)) {
		Scene *sce;
		
		/* Note, these will need to be added for painting */
		for (sce= main->scene.first; sce; sce= sce->id.next) {
			sce->toolsettings->imapaint.seam_bleed = 2;
			sce->toolsettings->imapaint.normal_angle = 80;

			/* initialize skeleton generation toolsettings */
			sce->toolsettings->skgen_resolution = 250;
			sce->toolsettings->skgen_threshold_internal 	= 0.1f;
			sce->toolsettings->skgen_threshold_external 	= 0.1f;
			sce->toolsettings->skgen_angle_limit	 		= 30.0f;
			sce->toolsettings->skgen_length_ratio			= 1.3f;
			sce->toolsettings->skgen_length_limit			= 1.5f;
			sce->toolsettings->skgen_correlation_limit		= 0.98f;
			sce->toolsettings->skgen_symmetry_limit			= 0.1f;
			sce->toolsettings->skgen_postpro = SKGEN_SMOOTH;
			sce->toolsettings->skgen_postpro_passes = 3;
			sce->toolsettings->skgen_options = SKGEN_FILTER_INTERNAL|SKGEN_FILTER_EXTERNAL|SKGEN_FILTER_SMART|SKGEN_SUB_CORRELATION|SKGEN_HARMONIC;
			sce->toolsettings->skgen_subdivisions[0] = SKGEN_SUB_CORRELATION;
			sce->toolsettings->skgen_subdivisions[1] = SKGEN_SUB_LENGTH;
			sce->toolsettings->skgen_subdivisions[2] = SKGEN_SUB_ANGLE;

			
			sce->toolsettings->skgen_retarget_angle_weight = 1.0f;
			sce->toolsettings->skgen_retarget_length_weight = 1.0f;
			sce->toolsettings->skgen_retarget_distance_weight = 1.0f;
	
			/* Skeleton Sketching */
			sce->toolsettings->bone_sketching = 0;
			sce->toolsettings->skgen_retarget_roll = SK_RETARGET_ROLL_VIEW;
		}
	}
	if (main->versionfile < 248 || (main->versionfile == 248 && main->subversionfile < 3)) {
		bScreen *sc;
		
		/* adjust default settings for Animation Editors */
		for (sc= main->screen.first; sc; sc= sc->id.next) {
			ScrArea *sa;
			
			for (sa= sc->areabase.first; sa; sa= sa->next) { 
				SpaceLink *sl;
				
				for (sl= sa->spacedata.first; sl; sl= sl->next) {
					switch (sl->spacetype) {
						case SPACE_ACTION:
						{
							SpaceAction *sact= (SpaceAction *)sl;
							
							sact->mode= SACTCONT_DOPESHEET;
							sact->autosnap= SACTSNAP_FRAME;
						}
							break;
						case SPACE_IPO:
						{
							SpaceIpo *sipo= (SpaceIpo *)sl;
							sipo->autosnap= SACTSNAP_FRAME;
						}
							break;
						case SPACE_NLA:
						{
							SpaceNla *snla= (SpaceNla *)sl;
							snla->autosnap= SACTSNAP_FRAME;
						}
							break;
					}
				}
			}
		}
	}

	if (main->versionfile < 248 || (main->versionfile == 248 && main->subversionfile < 3)) {
		Object *ob;

		/* Adjustments needed after Bullets update */
		for(ob = main->object.first; ob; ob= ob->id.next) {
			ob->damping *= 0.635f;
			ob->rdamping = 0.1 + (0.8f * ob->rdamping);
		}
	}
	
	if (main->versionfile < 248 || (main->versionfile == 248 && main->subversionfile < 4)) {
		Scene *sce;
		World *wrld;

		/*  Dome (Fisheye) default parameters  */
		for (sce= main->scene.first; sce; sce= sce->id.next) {
			sce->r.domeangle = 180;
			sce->r.domemode = 1;
			sce->r.domeres = 4;
			sce->r.domeresbuf = 1.0f;
			sce->r.dometilt = 0;
		}
		/* DBVT culling by default */
		for(wrld=main->world.first; wrld; wrld= wrld->id.next) {
			wrld->mode |= WO_DBVT_CULLING;
			wrld->occlusionRes = 128;
		}
	}

	if (main->versionfile < 248 || (main->versionfile == 248 && main->subversionfile < 5)) {
		Object *ob;
		World *wrld;
		for(ob = main->object.first; ob; ob= ob->id.next) {
			ob->m_contactProcessingThreshold = 1.; //pad3 is used for m_contactProcessingThreshold
			if(ob->parent) {
				/* check if top parent has compound shape set and if yes, set this object
				   to compound shaper as well (was the behaviour before, now it's optional) */
				Object *parent= newlibadr(fd, lib, ob->parent);
				while (parent && parent != ob &&  parent->parent != NULL) {
					parent = newlibadr(fd, lib, parent->parent);
				}
				if(parent) {
					if (parent->gameflag & OB_CHILD)
						ob->gameflag |= OB_CHILD;
				}
			}
		}
		for(wrld=main->world.first; wrld; wrld= wrld->id.next) {
			wrld->ticrate = 60;
			wrld->maxlogicstep = 5;
			wrld->physubstep = 1;
			wrld->maxphystep = 5;
		}
	}

	if (main->versionfile < 249) {
		Scene *sce;
		for (sce= main->scene.first; sce; sce= sce->id.next)
			sce->r.renderer= 0;
		
	}
	
	// correct introduce of seed for wind force
	if (main->versionfile < 249 && main->subversionfile < 1) {
		Object *ob;
		for(ob = main->object.first; ob; ob= ob->id.next) {
			if(ob->pd)
				ob->pd->seed = ((unsigned int)(ceil(PIL_check_seconds_timer()))+1) % 128;
		}
	
	}

	if (main->versionfile < 249 && main->subversionfile < 2) {
		Scene *sce= main->scene.first;
		Sequence *seq;
		Editing *ed;
		
		while(sce) {
			ed= sce->ed;
			if(ed) {
				SEQP_BEGIN(ed, seq) {
					if (seq->strip && seq->strip->proxy){
						if (sce->r.size != 100.0) {
							seq->strip->proxy->size
								= sce->r.size;
						} else {
							seq->strip->proxy->size
								= 25.0;
						}
						seq->strip->proxy->quality =90;
					}
				}
				SEQ_END
			}
			
			sce= sce->id.next;
		}

	}

	if (main->versionfile < 250) {
		bScreen *screen;
		Scene *scene;
		Base *base;
		Material *ma;
		Camera *cam;
		Mesh *me;
		Curve *cu;
		Scene *sce;
		Tex *tx;
		ParticleSettings *part;
		Object *ob;
		//PTCacheID *pid;
		//ListBase pidlist;

		bSound *sound;
		Sequence *seq;
		bActuator *act;
		int a;

		for(sound = main->sound.first; sound; sound = sound->id.next)
		{
			if(sound->newpackedfile)
			{
				sound->packedfile = sound->newpackedfile;
				sound->newpackedfile = NULL;
			}
		}

		for(ob = main->object.first; ob; ob= ob->id.next) {
			for(act= ob->actuators.first; act; act= act->next) {
				if (act->type == ACT_SOUND) {
					bSoundActuator *sAct = (bSoundActuator*) act->data;
					if(sAct->sound)
					{
						sound = newlibadr(fd, lib, sAct->sound);
						sAct->flag = sound->flags & SOUND_FLAGS_3D ? ACT_SND_3D_SOUND : 0;
						sAct->pitch = sound->pitch;
						sAct->volume = sound->volume;
						sAct->sound3D.reference_distance = sound->distance;
						sAct->sound3D.max_gain = sound->max_gain;
						sAct->sound3D.min_gain = sound->min_gain;
						sAct->sound3D.rolloff_factor = sound->attenuation;
					}
					else
					{
						sAct->sound3D.reference_distance = 1.0f;
						sAct->volume = 1.0f;
						sAct->sound3D.max_gain = 1.0f;
						sAct->sound3D.rolloff_factor = 1.0f;
					}
					sAct->sound3D.cone_inner_angle = 360.0f;
					sAct->sound3D.cone_outer_angle = 360.0f;
					sAct->sound3D.max_distance = FLT_MAX;
				}
			}
		}

		for(scene = main->scene.first; scene; scene = scene->id.next)
		{
			if(scene->ed && scene->ed->seqbasep)
			{
				for(seq = scene->ed->seqbasep->first; seq; seq = seq->next)
				{
					if(seq->type == SEQ_HD_SOUND)
					{
						char str[FILE_MAX];
						BLI_join_dirfile(str, seq->strip->dir, seq->strip->stripdata->name);
						BLI_path_abs(str, G.sce);
						seq->sound = sound_new_file(main, str);
					}
					/* don't know, if anybody used that
					   this way, but just in case, upgrade
					   to new way... */
					if((seq->flag & SEQ_USE_PROXY_CUSTOM_FILE) &&
					   !(seq->flag & SEQ_USE_PROXY_CUSTOM_DIR))
					{
						
						snprintf(seq->strip->proxy->dir, 
							 FILE_MAXDIR, "%s/BL_proxy", 
							 seq->strip->dir);
					}
				}
			}
		}

		for(screen= main->screen.first; screen; screen= screen->id.next) {
			do_versions_windowmanager_2_50(screen);
			do_versions_gpencil_2_50(main, screen);
		}
		
		/* shader, composit and texture node trees have id.name empty, put something in
		 * to have them show in RNA viewer and accessible otherwise.
		 */
		for(ma= main->mat.first; ma; ma= ma->id.next) {
			if(ma->nodetree && strlen(ma->nodetree->id.name)==0)
				strcpy(ma->nodetree->id.name, "NTShader Nodetree");
			
			/* which_output 0 is now "not specified" */
			for(a=0; a<MAX_MTEX; a++) {
				if(ma->mtex[a]) {
					tx= newlibadr(fd, lib, ma->mtex[a]->tex);
					if(tx && tx->use_nodes)
						ma->mtex[a]->which_output++;
				}
			}
		}
		/* and composit trees */
		for(sce= main->scene.first; sce; sce= sce->id.next) {
			if(sce->nodetree && strlen(sce->nodetree->id.name)==0)
				strcpy(sce->nodetree->id.name, "NTCompositing Nodetree");

			/* move to cameras */
			if(sce->r.mode & R_PANORAMA) {
				for(base=sce->base.first; base; base=base->next) {
					ob= newlibadr(fd, lib, base->object);

					if(ob->type == OB_CAMERA && !ob->id.lib) {
						cam= newlibadr(fd, lib, ob->data);
						cam->flag |= CAM_PANORAMA;
					}
				}

				sce->r.mode &= ~R_PANORAMA;
			}
		}
		/* and texture trees */
		for(tx= main->tex.first; tx; tx= tx->id.next) {
			bNode *node;

			if(tx->nodetree) {
				if(strlen(tx->nodetree->id.name)==0)
					strcpy(tx->nodetree->id.name, "NTTexture Nodetree");

				/* which_output 0 is now "not specified" */
				for(node=tx->nodetree->nodes.first; node; node=node->next)
					if(node->type == TEX_NODE_OUTPUT)
						node->custom1++;
			}
		}
		
		/* copy standard draw flag to meshes(used to be global, is not available here) */
		for(me= main->mesh.first; me; me= me->id.next) {
			me->drawflag= ME_DRAWEDGES|ME_DRAWFACES|ME_DRAWCREASES;
		}

		/* particle draw and render types */
		for(part= main->particle.first; part; part= part->id.next) {
			if(part->draw_as) {
				if(part->draw_as == PART_DRAW_DOT) {
					part->ren_as = PART_DRAW_HALO;
					part->draw_as = PART_DRAW_REND;
				}
				else if(part->draw_as <= PART_DRAW_AXIS) {
					part->ren_as = PART_DRAW_HALO;
				}
				else {
					part->ren_as = part->draw_as;
					part->draw_as = PART_DRAW_REND;
				}
			}
			part->path_end = 1.0f;
			part->clength = 1.0f;
		}
		/* set old pointcaches to have disk cache flag */
		for(ob = main->object.first; ob; ob= ob->id.next) {

			//BKE_ptcache_ids_from_object(&pidlist, ob);

			//for(pid=pidlist.first; pid; pid=pid->next)
			//	pid->cache->flag |= PTCACHE_DISK_CACHE;

			//BLI_freelistN(&pidlist);
		}

		/* type was a mixed flag & enum. move the 2d flag elsewhere */
		for(cu = main->curve.first; cu; cu= cu->id.next) {
			Nurb *nu;

			for(nu= cu->nurb.first; nu; nu= nu->next) {
				nu->flag |= (nu->type & CU_2D);
				nu->type &= CU_TYPE;
			}
		}
	}

	if (main->versionfile < 250 || (main->versionfile == 250 && main->subversionfile < 1)) {
		Object *ob;
		Material *ma;
		Tex *tex;
		Scene *sce;
		ToolSettings *ts;
		//PTCacheID *pid;
		//ListBase pidlist;
		int a;

		for(ob = main->object.first; ob; ob = ob->id.next) {
			//BKE_ptcache_ids_from_object(&pidlist, ob);

			//for(pid=pidlist.first; pid; pid=pid->next) {
			//	if(pid->ptcaches->first == NULL)
			//		pid->ptcaches->first = pid->ptcaches->last = pid->cache;
			//}

			//BLI_freelistN(&pidlist);

			if(ob->type == OB_MESH) {
				Mesh *me = newlibadr(fd, lib, ob->data);
				void *olddata = ob->data;
				ob->data = me;

				if(me && me->id.lib==NULL && me->mr && me->mr->level_count > 1) /* XXX - library meshes crash on loading most yoFrankie levels, the multires pointer gets invalid -  Campbell */
					multires_load_old(ob, me);

				ob->data = olddata;
			}

			if(ob->totcol && ob->matbits == NULL) {
				int a;

				ob->matbits= MEM_callocN(sizeof(char)*ob->totcol, "ob->matbits");
				for(a=0; a<ob->totcol; a++)
					ob->matbits[a]= ob->colbits & (1<<a);
			}
		}

		/* texture filter */
		for(tex = main->tex.first; tex; tex = tex->id.next) {
			if(tex->afmax == 0)
				tex->afmax= 8;
		}

		for(ma = main->mat.first; ma; ma = ma->id.next) {
			if(ma->mode & MA_WIRE) {
				ma->material_type= MA_TYPE_WIRE;
				ma->mode &= ~MA_WIRE;
			}
			if(ma->mode & MA_HALO) {
				ma->material_type= MA_TYPE_HALO;
				ma->mode &= ~MA_HALO;
			}

			if(ma->mode & (MA_ZTRANSP|MA_RAYTRANSP)) {
				ma->mode |= MA_TRANSP;
			}
			else {
				ma->mode |= MA_ZTRANSP;
				ma->mode &= ~MA_TRANSP;
			}

			/* set new bump for unused slots */
			for(a=0; a<MAX_MTEX; a++) {
				if(ma->mtex[a]) {
					tex= ma->mtex[a]->tex;
					if(!tex)
						ma->mtex[a]->texflag |= MTEX_NEW_BUMP;
					else {
						tex= (Tex*)newlibadr(fd, ma->id.lib, tex);
						if(tex && tex->type == 0) /* invalid type */
							ma->mtex[a]->texflag |= MTEX_NEW_BUMP;
					}
				}
			}
			
			/* volume rendering settings */
			if (ma->vol.stepsize < 0.0001f) {
				ma->vol.density = 1.0f;
				ma->vol.emission = 0.0f;
				ma->vol.scattering = 1.0f;
				ma->vol.emission_col[0] = ma->vol.emission_col[1] = ma->vol.emission_col[2] = 1.0f;
				ma->vol.density_scale = 1.0f;
				ma->vol.depth_cutoff = 0.01f;
				ma->vol.stepsize_type = MA_VOL_STEP_RANDOMIZED;
				ma->vol.stepsize = 0.2f;
				ma->vol.shade_type = MA_VOL_SHADE_SHADED;
				ma->vol.shadeflag |= MA_VOL_PRECACHESHADING;
				ma->vol.precache_resolution = 50;
			}
		}

		for(sce = main->scene.first; sce; sce = sce->id.next) {
			ts= sce->toolsettings;
			if(ts->normalsize == 0.0 || !ts->uv_selectmode || ts->vgroup_weight == 0.0) {
				ts->normalsize= 0.1f;
				ts->selectmode= SCE_SELECT_VERTEX;
				
				/* autokeying - setting should be taken from the user-prefs
				 * but the userprefs version may not have correct flags set 
				 * (i.e. will result in blank box when enabled)
				 */
				ts->autokey_mode= U.autokey_mode;
				if (ts->autokey_mode == 0) 
					ts->autokey_mode= 2; /* 'add/replace' but not on */
				ts->uv_selectmode= UV_SELECT_VERTEX;
				ts->vgroup_weight= 1.0f;
			}

			/* Game Settings */
			//Dome
			sce->gm.dome.angle = sce->r.domeangle;
			sce->gm.dome.mode = sce->r.domemode;
			sce->gm.dome.res = sce->r.domeres;
			sce->gm.dome.resbuf = sce->r.domeresbuf;
			sce->gm.dome.tilt = sce->r.dometilt;
			sce->gm.dome.warptext = sce->r.dometext;

			//Stand Alone
			sce->gm.fullscreen = sce->r.fullscreen;
			sce->gm.xplay = sce->r.xplay;
			sce->gm.yplay = sce->r.yplay;
			sce->gm.freqplay = sce->r.freqplay;
			sce->gm.depth = sce->r.depth;
			sce->gm.attrib = sce->r.attrib;

			//Stereo
			sce->gm.xsch = sce->r.xsch;
			sce->gm.ysch = sce->r.ysch;
			sce->gm.stereomode = sce->r.stereomode;
			/* reassigning stereomode NO_STEREO and DOME to a separeted flag*/
			if (sce->gm.stereomode == 1){ //1 = STEREO_NOSTEREO
				sce->gm.stereoflag = STEREO_NOSTEREO;
				sce->gm.stereomode = STEREO_ANAGLYPH;
			}
			else if(sce->gm.stereomode == 8){ //8 = STEREO_DOME
				sce->gm.stereoflag = STEREO_DOME;
				sce->gm.stereomode = STEREO_ANAGLYPH;
			}
			else
				sce->gm.stereoflag = STEREO_ENABLED;

			//Framing
			sce->gm.framing = sce->framing;
			sce->gm.xplay = sce->r.xplay;
			sce->gm.yplay = sce->r.yplay;
			sce->gm.freqplay= sce->r.freqplay;
			sce->gm.depth= sce->r.depth;

			//Physic (previously stored in world)
			sce->gm.gravity =9.8f;
			sce->gm.physicsEngine= WOPHY_BULLET;// Bullet by default
			sce->gm.mode = WO_DBVT_CULLING;	// DBVT culling by default
			sce->gm.occlusionRes = 128;
			sce->gm.ticrate = 60;
			sce->gm.maxlogicstep = 5;
			sce->gm.physubstep = 1;
			sce->gm.maxphystep = 5;
		}
	}

	if (main->versionfile < 250 || (main->versionfile == 250 && main->subversionfile < 2)) {
		Scene *sce;
		Object *ob;

		for(sce = main->scene.first; sce; sce = sce->id.next) {
			if(fd->fileflags & G_FILE_ENABLE_ALL_FRAMES)
				sce->gm.flag |= GAME_ENABLE_ALL_FRAMES;
			if(fd->fileflags & G_FILE_SHOW_DEBUG_PROPS)
				sce->gm.flag |= GAME_SHOW_DEBUG_PROPS;
			if(fd->fileflags & G_FILE_SHOW_FRAMERATE)
				sce->gm.flag |= GAME_SHOW_FRAMERATE;
			if(fd->fileflags & G_FILE_SHOW_PHYSICS)
				sce->gm.flag |= GAME_SHOW_PHYSICS;
			if(fd->fileflags & G_FILE_GLSL_NO_SHADOWS)
				sce->gm.flag |= GAME_GLSL_NO_SHADOWS;
			if(fd->fileflags & G_FILE_GLSL_NO_SHADERS)
				sce->gm.flag |= GAME_GLSL_NO_SHADERS;
			if(fd->fileflags & G_FILE_GLSL_NO_RAMPS)
				sce->gm.flag |= GAME_GLSL_NO_RAMPS;
			if(fd->fileflags & G_FILE_GLSL_NO_NODES)
				sce->gm.flag |= GAME_GLSL_NO_NODES;
			if(fd->fileflags & G_FILE_GLSL_NO_EXTRA_TEX)
				sce->gm.flag |= GAME_GLSL_NO_EXTRA_TEX;
			if(fd->fileflags & G_FILE_IGNORE_DEPRECATION_WARNINGS)
				sce->gm.flag |= GAME_IGNORE_DEPRECATION_WARNINGS;

			if(fd->fileflags & G_FILE_GAME_MAT_GLSL)
				sce->gm.matmode= GAME_MAT_GLSL;
			else if(fd->fileflags & G_FILE_GAME_MAT)
				sce->gm.matmode= GAME_MAT_MULTITEX;
			else
				sce->gm.matmode= GAME_MAT_TEXFACE;

			sce->gm.flag |= GAME_DISPLAY_LISTS;
		}
		
		for(ob = main->object.first; ob; ob = ob->id.next) {
			if(ob->flag & 8192) // OB_POSEMODE = 8192
				ob->mode |= OB_MODE_POSE;
		}
	}

	if (main->versionfile < 250 || (main->versionfile == 250 && main->subversionfile < 4)) {
		Scene *sce;
		Object *ob;
		Material *ma;
		Lamp *la;
		World *wo;
		Tex *tex;
		ParticleSettings *part;
		int do_gravity = 0;

		for(sce = main->scene.first; sce; sce = sce->id.next)
			if(sce->unit.scale_length == 0.0f)
				sce->unit.scale_length= 1.0f;
		
		for(ob = main->object.first; ob; ob = ob->id.next) {
			/* fluid-sim stuff */
			FluidsimModifierData *fluidmd = (FluidsimModifierData *)modifiers_findByType(ob, eModifierType_Fluidsim);
			if (fluidmd) fluidmd->fss->fmd = fluidmd;
			
			/* rotation modes were added, but old objects would now default to being 'quaternion based' */
			ob->rotmode= ROT_MODE_EUL;
		}
		
		for(ma = main->mat.first; ma; ma=ma->id.next) {
			if(ma->vol.reflection == 0.f) {
				ma->vol.reflection = 1.f;
				ma->vol.transmission_col[0] = ma->vol.transmission_col[1] = ma->vol.transmission_col[2] = 1.0f;
				ma->vol.reflection_col[0] = ma->vol.reflection_col[1] = ma->vol.reflection_col[2] = 1.0f;
			}

			do_version_mtex_factor_2_50(ma->mtex, ID_MA);
		}

		for(la = main->lamp.first; la; la=la->id.next)
			do_version_mtex_factor_2_50(la->mtex, ID_LA);

		for(wo = main->world.first; wo; wo=wo->id.next)
			do_version_mtex_factor_2_50(wo->mtex, ID_WO);

		for(tex = main->tex.first; tex; tex=tex->id.next)
			if(tex->vd)
				if(tex->vd->extend == 0)
					tex->vd->extend = TEX_CLIP;
		
		for(sce= main->scene.first; sce; sce= sce->id.next)
		{
			if(sce->audio.main == 0.0)
				sce->audio.main = 1.0;

			sce->r.ffcodecdata.audio_mixrate = sce->audio.mixrate;
			sce->r.ffcodecdata.audio_volume = sce->audio.main;
			sce->audio.distance_model = 2.0;
			sce->audio.doppler_factor = 1.0;
			sce->audio.speed_of_sound = 343.3;
		}

		/* Add default gravity to scenes */
		for(sce= main->scene.first; sce; sce= sce->id.next) {
			if((sce->physics_settings.flag & PHYS_GLOBAL_GRAVITY) == 0
				&& len_v3(sce->physics_settings.gravity) == 0.0f) {

				sce->physics_settings.gravity[0] = sce->physics_settings.gravity[1] = 0.0f;
				sce->physics_settings.gravity[2] = -9.81f;
				sce->physics_settings.flag = PHYS_GLOBAL_GRAVITY;
				do_gravity = 1;
			}
		}

		/* Assign proper global gravity weights for dynamics (only z-coordinate is taken into account) */
		if(do_gravity) for(part= main->particle.first; part; part= part->id.next)
			part->effector_weights->global_gravity = part->acc[2]/-9.81f;

		for(ob = main->object.first; ob; ob = ob->id.next) {
			ModifierData *md;

			if(do_gravity) {
				for(md= ob->modifiers.first; md; md= md->next) {
					ClothModifierData *clmd = (ClothModifierData *)modifiers_findByType(ob, eModifierType_Cloth);
					if(clmd)
						clmd->sim_parms->effector_weights->global_gravity = clmd->sim_parms->gravity[2]/-9.81;
				}

				if(ob->soft)
					ob->soft->effector_weights->global_gravity = ob->soft->grav/9.81;
			}

			/* Normal wind shape is plane */
			if(ob->pd) {
				if(ob->pd->forcefield == PFIELD_WIND)
					ob->pd->shape = PFIELD_SHAPE_PLANE;
				
				if(ob->pd->flag & PFIELD_PLANAR)
					ob->pd->shape = PFIELD_SHAPE_PLANE;
				else if(ob->pd->flag & PFIELD_SURFACE)
					ob->pd->shape = PFIELD_SHAPE_SURFACE;
			}
		}
	}

	if (main->versionfile < 250 || (main->versionfile == 250 && main->subversionfile < 6)) {
		Object *ob;
		Lamp *la;
		
		/* New variables for axis-angle rotations and/or quaternion rotations were added, and need proper initialisation */
		for (ob= main->object.first; ob; ob= ob->id.next) {
			/* new variables for all objects */
			ob->quat[0]= 1.0f;
			ob->rotAxis[1]= 1.0f;
			
			/* bones */
			if (ob->pose) {
				bPoseChannel *pchan;
				
				for (pchan= ob->pose->chanbase.first; pchan; pchan= pchan->next) {
					/* just need to initalise rotation axis properly... */
					pchan->rotAxis[1]= 1.0f;
				}
			}
		}

		for(la = main->lamp.first; la; la=la->id.next)
			la->compressthresh= 0.05f;
	}

	if (main->versionfile < 250 || (main->versionfile == 250 && main->subversionfile < 7)) {
		Mesh *me;
		Nurb *nu;
		Lattice *lt;
		Curve *cu;
		Key *key;
		float *data;
		int a, tot;

		/* shape keys are no longer applied to the mesh itself, but rather
		   to the derivedmesh/displist, so here we ensure that the basis
		   shape key is always set in the mesh coordinates. */

		for(me= main->mesh.first; me; me= me->id.next) {
			if((key = newlibadr(fd, lib, me->key)) && key->refkey) {
				data= key->refkey->data;
				tot= MIN2(me->totvert, key->refkey->totelem);

				for(a=0; a<tot; a++, data+=3)
					VECCOPY(me->mvert[a].co, data)
			}
		}

		for(lt= main->latt.first; lt; lt= lt->id.next) {
			if((key = newlibadr(fd, lib, lt->key)) && key->refkey) {
				data= key->refkey->data;
				tot= MIN2(lt->pntsu*lt->pntsv*lt->pntsw, key->refkey->totelem);

				for(a=0; a<tot; a++, data+=3)
					VECCOPY(lt->def[a].vec, data)
			}
		}

		for(cu= main->curve.first; cu; cu= cu->id.next) {
			if((key = newlibadr(fd, lib, cu->key)) && key->refkey) {
				data= key->refkey->data;

				for(nu=cu->nurb.first; nu; nu=nu->next) {
					if(nu->bezt) {
						BezTriple *bezt = nu->bezt;

						for(a=0; a<nu->pntsu; a++, bezt++) {
							VECCOPY(bezt->vec[0], data); data+=3;
							VECCOPY(bezt->vec[1], data); data+=3;
							VECCOPY(bezt->vec[2], data); data+=3;
							bezt->alfa= *data; data++;
						}
					}
					else if(nu->bp) {
						BPoint *bp = nu->bp;

						for(a=0; a<nu->pntsu*nu->pntsv; a++, bp++) {
							VECCOPY(bp->vec, data); data+=3;
							bp->alfa= *data; data++;
						}
					}
				}
			}
		}
	}

	if (main->versionfile < 250 || (main->versionfile == 250 && main->subversionfile < 8))
	{
		{
			Scene *sce= main->scene.first;
			while(sce) {
				if(sce->r.frame_step==0)
					sce->r.frame_step= 1;
				if (sce->r.mblur_samples==0)
					sce->r.mblur_samples = sce->r.osa;
				
				if (sce->ed && sce->ed->seqbase.first) {
					do_versions_seq_unique_name_all_strips(
						sce, &sce->ed->seqbase);
				}
			
				sce= sce->id.next;
			}
		}
		{
			/* ensure all nodes have unique names */
			bNodeTree *ntree= main->nodetree.first;
			while(ntree) {
				bNode *node=ntree->nodes.first;
				
				while(node) {
					nodeUniqueName(ntree, node);
					node= node->next;
				}
				
				ntree= ntree->id.next;
			}
		}
		{
			Object *ob=main->object.first;
			while (ob) {
				/* shaded mode disabled for now */
				if (ob->dt == OB_SHADED) ob->dt = OB_TEXTURE;
				ob=ob->id.next;
			}
		}
		
		{
			bScreen *screen;
			ScrArea *sa;
			SpaceLink *sl;
			
			for(screen= main->screen.first; screen; screen= screen->id.next) {
				for(sa= screen->areabase.first; sa; sa= sa->next) {
					for(sl= sa->spacedata.first; sl; sl= sl->next) {
						if(sl->spacetype==SPACE_VIEW3D) {
							View3D *v3d = (View3D *)sl;
							if (v3d->drawtype == OB_SHADED) v3d->drawtype = OB_SOLID;
						}
					}
				}
			}
		}
		
		/* only convert old 2.50 files with color management */
		if (main->versionfile == 250) {
			Scene *sce=main->scene.first;
			Material *ma=main->mat.first;
			World *wo=main->world.first;
			Tex *tex=main->tex.first;
			int i, convert=0;
			
			/* convert to new color management system:
			 while previously colors were stored as srgb, 
			 now they are stored as linear internally, 
			 with screen gamma correction in certain places in the UI. */

			/* don't know what scene is active, so we'll convert if any scene has it enabled... */
			while (sce) {
				if(sce->r.color_mgt_flag & R_COLOR_MANAGEMENT)
					convert=1;
				sce=sce->id.next;
			}
			
			if (convert) {
				while(ma) {
					if (ma->ramp_col) {
						ColorBand *band = (ColorBand *)ma->ramp_col;
						for (i=0; i<band->tot; i++) {
							CBData *data = band->data + i;
							srgb_to_linearrgb_v3_v3(&data->r, &data->r);
						}
					}
					if (ma->ramp_spec) {
						ColorBand *band = (ColorBand *)ma->ramp_spec;
						for (i=0; i<band->tot; i++) {
							CBData *data = band->data + i;
							srgb_to_linearrgb_v3_v3(&data->r, &data->r);
						}
					}
					
					srgb_to_linearrgb_v3_v3(&ma->r, &ma->r);
					srgb_to_linearrgb_v3_v3(&ma->specr, &ma->specr);
					srgb_to_linearrgb_v3_v3(&ma->mirr, &ma->mirr);
					srgb_to_linearrgb_v3_v3(ma->sss_col, ma->sss_col);
					ma=ma->id.next;
				}
				
				while(tex) {
					if (tex->coba) {
						ColorBand *band = (ColorBand *)tex->coba;
						for (i=0; i<band->tot; i++) {
							CBData *data = band->data + i;
							srgb_to_linearrgb_v3_v3(&data->r, &data->r);
						}
					}
					tex=tex->id.next;
				}
				
				while(wo) {
					srgb_to_linearrgb_v3_v3(&wo->ambr, &wo->ambr);
					srgb_to_linearrgb_v3_v3(&wo->horr, &wo->horr);
					srgb_to_linearrgb_v3_v3(&wo->zenr, &wo->zenr);
					wo=wo->id.next;
				}
			}
		}
		/* clear hanging 'temp' screens from older 2.5 files*/
		if (main->versionfile == 250) {
			bScreen *screen, *nextscreen;
			wmWindowManager *wm;
			wmWindow *win, *nextwin;

			for(screen= main->screen.first; screen; screen= nextscreen) {
				nextscreen= screen->id.next;

				if (screen->full == SCREENTEMP) {
					/* remove corresponding windows */
					for(wm= main->wm.first; wm; wm=wm->id.next) {
						for(win= wm->windows.first; win; win=nextwin) {
							nextwin= win->next;

							if(newlibadr(fd, wm->id.lib, win->screen) == screen)
								BLI_freelinkN(&wm->windows, win);
						}
					}

					/* remove screen itself */
					free_libblock(&main->screen, screen);
				}
			}
		}
	}
	
	if (main->versionfile < 250 || (main->versionfile == 250 && main->subversionfile < 9))
	{
		Scene *sce;
		Mesh *me;
		Object *ob;

		for(sce=main->scene.first; sce; sce=sce->id.next)
			if(!sce->toolsettings->particle.selectmode)
				sce->toolsettings->particle.selectmode= SCE_SELECT_PATH;

		if (main->versionfile == 250 && main->subversionfile > 1) {
			for(me=main->mesh.first; me; me=me->id.next)
				multires_load_old_250(me);

			for(ob=main->object.first; ob; ob=ob->id.next) {
				MultiresModifierData *mmd = (MultiresModifierData *)modifiers_findByType(ob, eModifierType_Multires);

				if(mmd) {
					mmd->totlvl--;
					mmd->lvl--;
					mmd->sculptlvl= mmd->lvl;
					mmd->renderlvl= mmd->lvl;
				}
			}
		}
	}

	if (main->versionfile < 250 || (main->versionfile == 250 && main->subversionfile < 10))
	{
		Object *ob;

		/* properly initialise hair clothsim data on old files */
		for(ob = main->object.first; ob; ob = ob->id.next) {
			ModifierData *md;
			for(md= ob->modifiers.first; md; md= md->next) {
				if (md->type == eModifierType_Cloth) {
					ClothModifierData *clmd = (ClothModifierData *)md;
					if (clmd->sim_parms->velocity_smooth < 0.01f)
						clmd->sim_parms->velocity_smooth = 0.f;
				}
			}
		}
	}

	/* fix bad area setup in subversion 10 */
	if (main->versionfile == 250 && main->subversionfile == 10)
	{
		/* fix for new view type in sequencer */
		bScreen *screen;
		ScrArea *sa;
		SpaceLink *sl;


		/* remove all preview window in wrong spaces */
		for(screen= main->screen.first; screen; screen= screen->id.next) {
			for(sa= screen->areabase.first; sa; sa= sa->next) {
				for(sl= sa->spacedata.first; sl; sl= sl->next) {
					if(sl->spacetype!=SPACE_SEQ) {
						ARegion *ar;
						ListBase *regionbase;

						if (sl == sa->spacedata.first) {
							regionbase = &sa->regionbase;
						} else {
							regionbase = &sl->regionbase;
						}


						for( ar = regionbase->first; ar; ar = ar->next) {
							if (ar->regiontype == RGN_TYPE_PREVIEW)
								break;
						}

						if (ar && (ar->regiontype == RGN_TYPE_PREVIEW)) {
							SpaceType *st= BKE_spacetype_from_id(SPACE_SEQ);
							BKE_area_region_free(st, ar);
							BLI_freelinkN(regionbase, ar);
						}
					}
				}
			}
		}
	}

	if (main->versionfile < 250 || (main->versionfile == 250 && main->subversionfile < 11))
	{
		{
			/* fix for new view type in sequencer */
			bScreen *screen;
			ScrArea *sa;
			SpaceLink *sl;


			for(screen= main->screen.first; screen; screen= screen->id.next) {
				for(sa= screen->areabase.first; sa; sa= sa->next) {
					for(sl= sa->spacedata.first; sl; sl= sl->next) {
						if(sl->spacetype==SPACE_SEQ) {
							ARegion *ar;
							ARegion *ar_main;
							ListBase *regionbase;
							SpaceSeq *sseq = (SpaceSeq *)sl;

							if (sl == sa->spacedata.first) {
								regionbase = &sa->regionbase;
							} else {
								regionbase = &sl->regionbase;
							}

							if (sseq->view == 0) sseq->view = SEQ_VIEW_SEQUENCE;
							if (sseq->mainb == 0) sseq->mainb = SEQ_DRAW_IMG_IMBUF;

							ar_main = (ARegion*)regionbase->first;
							for (; ar_main; ar_main = ar_main->next) {
								if (ar_main->regiontype == RGN_TYPE_WINDOW)
									break;
							}
							ar= MEM_callocN(sizeof(ARegion), "preview area for sequencer");
							BLI_insertlinkbefore(regionbase, ar_main, ar);
							sequencer_init_preview_region(ar);
						}
					}
				}
			}
		}
	}

	if (main->versionfile < 250 || (main->versionfile == 250 && main->subversionfile < 12))
	{
		Scene *sce;
		Object *ob;
		Brush *brush;
		Material *ma;
		
		/* game engine changes */
		for(sce = main->scene.first; sce; sce = sce->id.next) {
			sce->gm.eyeseparation = 0.10;
		}
		
		/* anim viz changes */
		for (ob= main->object.first; ob; ob= ob->id.next) {
			/* initialise object defaults */
			animviz_settings_init(&ob->avs);
			
			/* if armature, copy settings for pose from armature data 
			 * performing initialisation where appropriate 
			 */
			if (ob->pose && ob->data) {
				bArmature *arm= newlibadr(fd, lib, ob->data);
				if(arm) { /* XXX - why does this fail in some cases? */
					bAnimVizSettings *avs= &ob->pose->avs;
					
					/* ghosting settings ---------------- */
						/* ranges */
					avs->ghost_bc= avs->ghost_ac= arm->ghostep;
					
					avs->ghost_sf= arm->ghostsf;
					avs->ghost_ef= arm->ghostef;
					if ((avs->ghost_sf == avs->ghost_ef) && (avs->ghost_sf == 0)) {
						avs->ghost_sf= 1;
						avs->ghost_ef= 100;
					}
					
						/* type */
					if (arm->ghostep == 0)
						avs->ghost_type= GHOST_TYPE_NONE;
					else
						avs->ghost_type= arm->ghosttype + 1;
					
						/* stepsize */
					avs->ghost_step= arm->ghostsize;
					if (avs->ghost_step == 0)
						avs->ghost_step= 1;
					
					/* path settings --------------------- */
						/* ranges */
					avs->path_bc= arm->pathbc;
					avs->path_ac= arm->pathac;
					if ((avs->path_bc == avs->path_ac) && (avs->path_bc == 0))
						avs->path_bc= avs->path_ac= 10;
					
					avs->path_sf= arm->pathsf;
					avs->path_ef= arm->pathef;
					if ((avs->path_sf == avs->path_ef) && (avs->path_sf == 0)) {
						avs->path_sf= 1;
						avs->path_ef= 250;
					}
					
						/* flags */
					if (arm->pathflag & ARM_PATH_FNUMS)
						avs->path_viewflag |= MOTIONPATH_VIEW_FNUMS;
					if (arm->pathflag & ARM_PATH_KFRAS)
						avs->path_viewflag |= MOTIONPATH_VIEW_KFRAS;
					if (arm->pathflag & ARM_PATH_KFNOS)
						avs->path_viewflag |= MOTIONPATH_VIEW_KFNOS;
					
						/* bake flags */
					if (arm->pathflag & ARM_PATH_HEADS)
						avs->path_bakeflag |= MOTIONPATH_BAKE_HEADS;
					
						/* type */
					if (arm->pathflag & ARM_PATH_ACFRA)
						avs->path_type = MOTIONPATH_TYPE_ACFRA;
					
						/* stepsize */
					avs->path_step= arm->pathsize;
					if (avs->path_step == 0)
						avs->path_step= 1;
				}
				else
					animviz_settings_init(&ob->pose->avs);
			}
		}
		
		/* brush texture changes */
		for (brush= main->brush.first; brush; brush= brush->id.next) {
			default_mtex(&brush->mtex);
		}

		for (ma= main->mat.first; ma; ma= ma->id.next) {
			if (ma->vol.ms_spread < 0.0001f) {
				ma->vol.ms_spread = 0.2f;
				ma->vol.ms_diff = 1.f;
				ma->vol.ms_intensity = 1.f;	
			}
		}
	}
	
	if (main->versionfile < 250 || (main->versionfile == 250 && main->subversionfile < 13)) {
		/* NOTE: if you do more conversion, be sure to do it outside of this and
		   increase subversion again, otherwise it will not be correct */
		Object *ob;
		
		/* convert degrees to radians for internal use */
		for (ob=main->object.first; ob; ob=ob->id.next) {
			bPoseChannel *pchan;

			do_version_constraints_radians_degrees_250(&ob->constraints);

			if (ob->pose) {
				for (pchan=ob->pose->chanbase.first; pchan; pchan=pchan->next) {
					pchan->limitmin[0] *= M_PI/180.0;
					pchan->limitmin[1] *= M_PI/180.0;
					pchan->limitmin[2] *= M_PI/180.0;
					pchan->limitmax[0] *= M_PI/180.0;
					pchan->limitmax[1] *= M_PI/180.0;
					pchan->limitmax[2] *= M_PI/180.0;

					do_version_constraints_radians_degrees_250(&pchan->constraints);
				}
			}
		}
	}
	
	if (main->versionfile < 250 || (main->versionfile == 250 && main->subversionfile < 14)) {
		/* fix for bad View2D extents for Animation Editors */
		bScreen *screen;
		ScrArea *sa;
		SpaceLink *sl;
		
		for (screen= main->screen.first; screen; screen= screen->id.next) {
			for (sa= screen->areabase.first; sa; sa= sa->next) {
				for (sl= sa->spacedata.first; sl; sl= sl->next) {
					ListBase *regionbase;
					ARegion *ar;
					
					if (sl == sa->spacedata.first)
						regionbase = &sa->regionbase;
					else
						regionbase = &sl->regionbase;
						
					if (ELEM(sl->spacetype, SPACE_ACTION, SPACE_NLA)) {
						for (ar = (ARegion*)regionbase->first; ar; ar = ar->next) {
							if (ar->regiontype == RGN_TYPE_WINDOW) {
								ar->v2d.cur.ymax= ar->v2d.tot.ymax= 0.0f;
								ar->v2d.cur.ymin= ar->v2d.tot.ymin= (float)(-sa->winy) / 3.0f;
							}
						}
					}
				}
			}
		}
	}
	
	if (main->versionfile < 250 || (main->versionfile == 250 && main->subversionfile < 15)) {
		World *wo;
		Material *ma;

		/* ambient default from 0.5f to 1.0f */
		for(ma= main->mat.first; ma; ma=ma->id.next)
			ma->amb *= 2.0f;

		for(wo= main->world.first; wo; wo=wo->id.next) {
			/* ao splitting into ao/env/indirect */
			wo->ao_env_energy= wo->aoenergy;
			wo->aoenergy= 1.0f;

			if(wo->ao_indirect_bounces == 0)
				wo->ao_indirect_bounces= 1;
			else
				wo->mode |= WO_INDIRECT_LIGHT;

			if(wo->aomix == WO_AOSUB)
				wo->ao_env_energy= -wo->ao_env_energy;
			else if(wo->aomix == WO_AOADDSUB)
				wo->mode |= WO_AMB_OCC;

			wo->aomix= WO_AOMUL;

			/* ambient default from 0.5f to 1.0f */
			mul_v3_fl(&wo->ambr, 0.5f);
			wo->ao_env_energy *= 0.5f;
		}
	}
	
	if (main->versionfile < 250 || (main->versionfile == 250 && main->subversionfile < 17)) {
		Scene *sce;
		Sequence *seq;
		Material *ma;

		/* initialize to sane default so toggling on border shows something */
		for(sce = main->scene.first; sce; sce = sce->id.next) {
			if(sce->r.border.xmin == 0.0f && sce->r.border.ymin == 0.0f &&
			   sce->r.border.xmax == 0.0f && sce->r.border.ymax == 0.0f) {
				sce->r.border.xmin= 0.0f;
				sce->r.border.ymin= 0.0f;
				sce->r.border.xmax= 1.0f;
				sce->r.border.ymax= 1.0f;
			}

			if((sce->r.ffcodecdata.flags & FFMPEG_MULTIPLEX_AUDIO) == 0)
				sce->r.ffcodecdata.audio_codec = 0x0; // CODEC_ID_NONE

			SEQ_BEGIN(sce->ed, seq) {
				seq->volume = 1.0f;
			}
			SEQ_END
		}

		for(ma = main->mat.first; ma; ma=ma->id.next)
			if(ma->mode & MA_TRACEBLE)
				ma->shade_flag |= MA_APPROX_OCCLUSION;

		/* sequencer changes */
		{
			bScreen *screen;
			ScrArea *sa;
			SpaceLink *sl;

			for(screen= main->screen.first; screen; screen= screen->id.next) {
				for(sa= screen->areabase.first; sa; sa= sa->next) {
					for(sl= sa->spacedata.first; sl; sl= sl->next) {
						if(sl->spacetype==SPACE_SEQ) {
							ARegion *ar_preview;
							ListBase *regionbase;

							if (sl == sa->spacedata.first) {
								regionbase = &sa->regionbase;
							} else {
								regionbase = &sl->regionbase;
							}

							ar_preview = (ARegion*)regionbase->first;
							for (; ar_preview; ar_preview = ar_preview->next) {
								if (ar_preview->regiontype == RGN_TYPE_PREVIEW)
									break;
							}
							if (ar_preview && (ar_preview->regiontype == RGN_TYPE_PREVIEW)) {
								sequencer_init_preview_region(ar_preview);
							}
						}
					}
				}
			}
		} /* sequencer changes */
	}
	
	if (main->versionfile <= 251) {	/* 2.5.1 had no subversions */
		bScreen *sc;
		
		/* Blender 2.5.2 - subversion 0 introduced a new setting: V3D_RENDER_OVERRIDE.
		 * This bit was used in the past for V3D_TRANSFORM_SNAP, which is now deprecated. 
		 * Here we clear it for old files so they don't come in with V3D_RENDER_OVERRIDE set,
		 * which would cause cameras, lamps, etc to become invisible */
		for(sc= main->screen.first; sc; sc= sc->id.next) {
			ScrArea *sa;
			for(sa= sc->areabase.first; sa; sa= sa->next) {
				SpaceLink *sl;
				for (sl= sa->spacedata.first; sl; sl= sl->next) {
					if(sl->spacetype==SPACE_VIEW3D) {
						View3D* v3d = (View3D *)sl;
						v3d->flag2 &= ~V3D_RENDER_OVERRIDE;
					}
				}
			}
		}
	}

	if (main->versionfile < 252 || (main->versionfile == 252 && main->subversionfile < 1)) {
		Brush *brush;
		Object *ob;
		Scene *scene;
		bNodeTree *ntree;
		
		for (brush= main->brush.first; brush; brush= brush->id.next) {
			if (brush->curve) brush->curve->preset = CURVE_PRESET_SMOOTH;
		}
		
		/* properly initialise active flag for fluidsim modifiers */
		for(ob = main->object.first; ob; ob = ob->id.next) {
			ModifierData *md;
			for(md= ob->modifiers.first; md; md= md->next) {
				if (md->type == eModifierType_Fluidsim) {
					FluidsimModifierData *fmd = (FluidsimModifierData *)md;
					fmd->fss->flag |= OB_FLUIDSIM_ACTIVE; 
					fmd->fss->flag |= OB_FLUIDSIM_OVERRIDE_TIME;
				}
			}
		}
		
		/* adjustment to color balance node values */
		for(scene= main->scene.first; scene; scene= scene->id.next) {
			if(scene->nodetree) {
				bNode *node=scene->nodetree->nodes.first;
				
				while(node) {
					if (node->type == CMP_NODE_COLORBALANCE) {
						NodeColorBalance *n= (NodeColorBalance *)node->storage;
						n->lift[0] += 1.f;
						n->lift[1] += 1.f;
						n->lift[2] += 1.f;
					}
					node= node->next;
				}
			}
		}
		/* check inside node groups too */
		for (ntree= main->nodetree.first; ntree; ntree=ntree->id.next) {
			bNode *node=ntree->nodes.first;
			
			while(node) {
				if (node->type == CMP_NODE_COLORBALANCE) {
					NodeColorBalance *n= (NodeColorBalance *)node->storage;
					n->lift[0] += 1.f;
					n->lift[1] += 1.f;
					n->lift[2] += 1.f;
				}
				node= node->next;
			}
		}
	}
	
	/* old-track -> constraints (this time we're really doing it!) */
	if (main->versionfile < 252 || (main->versionfile == 252 && main->subversionfile < 2)) {
		Object *ob;
		
		for (ob = main->object.first; ob; ob = ob->id.next)
			do_version_old_trackto_to_constraints(ob);
	}
	
	if (main->versionfile < 252 || (main->versionfile == 252 && main->subversionfile < 5)) {
		bScreen *sc;
		
		/* Image editor scopes */
		for(sc= main->screen.first; sc; sc= sc->id.next) {
			ScrArea *sa;
			for(sa= sc->areabase.first; sa; sa= sa->next) {
				SpaceLink *sl;
				for (sl= sa->spacedata.first; sl; sl= sl->next) {
					if(sl->spacetype==SPACE_IMAGE) {
						SpaceImage *sima = (SpaceImage *)sl;
						scopes_new(&sima->scopes);
					}
				}
			}
		}
	}
	

	if (main->versionfile < 253)
	{
		Object *ob;
		Scene *scene;
		bScreen *sc;
		Tex *tex;
		Brush *brush;

		for (sc= main->screen.first; sc; sc= sc->id.next) {
			ScrArea *sa;
			for (sa= sc->areabase.first; sa; sa= sa->next) {
				SpaceLink *sl;
				for (sl= sa->spacedata.first; sl; sl= sl->next) {
					if (sl->spacetype == SPACE_NODE) {
						SpaceNode *snode= (SpaceNode *)sl;
						ListBase *regionbase;
						ARegion *ar;

						if (sl == sa->spacedata.first)
							regionbase = &sa->regionbase;
						else
							regionbase = &sl->regionbase;

						if (snode->v2d.minzoom > 0.09f)
							snode->v2d.minzoom= 0.09f;
						if (snode->v2d.maxzoom < 2.31f)
							snode->v2d.maxzoom= 2.31f;

						for (ar= regionbase->first; ar; ar= ar->next) {
							if (ar->regiontype == RGN_TYPE_WINDOW) {
								if (ar->v2d.minzoom > 0.09f)
									ar->v2d.minzoom= 0.09f;
								if (ar->v2d.maxzoom < 2.31f)
									ar->v2d.maxzoom= 2.31f;
							}
						}
					}
					else if (sl->spacetype == SPACE_TIME) {
						SpaceTime *stime= (SpaceTime *)sl;
						
						/* enable all cache display */
						stime->cache_display |= TIME_CACHE_DISPLAY;
						stime->cache_display |= (TIME_CACHE_SOFTBODY|TIME_CACHE_PARTICLES);
						stime->cache_display |= (TIME_CACHE_CLOTH|TIME_CACHE_SMOKE);
					}
				}
			}
		}

		do_version_mdef_250(fd, lib, main);

		/* parent type to modifier */
		for(ob = main->object.first; ob; ob = ob->id.next) {
			if(ob->parent) {
				Object *parent= (Object *)newlibadr(fd, lib, ob->parent);
				if(parent) { /* parent may not be in group */
					if(parent->type==OB_ARMATURE && ob->partype==PARSKEL) {
						ArmatureModifierData *amd;
						bArmature *arm= (bArmature *)newlibadr(fd, lib, parent->data);

						amd = (ArmatureModifierData*) modifier_new(eModifierType_Armature);
						amd->object = ob->parent;
						BLI_addtail((ListBase*)&ob->modifiers, amd);
						amd->deformflag= arm->deformflag;
						ob->partype = PAROBJECT;
					}
					else if(parent->type==OB_LATTICE && ob->partype==PARSKEL) {
						LatticeModifierData *lmd;

						lmd = (LatticeModifierData*) modifier_new(eModifierType_Lattice);
						lmd->object = ob->parent;
						BLI_addtail((ListBase*)&ob->modifiers, lmd);
						ob->partype = PAROBJECT;
					}
					else if(parent->type==OB_CURVE && ob->partype==PARCURVE) {
						CurveModifierData *cmd;

						cmd = (CurveModifierData*) modifier_new(eModifierType_Curve);
						cmd->object = ob->parent;
						BLI_addtail((ListBase*)&ob->modifiers, cmd);
						ob->partype = PAROBJECT;
					}
				}
			}
		}
		
		/* initialise scene active layer */
		for (scene= main->scene.first; scene; scene=scene->id.next) {
			int i;
			for(i=0; i<20; i++) {
				if(scene->lay & (1<<i)) {
					scene->layact= 1<<i;
					break;
				}
			}
		}

		for(tex= main->tex.first; tex; tex= tex->id.next) {
			/* if youre picky, this isn't correct until we do a version bump
			 * since you could set saturation to be 0.0*/
			if(tex->saturation==0.0f)
				tex->saturation= 1.0f;
		}

		{
			Curve *cu;
			for(cu= main->curve.first; cu; cu= cu->id.next) {
				cu->smallcaps_scale= 0.75f;
			}
		}

		for (scene= main->scene.first; scene; scene=scene->id.next) {
			if(scene) {
				Sequence *seq;
				SEQ_BEGIN(scene->ed, seq) {
					if(seq->sat==0.0f) {
						seq->sat= 1.0f;
					}
				}
				SEQ_END
			}
		}

		/* GSOC 2010 Sculpt - New settings for Brush */

		for (brush= main->brush.first; brush; brush= brush->id.next) {
			/* Sanity Check */

			// infinite number of dabs
			if (brush->spacing == 0)
				brush->spacing = 10;

			// will have no effect
			if (brush->alpha == 0)
				brush->alpha = 0.5f;

			// bad radius
			if (brush->unprojected_radius == 0)
				brush->unprojected_radius = 0.125;

			// unusable size
			if (brush->size == 0)
				brush->size = 35;

			// can't see overlay
			if (brush->texture_overlay_alpha == 0)
				brush->texture_overlay_alpha = 33;

			// same as draw brush
			if (brush->crease_pinch_factor == 0)
				brush->crease_pinch_factor = 0.5f;

			// will sculpt no vertexes
			if (brush->plane_trim == 0)
				brush->plane_trim = 0.5f;

			// same as smooth stroke off
			if (brush->smooth_stroke_radius == 0)
				brush->smooth_stroke_radius= 75;

			// will keep cursor in one spot
			if (brush->smooth_stroke_radius == 1)
				brush->smooth_stroke_factor= 0.9f;

			// same as dots
			if (brush->rate == 0)
				brush->rate = 0.1f;

			/* New Settings */
			if (main->versionfile < 252 || (main->versionfile == 252 && main->subversionfile < 5)) {
				brush->flag |= BRUSH_SPACE_ATTEN; // explicitly enable adaptive space

				// spacing was originally in pixels, convert it to percentage for new version
				// size should not be zero due to sanity check above
				brush->spacing = (int)(100*((float)brush->spacing) / ((float)brush->size));

				if (brush->add_col[0] == 0 &&
					brush->add_col[1] == 0 &&
					brush->add_col[2] == 0)
				{
					brush->add_col[0] = 1.00;
					brush->add_col[1] = 0.39;
					brush->add_col[2] = 0.39;
				}

				if (brush->sub_col[0] == 0 &&
					brush->sub_col[1] == 0 &&
					brush->sub_col[2] == 0)
				{
					brush->sub_col[0] = 0.39;
					brush->sub_col[1] = 0.39;
					brush->sub_col[2] = 1.00;
				}
			}
		}
	}

	/* GSOC Sculpt 2010 - Sanity check on Sculpt/Paint settings */
	if (main->versionfile < 253) {
		Scene *sce;
		for (sce= main->scene.first; sce; sce= sce->id.next) {
			if (sce->toolsettings->sculpt_paint_unified_alpha == 0)
				sce->toolsettings->sculpt_paint_unified_alpha = 0.5f;

			if (sce->toolsettings->sculpt_paint_unified_unprojected_radius == 0) 
				sce->toolsettings->sculpt_paint_unified_unprojected_radius = 0.125f;

			if (sce->toolsettings->sculpt_paint_unified_size == 0)
				sce->toolsettings->sculpt_paint_unified_size = 35;
		}
	}

	if (main->versionfile < 253 || (main->versionfile == 253 && main->subversionfile < 1))
		{
			Object *ob;

			for(ob = main->object.first; ob; ob = ob->id.next) {
				ModifierData *md;
				for(md= ob->modifiers.first; md; md= md->next) {
					if (md->type == eModifierType_Smoke) {
						SmokeModifierData *smd = (SmokeModifierData *)md;

						if((smd->type & MOD_SMOKE_TYPE_DOMAIN) && smd->domain)
						{
							smd->domain->vorticity = 2.0f;
							smd->domain->time_scale = 1.0f;

							if(!(smd->domain->flags & (1<<4)))
								continue;

							/* delete old MOD_SMOKE_INITVELOCITY flag */
							smd->domain->flags &= ~(1<<4);

							/* for now just add it to all flow objects in the scene */
							{
								Object *ob2;
								for(ob2 = main->object.first; ob2; ob2 = ob2->id.next) {
									ModifierData *md2;
									for(md2= ob2->modifiers.first; md2; md2= md2->next) {
										if (md2->type == eModifierType_Smoke) {
											SmokeModifierData *smd2 = (SmokeModifierData *)md2;

											if((smd2->type & MOD_SMOKE_TYPE_FLOW) && smd2->flow)
											{
												smd2->flow->flags |= MOD_SMOKE_FLOW_INITVELOCITY;
											}
										}
									}
								}
							}

						}
						else if((smd->type & MOD_SMOKE_TYPE_FLOW) && smd->flow)
						{
							smd->flow->vel_multi = 1.0f;
						}

					}
				}
			}
		}

	/* put compatibility code here until next subversion bump */
	{
		Brush *br;
		for(br= main->brush.first; br; br= br->id.next) {
			if(br->ob_mode==0)
				br->ob_mode= (OB_MODE_SCULPT|OB_MODE_WEIGHT_PAINT|OB_MODE_TEXTURE_PAINT|OB_MODE_VERTEX_PAINT);
		}
		
	}

	/* WATCH IT!!!: pointers from libdata have not been converted yet here! */
	/* WATCH IT 2!: Userdef struct init has to be in editors/interface/resources.c! */

	/* don't forget to set version number in blender.c! */
}

#if 0 // XXX: disabled for now... we still don't have this in the right place in the loading code for it to work
static void do_versions_after_linking(FileData *fd, Library *lib, Main *main)
{
	/* old Animation System (using IPO's) needs to be converted to the new Animato system */
	if(main->versionfile < 250)
		do_versions_ipos_to_animato(main);
}
#endif

static void lib_link_all(FileData *fd, Main *main)
{
	oldnewmap_sort(fd);
	
	lib_link_windowmanager(fd, main);
	lib_link_screen(fd, main);
	lib_link_scene(fd, main);
	lib_link_object(fd, main);
	lib_link_curve(fd, main);
	lib_link_mball(fd, main);
	lib_link_material(fd, main);
	lib_link_texture(fd, main);
	lib_link_image(fd, main);
	lib_link_ipo(fd, main);		// XXX depreceated... still needs to be maintained for version patches still
	lib_link_key(fd, main);
	lib_link_world(fd, main);
	lib_link_lamp(fd, main);
	lib_link_latt(fd, main);
	lib_link_text(fd, main);
	lib_link_camera(fd, main);
	lib_link_sound(fd, main);
	lib_link_group(fd, main);
	lib_link_armature(fd, main);
	lib_link_action(fd, main);
	lib_link_vfont(fd, main);
	lib_link_nodetree(fd, main);	/* has to be done after scene/materials, this will verify group nodes */
	lib_link_brush(fd, main);
	lib_link_particlesettings(fd, main);

	lib_link_mesh(fd, main);		/* as last: tpage images with users at zero */

	lib_link_library(fd, main);		/* only init users */
}


static BHead *read_userdef(BlendFileData *bfd, FileData *fd, BHead *bhead)
{
	UserDef *user;
	wmKeyMap *keymap;
	wmKeyMapItem *kmi;

	bfd->user= user= read_struct(fd, bhead, "user def");

	/* read all data into fd->datamap */
	bhead= read_data_into_oldnewmap(fd, bhead, "user def");

	link_list(fd, &user->themes);
	link_list(fd, &user->keymaps);
	link_list(fd, &user->addons);

	for(keymap=user->keymaps.first; keymap; keymap=keymap->next) {
		keymap->modal_items= NULL;
		keymap->poll= NULL;

		link_list(fd, &keymap->items);
		for(kmi=keymap->items.first; kmi; kmi=kmi->next) {
			kmi->properties= newdataadr(fd, kmi->properties);
			if(kmi->properties)
				IDP_DirectLinkProperty(kmi->properties, (fd->flags & FD_FLAGS_SWITCH_ENDIAN), fd);
			kmi->ptr= NULL;
		}
	}

	// XXX
	user->uifonts.first= user->uifonts.last= NULL;
	user->uistyles.first= user->uistyles.last= NULL;

	/* free fd->datamap again */
	oldnewmap_free_unused(fd->datamap);
	oldnewmap_clear(fd->datamap);

	return bhead;
}

BlendFileData *blo_read_file_internal(FileData *fd, const char *filename)
{
	BHead *bhead= blo_firstbhead(fd);
	BlendFileData *bfd;

	bfd= MEM_callocN(sizeof(BlendFileData), "blendfiledata");
	bfd->main= MEM_callocN(sizeof(Main), "main");
	BLI_addtail(&fd->mainlist, bfd->main);

	bfd->main->versionfile= fd->fileversion;
	
	bfd->type= BLENFILETYPE_BLEND;
	strncpy(bfd->main->name, filename, sizeof(bfd->main->name)-1);

	while(bhead) {
		switch(bhead->code) {
		case DATA:
		case DNA1:
		case TEST: /* used as preview since 2.5x */
		case REND:
			bhead = blo_nextbhead(fd, bhead);
			break;
		case GLOB:
			bhead= read_global(bfd, fd, bhead);
			break;
		case USER:
			bhead= read_userdef(bfd, fd, bhead);
			break;
		case ENDB:
			bhead = NULL;
			break;

		case ID_LI:
			/* skip library datablocks in undo, this works together with
			   BLO_read_from_memfile, where the old main->library is restored
			   overwriting  the libraries from the memory file. previously
			   it did not save ID_LI/ID_ID blocks in this case, but they are
			   needed to make quit.blend recover them correctly. */
			if(fd->memfile)
				bhead= blo_nextbhead(fd, bhead);
			else
				bhead= read_libblock(fd, bfd->main, bhead, LIB_LOCAL, NULL);
			break;
		case ID_ID:
			/* same as above */
			if(fd->memfile)
				bhead= blo_nextbhead(fd, bhead);
			else
				/* always adds to the most recently loaded
				 * ID_LI block, see direct_link_library.
				 * this is part of the file format definition. */
				bhead = read_libblock(fd, fd->mainlist.last, bhead, LIB_READ+LIB_EXTERN, NULL);
			break;
			
			/* in 2.50+ files, the file identifier for screens is patched, forward compatibility */
		case ID_SCRN:
			bhead->code= ID_SCR;
			/* deliberate pass on to default */
		default:
			bhead = read_libblock(fd, bfd->main, bhead, LIB_LOCAL, NULL);
		}
	}

	/* do before read_libraries, but skip undo case */
//	if(fd->memfile==NULL) (the mesh shuffle hacks don't work yet? ton)
		do_versions(fd, NULL, bfd->main);

	read_libraries(fd, &fd->mainlist);
	
	blo_join_main(&fd->mainlist);

	lib_link_all(fd, bfd->main);
	//do_versions_after_linking(fd, NULL, bfd->main); // XXX: not here (or even in this function at all)! this causes crashes on many files - Aligorith (July 04, 2010)
	lib_verify_nodetree(bfd->main, 1);
	fix_relpaths_library(fd->relabase, bfd->main); /* make all relative paths, relative to the open blend file */
	
	link_global(fd, bfd);	/* as last */
	
	return bfd;
}

/* ************* APPEND LIBRARY ************** */

struct bheadsort {
	BHead *bhead;
	void *old;
};

static int verg_bheadsort(const void *v1, const void *v2)
{
	const struct bheadsort *x1=v1, *x2=v2;
	
	if( x1->old > x2->old) return 1;
	else if( x1->old < x2->old) return -1;
	return 0;
}

static void sort_bhead_old_map(FileData *fd)
{
	BHead *bhead;
	struct bheadsort *bhs;
	int tot= 0;
	
	for (bhead= blo_firstbhead(fd); bhead; bhead= blo_nextbhead(fd, bhead))
		tot++;
	
	fd->tot_bheadmap= tot;
	if(tot==0) return;
	
	bhs= fd->bheadmap= MEM_mallocN(tot*sizeof(struct bheadsort), "bheadsort");
	
	for (bhead= blo_firstbhead(fd); bhead; bhead= blo_nextbhead(fd, bhead), bhs++) {
		bhs->bhead= bhead;
		bhs->old= bhead->old;
	}
	
	qsort(fd->bheadmap, tot, sizeof(struct bheadsort), verg_bheadsort);
		
}

static BHead *find_previous_lib(FileData *fd, BHead *bhead)
{
	/* skip library datablocks in undo, see comment in read_libblock */
	if(fd->memfile)
		return NULL;

	for (; bhead; bhead= blo_prevbhead(fd, bhead))
		if (bhead->code==ID_LI)
			break;

	return bhead;
}

static BHead *find_bhead(FileData *fd, void *old)
{
#if 0
	BHead *bhead;
#endif
	struct bheadsort *bhs, bhs_s;
	
	if (!old)
		return NULL;

	if (fd->bheadmap==NULL)
		sort_bhead_old_map(fd);
	
	bhs_s.old= old;
	bhs= bsearch(&bhs_s, fd->bheadmap, fd->tot_bheadmap, sizeof(struct bheadsort), verg_bheadsort);

	if(bhs)
		return bhs->bhead;
	
#if 0
	for (bhead= blo_firstbhead(fd); bhead; bhead= blo_nextbhead(fd, bhead))
		if (bhead->old==old)
			return bhead;
#endif

	return NULL;
}

char *bhead_id_name(FileData *fd, BHead *bhead)
{
	return ((char *)(bhead+1)) + fd->id_name_offs;
}

static ID *is_yet_read(FileData *fd, Main *mainvar, BHead *bhead)
{
	const char *idname= bhead_id_name(fd, bhead);
	/* which_libbase can be NULL, intentionally not using idname+2 */
	return BLI_findstring(which_libbase(mainvar, GS(idname)), idname, offsetof(ID, name));
}

static void expand_doit(FileData *fd, Main *mainvar, void *old)
{
	BHead *bhead;
	ID *id;

	bhead= find_bhead(fd, old);
	if(bhead) {
			/* from another library? */
		if(bhead->code==ID_ID) {
			BHead *bheadlib= find_previous_lib(fd, bhead);

			if(bheadlib) {
				Library *lib= read_struct(fd, bheadlib, "Library");
				Main *ptr= blo_find_main(fd, &fd->mainlist, lib->name, fd->relabase);

				id= is_yet_read(fd, ptr, bhead);

				if(id==NULL) {
					read_libblock(fd, ptr, bhead, LIB_READ+LIB_INDIRECT, NULL);
					// commented because this can print way too much
					// if(G.f & G_DEBUG) printf("expand_doit: other lib %s\n", lib->name);
					
					/* for outliner dependency only */
					ptr->curlib->parent= mainvar->curlib;
				}
				else {
					/* The line below was commented by Ton (I assume), when Hos did the merge from the orange branch. rev 6568
					 * This line is NEEDED, the case is that you have 3 blend files...
					 * user.blend, lib.blend and lib_indirect.blend - if user.blend already references a "tree" from
					 * lib_indirect.blend but lib.blend does too, linking in a Scene or Group from lib.blend can result in an
					 * empty without the dupli group referenced. Once you save and reload the group would appier. - Campbell */
					/* This crashes files, must look further into it */
					/*oldnewmap_insert(fd->libmap, bhead->old, id, 1);*/
					
					change_idid_adr_fd(fd, bhead->old, id);
					// commented because this can print way too much
					// if(G.f & G_DEBUG) printf("expand_doit: already linked: %s lib: %s\n", id->name, lib->name);
				}
				
				MEM_freeN(lib);
			}
		}
		else {
			id= is_yet_read(fd, mainvar, bhead);
			if(id==NULL) {
				read_libblock(fd, mainvar, bhead, LIB_TESTIND, NULL);
			}
			else {
				/* this is actually only needed on UI call? when ID was already read before, and another append
				   happens which invokes same ID... in that case the lookup table needs this entry */
				oldnewmap_insert(fd->libmap, bhead->old, id, 1);
				// commented because this can print way too much
				// if(G.f & G_DEBUG) printf("expand: already read %s\n", id->name);
			}
		}
	}
}



// XXX depreceated - old animation system
static void expand_ipo(FileData *fd, Main *mainvar, Ipo *ipo)
{
	IpoCurve *icu;
	for(icu= ipo->curve.first; icu; icu= icu->next) {
		if(icu->driver)
			expand_doit(fd, mainvar, icu->driver->ob);
	}
}

// XXX depreceated - old animation system
static void expand_constraint_channels(FileData *fd, Main *mainvar, ListBase *chanbase)
{
	bConstraintChannel *chan;
	for (chan=chanbase->first; chan; chan=chan->next) {
		expand_doit(fd, mainvar, chan->ipo);
	}
}

static void expand_fmodifiers(FileData *fd, Main *mainvar, ListBase *list)
{
	FModifier *fcm;
	
	for (fcm= list->first; fcm; fcm= fcm->next) {
		/* library data for specific F-Modifier types */
		switch (fcm->type) {
			case FMODIFIER_TYPE_PYTHON:
			{
				FMod_Python *data= (FMod_Python *)fcm->data;
				
				expand_doit(fd, mainvar, data->script);
			}
				break;
		}
	}
}

static void expand_fcurves(FileData *fd, Main *mainvar, ListBase *list)
{
	FCurve *fcu;
	
	for (fcu= list->first; fcu; fcu= fcu->next) {
		/* Driver targets if there is a driver */
		if (fcu->driver) {
			ChannelDriver *driver= fcu->driver;
			DriverVar *dvar;
			
			for (dvar= driver->variables.first; dvar; dvar= dvar->next) {
				DRIVER_TARGETS_LOOPER(dvar) 
				{
					// TODO: only expand those that are going to get used?
					expand_doit(fd, mainvar, dtar->id);
				}
				DRIVER_TARGETS_LOOPER_END
			}
		}
		
		/* F-Curve Modifiers */
		expand_fmodifiers(fd, mainvar, &fcu->modifiers);
	}
}

static void expand_action(FileData *fd, Main *mainvar, bAction *act)
{
	bActionChannel *chan;
	
	// XXX depreceated - old animation system --------------
	for (chan=act->chanbase.first; chan; chan=chan->next) {
		expand_doit(fd, mainvar, chan->ipo);
		expand_constraint_channels(fd, mainvar, &chan->constraintChannels);
	}
	// ---------------------------------------------------
	
	/* F-Curves in Action */
	expand_fcurves(fd, mainvar, &act->curves);
}

static void expand_keyingsets(FileData *fd, Main *mainvar, ListBase *list)
{
	KeyingSet *ks;
	KS_Path *ksp;
	
	/* expand the ID-pointers in KeyingSets's paths */
	for (ks= list->first; ks; ks= ks->next) {
		for (ksp= ks->paths.first; ksp; ksp= ksp->next) {
			expand_doit(fd, mainvar, ksp->id);
		}
	}
}

static void expand_animdata_nlastrips(FileData *fd, Main *mainvar, ListBase *list)
{
	NlaStrip *strip;
	
	for (strip= list->first; strip; strip= strip->next) {
		/* check child strips */
		expand_animdata_nlastrips(fd, mainvar, &strip->strips);
		
		/* check F-Curves */
		expand_fcurves(fd, mainvar, &strip->fcurves);
		
		/* check F-Modifiers */
		expand_fmodifiers(fd, mainvar, &strip->modifiers);
		
		/* relink referenced action */
		expand_doit(fd, mainvar, strip->act);
	}
}

static void expand_animdata(FileData *fd, Main *mainvar, AnimData *adt)
{
	NlaTrack *nlt;
	
	/* own action */
	expand_doit(fd, mainvar, adt->action);
	expand_doit(fd, mainvar, adt->tmpact);
	
	/* drivers - assume that these F-Curves have driver data to be in this list... */
	expand_fcurves(fd, mainvar, &adt->drivers);
	
	/* nla-data - referenced actions */
	for (nlt= adt->nla_tracks.first; nlt; nlt= nlt->next) 
		expand_animdata_nlastrips(fd, mainvar, &nlt->strips);
}	

static void expand_particlesettings(FileData *fd, Main *mainvar, ParticleSettings *part)
{
	expand_doit(fd, mainvar, part->dup_ob);
	expand_doit(fd, mainvar, part->dup_group);
	expand_doit(fd, mainvar, part->eff_group);
	expand_doit(fd, mainvar, part->bb_ob);
	
	if(part->adt)
		expand_animdata(fd, mainvar, part->adt);
}

static void expand_group(FileData *fd, Main *mainvar, Group *group)
{
	GroupObject *go;
	
	for(go= group->gobject.first; go; go= go->next) {
		expand_doit(fd, mainvar, go->ob);
	}
}

static void expand_key(FileData *fd, Main *mainvar, Key *key)
{
	expand_doit(fd, mainvar, key->ipo); // XXX depreceated - old animation system
	
	if(key->adt)
		expand_animdata(fd, mainvar, key->adt);
}

static void expand_nodetree(FileData *fd, Main *mainvar, bNodeTree *ntree)
{
	bNode *node;
	
	if(ntree->adt)
		expand_animdata(fd, mainvar, ntree->adt);
		
	if(ntree->gpd)
		expand_doit(fd, mainvar, ntree->gpd);
	
	for(node= ntree->nodes.first; node; node= node->next)
		if(node->id && node->type!=CMP_NODE_R_LAYERS)
			expand_doit(fd, mainvar, node->id);

}

static void expand_texture(FileData *fd, Main *mainvar, Tex *tex)
{
	expand_doit(fd, mainvar, tex->ima);
	expand_doit(fd, mainvar, tex->ipo); // XXX depreceated - old animation system
	
	if(tex->adt)
		expand_animdata(fd, mainvar, tex->adt);
	
	if(tex->nodetree)
		expand_nodetree(fd, mainvar, tex->nodetree);
}

static void expand_brush(FileData *fd, Main *mainvar, Brush *brush)
{
	expand_doit(fd, mainvar, brush->mtex.tex);
	expand_doit(fd, mainvar, brush->clone.image);
}

static void expand_material(FileData *fd, Main *mainvar, Material *ma)
{
	int a;

	for(a=0; a<MAX_MTEX; a++) {
		if(ma->mtex[a]) {
			expand_doit(fd, mainvar, ma->mtex[a]->tex);
			expand_doit(fd, mainvar, ma->mtex[a]->object);
		}
	}
	
	expand_doit(fd, mainvar, ma->ipo); // XXX depreceated - old animation system
	
	if(ma->adt)
		expand_animdata(fd, mainvar, ma->adt);
	
	if(ma->nodetree)
		expand_nodetree(fd, mainvar, ma->nodetree);
}

static void expand_lamp(FileData *fd, Main *mainvar, Lamp *la)
{
	int a;

	for(a=0; a<MAX_MTEX; a++) {
		if(la->mtex[a]) {
			expand_doit(fd, mainvar, la->mtex[a]->tex);
			expand_doit(fd, mainvar, la->mtex[a]->object);
		}
	}
	
	expand_doit(fd, mainvar, la->ipo); // XXX depreceated - old animation system
	
	if (la->adt)
		expand_animdata(fd, mainvar, la->adt);
}

static void expand_lattice(FileData *fd, Main *mainvar, Lattice *lt)
{
	expand_doit(fd, mainvar, lt->ipo); // XXX depreceated - old animation system
	expand_doit(fd, mainvar, lt->key);
}


static void expand_world(FileData *fd, Main *mainvar, World *wrld)
{
	int a;

	for(a=0; a<MAX_MTEX; a++) {
		if(wrld->mtex[a]) {
			expand_doit(fd, mainvar, wrld->mtex[a]->tex);
			expand_doit(fd, mainvar, wrld->mtex[a]->object);
		}
	}
	
	expand_doit(fd, mainvar, wrld->ipo); // XXX depreceated - old animation system
	
	if (wrld->adt)
		expand_animdata(fd, mainvar, wrld->adt);
}


static void expand_mball(FileData *fd, Main *mainvar, MetaBall *mb)
{
	int a;

	for(a=0; a<mb->totcol; a++) {
		expand_doit(fd, mainvar, mb->mat[a]);
	}
	
	if(mb->adt)
		expand_animdata(fd, mainvar, mb->adt);
}

static void expand_curve(FileData *fd, Main *mainvar, Curve *cu)
{
	int a;

	for(a=0; a<cu->totcol; a++) {
		expand_doit(fd, mainvar, cu->mat[a]);
	}
	
	expand_doit(fd, mainvar, cu->vfont);
	expand_doit(fd, mainvar, cu->vfontb);	
	expand_doit(fd, mainvar, cu->vfonti);
	expand_doit(fd, mainvar, cu->vfontbi);
	expand_doit(fd, mainvar, cu->key);
	expand_doit(fd, mainvar, cu->ipo); // XXX depreceated - old animation system
	expand_doit(fd, mainvar, cu->bevobj);
	expand_doit(fd, mainvar, cu->taperobj);
	expand_doit(fd, mainvar, cu->textoncurve);
	
	if(cu->adt)
		expand_animdata(fd, mainvar, cu->adt);
}

static void expand_mesh(FileData *fd, Main *mainvar, Mesh *me)
{
	CustomDataLayer *layer;
	MTFace *mtf;
	TFace *tf;
	int a, i;
	
	if(me->adt)
		expand_animdata(fd, mainvar, me->adt);
		
	for(a=0; a<me->totcol; a++) {
		expand_doit(fd, mainvar, me->mat[a]);
	}

	expand_doit(fd, mainvar, me->key);
	expand_doit(fd, mainvar, me->texcomesh);

	if(me->tface) {
		tf= me->tface;
		for(i=0; i<me->totface; i++, tf++)
			if(tf->tpage)
				expand_doit(fd, mainvar, tf->tpage);
	}

	for(a=0; a<me->fdata.totlayer; a++) {
		layer= &me->fdata.layers[a];

		if(layer->type == CD_MTFACE) {
			mtf= (MTFace*)layer->data;
			for(i=0; i<me->totface; i++, mtf++)
				if(mtf->tpage)
					expand_doit(fd, mainvar, mtf->tpage);
		}
	}
}

/* temp struct used to transport needed info to expand_constraint_cb() */
typedef struct tConstraintExpandData {
	FileData *fd;
	Main *mainvar;
} tConstraintExpandData;
/* callback function used to expand constraint ID-links */
static void expand_constraint_cb(bConstraint *con, ID **idpoin, void *userdata)
{
	tConstraintExpandData *ced= (tConstraintExpandData *)userdata;
	expand_doit(ced->fd, ced->mainvar, *idpoin);
}

static void expand_constraints(FileData *fd, Main *mainvar, ListBase *lb)
{
	tConstraintExpandData ced;
	bConstraint *curcon;
	
	/* relink all ID-blocks used by the constraints */
	ced.fd= fd;
	ced.mainvar= mainvar;
	
	id_loop_constraints(lb, expand_constraint_cb, &ced);
	
	/* depreceated manual expansion stuff */
	for (curcon=lb->first; curcon; curcon=curcon->next) {
		if (curcon->ipo)
			expand_doit(fd, mainvar, curcon->ipo); // XXX depreceated - old animation system
	}
}

static void expand_bones(FileData *fd, Main *mainvar, Bone *bone)
{
	Bone *curBone;

	for (curBone = bone->childbase.first; curBone; curBone=curBone->next) {
		expand_bones(fd, mainvar, curBone);
	}

}

static void expand_pose(FileData *fd, Main *mainvar, bPose *pose)
{
	bPoseChannel *chan;

	if (!pose)
		return;

	for (chan = pose->chanbase.first; chan; chan=chan->next) {
		expand_constraints(fd, mainvar, &chan->constraints);
		expand_doit(fd, mainvar, chan->custom);
	}
}

static void expand_armature(FileData *fd, Main *mainvar, bArmature *arm)
{
	Bone *curBone;

	if(arm->adt)
		expand_animdata(fd, mainvar, arm->adt);

	for (curBone = arm->bonebase.first; curBone; curBone=curBone->next) {
		expand_bones(fd, mainvar, curBone);
	}
}

static void expand_modifier(FileData *fd, Main *mainvar, ModifierData *md)
{
	if (md->type==eModifierType_Lattice) {
		LatticeModifierData *lmd = (LatticeModifierData*) md;
			
		expand_doit(fd, mainvar, lmd->object);
	} 
	else if (md->type==eModifierType_Curve) {
		CurveModifierData *cmd = (CurveModifierData*) md;
			
		expand_doit(fd, mainvar, cmd->object);
	}
	else if (md->type==eModifierType_Array) {
		ArrayModifierData *amd = (ArrayModifierData*) md;
			
		expand_doit(fd, mainvar, amd->curve_ob);
		expand_doit(fd, mainvar, amd->offset_ob);
	}
	else if (md->type==eModifierType_Mirror) {
		MirrorModifierData *mmd = (MirrorModifierData*) md;
			
		expand_doit(fd, mainvar, mmd->mirror_ob);
	}
	else if (md->type==eModifierType_Displace) {
		DisplaceModifierData *dmd = (DisplaceModifierData*) md;
		
		expand_doit(fd, mainvar, dmd->map_object);
		expand_doit(fd, mainvar, dmd->texture);
	}
	else if (md->type==eModifierType_Smoke) {
		SmokeModifierData *smd = (SmokeModifierData*) md;
			
		if(smd->type==MOD_SMOKE_TYPE_DOMAIN && smd->domain)
		{	
			expand_doit(fd, mainvar, smd->domain->coll_group);
			expand_doit(fd, mainvar, smd->domain->fluid_group);
			expand_doit(fd, mainvar, smd->domain->eff_group);
		}
	}
}

static void expand_object(FileData *fd, Main *mainvar, Object *ob)
{
	ModifierData *md;
	ParticleSystem *psys;
	bSensor *sens;
	bController *cont;
	bActuator *act;
	bActionStrip *strip;
	PartEff *paf;
	int a;

	expand_doit(fd, mainvar, ob->data);
	
	for (md=ob->modifiers.first; md; md=md->next) {
		expand_modifier(fd, mainvar, md);
	}

	expand_pose(fd, mainvar, ob->pose);
	expand_doit(fd, mainvar, ob->poselib);
	expand_constraints(fd, mainvar, &ob->constraints);
	
	expand_doit(fd, mainvar, ob->gpd);
	
// XXX depreceated - old animation system (for version patching only) 
	expand_doit(fd, mainvar, ob->ipo);
	expand_doit(fd, mainvar, ob->action);
	
	expand_constraint_channels(fd, mainvar, &ob->constraintChannels);

	for (strip=ob->nlastrips.first; strip; strip=strip->next){
		expand_doit(fd, mainvar, strip->object);
		expand_doit(fd, mainvar, strip->act);
		expand_doit(fd, mainvar, strip->ipo);
	}
// XXX depreceated - old animation system (for version patching only)
	
	if(ob->adt)
		expand_animdata(fd, mainvar, ob->adt);
	
	for(a=0; a<ob->totcol; a++) {
		expand_doit(fd, mainvar, ob->mat[a]);
	}
	
	paf = give_parteff(ob);
	if (paf && paf->group) 
		expand_doit(fd, mainvar, paf->group);

	if(ob->dup_group)
		expand_doit(fd, mainvar, ob->dup_group);
	
	if(ob->proxy)
		expand_doit(fd, mainvar, ob->proxy);
	if(ob->proxy_group)
		expand_doit(fd, mainvar, ob->proxy_group);

	for(psys=ob->particlesystem.first; psys; psys=psys->next)
		expand_doit(fd, mainvar, psys->part);

	sens= ob->sensors.first;
	while(sens) {
		if(sens->type==SENS_TOUCH) {
			bTouchSensor *ts= sens->data;
			expand_doit(fd, mainvar, ts->ma);
		}
		else if(sens->type==SENS_MESSAGE) {
			bMessageSensor *ms= sens->data;
			expand_doit(fd, mainvar, ms->fromObject);
		}
		sens= sens->next;
	}

	cont= ob->controllers.first;
	while(cont) {
		if(cont->type==CONT_PYTHON) {
			bPythonCont *pc= cont->data;
			expand_doit(fd, mainvar, pc->text);
		}
		cont= cont->next;
	}

	act= ob->actuators.first;
	while(act) {
		if(act->type==ACT_SOUND) {
			bSoundActuator *sa= act->data;
			expand_doit(fd, mainvar, sa->sound);
		}
		else if(act->type==ACT_CAMERA) {
			bCameraActuator *ca= act->data;
			expand_doit(fd, mainvar, ca->ob);
		}
		else if(act->type==ACT_EDIT_OBJECT) {
			bEditObjectActuator *eoa= act->data;
			if(eoa) {
				expand_doit(fd, mainvar, eoa->ob);
				expand_doit(fd, mainvar, eoa->me);
			}
		}
		else if(act->type==ACT_OBJECT) {
			bObjectActuator *oa= act->data;
			expand_doit(fd, mainvar, oa->reference);
		}
		else if(act->type==ACT_ADD_OBJECT) {
			bAddObjectActuator *aoa= act->data;
			expand_doit(fd, mainvar, aoa->ob);
		}
		else if(act->type==ACT_SCENE) {
			bSceneActuator *sa= act->data;
			expand_doit(fd, mainvar, sa->camera);
			expand_doit(fd, mainvar, sa->scene);
		}
		else if(act->type==ACT_2DFILTER) {
			bTwoDFilterActuator *tdfa= act->data;
			expand_doit(fd, mainvar, tdfa->text);
		}
		else if(act->type==ACT_ACTION) {
			bActionActuator *aa= act->data;
			expand_doit(fd, mainvar, aa->act);
		}
		else if(act->type==ACT_SHAPEACTION) {
			bActionActuator *aa= act->data;
			expand_doit(fd, mainvar, aa->act);
		}
		else if(act->type==ACT_PROPERTY) {
			bPropertyActuator *pa= act->data;
			expand_doit(fd, mainvar, pa->ob);
		}
		else if(act->type==ACT_MESSAGE) {
			bMessageActuator *ma= act->data;
			expand_doit(fd, mainvar, ma->toObject);
		}
		else if(act->type==ACT_PARENT) {
			bParentActuator *pa= act->data;
			expand_doit(fd, mainvar, pa->ob);
		}
		else if(act->type==ACT_ARMATURE) {
			bArmatureActuator *arma= act->data;
			expand_doit(fd, mainvar, arma->target);
		}
		act= act->next;
	}

	if(ob->pd && ob->pd->tex)
		expand_doit(fd, mainvar, ob->pd->tex);
	
}

static void expand_scene(FileData *fd, Main *mainvar, Scene *sce)
{
	Base *base;
	SceneRenderLayer *srl;

	for(base= sce->base.first; base; base= base->next) {
		expand_doit(fd, mainvar, base->object);
	}
	expand_doit(fd, mainvar, sce->camera);
	expand_doit(fd, mainvar, sce->world);
	
	if(sce->adt)
		expand_animdata(fd, mainvar, sce->adt);
	expand_keyingsets(fd, mainvar, &sce->keyingsets);
	
	if(sce->set)
		expand_doit(fd, mainvar, sce->set);
	
	if(sce->nodetree)
		expand_nodetree(fd, mainvar, sce->nodetree);
	
	for(srl= sce->r.layers.first; srl; srl= srl->next) {
		expand_doit(fd, mainvar, srl->mat_override);
		expand_doit(fd, mainvar, srl->light_override);
	}

	if(sce->r.dometext)
		expand_doit(fd, mainvar, sce->gm.dome.warptext);
		
	if(sce->gpd)
		expand_doit(fd, mainvar, sce->gpd);

	if(sce->ed) {
		Sequence *seq;

		SEQ_BEGIN(sce->ed, seq) {
			if(seq->scene) expand_doit(fd, mainvar, seq->scene);
			if(seq->scene_camera) expand_doit(fd, mainvar, seq->scene_camera);
			if(seq->sound) expand_doit(fd, mainvar, seq->sound);
		}
		SEQ_END
	}

#ifdef DURIAN_CAMERA_SWITCH
	{
		TimeMarker *marker;

		for(marker= sce->markers.first; marker; marker= marker->next) {
			if(marker->camera) {
				expand_doit(fd, mainvar, marker->camera);
			}
		}
	}
#endif
}

static void expand_camera(FileData *fd, Main *mainvar, Camera *ca)
{
	expand_doit(fd, mainvar, ca->ipo); // XXX depreceated - old animation system
	
	if(ca->adt)
		expand_animdata(fd, mainvar, ca->adt);
}

static void expand_sound(FileData *fd, Main *mainvar, bSound *snd)
{
	expand_doit(fd, mainvar, snd->ipo); // XXX depreceated - old animation system
}


static void expand_main(FileData *fd, Main *mainvar)
{
	ListBase *lbarray[MAX_LIBARRAY];
	ID *id;
	int a, doit= 1;

	if(fd==0) return;

	while(doit) {
		doit= 0;

		a= set_listbasepointers(mainvar, lbarray);
		while(a--) {
			id= lbarray[a]->first;

			while(id) {
				if(id->flag & LIB_TEST) {

					switch(GS(id->name)) {

					case ID_OB:
						expand_object(fd, mainvar, (Object *)id);
						break;
					case ID_ME:
						expand_mesh(fd, mainvar, (Mesh *)id);
						break;
					case ID_CU:
						expand_curve(fd, mainvar, (Curve *)id);
						break;
					case ID_MB:
						expand_mball(fd, mainvar, (MetaBall *)id);
						break;
					case ID_SCE:
						expand_scene(fd, mainvar, (Scene *)id);
						break;
					case ID_MA:
						expand_material(fd, mainvar, (Material *)id);
						break;
					case ID_TE:
						expand_texture(fd, mainvar, (Tex *)id);
						break;
					case ID_WO:
						expand_world(fd, mainvar, (World *)id);
						break;
					case ID_LT:
						expand_lattice(fd, mainvar, (Lattice *)id);
						break;
					case ID_LA:
						expand_lamp(fd, mainvar,(Lamp *)id);
						break;
					case ID_KE:
						expand_key(fd, mainvar, (Key *)id);
						break;
					case ID_CA:
						expand_camera(fd, mainvar, (Camera *)id);
						break;
					case ID_SO:
						expand_sound(fd, mainvar, (bSound *)id);
						break;
					case ID_AR:
						expand_armature(fd, mainvar, (bArmature *)id);
						break;
					case ID_AC:
						expand_action(fd, mainvar, (bAction *)id); // XXX depreceated - old animation system
						break;
					case ID_GR:
						expand_group(fd, mainvar, (Group *)id);
						break;
					case ID_NT:
						expand_nodetree(fd, mainvar, (bNodeTree *)id);
						break;
					case ID_BR:
						expand_brush(fd, mainvar, (Brush *)id);
						break;
					case ID_IP:
						expand_ipo(fd, mainvar, (Ipo *)id); // XXX depreceated - old animation system
						break;
					case ID_PA:
						expand_particlesettings(fd, mainvar, (ParticleSettings *)id);
					}

					doit= 1;
					id->flag -= LIB_TEST;

				}
				id= id->next;
			}
		}
	}
}

static int object_in_any_scene(Main *mainvar, Object *ob)
{
	Scene *sce;
	
	for(sce= mainvar->scene.first; sce; sce= sce->id.next)
		if(object_in_scene(ob, sce))
			return 1;
	return 0;
}

/* when *lib set, it also does objects that were in the appended group */
static void give_base_to_objects(Main *mainvar, Scene *sce, Library *lib, int is_group_append)
{
	Object *ob;
	Base *base;

	/* give all objects which are LIB_INDIRECT a base, or for a group when *lib has been set */
	for(ob= mainvar->object.first; ob; ob= ob->id.next) {
		
		if( ob->id.flag & LIB_INDIRECT ) {
			
				/* IF below is quite confusing!
				if we are appending, but this object wasnt just added allong with a group,
				then this is already used indirectly in the scene somewhere else and we didnt just append it.
				
				(ob->id.flag & LIB_PRE_EXISTING)==0 means that this is a newly appended object - Campbell */
			if (is_group_append==0 || (ob->id.flag & LIB_PRE_EXISTING)==0) {
				
				int do_it= 0;
				
				if(ob->id.us==0)
					do_it= 1;
				else if(ob->id.us==1 && lib)
					if(ob->id.lib==lib && (ob->flag & OB_FROMGROUP) && object_in_any_scene(mainvar, ob)==0)
						do_it= 1;
						
				if(do_it) {
					base= MEM_callocN( sizeof(Base), "add_ext_base");
					BLI_addtail(&(sce->base), base);
					base->lay= ob->lay;
					base->object= ob;
					base->flag= ob->flag;
					ob->id.us= 1;
					
					ob->id.flag -= LIB_INDIRECT;
					ob->id.flag |= LIB_EXTERN;
				}
			}
		}
	}
}

/* when *lib set, it also does objects that were in the appended group */
static void give_base_to_groups(Main *mainvar, Scene *scene)
{
	Group *group;

	/* give all objects which are LIB_INDIRECT a base, or for a group when *lib has been set */
	for(group= mainvar->group.first; group; group= group->id.next) {
		if(((group->id.flag & LIB_INDIRECT)==0 && (group->id.flag & LIB_PRE_EXISTING)==0)) {
			Base *base;

			/* add_object(...) messes with the selection */
			Object *ob= add_only_object(OB_EMPTY, group->id.name+2);
			ob->type= OB_EMPTY;
			ob->lay= scene->lay;

			/* assign the base */
			base= scene_add_base(scene, ob);
			base->flag |= SELECT;
			base->object->flag= base->flag;
			ob->recalc |= OB_RECALC_ALL;
			scene->basact= base;

			/* assign the group */
			ob->dup_group= group;
			ob->transflag |= OB_DUPLIGROUP;
			rename_id(&ob->id, group->id.name+2);
			VECCOPY(ob->loc, scene->cursor);
		}
	}
}

static void append_named_part(const bContext *C, Main *mainl, FileData *fd, char *name, int idcode, short flag)
{
	Scene *scene= CTX_data_scene(C);
	Object *ob;
	Base *base;
	BHead *bhead;
	ID *id;
	int endloop=0;

	bhead = blo_firstbhead(fd);
	while(bhead && endloop==0) {

		if(bhead->code==ENDB) endloop= 1;
		else if(bhead->code==idcode) {
			char *idname= bhead_id_name(fd, bhead);
				
			if(strcmp(idname+2, name)==0) {

				id= is_yet_read(fd, mainl, bhead);
				if(id==NULL) {
					read_libblock(fd, mainl, bhead, LIB_TESTEXT, NULL);
				}
				else {
					printf("append: already linked\n");
					oldnewmap_insert(fd->libmap, bhead->old, id, 1);
					if(id->flag & LIB_INDIRECT) {
						id->flag -= LIB_INDIRECT;
						id->flag |= LIB_EXTERN;
					}
				}

				if(idcode==ID_OB && scene) {	/* loose object: give a base */
					base= MEM_callocN( sizeof(Base), "app_nam_part");
					BLI_addtail(&scene->base, base);

					if(id==NULL) ob= mainl->object.last;
					else ob= (Object *)id;
					
					/* link at active layer (view3d->lay if in context, else scene->lay */
					if((flag & FILE_ACTIVELAY)) {
						View3D *v3d = CTX_wm_view3d(C);
						if (v3d) {
							ob->lay = v3d->layact;
						} else {
							ob->lay = scene->lay;
						}
					}
					ob->mode= 0;
					base->lay= ob->lay;
					base->object= ob;
					ob->id.us++;
					
					if(flag & FILE_AUTOSELECT) { 
						base->flag |= SELECT;
						base->object->flag = base->flag;
						/* do NOT make base active here! screws up GUI stuff, if you want it do it on src/ level */
					}
				}
				endloop= 1;
			}
		}

		bhead = blo_nextbhead(fd, bhead);
	}
}

void BLO_library_append_named_part(const bContext *C, Main *mainl, BlendHandle** bh, char *name, int idcode, short flag)
{
	FileData *fd= (FileData*)(*bh);
	append_named_part(C, mainl, fd, name, idcode, flag);
}

static void append_id_part(FileData *fd, Main *mainvar, ID *id, ID **id_r)
{
	BHead *bhead;

	for (bhead= blo_firstbhead(fd); bhead; bhead= blo_nextbhead(fd, bhead)) {
		if (bhead->code == GS(id->name)) {
			
			if (BLI_streq(id->name, bhead_id_name(fd, bhead))) {
				id->flag &= ~LIB_READ;
				id->flag |= LIB_TEST;
//				printf("read lib block %s\n", id->name);
				read_libblock(fd, mainvar, bhead, id->flag, id_r);

				break;
			}
		} else if (bhead->code==ENDB)
			break;
	}
}

/* common routine to append/link something from a library */

static Main* library_append_begin(const bContext *C, FileData **fd, char *dir)
{
	Main *mainvar= CTX_data_main(C);
	Main *mainl;

	/* make mains */
	blo_split_main(&(*fd)->mainlist, mainvar);

	/* which one do we need? */
	mainl = blo_find_main(*fd, &(*fd)->mainlist, dir, G.sce);
	
	/* needed for do_version */
	mainl->versionfile= (*fd)->fileversion;
	read_file_version(*fd, mainl);
	
	return mainl;
}

Main* BLO_library_append_begin(const bContext *C, BlendHandle** bh, char *dir)
{
	FileData *fd= (FileData*)(*bh);
	return library_append_begin(C, &fd, dir);
}

static void append_do_cursor(Scene *scene, Library *curlib, short flag)
{
	Base *centerbase;
	Object *ob;
	float *curs, centerloc[3], vec[3], min[3], max[3];
	int count= 0;

	/* when not linking (appending)... */
	if(flag & FILE_LINK) 
		return;

	/* we're not appending at cursor */
	if((flag & FILE_ATCURSOR) == 0) 
		return;
	
	/* find the center of everything appended */
	INIT_MINMAX(min, max);
	centerbase= (scene->base.first);
	while(centerbase) {
		if(centerbase->object->id.lib==curlib && centerbase->object->parent==NULL) {
			VECCOPY(vec, centerbase->object->loc);
			DO_MINMAX(vec, min, max);
			count++;
		}
		centerbase= centerbase->next;
	}
	/* we haven't found any objects to move to cursor */
	if(!count) 
		return;
	
	/* move from the center of the appended objects to cursor */
	mid_v3_v3v3(centerloc, min, max);
	curs = scene->cursor;
	VECSUB(centerloc,curs,centerloc);
	
	/* now translate the center of the objects */
	centerbase= (scene->base.first);
	while(centerbase) {
		if(centerbase->object->id.lib==curlib && centerbase->object->parent==NULL) {
			ob= centerbase->object;
			ob->loc[0] += centerloc[0];
			ob->loc[1] += centerloc[1];
			ob->loc[2] += centerloc[2];
		}
		centerbase= centerbase->next;
	}
}

static void library_append_end(const bContext *C, Main *mainl, FileData **fd, int idcode, short flag)
{
	Main *mainvar= CTX_data_main(C);
	Scene *scene= CTX_data_scene(C);

	/* make main consistent */
	expand_main(*fd, mainl);

	/* do this when expand found other libs */
	read_libraries(*fd, &(*fd)->mainlist);

	/* make the lib path relative if required */
	if(flag & FILE_RELPATH) {

		/* use the full path, this could have been read by other library even */
		BLI_strncpy(mainl->curlib->name, mainl->curlib->filepath, sizeof(mainl->curlib->name));
		
		/* uses current .blend file as reference */
		BLI_path_rel(mainl->curlib->name, G.sce);
	}

	blo_join_main(&(*fd)->mainlist);
	mainvar= (*fd)->mainlist.first;

	lib_link_all(*fd, mainvar);
	lib_verify_nodetree(mainvar, 0);
	fix_relpaths_library(G.sce, mainvar); /* make all relative paths, relative to the open blend file */

	/* give a base to loose objects. If group append, do it for objects too */
	if(scene) {
		if(idcode==ID_SCE) {
			/* dont instance anything when linking in scenes, assume the scene its self instances the data */
		}
		else if(idcode==ID_GR) {
			if (flag & FILE_LINK) {
				give_base_to_objects(mainvar, scene, NULL, 0);
			} else {
				give_base_to_objects(mainvar, scene, mainl->curlib, 1);
			}

			if (flag & FILE_GROUP_INSTANCE) {
				give_base_to_groups(mainvar, scene);
			}
		} else {
			give_base_to_objects(mainvar, scene, NULL, 0);
		}
	}
	/* has been removed... erm, why? s..ton) */
	/* 20040907: looks like they are give base already in append_named_part(); -Nathan L */
	/* 20041208: put back. It only linked direct, not indirect objects (ton) */
	
	/* patch to prevent switch_endian happens twice */
	if((*fd)->flags & FD_FLAGS_SWITCH_ENDIAN) {
		blo_freefiledata( *fd );
		*fd = NULL;
	}	

	append_do_cursor(scene, mainl->curlib, flag);
}

void BLO_library_append_end(const bContext *C, struct Main *mainl, BlendHandle** bh, int idcode, short flag)
{
	FileData *fd= (FileData*)(*bh);
	library_append_end(C, mainl, &fd, idcode, flag);
	*bh= (BlendHandle*)fd;
}

/* this is a version of BLO_library_append needed by the BPython API, so
 * scripts can load data from .blend files -- see Blender.Library module.*/
/* append to scene */
/* this should probably be moved into the Python code anyway */
/* tentatively removed, Python should be able to use the split functions too: */
/* BLO_library_append_begin, BLO_library_append_end, BLO_library_append_named_part */
#if 0 
void BLO_script_library_append(BlendHandle **bh, char *dir, char *name, 
		int idcode, short flag, Main *mainvar, Scene *scene, ReportList *reports)
{
	FileData *fd= (FileData*)(*bh);

	/* try to append the requested object */
	fd->reports= reports;
	library_append(mainvar, scene, name, dir, idcode, 0, &fd, NULL, 0, flag );
	if(fd) fd->reports= NULL;

	/* do we need to do this? */
	if(scene)
		DAG_scene_sort(bmain, scene);

	*bh= (BlendHandle*)fd;
}
#endif

/* ************* READ LIBRARY ************** */

static int mainvar_count_libread_blocks(Main *mainvar)
{
	ListBase *lbarray[MAX_LIBARRAY];
	int a, tot= 0;

	a= set_listbasepointers(mainvar, lbarray);
	while(a--) {
		ID *id= lbarray[a]->first;

		for (id= lbarray[a]->first; id; id= id->next)
			if (id->flag & LIB_READ)
				tot++;
	}
	return tot;
}

static void read_libraries(FileData *basefd, ListBase *mainlist)
{
	Main *mainl= mainlist->first;
	Main *mainptr;
	ListBase *lbarray[MAX_LIBARRAY];
	int a, doit= 1;

	while(doit) {
		doit= 0;

		/* test 1: read libdata */
		mainptr= mainl->next;
		while(mainptr) {
			int tot= mainvar_count_libread_blocks(mainptr);
			
			// printf("found LIB_READ %s\n", mainptr->curlib->name);
			if(tot) {
				FileData *fd= mainptr->curlib->filedata;

				if(fd==NULL) {

					/* printf and reports for now... its important users know this */
					BKE_reportf(basefd->reports, RPT_INFO, "read library:  '%s', '%s'\n", mainptr->curlib->filepath, mainptr->curlib->name);
					if(!G.background && basefd->reports) printf("read library: '%s', '%s'\n", mainptr->curlib->filepath, mainptr->curlib->name);

					fd= blo_openblenderfile(mainptr->curlib->filepath, basefd->reports);
					
					/* allow typing in a new lib path */
					if(G.rt==-666) {
						while(fd==NULL) {
							char newlib_path[240] = { 0 };
							printf("Missing library...'\n");
							printf("	current file: %s\n", G.sce);
							printf("	absolute lib: %s\n", mainptr->curlib->filepath);
							printf("	relative lib: %s\n", mainptr->curlib->name);
							printf("  enter a new path:\n");

							if(scanf("%s", newlib_path) > 0) {
								strcpy(mainptr->curlib->name, newlib_path);
								strcpy(mainptr->curlib->filepath, newlib_path);
								cleanup_path(G.sce, mainptr->curlib->filepath);
								
								fd= blo_openblenderfile(mainptr->curlib->filepath, basefd->reports);

								if(fd) {
									printf("found: '%s', party on macuno!\n", mainptr->curlib->filepath);
								}
							}
						}
					}

					if (fd) {
						fd->reports= basefd->reports;
						
						if (fd->libmap)
							oldnewmap_free(fd->libmap);

						fd->libmap = oldnewmap_new();
						
						mainptr->curlib->filedata= fd;
						mainptr->versionfile= fd->fileversion;
						
						/* subversion */
						read_file_version(fd, mainptr);
					}
					else mainptr->curlib->filedata= NULL;

					if (fd==NULL) {
						BKE_reportf(basefd->reports, RPT_ERROR, "Can't find lib '%s'\n", mainptr->curlib->filepath);
						if(!G.background && basefd->reports) printf("ERROR: can't find lib %s \n", mainptr->curlib->filepath);
					}
				}
				if(fd) {
					doit= 1;
					a= set_listbasepointers(mainptr, lbarray);
					while(a--) {
						ID *id= lbarray[a]->first;

						while(id) {
							ID *idn= id->next;
							if(id->flag & LIB_READ) {
								ID *realid= NULL;
								BLI_remlink(lbarray[a], id);

								append_id_part(fd, mainptr, id, &realid);
								if (!realid) {
									BKE_reportf(fd->reports, RPT_ERROR, "LIB ERROR: %s:'%s' missing from '%s'\n", BKE_idcode_to_name(GS(id->name)), id->name+2, mainptr->curlib->filepath);
									if(!G.background && basefd->reports) printf("LIB ERROR: %s:'%s' missing from '%s'\n", BKE_idcode_to_name(GS(id->name)), id->name+2, mainptr->curlib->filepath);
								}
								
								change_idid_adr(mainlist, basefd, id, realid);

								MEM_freeN(id);
							}
							id= idn;
						}
					}

					expand_main(fd, mainptr);
					
					/* dang FileData... now new libraries need to be appended to original filedata, it is not a good replacement for the old global (ton) */
					while( fd->mainlist.first ) {
						Main *mp= fd->mainlist.first;
						BLI_remlink(&fd->mainlist, mp);
						BLI_addtail(&basefd->mainlist, mp);
					}
				}
			}

			mainptr= mainptr->next;
		}
	}
	
	/* test if there are unread libblocks */
	for(mainptr= mainl->next; mainptr; mainptr= mainptr->next) {
		a= set_listbasepointers(mainptr, lbarray);
		while(a--) {
			ID *id= lbarray[a]->first;
			while(id) {
				ID *idn= id->next;
				if(id->flag & LIB_READ) {
					BLI_remlink(lbarray[a], id);
					BKE_reportf(basefd->reports, RPT_ERROR, "LIB ERROR: %s:'%s' unread libblock missing from '%s'\n", BKE_idcode_to_name(GS(id->name)), id->name+2, mainptr->curlib->filepath);
					if(!G.background && basefd->reports)printf("LIB ERROR: %s:'%s' unread libblock missing from '%s'\n", BKE_idcode_to_name(GS(id->name)), id->name+2, mainptr->curlib->filepath);
					change_idid_adr(mainlist, basefd, id, NULL);

					MEM_freeN(id);
				}
				id= idn;
			}
		}
	}
	
	/* do versions, link, and free */
	for(mainptr= mainl->next; mainptr; mainptr= mainptr->next) {
		/* some mains still have to be read, then
		 * versionfile is still zero! */
		if(mainptr->versionfile) {
			if(mainptr->curlib->filedata) // can be zero... with shift+f1 append
				do_versions(mainptr->curlib->filedata, mainptr->curlib, mainptr);
			else
				do_versions(basefd, NULL, mainptr);
		}
		
		if(mainptr->curlib->filedata)
			lib_link_all(mainptr->curlib->filedata, mainptr);
		
		if(mainptr->curlib->filedata) blo_freefiledata(mainptr->curlib->filedata);
		mainptr->curlib->filedata= NULL;
	}
}


/* reading runtime */

BlendFileData *blo_read_blendafterruntime(int file, char *name, int actualsize, ReportList *reports)
{
	BlendFileData *bfd = NULL;
	FileData *fd = filedata_new();
	fd->filedes = file;
	fd->buffersize = actualsize;
	fd->read = fd_read_from_file;

	/* needed for library_append and read_libraries */
	BLI_strncpy(fd->relabase, name, sizeof(fd->relabase));

	fd = blo_decode_and_check(fd, reports);
	if (!fd)
		return NULL;

	fd->reports= reports;
	bfd= blo_read_file_internal(fd, "");
	blo_freefiledata(fd);

	return bfd;
}<|MERGE_RESOLUTION|>--- conflicted
+++ resolved
@@ -3451,15 +3451,11 @@
 	mesh->mcol= newdataadr(fd, mesh->mcol);
 	mesh->msticky= newdataadr(fd, mesh->msticky);
 	mesh->dvert= newdataadr(fd, mesh->dvert);
-<<<<<<< HEAD
 	mesh->mloopcol= newdataadr(fd, mesh->mloopcol);
 	mesh->mloopuv= newdataadr(fd, mesh->mloopuv);
 	mesh->mtpoly= newdataadr(fd, mesh->mtpoly);
 
-=======
-	
 	/* animdata */
->>>>>>> 8a320974
 	mesh->adt= newdataadr(fd, mesh->adt);
 	direct_link_animdata(fd, mesh->adt);
 
