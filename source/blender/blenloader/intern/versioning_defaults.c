/*
 * ***** BEGIN GPL LICENSE BLOCK *****
 *
 * This program is free software; you can redistribute it and/or
 * modify it under the terms of the GNU General Public License
 * as published by the Free Software Foundation; either version 2
 * of the License, or (at your option) any later version.
 *
 * This program is distributed in the hope that it will be useful,
 * but WITHOUT ANY WARRANTY; without even the implied warranty of
 * MERCHANTABILITY or FITNESS FOR A PARTICULAR PURPOSE.  See the
 * GNU General Public License for more details.
 *
 * You should have received a copy of the GNU General Public License
 * along with this program; if not, write to the Free Software Foundation,
 * Inc., 51 Franklin Street, Fifth Floor, Boston, MA 02110-1301, USA.
 *
 * Contributor(s): Blender Foundation
 *
 * ***** END GPL LICENSE BLOCK *****
 *
 */

/** \file blender/blenloader/intern/versioning_defaults.c
 *  \ingroup blenloader
 */

#include "BLI_utildefines.h"
#include "BLI_listbase.h"
#include "BLI_math.h"
#include "BLI_string.h"

#include "DNA_brush_types.h"
#include "DNA_freestyle_types.h"
#include "DNA_linestyle_types.h"
#include "DNA_scene_types.h"
#include "DNA_screen_types.h"
#include "DNA_space_types.h"
#include "DNA_userdef_types.h"
#include "DNA_mesh_types.h"
#include "DNA_material_types.h"
#include "DNA_object_types.h"
#include "DNA_workspace_types.h"

#include "BKE_brush.h"
#include "BKE_library.h"
#include "BKE_main.h"
#include "BKE_workspace.h"

#include "BLO_readfile.h"


/**
 * Override values in in-memory startup.blend, avoids resaving for small changes.
 */
void BLO_update_defaults_userpref_blend(void)
{
	/* defaults from T37518 */

	U.uiflag |= USER_ZBUF_CURSOR;
	U.uiflag |= USER_QUIT_PROMPT;
	U.uiflag |= USER_CONTINUOUS_MOUSE;

	U.versions = 1;
	U.savetime = 2;

	/* default from T47064 */
	U.audiorate = 48000;

	/* Keep this a very small, non-zero number so zero-alpha doesn't mask out objects behind it.
	 * but take care since some hardware has driver bugs here (T46962).
	 * Further hardware workarounds should be made in gpu_extensions.c */
	U.glalphaclip = (1.0f / 255);

	/* default so DPI is detected automatically */
	U.dpi = 0;
	U.ui_scale = 1.0f;

#ifdef WITH_PYTHON_SECURITY
	/* use alternative setting for security nuts
	 * otherwise we'd need to patch the binary blob - startup.blend.c */
	U.flag |= USER_SCRIPT_AUTOEXEC_DISABLE;
#else
	U.flag &= ~USER_SCRIPT_AUTOEXEC_DISABLE;
#endif
}

/**
 * New workspace design: Remove all screens/workspaces except of "Default" one and rename the workspace to "General".
 * For compatibility, a new workspace has been created for each screen of old files,
 * we only want one workspace and one screen in the default startup file however.
 */
static void update_defaults_startup_workspaces(Main *bmain)
{
	WorkSpace *workspace_default = NULL;

<<<<<<< HEAD
	BKE_WORKSPACE_ITER_BEGIN (workspace, bmain->workspaces.first) {
		if (STREQ(BKE_workspace_name_get(workspace), "Default")) {
=======
	for (WorkSpace *workspace = bmain->workspaces.first, *workspace_next; workspace; workspace = workspace_next) {
		workspace_next = workspace->id.next;

		if (STREQ(workspace->id.name + 2, "Default")) {
>>>>>>> c2f6ca31
			/* don't rename within iterator, renaming causes listbase to be re-sorted */
			workspace_default = workspace;
		}
		else {
			BKE_workspace_remove(bmain, workspace);
		}
<<<<<<< HEAD
	} BKE_WORKSPACE_ITER_END;

	/* rename "Default" workspace to "General" */
	BKE_libblock_rename(bmain, BKE_workspace_id_get(workspace_default), "General");
=======
	}

	/* rename "Default" workspace to "General" */
	BKE_libblock_rename(bmain, (ID *)workspace_default, "General");
>>>>>>> c2f6ca31
	BLI_assert(BLI_listbase_count(BKE_workspace_layouts_get(workspace_default)) == 1);
}

/**
 * Update defaults in startup.blend, without having to save and embed the file.
 * This function can be emptied each time the startup.blend is updated. */
void BLO_update_defaults_startup_blend(Main *bmain)
{
	for (Scene *scene = bmain->scene.first; scene; scene = scene->id.next) {
		BLI_strncpy(scene->r.engine, RE_engine_id_BLENDER_EEVEE, sizeof(scene->r.engine));

		scene->r.im_format.planes = R_IMF_PLANES_RGBA;
		scene->r.im_format.compress = 15;

		for (SceneRenderLayer *srl = scene->r.layers.first; srl; srl = srl->next) {
			srl->freestyleConfig.sphere_radius = 0.1f;
			srl->pass_alpha_threshold = 0.5f;
		}

		if (scene->toolsettings) {
			ToolSettings *ts = scene->toolsettings;

			if (ts->sculpt) {
				Sculpt *sculpt = ts->sculpt;
				sculpt->paint.symmetry_flags |= PAINT_SYMM_X;
				sculpt->flags |= SCULPT_DYNTOPO_COLLAPSE;
				sculpt->detail_size = 12;
			}
			
			if (ts->gp_sculpt.brush[0].size == 0) {
				GP_BrushEdit_Settings *gset = &ts->gp_sculpt;
				GP_EditBrush_Data *brush;
				
				brush = &gset->brush[GP_EDITBRUSH_TYPE_SMOOTH];
				brush->size = 25;
				brush->strength = 0.3f;
				brush->flag = GP_EDITBRUSH_FLAG_USE_FALLOFF | GP_EDITBRUSH_FLAG_SMOOTH_PRESSURE;
				
				brush = &gset->brush[GP_EDITBRUSH_TYPE_THICKNESS];
				brush->size = 25;
				brush->strength = 0.5f;
				brush->flag = GP_EDITBRUSH_FLAG_USE_FALLOFF;
				
				brush = &gset->brush[GP_EDITBRUSH_TYPE_STRENGTH];
				brush->size = 25;
				brush->strength = 0.5f;
				brush->flag = GP_EDITBRUSH_FLAG_USE_FALLOFF;

				brush = &gset->brush[GP_EDITBRUSH_TYPE_GRAB];
				brush->size = 50;
				brush->strength = 0.3f;
				brush->flag = GP_EDITBRUSH_FLAG_USE_FALLOFF;
				
				brush = &gset->brush[GP_EDITBRUSH_TYPE_PUSH];
				brush->size = 25;
				brush->strength = 0.3f;
				brush->flag = GP_EDITBRUSH_FLAG_USE_FALLOFF;
				
				brush = &gset->brush[GP_EDITBRUSH_TYPE_TWIST];
				brush->size = 50;
				brush->strength = 0.3f; // XXX?
				brush->flag = GP_EDITBRUSH_FLAG_USE_FALLOFF;
				
				brush = &gset->brush[GP_EDITBRUSH_TYPE_PINCH];
				brush->size = 50;
				brush->strength = 0.5f; // XXX?
				brush->flag = GP_EDITBRUSH_FLAG_USE_FALLOFF;
				
				brush = &gset->brush[GP_EDITBRUSH_TYPE_RANDOMIZE];
				brush->size = 25;
				brush->strength = 0.5f;
				brush->flag = GP_EDITBRUSH_FLAG_USE_FALLOFF;
			}
			
			ts->gpencil_v3d_align = GP_PROJECT_VIEWSPACE;
			ts->gpencil_v2d_align = GP_PROJECT_VIEWSPACE;
			ts->gpencil_seq_align = GP_PROJECT_VIEWSPACE;
			ts->gpencil_ima_align = GP_PROJECT_VIEWSPACE;

			ParticleEditSettings *pset = &ts->particle;
			for (int a = 0; a < PE_TOT_BRUSH; a++) {
				pset->brush[a].strength = 0.5f;
				pset->brush[a].count = 10;
			}
			pset->brush[PE_BRUSH_CUT].strength = 1.0f;
		}

		scene->gm.lodflag |= SCE_LOD_USE_HYST;
		scene->gm.scehysteresis = 10;

		scene->r.ffcodecdata.audio_mixrate = 48000;
	}

	for (FreestyleLineStyle *linestyle = bmain->linestyle.first; linestyle; linestyle = linestyle->id.next) {
		linestyle->flag = LS_SAME_OBJECT | LS_NO_SORTING | LS_TEXTURE;
		linestyle->sort_key = LS_SORT_KEY_DISTANCE_FROM_CAMERA;
		linestyle->integration_type = LS_INTEGRATION_MEAN;
		linestyle->texstep = 1.0;
		linestyle->chain_count = 10;
	}

	update_defaults_startup_workspaces(bmain);

	for (bScreen *screen = bmain->screen.first; screen; screen = screen->id.next) {
		for (ScrArea *area = screen->areabase.first; area; area = area->next) {
			for (SpaceLink *space_link = area->spacedata.first; space_link; space_link = space_link->next) {
				if (space_link->spacetype == SPACE_CLIP) {
					SpaceClip *space_clip = (SpaceClip *) space_link;
					space_clip->flag &= ~SC_MANUAL_CALIBRATION;
				}
			}

			for (ARegion *ar = area->regionbase.first; ar; ar = ar->next) {
				/* Remove all stored panels, we want to use defaults (order, open/closed) as defined by UI code here! */
				BLI_freelistN(&ar->panels);

				/* some toolbars have been saved as initialized,
				 * we don't want them to have odd zoom-level or scrolling set, see: T47047 */
				if (ELEM(ar->regiontype, RGN_TYPE_UI, RGN_TYPE_TOOLS, RGN_TYPE_TOOL_PROPS)) {
					ar->v2d.flag &= ~V2D_IS_INITIALISED;
				}
			}
		}
	}

	for (Mesh *me = bmain->mesh.first; me; me = me->id.next) {
		me->smoothresh = DEG2RADF(180.0f);
		me->flag &= ~ME_TWOSIDED;
	}

	for (Material *mat = bmain->mat.first; mat; mat = mat->id.next) {
		mat->line_col[0] = mat->line_col[1] = mat->line_col[2] = 0.0f;
		mat->line_col[3] = 1.0f;
	}

	{
		Object *ob;

		ob = (Object *)BKE_libblock_find_name_ex(bmain, ID_OB, "Camera");
		if (ob) {
			ob->rot[1] = 0.0f;
		}
	}

	{
		Brush *br;

		br = (Brush *)BKE_libblock_find_name_ex(bmain, ID_BR, "Fill");
		if (!br) {
			br = BKE_brush_add(bmain, "Fill", OB_MODE_TEXTURE_PAINT);
			br->imagepaint_tool = PAINT_TOOL_FILL;
			br->ob_mode = OB_MODE_TEXTURE_PAINT;
		}

		br = (Brush *)BKE_libblock_find_name_ex(bmain, ID_BR, "Mask");
		if (br) {
			br->imagepaint_tool = PAINT_TOOL_MASK;
			br->ob_mode |= OB_MODE_TEXTURE_PAINT;
		}

		/* remove polish brush (flatten/contrast does the same) */
		br = (Brush *)BKE_libblock_find_name_ex(bmain, ID_BR, "Polish");
		if (br) {
			BKE_libblock_free(bmain, br);
		}

		/* remove brush brush (huh?) from some modes (draw brushes do the same) */
		br = (Brush *)BKE_libblock_find_name_ex(bmain, ID_BR, "Brush");
		if (br) {
			BKE_libblock_free(bmain, br);
		}

		/* remove draw brush from texpaint (draw brushes do the same) */
		br = (Brush *)BKE_libblock_find_name_ex(bmain, ID_BR, "Draw");
		if (br) {
			br->ob_mode &= ~OB_MODE_TEXTURE_PAINT;
		}

		/* rename twist brush to rotate brush to match rotate tool */
		br = (Brush *)BKE_libblock_find_name_ex(bmain, ID_BR, "Twist");
		if (br) {
			BKE_libblock_rename(bmain, &br->id, "Rotate");
		}

		/* use original normal for grab brush (otherwise flickers with normal weighting). */
		br = (Brush *)BKE_libblock_find_name_ex(bmain, ID_BR, "Grab");
		if (br) {
			br->flag |= BRUSH_ORIGINAL_NORMAL;
		}

		/* increase strength, better for smoothing method */
		br = (Brush *)BKE_libblock_find_name_ex(bmain, ID_BR, "Blur");
		if (br) {
			br->alpha = 1.0f;
		}

		br = (Brush *)BKE_libblock_find_name_ex(bmain, ID_BR, "Flatten/Contrast");
		if (br) {
			br->flag |= BRUSH_ACCUMULATE;
		}
	}
}
<|MERGE_RESOLUTION|>--- conflicted
+++ resolved
@@ -94,32 +94,20 @@
 {
 	WorkSpace *workspace_default = NULL;
 
-<<<<<<< HEAD
-	BKE_WORKSPACE_ITER_BEGIN (workspace, bmain->workspaces.first) {
-		if (STREQ(BKE_workspace_name_get(workspace), "Default")) {
-=======
 	for (WorkSpace *workspace = bmain->workspaces.first, *workspace_next; workspace; workspace = workspace_next) {
 		workspace_next = workspace->id.next;
 
 		if (STREQ(workspace->id.name + 2, "Default")) {
->>>>>>> c2f6ca31
 			/* don't rename within iterator, renaming causes listbase to be re-sorted */
 			workspace_default = workspace;
 		}
 		else {
 			BKE_workspace_remove(bmain, workspace);
 		}
-<<<<<<< HEAD
-	} BKE_WORKSPACE_ITER_END;
-
-	/* rename "Default" workspace to "General" */
-	BKE_libblock_rename(bmain, BKE_workspace_id_get(workspace_default), "General");
-=======
 	}
 
 	/* rename "Default" workspace to "General" */
 	BKE_libblock_rename(bmain, (ID *)workspace_default, "General");
->>>>>>> c2f6ca31
 	BLI_assert(BLI_listbase_count(BKE_workspace_layouts_get(workspace_default)) == 1);
 }
 
