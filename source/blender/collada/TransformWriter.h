/*
 * This program is free software; you can redistribute it and/or
 * modify it under the terms of the GNU General Public License
 * as published by the Free Software Foundation; either version 2
 * of the License, or (at your option) any later version.
 *
 * This program is distributed in the hope that it will be useful,
 * but WITHOUT ANY WARRANTY; without even the implied warranty of
 * MERCHANTABILITY or FITNESS FOR A PARTICULAR PURPOSE.  See the
 * GNU General Public License for more details.
 *
 * You should have received a copy of the GNU General Public License
 * along with this program; if not, write to the Free Software Foundation,
 * Inc., 51 Franklin Street, Fifth Floor, Boston, MA 02110-1301, USA.
 */

/** \file
 * \ingroup collada
 */

#ifndef __TRANSFORMWRITER_H__
#define __TRANSFORMWRITER_H__

#include "COLLADASWNode.h"

#include "DNA_object_types.h"

#include "collada_internal.h"
#include "collada_utils.h"
#include "collada.h"

<<<<<<< HEAD
class TransformWriter
{
protected:
	void add_node_transform(
	        COLLADASW::Node& node,
	        float mat[4][4],
	        float parent_mat[4][4]);

	void add_node_transform_ob(
	        COLLADASW::Node& node,
	        Object *ob,
		    BCExportSettings &export_settings);

	void add_node_transform_identity(COLLADASW::Node& node);

private:
	void add_transform(COLLADASW::Node& node, float loc[3], float rot[3], float scale[3]);
=======
class TransformWriter {
 protected:
  void add_node_transform(COLLADASW::Node &node,
                          float mat[4][4],
                          float parent_mat[4][4],
                          bool limit_precision = false);

  void add_node_transform_ob(COLLADASW::Node &node,
                             Object *ob,
                             BC_export_transformation_type transformation_type,
                             bool limit_precision = false);

  void add_node_transform_identity(COLLADASW::Node &node);

 private:
  void add_transform(COLLADASW::Node &node, float loc[3], float rot[3], float scale[3]);
>>>>>>> 3076d95b
};

#endif<|MERGE_RESOLUTION|>--- conflicted
+++ resolved
@@ -29,42 +29,16 @@
 #include "collada_utils.h"
 #include "collada.h"
 
-<<<<<<< HEAD
-class TransformWriter
-{
-protected:
-	void add_node_transform(
-	        COLLADASW::Node& node,
-	        float mat[4][4],
-	        float parent_mat[4][4]);
-
-	void add_node_transform_ob(
-	        COLLADASW::Node& node,
-	        Object *ob,
-		    BCExportSettings &export_settings);
-
-	void add_node_transform_identity(COLLADASW::Node& node);
-
-private:
-	void add_transform(COLLADASW::Node& node, float loc[3], float rot[3], float scale[3]);
-=======
 class TransformWriter {
  protected:
-  void add_node_transform(COLLADASW::Node &node,
-                          float mat[4][4],
-                          float parent_mat[4][4],
-                          bool limit_precision = false);
+  void add_node_transform(COLLADASW::Node &node, float mat[4][4], float parent_mat[4][4]);
 
-  void add_node_transform_ob(COLLADASW::Node &node,
-                             Object *ob,
-                             BC_export_transformation_type transformation_type,
-                             bool limit_precision = false);
+  void add_node_transform_ob(COLLADASW::Node &node, Object *ob, BCExportSettings &export_settings);
 
   void add_node_transform_identity(COLLADASW::Node &node);
 
  private:
   void add_transform(COLLADASW::Node &node, float loc[3], float rot[3], float scale[3]);
->>>>>>> 3076d95b
 };
 
 #endif