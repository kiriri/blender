/*
 * This program is free software; you can redistribute it and/or
 * modify it under the terms of the GNU General Public License
 * as published by the Free Software Foundation; either version 2
 * of the License, or (at your option) any later version.
 *
 * This program is distributed in the hope that it will be useful,
 * but WITHOUT ANY WARRANTY; without even the implied warranty of
 * MERCHANTABILITY or FITNESS FOR A PARTICULAR PURPOSE.  See the
 * GNU General Public License for more details.
 *
 * You should have received a copy of the GNU General Public License
 * along with this program; if not, write to the Free Software Foundation,
 * Inc., 51 Franklin Street, Fifth Floor, Boston, MA 02110-1301, USA.
 */

/** \file
 * \ingroup collada
 */

#include <map>
#include <set>

#include "COLLADASWEffectProfile.h"
#include "COLLADAFWColorOrTexture.h"

#include "EffectExporter.h"
#include "DocumentExporter.h"
#include "MaterialExporter.h"

#include "collada_internal.h"
#include "collada_utils.h"

extern "C" {
#include "DNA_mesh_types.h"
#include "DNA_world_types.h"

#include "BKE_collection.h"
#include "BKE_customdata.h"
#include "BKE_mesh.h"
#include "BKE_material.h"
}

static std::string getActiveUVLayerName(Object *ob)
{
  Mesh *me = (Mesh *)ob->data;

  int num_layers = CustomData_number_of_layers(&me->ldata, CD_MLOOPUV);
  if (num_layers)
    return std::string(bc_CustomData_get_active_layer_name(&me->ldata, CD_MLOOPUV));

  return "";
}

<<<<<<< HEAD
EffectsExporter::EffectsExporter(COLLADASW::StreamWriter *sw, BCExportSettings &export_settings, KeyImageMap &key_image_map) :
	COLLADASW::LibraryEffects(sw),
	export_settings(export_settings),
	key_image_map(key_image_map)
{}

=======
EffectsExporter::EffectsExporter(COLLADASW::StreamWriter *sw,
                                 const ExportSettings *export_settings,
                                 KeyImageMap &key_image_map)
    : COLLADASW::LibraryEffects(sw), export_settings(export_settings), key_image_map(key_image_map)
{
}
>>>>>>> 3076d95b

bool EffectsExporter::hasEffects(Scene *sce)
{
  FOREACH_SCENE_OBJECT_BEGIN (sce, ob) {
    int a;
    for (a = 0; a < ob->totcol; a++) {
      Material *ma = give_current_material(ob, a + 1);

      // no material, but check all of the slots
      if (!ma)
        continue;

      return true;
    }
  }
  FOREACH_SCENE_OBJECT_END;
  return false;
}

void EffectsExporter::exportEffects(bContext *C, Scene *sce)
{
<<<<<<< HEAD
	if (hasEffects(sce)) {
		this->mContext = C;
		this->scene = sce;
		openLibrary();
		MaterialFunctor mf;
		mf.forEachMaterialInExportSet<EffectsExporter>(sce, *this, this->export_settings.get_export_set());

		closeLibrary();
	}
=======
  if (hasEffects(sce)) {
    this->mContext = C;
    this->scene = sce;
    openLibrary();
    MaterialFunctor mf;
    mf.forEachMaterialInExportSet<EffectsExporter>(sce, *this, this->export_settings->export_set);

    closeLibrary();
  }
>>>>>>> 3076d95b
}

void EffectsExporter::set_shader_type(COLLADASW::EffectProfile &ep, Material *ma)
{
  ep.setShaderType(
      COLLADASW::EffectProfile::LAMBERT);  //XXX check if BLINN and PHONG can be supported as well
}

void EffectsExporter::set_transparency(COLLADASW::EffectProfile &ep, Material *ma)
{
  COLLADASW::ColorOrTexture cot = bc_get_base_color(ma);
  float transparency = cot.getColor().getAlpha();
  if (transparency < 1) {
    // Tod: because we are in A_ONE mode transparency is calculated like this:
    COLLADASW::ColorOrTexture cot = getcol(1.0f, 1.0f, 1.0f, transparency);
    ep.setTransparent(cot);
    ep.setOpaque(COLLADASW::EffectProfile::A_ONE);
  }
}
void EffectsExporter::set_diffuse_color(COLLADASW::EffectProfile &ep, Material *ma)
{
  // get diffuse color
  COLLADASW::ColorOrTexture cot = bc_get_base_color(ma);
  ep.setDiffuse(cot, false, "diffuse");
}

void EffectsExporter::set_reflectivity(COLLADASW::EffectProfile &ep, Material *ma)
{
  double reflectivity = bc_get_reflectivity(ma);
  ep.setReflectivity(reflectivity, false, "specular");
}

void EffectsExporter::set_emission(COLLADASW::EffectProfile &ep, Material *ma)
{
  // not yet supported (needs changes in principled shader
}

void EffectsExporter::get_images(Material *ma, KeyImageMap &material_image_map)
{
  if (!ma->use_nodes) {
    return;
  }

  MaterialNode material = MaterialNode(mContext, ma, key_image_map);
  Image *image = material.get_diffuse_image();
  if (image == nullptr) {
    return;
  }

  std::string uid(id_name(image));
  std::string key = translate_id(uid);

  if (material_image_map.find(key) == material_image_map.end()) {
    material_image_map[key] = image;
    key_image_map[key] = image;
  }
}

void EffectsExporter::create_image_samplers(COLLADASW::EffectProfile &ep,
                                            KeyImageMap &material_image_map,
                                            std::string &active_uv)
{
  KeyImageMap::iterator iter;

  for (iter = material_image_map.begin(); iter != material_image_map.end(); iter++) {

    Image *image = iter->second;
    std::string uid(id_name(image));
    std::string key = translate_id(uid);

    COLLADASW::Sampler *sampler = new COLLADASW::Sampler(
        COLLADASW::Sampler::SAMPLER_TYPE_2D,
        key + COLLADASW::Sampler::SAMPLER_SID_SUFFIX,
        key + COLLADASW::Sampler::SURFACE_SID_SUFFIX);

    sampler->setImageId(key);

    ep.setDiffuse(createTexture(image, active_uv, sampler), false, "diffuse");
  }
}

void EffectsExporter::operator()(Material *ma, Object *ob)
{
  KeyImageMap material_image_map;

  openEffect(get_effect_id(ma));

  COLLADASW::EffectProfile ep(mSW);
  ep.setProfileType(COLLADASW::EffectProfile::COMMON);
  ep.openProfile();
  set_shader_type(ep, ma);

  COLLADASW::ColorOrTexture cot;

  set_transparency(ep, ma);
  set_diffuse_color(ep, ma);
  set_reflectivity(ep, ma);
  set_emission(ep, ma);

  get_images(ma, material_image_map);
  std::string active_uv(getActiveUVLayerName(ob));
  create_image_samplers(ep, material_image_map, active_uv);

#if 0
  unsigned int a, b;
  for (a = 0, b = 0; a < tex_indices.size(); a++) {
    MTex *t = ma->mtex[tex_indices[a]];
    Image *ima = t->tex->ima;

    // Image not set for texture
    if (!ima) continue;

    std::string key(id_name(ima));
    key = translate_id(key);

    // create only one <sampler>/<surface> pair for each unique image
    if (im_samp_map.find(key) == im_samp_map.end()) {
      //<newparam> <sampler> <source>
      COLLADASW::Sampler sampler(
              COLLADASW::Sampler::SAMPLER_TYPE_2D,
              key + COLLADASW::Sampler::SAMPLER_SID_SUFFIX,
              key + COLLADASW::Sampler::SURFACE_SID_SUFFIX);
      sampler.setImageId(key);
      // copy values to arrays since they will live longer
      samplers[a] = sampler;

      // store pointers so they can be used later when we create <texture>s
      samp_surf[b] = &samplers[a];
      //samp_surf[b][1] = &surfaces[a];

      im_samp_map[key] = b;
      b++;
    }
  }

  for (a = 0; a < tex_indices.size(); a++) {
    MTex *t = ma->mtex[tex_indices[a]];
    Image *ima = t->tex->ima;

    if (!ima) {
      continue;
    }

    std::string key(id_name(ima));
    key = translate_id(key);
    int i = im_samp_map[key];
    std::string uvname = strlen(t->uvname) ? t->uvname : active_uv;
    COLLADASW::Sampler *sampler = (COLLADASW::Sampler *)samp_surf[i]; // possibly uninitialised memory ...
    writeTextures(ep, key, sampler, t, ima, uvname);
  }
#endif

  // performs the actual writing
  ep.addProfileElements();
  bool twoSided = false;
  if (ob->type == OB_MESH && ob->data) {
    Mesh *me = (Mesh *)ob->data;
    if (me->flag & ME_TWOSIDED)
      twoSided = true;
  }
  if (twoSided)
    ep.addExtraTechniqueParameter("GOOGLEEARTH", "double_sided", 1);
  ep.addExtraTechniques(mSW);

  ep.closeProfile();
  if (twoSided)
    mSW->appendTextBlock(
        "<extra><technique profile=\"MAX3D\"><double_sided>1</double_sided></technique></extra>");
  closeEffect();
}

COLLADASW::ColorOrTexture EffectsExporter::createTexture(Image *ima,
                                                         std::string &uv_layer_name,
                                                         COLLADASW::Sampler *sampler
                                                         /*COLLADASW::Surface *surface*/)
{

  COLLADASW::Texture texture(translate_id(id_name(ima)));
  texture.setTexcoord(uv_layer_name);
  //texture.setSurface(*surface);
  texture.setSampler(*sampler);

  COLLADASW::ColorOrTexture cot(texture);
  return cot;
}

COLLADASW::ColorOrTexture EffectsExporter::getcol(float r, float g, float b, float a)
{
  COLLADASW::Color color(r, g, b, a);
  COLLADASW::ColorOrTexture cot(color);
  return cot;
}<|MERGE_RESOLUTION|>--- conflicted
+++ resolved
@@ -52,21 +52,12 @@
   return "";
 }
 
-<<<<<<< HEAD
-EffectsExporter::EffectsExporter(COLLADASW::StreamWriter *sw, BCExportSettings &export_settings, KeyImageMap &key_image_map) :
-	COLLADASW::LibraryEffects(sw),
-	export_settings(export_settings),
-	key_image_map(key_image_map)
-{}
-
-=======
 EffectsExporter::EffectsExporter(COLLADASW::StreamWriter *sw,
-                                 const ExportSettings *export_settings,
+                                 BCExportSettings &export_settings,
                                  KeyImageMap &key_image_map)
     : COLLADASW::LibraryEffects(sw), export_settings(export_settings), key_image_map(key_image_map)
 {
 }
->>>>>>> 3076d95b
 
 bool EffectsExporter::hasEffects(Scene *sce)
 {
@@ -88,27 +79,16 @@
 
 void EffectsExporter::exportEffects(bContext *C, Scene *sce)
 {
-<<<<<<< HEAD
-	if (hasEffects(sce)) {
-		this->mContext = C;
-		this->scene = sce;
-		openLibrary();
-		MaterialFunctor mf;
-		mf.forEachMaterialInExportSet<EffectsExporter>(sce, *this, this->export_settings.get_export_set());
-
-		closeLibrary();
-	}
-=======
   if (hasEffects(sce)) {
     this->mContext = C;
     this->scene = sce;
     openLibrary();
     MaterialFunctor mf;
-    mf.forEachMaterialInExportSet<EffectsExporter>(sce, *this, this->export_settings->export_set);
+    mf.forEachMaterialInExportSet<EffectsExporter>(
+        sce, *this, this->export_settings.get_export_set());
 
     closeLibrary();
   }
->>>>>>> 3076d95b
 }
 
 void EffectsExporter::set_shader_type(COLLADASW::EffectProfile &ep, Material *ma)
