/*
 * ***** BEGIN GPL LICENSE BLOCK *****
 *
 * This program is free software; you can redistribute it and/or
 * modify it under the terms of the GNU General Public License
 * as published by the Free Software Foundation; either version 2
 * of the License, or (at your option) any later version.
 *
 * This program is distributed in the hope that it will be useful,
 * but WITHOUT ANY WARRANTY; without even the implied warranty of
 * MERCHANTABILITY or FITNESS FOR A PARTICULAR PURPOSE.  See the
 * GNU General Public License for more details.
 *
 * You should have received a copy of the GNU General Public License
 * along with this program; if not, write to the Free Software Foundation,
 * Inc., 51 Franklin Street, Fifth Floor, Boston, MA 02110-1301, USA.
 *
 * Contributor(s): Chingiz Dyussenov, Arystanbek Dyussenov, Jan Diederich, Tod Liverseed,
 *                 Nathan Letwory, Sukhitha Jayathilake
 *
 * ***** END GPL LICENSE BLOCK *****
 */

/** \file blender/collada/ControllerExporter.cpp
 *  \ingroup collada
 */

#include "COLLADASWBaseInputElement.h"
#include "COLLADASWInstanceController.h"
#include "COLLADASWPrimitves.h"
#include "COLLADASWSource.h"

#include "DNA_action_types.h"
#include "DNA_meshdata_types.h"
#include "DNA_modifier_types.h"

#include "BKE_action.h"
#include "BKE_armature.h"

extern "C" {
#include "BKE_main.h"
#include "BKE_mesh.h"
#include "BKE_global.h"
#include "BKE_library.h"
#include "BKE_idprop.h"
}

#include "ED_armature.h"

#include "BLI_listbase.h"

#include "GeometryExporter.h"
#include "ArmatureExporter.h"
#include "ControllerExporter.h"
#include "SceneExporter.h"

#include "collada_utils.h"

// XXX exporter writes wrong data for shared armatures.  A separate
// controller should be written for each armature-mesh binding how do
// we make controller ids then?
ControllerExporter::ControllerExporter(COLLADASW::StreamWriter *sw, const ExportSettings *export_settings) : COLLADASW::LibraryControllers(sw), export_settings(export_settings) {
}

bool ControllerExporter::is_skinned_mesh(Object *ob)
{
	return bc_get_assigned_armature(ob) != NULL;
}


void ControllerExporter::write_bone_URLs(COLLADASW::InstanceController &ins, Object *ob_arm, Bone *bone)
{
	if (bc_is_root_bone(bone, this->export_settings->deform_bones_only))
		ins.addSkeleton(COLLADABU::URI(COLLADABU::Utils::EMPTY_STRING, get_joint_id(ob_arm, bone)));
	else {
		for (Bone *child = (Bone *)bone->childbase.first; child; child = child->next) {
			write_bone_URLs(ins, ob_arm, child);
		}
	}
}

bool ControllerExporter::add_instance_controller(Object *ob)
{
	Object *ob_arm = bc_get_assigned_armature(ob);
	bArmature *arm = (bArmature *)ob_arm->data;

	const std::string& controller_id = get_controller_id(ob_arm, ob);

	COLLADASW::InstanceController ins(mSW);
	ins.setUrl(COLLADASW::URI(COLLADABU::Utils::EMPTY_STRING, controller_id));

	Mesh *me = (Mesh *)ob->data;
	if (!me->dvert) return false;

	// write root bone URLs
	Bone *bone;
	for (bone = (Bone *)arm->bonebase.first; bone; bone = bone->next) {
		write_bone_URLs(ins, ob_arm, bone);
	}

<<<<<<< HEAD
	InstanceWriter::add_material_bindings(ins.getBindMaterial(), ob, this->export_settings->active_uv_only);
		
=======
	InstanceWriter::add_material_bindings(ins.getBindMaterial(),
		    ob,
			this->export_settings->active_uv_only,
			this->export_settings->export_texture_type);

>>>>>>> a25c11fd
	ins.add();
	return true;
}

void ControllerExporter::export_controllers(struct Depsgraph *depsgraph, Scene *sce)
{
	this->depsgraph = depsgraph;
	scene = sce;

	openLibrary();

	GeometryFunctor gf;
	gf.forEachMeshObjectInExportSet<ControllerExporter>(sce, *this, this->export_settings->export_set);

	closeLibrary();
}

void ControllerExporter::operator()(Object *ob)
{
	Object *ob_arm = bc_get_assigned_armature(ob);
	Key *key = BKE_key_from_object(ob);

	if (ob_arm) {
		export_skin_controller(ob, ob_arm);
	}
	if (key && this->export_settings->include_shapekeys) {
		export_morph_controller(ob, key);
	}
}
#if 0

bool ArmatureExporter::already_written(Object *ob_arm)
{
	return std::find(written_armatures.begin(), written_armatures.end(), ob_arm) != written_armatures.end();
}

void ArmatureExporter::wrote(Object *ob_arm)
{
	written_armatures.push_back(ob_arm);
}

void ArmatureExporter::find_objects_using_armature(Object *ob_arm, std::vector<Object *>& objects, Scene *sce)
{
	objects.clear();

	Base *base = (Base *) sce->base.first;
	while (base) {
		Object *ob = base->object;

		if (ob->type == OB_MESH && get_assigned_armature(ob) == ob_arm) {
			objects.push_back(ob);
		}

		base = base->next;
	}
}
#endif

std::string ControllerExporter::get_controller_id(Object *ob_arm, Object *ob)
{
	return translate_id(id_name(ob_arm)) + "_" + translate_id(id_name(ob)) + SKIN_CONTROLLER_ID_SUFFIX;
}

std::string ControllerExporter::get_controller_id(Key *key, Object *ob)
{
	return translate_id(id_name(ob)) + MORPH_CONTROLLER_ID_SUFFIX;
}

// ob should be of type OB_MESH
// both args are required
void ControllerExporter::export_skin_controller(Object *ob, Object *ob_arm)
{
	// joint names
	// joint inverse bind matrices
	// vertex weights

	// input:
	// joint names: ob -> vertex group names
	// vertex group weights: me->dvert -> groups -> index, weight

#if 0
	me->dvert :

	typedef struct MDeformVert {
		struct MDeformWeight *dw;
		int totweight;
		int flag;   // flag only in use for weightpaint now
	} MDeformVert;

	typedef struct MDeformWeight {
		int def_nr;
		float weight;
	} MDeformWeight;
#endif

	bool use_instantiation = this->export_settings->use_object_instantiation;
	Mesh *me;

	me = bc_get_mesh_copy(depsgraph, scene,
				ob,
				this->export_settings->export_mesh_type,
				this->export_settings->apply_modifiers,
				this->export_settings->triangulate);

	if (!me->dvert) return;

	std::string controller_name = id_name(ob_arm);
	std::string controller_id = get_controller_id(ob_arm, ob);

	openSkin(controller_id, controller_name,
	         COLLADABU::URI(COLLADABU::Utils::EMPTY_STRING, get_geometry_id(ob, use_instantiation)));

	add_bind_shape_mat(ob);

	std::string joints_source_id = add_joints_source(ob_arm, &ob->defbase, controller_id);
	std::string inv_bind_mat_source_id = add_inv_bind_mats_source(ob_arm, &ob->defbase, controller_id);

	std::list<int> vcounts;
	std::list<int> joints;
	std::list<float> weights;

	{
		int i, j;

		// def group index -> joint index
		std::vector<int> joint_index_by_def_index;
		bDeformGroup *def;

		for (def = (bDeformGroup *)ob->defbase.first, i = 0, j = 0; def; def = def->next, i++) {
			if (is_bone_defgroup(ob_arm, def))
				joint_index_by_def_index.push_back(j++);
			else
				joint_index_by_def_index.push_back(-1);
		}

		int oob_counter = 0;
		for (i = 0; i < me->totvert; i++) {
			MDeformVert *vert = &me->dvert[i];
			std::map<int, float> jw;

			// We're normalizing the weights later
			float sumw = 0.0f;

			for (j = 0; j < vert->totweight; j++) {
				int idx = vert->dw[j].def_nr;
				if (idx >= joint_index_by_def_index.size()) {
					// XXX: Maybe better find out where and
					//      why the Out Of Bound indexes get created ?
					oob_counter += 1;
				}
				else {
					if (idx >= 0) {
						int joint_index = joint_index_by_def_index[idx];
						if (joint_index != -1 && vert->dw[j].weight > 0.0f) {
							jw[joint_index] += vert->dw[j].weight;
							sumw += vert->dw[j].weight;
						}
					}
				}
			}

			if (sumw > 0.0f) {
				float invsumw = 1.0f / sumw;
				vcounts.push_back(jw.size());
				for (std::map<int, float>::iterator m = jw.begin(); m != jw.end(); ++m) {
					joints.push_back((*m).first);
					weights.push_back(invsumw * (*m).second);
				}
			}
			else {
				vcounts.push_back(0);
#if 0
				vcounts.push_back(1);
				joints.push_back(-1);
				weights.push_back(1.0f);
#endif
			}
		}

		if (oob_counter > 0) {
			fprintf(stderr, "Ignored %d Vertex weights which use index to non existing VGroup %zu.\n",
			        oob_counter, joint_index_by_def_index.size());
		}
	}

	std::string weights_source_id = add_weights_source(me, controller_id, weights);
	add_joints_element(&ob->defbase, joints_source_id, inv_bind_mat_source_id);
	add_vertex_weights_element(weights_source_id, joints_source_id, vcounts, joints);

	BKE_libblock_free_us(G.main, me);

	closeSkin();
	closeController();
}

void ControllerExporter::export_morph_controller(Object *ob, Key *key)
{
	bool use_instantiation = this->export_settings->use_object_instantiation;
	Mesh *me;

	me = bc_get_mesh_copy(depsgraph, scene,
				ob,
				this->export_settings->export_mesh_type,
				this->export_settings->apply_modifiers,
				this->export_settings->triangulate);

	std::string controller_name = id_name(ob) + "-morph";
	std::string controller_id = get_controller_id(key, ob);

	openMorph(controller_id, controller_name,
	         COLLADABU::URI(COLLADABU::Utils::EMPTY_STRING, get_geometry_id(ob, use_instantiation)));

	std::string targets_id = add_morph_targets(key, ob);
	std::string morph_weights_id = add_morph_weights(key, ob);

	COLLADASW::TargetsElement targets(mSW);

	COLLADASW::InputList &input = targets.getInputList();

	input.push_back(COLLADASW::Input(COLLADASW::InputSemantic::MORPH_TARGET, // constant declared in COLLADASWInputList.h
	                                 COLLADASW::URI(COLLADABU::Utils::EMPTY_STRING, targets_id)));
	input.push_back(COLLADASW::Input(COLLADASW::InputSemantic::MORPH_WEIGHT,
	                                 COLLADASW::URI(COLLADABU::Utils::EMPTY_STRING, morph_weights_id)));
	targets.add();

	BKE_libblock_free_us(G.main, me);


	//support for animations
	//can also try the base element and param alternative
	add_weight_extras(key);
	closeMorph();
	closeController();
}

std::string ControllerExporter::add_morph_targets(Key *key, Object *ob)
{
	std::string source_id = translate_id(id_name(ob)) + TARGETS_SOURCE_ID_SUFFIX;

	COLLADASW::IdRefSource source(mSW);
	source.setId(source_id);
	source.setArrayId(source_id + ARRAY_ID_SUFFIX);
	source.setAccessorCount(key->totkey - 1);
	source.setAccessorStride(1);

	COLLADASW::SourceBase::ParameterNameList &param = source.getParameterNameList();
	param.push_back("IDREF");

	source.prepareToAppendValues();

	KeyBlock *kb = (KeyBlock *)key->block.first;
	//skip the basis
	kb = kb->next;
	for (; kb; kb = kb->next) {
		std::string geom_id = get_geometry_id(ob, false) + "_morph_" + translate_id(kb->name);
		source.appendValues(geom_id);

	}

	source.finish();

	return source_id;
}

std::string ControllerExporter::add_morph_weights(Key *key, Object *ob)
{
	std::string source_id = translate_id(id_name(ob)) + WEIGHTS_SOURCE_ID_SUFFIX;

	COLLADASW::FloatSourceF source(mSW);
	source.setId(source_id);
	source.setArrayId(source_id + ARRAY_ID_SUFFIX);
	source.setAccessorCount(key->totkey - 1);
	source.setAccessorStride(1);

	COLLADASW::SourceBase::ParameterNameList &param = source.getParameterNameList();
	param.push_back("MORPH_WEIGHT");

	source.prepareToAppendValues();

	KeyBlock *kb = (KeyBlock *)key->block.first;
	//skip the basis
	kb = kb->next;
	for (; kb; kb = kb->next) {
		float weight = kb->curval;
		source.appendValues(weight);
	}
	source.finish();

	return source_id;
}

//Added to implemente support for animations.
void ControllerExporter::add_weight_extras(Key *key)
{
	// can also try the base element and param alternative
	COLLADASW::BaseExtraTechnique extra;

	KeyBlock * kb = (KeyBlock *)key->block.first;
	//skip the basis
	kb = kb->next;
	for (; kb; kb = kb->next) {
		// XXX why is the weight not used here and set to 0.0?
		// float weight = kb->curval;
		extra.addExtraTechniqueParameter ("KHR", "morph_weights" , 0.000, "MORPH_WEIGHT_TO_TARGET");
	}
}



void ControllerExporter::add_joints_element(ListBase *defbase,
                                          const std::string& joints_source_id, const std::string& inv_bind_mat_source_id)
{
	COLLADASW::JointsElement joints(mSW);
	COLLADASW::InputList &input = joints.getInputList();

	input.push_back(COLLADASW::Input(COLLADASW::InputSemantic::JOINT, // constant declared in COLLADASWInputList.h
	                                 COLLADASW::URI(COLLADABU::Utils::EMPTY_STRING, joints_source_id)));
	input.push_back(COLLADASW::Input(COLLADASW::InputSemantic::BINDMATRIX,
	                                 COLLADASW::URI(COLLADABU::Utils::EMPTY_STRING, inv_bind_mat_source_id)));
	joints.add();
}

void ControllerExporter::add_bind_shape_mat(Object *ob)
{
	double bind_mat[4][4];

	converter.mat4_to_dae_double(bind_mat, ob->obmat);

	addBindShapeTransform(bind_mat);
}

std::string ControllerExporter::add_joints_source(Object *ob_arm, ListBase *defbase, const std::string& controller_id)
{
	std::string source_id = controller_id + JOINTS_SOURCE_ID_SUFFIX;

	int totjoint = 0;
	bDeformGroup *def;
	for (def = (bDeformGroup *)defbase->first; def; def = def->next) {
		if (is_bone_defgroup(ob_arm, def))
			totjoint++;
	}

	COLLADASW::NameSource source(mSW);
	source.setId(source_id);
	source.setArrayId(source_id + ARRAY_ID_SUFFIX);
	source.setAccessorCount(totjoint);
	source.setAccessorStride(1);

	COLLADASW::SourceBase::ParameterNameList &param = source.getParameterNameList();
	param.push_back("JOINT");

	source.prepareToAppendValues();

	for (def = (bDeformGroup *)defbase->first; def; def = def->next) {
		Bone *bone = get_bone_from_defgroup(ob_arm, def);
		if (bone)
			source.appendValues(get_joint_sid(bone));
	}

	source.finish();

	return source_id;
}


std::string ControllerExporter::add_inv_bind_mats_source(Object *ob_arm, ListBase *defbase, const std::string& controller_id)
{
	std::string source_id = controller_id + BIND_POSES_SOURCE_ID_SUFFIX;

	int totjoint = 0;
	for (bDeformGroup *def = (bDeformGroup *)defbase->first; def; def = def->next) {
		if (is_bone_defgroup(ob_arm, def))
			totjoint++;
	}

	COLLADASW::FloatSourceF source(mSW);
	source.setId(source_id);
	source.setArrayId(source_id + ARRAY_ID_SUFFIX);
	source.setAccessorCount(totjoint); //BLI_listbase_count(defbase));
	source.setAccessorStride(16);

	source.setParameterTypeName(&COLLADASW::CSWC::CSW_VALUE_TYPE_FLOAT4x4);
	COLLADASW::SourceBase::ParameterNameList &param = source.getParameterNameList();
	param.push_back("TRANSFORM");

	source.prepareToAppendValues();

	bPose *pose = ob_arm->pose;
	bArmature *arm = (bArmature *)ob_arm->data;

	int flag = arm->flag;

	// put armature in rest position
	if (!(arm->flag & ARM_RESTPOS)) {
		arm->flag |= ARM_RESTPOS;
		BKE_pose_where_is(depsgraph, scene, ob_arm);
	}

	for (bDeformGroup *def = (bDeformGroup *)defbase->first; def; def = def->next) {
		if (is_bone_defgroup(ob_arm, def)) {
			bPoseChannel *pchan = BKE_pose_channel_find_name(pose, def->name);

			float mat[4][4];
			float world[4][4];
			float inv_bind_mat[4][4];

			float bind_mat[4][4]; /* derived from bone->arm_mat */

			bool has_bindmat = bc_get_property_matrix(pchan->bone, "bind_mat", bind_mat);

			if (!has_bindmat) {

				/* Have no bind matrix stored, try old style <= Blender 2.78 */

				bc_create_restpose_mat(this->export_settings, pchan->bone, bind_mat, pchan->bone->arm_mat, true);

				// SL/OPEN_SIM COMPATIBILITY
				if (export_settings->open_sim) {

					float loc[3];
					float rot[3] = { 0, 0, 0 };
					float scale[3];
					bc_decompose(bind_mat, loc, NULL, NULL, scale);

					// Only translations, no rotation vs armature
					loc_eulO_size_to_mat4(bind_mat, loc, rot, scale, 6);
				}
			}

			// make world-space matrix (bind_mat is armature-space)
			mul_m4_m4m4(world, ob_arm->obmat, bind_mat);

			invert_m4_m4(mat, world);
			converter.mat4_to_dae(inv_bind_mat, mat);
			if (this->export_settings->limit_precision)
				bc_sanitize_mat(inv_bind_mat, 6);
			source.appendValues(inv_bind_mat);
		}
	}

	// back from rest positon
	if (!(flag & ARM_RESTPOS)) {
		arm->flag = flag;
		BKE_pose_where_is(depsgraph, scene, ob_arm);
	}

	source.finish();

	return source_id;
}

Bone *ControllerExporter::get_bone_from_defgroup(Object *ob_arm, bDeformGroup *def)
{
	bPoseChannel *pchan = BKE_pose_channel_find_name(ob_arm->pose, def->name);
	return pchan ? pchan->bone : NULL;
}

bool ControllerExporter::is_bone_defgroup(Object *ob_arm, bDeformGroup *def)
{
	return get_bone_from_defgroup(ob_arm, def) != NULL;
}

std::string ControllerExporter::add_weights_source(Mesh *me, const std::string& controller_id, const std::list<float>& weights)
{
	std::string source_id = controller_id + WEIGHTS_SOURCE_ID_SUFFIX;

	COLLADASW::FloatSourceF source(mSW);
	source.setId(source_id);
	source.setArrayId(source_id + ARRAY_ID_SUFFIX);
	source.setAccessorCount(weights.size());
	source.setAccessorStride(1);

	COLLADASW::SourceBase::ParameterNameList &param = source.getParameterNameList();
	param.push_back("WEIGHT");

	source.prepareToAppendValues();

	for (std::list<float>::const_iterator i = weights.begin(); i != weights.end(); ++i) {
		source.appendValues(*i);
	}

	source.finish();

	return source_id;
}

void ControllerExporter::add_vertex_weights_element(const std::string& weights_source_id, const std::string& joints_source_id,
                                                  const std::list<int>& vcounts,
                                                  const std::list<int>& joints)
{
	COLLADASW::VertexWeightsElement weightselem(mSW);
	COLLADASW::InputList &input = weightselem.getInputList();

	int offset = 0;
	input.push_back(COLLADASW::Input(COLLADASW::InputSemantic::JOINT, // constant declared in COLLADASWInputList.h
	                                 COLLADASW::URI(COLLADABU::Utils::EMPTY_STRING, joints_source_id), offset++));
	input.push_back(COLLADASW::Input(COLLADASW::InputSemantic::WEIGHT,
	                                 COLLADASW::URI(COLLADABU::Utils::EMPTY_STRING, weights_source_id), offset++));

	weightselem.setCount(vcounts.size());

	// write number of deformers per vertex
	COLLADASW::PrimitivesBase::VCountList vcountlist;

	vcountlist.resize(vcounts.size());
	std::copy(vcounts.begin(), vcounts.end(), vcountlist.begin());

	weightselem.prepareToAppendVCountValues();
	weightselem.appendVertexCount(vcountlist);

	weightselem.CloseVCountAndOpenVElement();

	// write deformer index - weight index pairs
	int weight_index = 0;
	for (std::list<int>::const_iterator i = joints.begin(); i != joints.end(); ++i) {
		weightselem.appendValues(*i, weight_index++);
	}

	weightselem.finish();
}<|MERGE_RESOLUTION|>--- conflicted
+++ resolved
@@ -98,16 +98,8 @@
 		write_bone_URLs(ins, ob_arm, bone);
 	}
 
-<<<<<<< HEAD
 	InstanceWriter::add_material_bindings(ins.getBindMaterial(), ob, this->export_settings->active_uv_only);
-		
-=======
-	InstanceWriter::add_material_bindings(ins.getBindMaterial(),
-		    ob,
-			this->export_settings->active_uv_only,
-			this->export_settings->export_texture_type);
-
->>>>>>> a25c11fd
+
 	ins.add();
 	return true;
 }
