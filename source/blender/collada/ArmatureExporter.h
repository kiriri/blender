/*
 * This program is free software; you can redistribute it and/or
 * modify it under the terms of the GNU General Public License
 * as published by the Free Software Foundation; either version 2
 * of the License, or (at your option) any later version.
 *
 * This program is distributed in the hope that it will be useful,
 * but WITHOUT ANY WARRANTY; without even the implied warranty of
 * MERCHANTABILITY or FITNESS FOR A PARTICULAR PURPOSE.  See the
 * GNU General Public License for more details.
 *
 * You should have received a copy of the GNU General Public License
 * along with this program; if not, write to the Free Software Foundation,
 * Inc., 51 Franklin Street, Fifth Floor, Boston, MA 02110-1301, USA.
 */

/** \file
 * \ingroup collada
 */

#ifndef __ARMATUREEXPORTER_H__
#define __ARMATUREEXPORTER_H__

#include <list>
#include <string>
//#include <vector>

#include "COLLADASWStreamWriter.h"
#include "COLLADASWLibraryControllers.h"
#include "COLLADASWInputList.h"
#include "COLLADASWNode.h"

#include "DNA_armature_types.h"
#include "DNA_listBase.h"
#include "DNA_mesh_types.h"
#include "DNA_object_types.h"
#include "DNA_constraint_types.h"
#include "DNA_scene_types.h"

#include "TransformWriter.h"
#include "InstanceWriter.h"

#include "ExportSettings.h"

class SceneExporter;

// XXX exporter writes wrong data for shared armatures.  A separate
// controller should be written for each armature-mesh binding how do
// we make controller ids then?
<<<<<<< HEAD
class ArmatureExporter : public COLLADASW::LibraryControllers, protected TransformWriter, protected InstanceWriter
{
public:

	// XXX exporter writes wrong data for shared armatures.  A separate
	// controller should be written for each armature-mesh binding how do
	// we make controller ids then?
	ArmatureExporter(BlenderContext &blender_context, COLLADASW::StreamWriter *sw, BCExportSettings &export_settings) :
		COLLADASW::LibraryControllers(sw),
		blender_context(blender_context),
		export_settings(export_settings)
	{}

	void add_armature_bones(
	        Object *ob_arm,
	        ViewLayer *view_layer,
	        SceneExporter *se,
	        std::vector<Object *>& child_objects);

	bool add_instance_controller(Object *ob);

private:
	BlenderContext &blender_context;
	BCExportSettings &export_settings;
=======
class ArmatureExporter : public COLLADASW::LibraryControllers,
                         protected TransformWriter,
                         protected InstanceWriter {
 public:
  // XXX exporter writes wrong data for shared armatures.  A separate
  // controller should be written for each armature-mesh binding how do
  // we make controller ids then?
  ArmatureExporter(BlenderContext &blender_context,
                   COLLADASW::StreamWriter *sw,
                   const ExportSettings *export_settings)
      : COLLADASW::LibraryControllers(sw),
        blender_context(blender_context),
        export_settings(export_settings)
  {
  }

  void add_armature_bones(Object *ob_arm,
                          ViewLayer *view_layer,
                          SceneExporter *se,
                          std::vector<Object *> &child_objects);

  bool add_instance_controller(Object *ob);

 private:
  BlenderContext &blender_context;
  const ExportSettings *export_settings;
>>>>>>> 3076d95b

#if 0
  std::vector<Object *> written_armatures;

  bool already_written(Object *ob_arm);

  void wrote(Object *ob_arm);

  void find_objects_using_armature(Object *ob_arm, std::vector<Object *>& objects, Scene *sce);
#endif

  // Scene, SceneExporter and the list of child_objects
  // are required for writing bone parented objects
  void add_bone_node(Bone *bone,
                     Object *ob_arm,
                     SceneExporter *se,
                     std::vector<Object *> &child_objects);

<<<<<<< HEAD
	inline bool can_export(Bone *bone)
	{
		return ! (export_settings.get_deform_bones_only() && bone->flag & BONE_NO_DEFORM);
	}

	bool is_export_root(Bone *bone);
	void add_bone_transform(Object *ob_arm, Bone *bone, COLLADASW::Node& node);
=======
  void add_bone_transform(Object *ob_arm, Bone *bone, COLLADASW::Node &node);
>>>>>>> 3076d95b

  std::string get_controller_id(Object *ob_arm, Object *ob);

  void write_bone_URLs(COLLADASW::InstanceController &ins, Object *ob_arm, Bone *bone);
};

#endif<|MERGE_RESOLUTION|>--- conflicted
+++ resolved
@@ -47,32 +47,6 @@
 // XXX exporter writes wrong data for shared armatures.  A separate
 // controller should be written for each armature-mesh binding how do
 // we make controller ids then?
-<<<<<<< HEAD
-class ArmatureExporter : public COLLADASW::LibraryControllers, protected TransformWriter, protected InstanceWriter
-{
-public:
-
-	// XXX exporter writes wrong data for shared armatures.  A separate
-	// controller should be written for each armature-mesh binding how do
-	// we make controller ids then?
-	ArmatureExporter(BlenderContext &blender_context, COLLADASW::StreamWriter *sw, BCExportSettings &export_settings) :
-		COLLADASW::LibraryControllers(sw),
-		blender_context(blender_context),
-		export_settings(export_settings)
-	{}
-
-	void add_armature_bones(
-	        Object *ob_arm,
-	        ViewLayer *view_layer,
-	        SceneExporter *se,
-	        std::vector<Object *>& child_objects);
-
-	bool add_instance_controller(Object *ob);
-
-private:
-	BlenderContext &blender_context;
-	BCExportSettings &export_settings;
-=======
 class ArmatureExporter : public COLLADASW::LibraryControllers,
                          protected TransformWriter,
                          protected InstanceWriter {
@@ -82,7 +56,7 @@
   // we make controller ids then?
   ArmatureExporter(BlenderContext &blender_context,
                    COLLADASW::StreamWriter *sw,
-                   const ExportSettings *export_settings)
+                   BCExportSettings &export_settings)
       : COLLADASW::LibraryControllers(sw),
         blender_context(blender_context),
         export_settings(export_settings)
@@ -98,8 +72,7 @@
 
  private:
   BlenderContext &blender_context;
-  const ExportSettings *export_settings;
->>>>>>> 3076d95b
+  BCExportSettings &export_settings;
 
 #if 0
   std::vector<Object *> written_armatures;
@@ -118,17 +91,13 @@
                      SceneExporter *se,
                      std::vector<Object *> &child_objects);
 
-<<<<<<< HEAD
-	inline bool can_export(Bone *bone)
-	{
-		return ! (export_settings.get_deform_bones_only() && bone->flag & BONE_NO_DEFORM);
-	}
+  inline bool can_export(Bone *bone)
+  {
+    return !(export_settings.get_deform_bones_only() && bone->flag & BONE_NO_DEFORM);
+  }
 
-	bool is_export_root(Bone *bone);
-	void add_bone_transform(Object *ob_arm, Bone *bone, COLLADASW::Node& node);
-=======
+  bool is_export_root(Bone *bone);
   void add_bone_transform(Object *ob_arm, Bone *bone, COLLADASW::Node &node);
->>>>>>> 3076d95b
 
   std::string get_controller_id(Object *ob_arm, Object *ob);
 
