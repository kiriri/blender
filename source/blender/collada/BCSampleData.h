/*
 * This program is free software; you can redistribute it and/or
 * modify it under the terms of the GNU General Public License
 * as published by the Free Software Foundation; either version 2
 * of the License, or (at your option) any later version.
 *
 * This program is distributed in the hope that it will be useful,
 * but WITHOUT ANY WARRANTY; without even the implied warranty of
 * MERCHANTABILITY or FITNESS FOR A PARTICULAR PURPOSE.  See the
 * GNU General Public License for more details.
 *
 * You should have received a copy of the GNU General Public License
 * along with this program; if not, write to the Free Software Foundation,
 * Inc., 51 Franklin Street, Fifth Floor, Boston, MA 02110-1301, USA.
 *
 * The Original Code is Copyright (C) 2008 Blender Foundation.
 * All rights reserved.
 */

#ifndef __BC_SAMPLE_H__
#define __BC_SAMPLE_H__

#include <string>
#include <map>
#include <algorithm>

<<<<<<< HEAD
#include "ExportSettings.h"

extern "C"
{
=======
extern "C" {
>>>>>>> 3076d95b
#include "BKE_object.h"
#include "BLI_math_rotation.h"
#include "DNA_object_types.h"
#include "DNA_armature_types.h"
#include "DNA_material_types.h"
#include "DNA_light_types.h"
#include "DNA_camera_types.h"
}

<<<<<<< HEAD
typedef std::map<Bone *, BCMatrix *> BCBoneMatrixMap;

class BCSample{
private:

	BCMatrix obmat;
	BCBoneMatrixMap bonemats; /* For Armature animation */

public:
	BCSample(Object *ob):
		obmat(ob)
    {
	}

	~BCSample();
=======
typedef float(Matrix)[4][4];

class BCMatrix {

 private:
  mutable float matrix[4][4];
  mutable float size[3];
  mutable float rot[3];
  mutable float loc[3];
  mutable float q[4];

  void unit();
  void copy(Matrix &r, Matrix &a);
  void set_transform(Object *ob);
  void set_transform(Matrix &mat);

 public:
  float (&location() const)[3];
  float (&rotation() const)[3];
  float (&scale() const)[3];
  float (&quat() const)[4];

  BCMatrix(Matrix &mat);
  BCMatrix(Object *ob);

  void get_matrix(double (&mat)[4][4],
                  const bool transposed = false,
                  const int precision = -1) const;

  const bool in_range(const BCMatrix &other, float distance) const;
  static void sanitize(Matrix &matrix, int precision);
  static void transpose(Matrix &matrix);
};

typedef std::map<Bone *, BCMatrix *> BCBoneMatrixMap;

class BCSample {
 private:
  BCMatrix obmat;
  BCBoneMatrixMap bonemats; /* For Armature animation */
>>>>>>> 3076d95b

 public:
  BCSample(Object *ob);
  ~BCSample();

<<<<<<< HEAD
	const bool get_value(std::string channel_target, const int array_index, float *val) const;
	const BCMatrix &get_matrix() const;
	const BCMatrix *get_matrix(Bone *bone) const; // returns NULL if bone is not animated
=======
  void add_bone_matrix(Bone *bone, Matrix &mat);

  const bool get_value(std::string channel_target, const int array_index, float *val) const;
  const BCMatrix &get_matrix() const;
  const BCMatrix *get_matrix(Bone *bone) const;  // returns NULL if bone is not animated
>>>>>>> 3076d95b
};

typedef std::map<Object *, BCSample *> BCSampleMap;
typedef std::map<int, const BCSample *> BCFrameSampleMap;
typedef std::map<int, const BCMatrix *> BCMatrixSampleMap;

#endif<|MERGE_RESOLUTION|>--- conflicted
+++ resolved
@@ -24,14 +24,9 @@
 #include <map>
 #include <algorithm>
 
-<<<<<<< HEAD
 #include "ExportSettings.h"
 
-extern "C"
-{
-=======
 extern "C" {
->>>>>>> 3076d95b
 #include "BKE_object.h"
 #include "BLI_math_rotation.h"
 #include "DNA_object_types.h"
@@ -41,80 +36,25 @@
 #include "DNA_camera_types.h"
 }
 
-<<<<<<< HEAD
-typedef std::map<Bone *, BCMatrix *> BCBoneMatrixMap;
-
-class BCSample{
-private:
-
-	BCMatrix obmat;
-	BCBoneMatrixMap bonemats; /* For Armature animation */
-
-public:
-	BCSample(Object *ob):
-		obmat(ob)
-    {
-	}
-
-	~BCSample();
-=======
-typedef float(Matrix)[4][4];
-
-class BCMatrix {
-
- private:
-  mutable float matrix[4][4];
-  mutable float size[3];
-  mutable float rot[3];
-  mutable float loc[3];
-  mutable float q[4];
-
-  void unit();
-  void copy(Matrix &r, Matrix &a);
-  void set_transform(Object *ob);
-  void set_transform(Matrix &mat);
-
- public:
-  float (&location() const)[3];
-  float (&rotation() const)[3];
-  float (&scale() const)[3];
-  float (&quat() const)[4];
-
-  BCMatrix(Matrix &mat);
-  BCMatrix(Object *ob);
-
-  void get_matrix(double (&mat)[4][4],
-                  const bool transposed = false,
-                  const int precision = -1) const;
-
-  const bool in_range(const BCMatrix &other, float distance) const;
-  static void sanitize(Matrix &matrix, int precision);
-  static void transpose(Matrix &matrix);
-};
-
 typedef std::map<Bone *, BCMatrix *> BCBoneMatrixMap;
 
 class BCSample {
  private:
   BCMatrix obmat;
   BCBoneMatrixMap bonemats; /* For Armature animation */
->>>>>>> 3076d95b
 
  public:
-  BCSample(Object *ob);
+  BCSample(Object *ob) : obmat(ob)
+  {
+  }
+
   ~BCSample();
 
-<<<<<<< HEAD
-	const bool get_value(std::string channel_target, const int array_index, float *val) const;
-	const BCMatrix &get_matrix() const;
-	const BCMatrix *get_matrix(Bone *bone) const; // returns NULL if bone is not animated
-=======
   void add_bone_matrix(Bone *bone, Matrix &mat);
 
   const bool get_value(std::string channel_target, const int array_index, float *val) const;
   const BCMatrix &get_matrix() const;
   const BCMatrix *get_matrix(Bone *bone) const;  // returns NULL if bone is not animated
->>>>>>> 3076d95b
 };
 
 typedef std::map<Object *, BCSample *> BCSampleMap;
