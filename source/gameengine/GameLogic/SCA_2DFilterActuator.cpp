/**
 * SCA_2DFilterActuator.cpp
 *
 * $Id$
 *
 * ***** BEGIN GPL LICENSE BLOCK *****
 *
 * This program is free software; you can redistribute it and/or
 * modify it under the terms of the GNU General Public License
 * as published by the Free Software Foundation; either version 2
 * of the License, or (at your option) any later version.
 *
 * This program is distributed in the hope that it will be useful,
 * but WITHOUT ANY WARRANTY; without even the implied warranty of
 * MERCHANTABILITY or FITNESS FOR A PARTICULAR PURPOSE.  See the
 * GNU General Public License for more details.
 *
 * You should have received a copy of the GNU General Public License
 * along with this program; if not, write to the Free Software Foundation,
 * Inc., 59 Temple Place - Suite 330, Boston, MA  02111-1307, USA.
 *
 *
 * ***** END GPL LICENSE BLOCK *****
 */

#include "SCA_IActuator.h"
#include "SCA_2DFilterActuator.h"

#ifdef HAVE_CONFIG_H
#include <config.h>
#endif
#include <iostream>

SCA_2DFilterActuator::~SCA_2DFilterActuator()
{
}

SCA_2DFilterActuator::SCA_2DFilterActuator(
        SCA_IObject *gameobj, 
        RAS_2DFilterManager::RAS_2DFILTER_MODE type,
		short flag,
		float float_arg,
		int int_arg,
		RAS_IRasterizer* rasterizer,
		RAS_IRenderTools* rendertools)
<<<<<<< HEAD
    : SCA_IActuator(gameobj),
=======
    : SCA_IActuator(gameobj, KX_ACT_2DFILTER),
>>>>>>> 8ea29046
     m_type(type),
	 m_disableMotionBlur(flag),
	 m_float_arg(float_arg),
	 m_int_arg(int_arg),
	 m_rasterizer(rasterizer),
	 m_rendertools(rendertools)
{
	m_gameObj = NULL;
	if(gameobj){
		m_propNames = gameobj->GetPropertyNames();
		m_gameObj = gameobj;
	}
}


CValue* SCA_2DFilterActuator::GetReplica()
{
    SCA_2DFilterActuator* replica = new SCA_2DFilterActuator(*this);
    replica->ProcessReplica();
    return replica;
}


bool SCA_2DFilterActuator::Update()
{
	bool bNegativeEvent = IsNegativeEvent();
	RemoveAllEvents();


	if (bNegativeEvent)
		return false; // do nothing on negative events

	if( m_type == RAS_2DFilterManager::RAS_2DFILTER_MOTIONBLUR )
	{
		if(!m_disableMotionBlur)
			m_rasterizer->EnableMotionBlur(m_float_arg);
		else
			m_rasterizer->DisableMotionBlur();

		return false;
	}
	else if(m_type < RAS_2DFilterManager::RAS_2DFILTER_NUMBER_OF_FILTERS)
	{
		m_rendertools->Update2DFilter(m_propNames, m_gameObj, m_type, m_int_arg, m_shaderText);
	}
	// once the filter is in place, no need to update it again => disable the actuator
    return false;
}


void SCA_2DFilterActuator::SetShaderText(const char *text)
{
	m_shaderText = text;
}

/* ------------------------------------------------------------------------- */
/* Python functions                                                          */
/* ------------------------------------------------------------------------- */



/* Integration hooks ------------------------------------------------------- */
PyTypeObject SCA_2DFilterActuator::Type = {
	PyVarObject_HEAD_INIT(NULL, 0)
	"SCA_2DFilterActuator",
	sizeof(PyObjectPlus_Proxy),
	0,
	py_base_dealloc,
	0,
	0,
	0,
	0,
	py_base_repr,
	0,0,0,0,0,0,0,0,0,
	Py_TPFLAGS_DEFAULT | Py_TPFLAGS_BASETYPE,
	0,0,0,0,0,0,0,
	Methods,
	0,
	0,
	&SCA_IActuator::Type,
	0,0,0,0,0,0,
	py_base_new
};

PyMethodDef SCA_2DFilterActuator::Methods[] = {
	/* add python functions to deal with m_msg... */
    {NULL,NULL}
};

PyAttributeDef SCA_2DFilterActuator::Attributes[] = {
	KX_PYATTRIBUTE_STRING_RW("shaderText", 0, 64000, false, SCA_2DFilterActuator, m_shaderText),
	KX_PYATTRIBUTE_SHORT_RW("disableMotionBlur", 0, 1, true, SCA_2DFilterActuator, m_disableMotionBlur),
	KX_PYATTRIBUTE_ENUM_RW("mode",RAS_2DFilterManager::RAS_2DFILTER_ENABLED,RAS_2DFilterManager::RAS_2DFILTER_NUMBER_OF_FILTERS,false,SCA_2DFilterActuator,m_type),
	KX_PYATTRIBUTE_INT_RW("passNumber", 0, 100, true, SCA_2DFilterActuator, m_int_arg),
	KX_PYATTRIBUTE_FLOAT_RW("value", 0.0, 100.0, SCA_2DFilterActuator, m_float_arg),
	{ NULL }	//Sentinel
};<|MERGE_RESOLUTION|>--- conflicted
+++ resolved
@@ -43,11 +43,7 @@
 		int int_arg,
 		RAS_IRasterizer* rasterizer,
 		RAS_IRenderTools* rendertools)
-<<<<<<< HEAD
-    : SCA_IActuator(gameobj),
-=======
     : SCA_IActuator(gameobj, KX_ACT_2DFILTER),
->>>>>>> 8ea29046
      m_type(type),
 	 m_disableMotionBlur(flag),
 	 m_float_arg(float_arg),
