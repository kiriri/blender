--- conflicted
+++ resolved
@@ -114,8 +114,8 @@
 	*nrgb   = rgb[3];
 }
 
-<<<<<<< HEAD
-void BL_Material::SetConversionUV(const MT_Point2 nuv[4][MAXTEX]) {
+void BL_Material::SetConversionUV(const MT_Point2 nuv[4][MAXTEX])
+{
 	for(int i=0; i<4; ++i)
 	{
 		for (int j=0; j<MAXTEX; ++j)
@@ -123,45 +123,13 @@
 	}
 }
 
-void BL_Material::GetConversionUV(MT_Point2 nuv[4][8]) {
+void BL_Material::GetConversionUV(MT_Point2 nuv[4][8])
+{
 	for(int i=0; i<4; ++i)
 	{
 		for (int j=0; j<MAXTEX; ++j)
 			nuv[i][j] = this->uvs[i][j];
 	}
-=======
-void BL_Material::SetConversionUV(const STR_String& name, MT_Point2 *nuv)
-{
-	uvName = name;
-	uv[0] = *nuv++;
-	uv[1] = *nuv++;
-	uv[2] = *nuv++;
-	uv[3] = *nuv;
-}
-
-void BL_Material::GetConversionUV(MT_Point2 *nuv)
-{
-	*nuv++ = uv[0];
-	*nuv++ = uv[1];
-	*nuv++ = uv[2];
-	*nuv   = uv[3];
-}
-void BL_Material::SetConversionUV2(const STR_String& name, MT_Point2 *nuv)
-{
-	uv2Name = name;
-	uv2[0] = *nuv++;
-	uv2[1] = *nuv++;
-	uv2[2] = *nuv++;
-	uv2[3] = *nuv;
-}
-
-void BL_Material::GetConversionUV2(MT_Point2 *nuv)
-{
-	*nuv++ = uv2[0];
-	*nuv++ = uv2[1];
-	*nuv++ = uv2[2];
-	*nuv   = uv2[3];
->>>>>>> dbdd0986
 }
 
 
