--- conflicted
+++ resolved
@@ -132,35 +132,19 @@
 	}
 	if (!strcmp(attr_str, "v1"))
 	{
-<<<<<<< HEAD
-		return PyLong_FromSsize_t(m_polygon->GetVertexOffset(0));
+		return PyLong_FromSsize_t(m_polygon->GetVertexOffsetAbs(m_mesh, 0));
 	}
 	if (!strcmp(attr_str, "v2"))
 	{
-		return PyLong_FromSsize_t(m_polygon->GetVertexOffset(1));
+		return PyLong_FromSsize_t(m_polygon->GetVertexOffsetAbs(m_mesh, 1));
 	}
 	if (!strcmp(attr_str, "v3"))
 	{
-		return PyLong_FromSsize_t(m_polygon->GetVertexOffset(2));
+		return PyLong_FromSsize_t(m_polygon->GetVertexOffsetAbs(m_mesh, 2));
 	}
 	if (!strcmp(attr_str, "v4"))
 	{
-		return PyLong_FromSsize_t(((m_polygon->VertexCount()>3)?m_polygon->GetVertexOffset(3):0));
-=======
-		return PyInt_FromLong(m_polygon->GetVertexOffsetAbs(m_mesh, 0));
-	}
-	if (!strcmp(attr_str, "v2"))
-	{
-		return PyInt_FromLong(m_polygon->GetVertexOffsetAbs(m_mesh, 1));
-	}
-	if (!strcmp(attr_str, "v3"))
-	{
-		return PyInt_FromLong(m_polygon->GetVertexOffsetAbs(m_mesh, 2));
-	}
-	if (!strcmp(attr_str, "v4"))
-	{
-		return PyInt_FromLong(((m_polygon->VertexCount()>3)?m_polygon->GetVertexOffsetAbs(m_mesh, 3):0));
->>>>>>> 959757c2
+		return PyLong_FromSsize_t(((m_polygon->VertexCount()>3)?m_polygon->GetVertexOffsetAbs(m_mesh, 3):0));
 	}
 	if (!strcmp(attr_str, "visible"))
 	{
@@ -260,11 +244,7 @@
 	}
 	if (index < m_polygon->VertexCount())
 	{
-<<<<<<< HEAD
-		return PyLong_FromSsize_t(m_polygon->GetVertexOffset(index));
-=======
-		return PyInt_FromLong(m_polygon->GetVertexOffsetAbs(m_mesh, index));
->>>>>>> 959757c2
+		return PyLong_FromSsize_t(m_polygon->GetVertexOffsetAbs(m_mesh, index));
 	}
 	return PyLong_FromSsize_t(0);
 }
