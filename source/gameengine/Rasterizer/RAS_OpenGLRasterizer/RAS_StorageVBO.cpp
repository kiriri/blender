--- conflicted
+++ resolved
@@ -155,13 +155,8 @@
 			}
 		}
 	}
-<<<<<<< HEAD
-	
+
 	GPUDrawElements(this->mode, this->indices, GL_UNSIGNED_SHORT, 0);
-=======
-
-	glDrawElements(this->mode, this->indices, GL_UNSIGNED_SHORT, 0);
->>>>>>> 7da189b4
 
 	glDisableClientState(GL_VERTEX_ARRAY);
 	glDisableClientState(GL_NORMAL_ARRAY);
