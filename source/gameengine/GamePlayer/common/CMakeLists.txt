--- conflicted
+++ resolved
@@ -24,24 +24,7 @@
 #
 # ***** END GPL LICENSE BLOCK *****
 
-<<<<<<< HEAD
-SET(SRC 
-	bmfont.cpp
-	GPC_Canvas.cpp
-	GPC_Engine.cpp
-	GPC_KeyboardDevice.cpp
-	GPC_MouseDevice.cpp
-	GPC_RawImage.cpp
-	GPC_RawLoadDotBlendArray.cpp
-	GPC_RawLogoArrays.cpp
-	GPC_RenderTools.cpp
-	GPC_System.cpp
-)
-
-SET(INC
-=======
 set(INC
->>>>>>> 6d201907
 	.
 	../../../../intern/string
 	../../../../intern/ghost
@@ -75,9 +58,6 @@
 	${ZLIB_INC}
 )
 
-<<<<<<< HEAD
-ADD_DEFINITIONS(-DGLEW_STATIC)
-=======
 set(SRC 
 	bmfont.cpp
 	GPC_Canvas.cpp
@@ -102,6 +82,5 @@
 )
 
 add_definitions(-DGLEW_STATIC)
->>>>>>> 6d201907
 
 blenderlib_nolist(ge_player_common "${SRC}" "${INC}")