--- conflicted
+++ resolved
@@ -212,7 +212,6 @@
 		list(APPEND BLENDER_SORTED_LIBS bf_intern_locale)
 	endif()
 
-<<<<<<< HEAD
         if(WITH_DECKLINK)
                 list(APPEND BLENDER_SORTED_LIBS bf_intern_decklink)
         endif()
@@ -220,11 +219,10 @@
         if(WIN32)
                 list(APPEND BLENDER_SORTED_LIBS bf_intern_gpudirect)
         endif()
-=======
+
 	if(WITH_OPENSUBDIV)
 		list(APPEND BLENDER_SORTED_LIBS bf_intern_opensubdiv)
 	endif()
->>>>>>> fc972047
 
 	foreach(SORTLIB ${BLENDER_SORTED_LIBS})
 		set(REMLIB ${SORTLIB})
