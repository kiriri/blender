--- conflicted
+++ resolved
@@ -30,17 +30,6 @@
 	def draw(self, context):
 		layout = self.layout
 		
-<<<<<<< HEAD
-		row = layout.row()
-		row.itemR(world, "blend_sky")
-		row.itemR(world, "paper_sky")
-		row.itemR(world, "real_sky")
-		
-		row = layout.row()
-		row.column().itemR(world, "horizon_color")
-		row.column().itemR(world, "zenith_color")
-		row.column().itemR(world, "ambient_color")
-=======
 		scene = context.scene
 		world = context.world
 		space = context.space_data
@@ -68,7 +57,6 @@
 			col.itemR(world, "zenith_color")
 			col.active = world.blend_sky
 			row.column().itemR(world, "ambient_color")
->>>>>>> db27ab91
 		
 class WORLD_PT_color_correction(WorldButtonsPanel):
 	__label__ = "Color Correction"
@@ -85,26 +73,17 @@
 	__label__ = "Mist"
 
 	def draw_header(self, context):
-<<<<<<< HEAD
-		world = context.scene.world
-
-		layout = self.layout
-=======
 		layout = self.layout
 		world = context.world
 
->>>>>>> db27ab91
 		layout.itemR(world.mist, "enabled", text="")
 
 	def draw(self, context):
 		layout = self.layout
 		world = context.world
 
-<<<<<<< HEAD
-=======
 		layout.active = world.mist.enabled
 
->>>>>>> db27ab91
 		flow = layout.column_flow()
 		flow.itemR(world.mist, "start")
 		flow.itemR(world.mist, "depth")
@@ -118,16 +97,6 @@
 	__label__ = "Stars"
 
 	def draw_header(self, context):
-<<<<<<< HEAD
-		world = context.scene.world
-
-		layout = self.layout
-		layout.itemR(world.stars, "enabled", text="")
-
-	def draw(self, context):
-		world = context.scene.world
-		layout = self.layout
-=======
 		layout = self.layout
 		world = context.world
 
@@ -138,49 +107,20 @@
 		world = context.world
 
 		layout.active = world.stars.enabled
->>>>>>> db27ab91
 
 		flow = layout.column_flow()
 		flow.itemR(world.stars, "size")
 		flow.itemR(world.stars, "min_distance", text="Min. Dist")
 		flow.itemR(world.stars, "average_separation", text="Separation")
-<<<<<<< HEAD
-		flow.itemR(world.stars, "color_randomization", text="Random:")
-=======
 		flow.itemR(world.stars, "color_randomization", text="Random")
->>>>>>> db27ab91
 		
 class WORLD_PT_ambient_occlusion(WorldButtonsPanel):
 	__label__ = "Ambient Occlusion"
 
 	def draw_header(self, context):
-<<<<<<< HEAD
-		world = context.scene.world
-
-		layout = self.layout
-		layout.itemR(world.ambient_occlusion, "enabled", text="")
-
-	def draw(self, context):
-		world = context.scene.world
-=======
->>>>>>> db27ab91
 		layout = self.layout
 		world = context.world
 
-<<<<<<< HEAD
-		ao = world.ambient_occlusion
-		
-		row = layout.row()
-		row.itemR(ao, "gather_method", expand=True)
-		
-		if ao.gather_method == 'RAYTRACE':
-			row = layout.row()
-			row.itemR(ao, "samples")
-			row.itemR(ao, "distance")
-			
-			row = layout.row()
-			row.itemR(ao, "sample_method")
-=======
 		layout.itemR(world.ambient_occlusion, "enabled", text="")
 
 	def draw(self, context):
@@ -205,7 +145,6 @@
 			colsub.itemR(ao, "strength")
 			
 			layout.itemR(ao, "sample_method")
->>>>>>> db27ab91
 			if ao.sample_method == 'ADAPTIVE_QMC':
 				row = layout.row()
 				row.itemR(ao, "threshold")
@@ -216,23 +155,6 @@
 				row.itemR(ao, "bias")
 						
 		if ao.gather_method == 'APPROXIMATE':
-<<<<<<< HEAD
-			row = layout.row()
-			row.itemR(ao, "passes")
-			row.itemR(ao, "error_tolerance", text="Error")
-			
-			row = layout.row()
-			row.itemR(ao, "correction")
-			row.itemR(ao, "pixel_cache")
-
-		row = layout.row()
-		row.itemS()
-			
-		row = layout.row()
-		row.itemR(ao, "falloff")	
-		row.itemR(ao, "strength")
-		
-=======
 			split = layout.split()
 			
 			col = split.column()
@@ -247,7 +169,6 @@
 			colsub.itemR(ao, "strength")
 			col.itemR(ao, "pixel_cache")
 
->>>>>>> db27ab91
 		col = layout.column()
 		col.row().itemR(ao, "blend_mode", expand=True)
 		col.row().itemR(ao, "color", expand=True)
@@ -258,8 +179,4 @@
 bpy.types.register(WORLD_PT_ambient_occlusion)
 bpy.types.register(WORLD_PT_mist)
 bpy.types.register(WORLD_PT_stars)
-<<<<<<< HEAD
-bpy.types.register(WORLD_PT_color_correction)
-=======
-bpy.types.register(WORLD_PT_color_correction)
->>>>>>> db27ab91
+bpy.types.register(WORLD_PT_color_correction)