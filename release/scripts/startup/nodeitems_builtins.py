# ##### BEGIN GPL LICENSE BLOCK #####
#
#  This program is free software; you can redistribute it and/or
#  modify it under the terms of the GNU General Public License
#  as published by the Free Software Foundation; either version 2
#  of the License, or (at your option) any later version.
#
#  This program is distributed in the hope that it will be useful,
#  but WITHOUT ANY WARRANTY; without even the implied warranty of
#  MERCHANTABILITY or FITNESS FOR A PARTICULAR PURPOSE.  See the
#  GNU General Public License for more details.
#
#  You should have received a copy of the GNU General Public License
#  along with this program; if not, write to the Free Software Foundation,
#  Inc., 51 Franklin Street, Fifth Floor, Boston, MA 02110-1301, USA.
#
# ##### END GPL LICENSE BLOCK #####

# <pep8 compliant>
import bpy
import nodeitems_utils
from nodeitems_utils import (
    NodeCategory,
    NodeItem,
    NodeItemCustom,
)


# Subclasses for standard node types

class SortedNodeCategory(NodeCategory):
    def __init__(self, identifier, name, description="", items=None):
        # for builtin nodes the convention is to sort by name
        if isinstance(items, list):
            items = sorted(items, key=lambda item: item.label.lower())

        super().__init__(identifier, name, description=description, items=items)


class CompositorNodeCategory(SortedNodeCategory):
    @classmethod
    def poll(cls, context):
        return (context.space_data.type == 'NODE_EDITOR' and
                context.space_data.tree_type == 'CompositorNodeTree')


class ShaderNodeCategory(SortedNodeCategory):
    @classmethod
    def poll(cls, context):
        return (context.space_data.type == 'NODE_EDITOR' and
                context.space_data.tree_type == 'ShaderNodeTree')


class TextureNodeCategory(SortedNodeCategory):
    @classmethod
    def poll(cls, context):
        return (context.space_data.type == 'NODE_EDITOR' and
                context.space_data.tree_type == 'TextureNodeTree')


class GeometryNodeCategory(SortedNodeCategory):
    @classmethod
    def poll(cls, context):
        return (context.space_data.type == 'NODE_EDITOR' and
                context.space_data.tree_type == 'GeometryNodeTree')


# menu entry for node group tools
def group_tools_draw(self, layout, _context):
    layout.operator("node.group_make")
    layout.operator("node.group_ungroup")
    layout.separator()


# maps node tree type to group node type
node_tree_group_type = {
    'CompositorNodeTree': 'CompositorNodeGroup',
    'ShaderNodeTree': 'ShaderNodeGroup',
    'TextureNodeTree': 'TextureNodeGroup',
    'GeometryNodeTree': 'GeometryNodeGroup',
}


# generic node group items generator for shader, compositor, geometry and texture node groups
def node_group_items(context):
    if context is None:
        return
    space = context.space_data
    if not space:
        return
    ntree = space.edit_tree
    if not ntree:
        return

    yield NodeItemCustom(draw=group_tools_draw)

    yield NodeItem("NodeGroupInput", poll=group_input_output_item_poll)
    yield NodeItem("NodeGroupOutput", poll=group_input_output_item_poll)

    yield NodeItemCustom(draw=lambda self, layout, context: layout.separator())

    def contains_group(nodetree, group):
        if nodetree == group:
            return True
        else:
            for node in nodetree.nodes:
                if node.bl_idname in node_tree_group_type.values() and node.node_tree is not None:
                    if contains_group(node.node_tree, group):
                        return True
        return False

    for group in context.blend_data.node_groups:
        if group.bl_idname != ntree.bl_idname:
            continue
        # filter out recursive groups
        if contains_group(group, ntree):
            continue
        # filter out hidden nodetrees
        if group.name.startswith('.'):
            continue
        yield NodeItem(node_tree_group_type[group.bl_idname],
                       label=group.name,
                       settings={"node_tree": "bpy.data.node_groups[%r]" % group.name})


# only show input/output nodes inside node groups
def group_input_output_item_poll(context):
    space = context.space_data
    if space.edit_tree in bpy.data.node_groups.values():
        return True
    return False


# only show input/output nodes when editing line style node trees
def line_style_shader_nodes_poll(context):
    snode = context.space_data
    return (snode.tree_type == 'ShaderNodeTree' and
            snode.shader_type == 'LINESTYLE')


# only show nodes working in world node trees
def world_shader_nodes_poll(context):
    snode = context.space_data
    return (snode.tree_type == 'ShaderNodeTree' and
            snode.shader_type == 'WORLD')


# only show nodes working in object node trees
def object_shader_nodes_poll(context):
    snode = context.space_data
    return (snode.tree_type == 'ShaderNodeTree' and
            snode.shader_type == 'OBJECT')


def cycles_shader_nodes_poll(context):
    return context.engine == 'CYCLES'


def eevee_shader_nodes_poll(context):
    return context.engine == 'BLENDER_EEVEE'


def eevee_cycles_shader_nodes_poll(context):
    return (cycles_shader_nodes_poll(context) or
            eevee_shader_nodes_poll(context))


def object_cycles_shader_nodes_poll(context):
    return (object_shader_nodes_poll(context) and
            cycles_shader_nodes_poll(context))


def object_eevee_shader_nodes_poll(context):
    return (object_shader_nodes_poll(context) and
            eevee_shader_nodes_poll(context))


def object_eevee_cycles_shader_nodes_poll(context):
    return (object_shader_nodes_poll(context) and
            eevee_cycles_shader_nodes_poll(context))


def geometry_nodes_fields_poll(context):
    return context.preferences.experimental.use_geometry_nodes_fields

def geometry_nodes_fields_legacy_poll(context):
    return not context.preferences.experimental.use_geometry_nodes_fields


# All standard node categories currently used in nodes.

shader_node_categories = [
    # Shader Nodes (Cycles and Eevee)
    ShaderNodeCategory("SH_NEW_INPUT", "Input", items=[
        NodeItem("ShaderNodeTexCoord"),
        NodeItem("ShaderNodeAttribute"),
        NodeItem("ShaderNodeLightPath"),
        NodeItem("ShaderNodeFresnel"),
        NodeItem("ShaderNodeLayerWeight"),
        NodeItem("ShaderNodeRGB"),
        NodeItem("ShaderNodeValue"),
        NodeItem("ShaderNodeTangent"),
        NodeItem("ShaderNodeNewGeometry"),
        NodeItem("ShaderNodeWireframe"),
        NodeItem("ShaderNodeBevel"),
        NodeItem("ShaderNodeAmbientOcclusion"),
        NodeItem("ShaderNodeObjectInfo"),
        NodeItem("ShaderNodeHairInfo"),
        NodeItem("ShaderNodeVolumeInfo"),
        NodeItem("ShaderNodeParticleInfo"),
        NodeItem("ShaderNodeCameraData"),
        NodeItem("ShaderNodeUVMap"),
        NodeItem("ShaderNodeVertexColor"),
        NodeItem("ShaderNodeUVAlongStroke", poll=line_style_shader_nodes_poll),
    ]),
    ShaderNodeCategory("SH_NEW_OUTPUT", "Output", items=[
        NodeItem("ShaderNodeOutputMaterial", poll=object_eevee_cycles_shader_nodes_poll),
        NodeItem("ShaderNodeOutputLight", poll=object_cycles_shader_nodes_poll),
        NodeItem("ShaderNodeOutputAOV"),
        NodeItem("ShaderNodeOutputWorld", poll=world_shader_nodes_poll),
        NodeItem("ShaderNodeOutputLineStyle", poll=line_style_shader_nodes_poll),
    ]),
    ShaderNodeCategory("SH_NEW_SHADER", "Shader", items=[
        NodeItem("ShaderNodeMixShader", poll=eevee_cycles_shader_nodes_poll),
        NodeItem("ShaderNodeAddShader", poll=eevee_cycles_shader_nodes_poll),
        NodeItem("ShaderNodeBsdfDiffuse", poll=object_eevee_cycles_shader_nodes_poll),
        NodeItem("ShaderNodeBsdfPrincipled", poll=object_eevee_cycles_shader_nodes_poll),
        NodeItem("ShaderNodeBsdfGlossy", poll=object_eevee_cycles_shader_nodes_poll),
        NodeItem("ShaderNodeBsdfTransparent", poll=object_eevee_cycles_shader_nodes_poll),
        NodeItem("ShaderNodeBsdfRefraction", poll=object_eevee_cycles_shader_nodes_poll),
        NodeItem("ShaderNodeBsdfGlass", poll=object_eevee_cycles_shader_nodes_poll),
        NodeItem("ShaderNodeBsdfTranslucent", poll=object_eevee_cycles_shader_nodes_poll),
        NodeItem("ShaderNodeBsdfAnisotropic", poll=object_cycles_shader_nodes_poll),
        NodeItem("ShaderNodeBsdfVelvet", poll=object_cycles_shader_nodes_poll),
        NodeItem("ShaderNodeBsdfToon", poll=object_cycles_shader_nodes_poll),
        NodeItem("ShaderNodeSubsurfaceScattering", poll=object_eevee_cycles_shader_nodes_poll),
        NodeItem("ShaderNodeEmission", poll=eevee_cycles_shader_nodes_poll),
        NodeItem("ShaderNodeBsdfHair", poll=object_cycles_shader_nodes_poll),
        NodeItem("ShaderNodeBackground", poll=world_shader_nodes_poll),
        NodeItem("ShaderNodeHoldout", poll=object_eevee_cycles_shader_nodes_poll),
        NodeItem("ShaderNodeVolumeAbsorption", poll=eevee_cycles_shader_nodes_poll),
        NodeItem("ShaderNodeVolumeScatter", poll=eevee_cycles_shader_nodes_poll),
        NodeItem("ShaderNodeVolumePrincipled"),
        NodeItem("ShaderNodeEeveeSpecular", poll=object_eevee_shader_nodes_poll),
        NodeItem("ShaderNodeBsdfHairPrincipled", poll=object_cycles_shader_nodes_poll)
    ]),
    ShaderNodeCategory("SH_NEW_TEXTURE", "Texture", items=[
        NodeItem("ShaderNodeTexImage"),
        NodeItem("ShaderNodeTexEnvironment"),
        NodeItem("ShaderNodeTexSky"),
        NodeItem("ShaderNodeTexNoise"),
        NodeItem("ShaderNodeTexWave"),
        NodeItem("ShaderNodeTexVoronoi"),
        NodeItem("ShaderNodeTexMusgrave"),
        NodeItem("ShaderNodeTexGradient"),
        NodeItem("ShaderNodeTexMagic"),
        NodeItem("ShaderNodeTexChecker"),
        NodeItem("ShaderNodeTexBrick"),
        NodeItem("ShaderNodeTexPointDensity"),
        NodeItem("ShaderNodeTexIES"),
        NodeItem("ShaderNodeTexWhiteNoise"),
    ]),
    ShaderNodeCategory("SH_NEW_OP_COLOR", "Color", items=[
        NodeItem("ShaderNodeMixRGB"),
        NodeItem("ShaderNodeRGBCurve"),
        NodeItem("ShaderNodeInvert"),
        NodeItem("ShaderNodeLightFalloff"),
        NodeItem("ShaderNodeHueSaturation"),
        NodeItem("ShaderNodeGamma"),
        NodeItem("ShaderNodeBrightContrast"),
    ]),
    ShaderNodeCategory("SH_NEW_OP_VECTOR", "Vector", items=[
        NodeItem("ShaderNodeMapping"),
        NodeItem("ShaderNodeBump"),
        NodeItem("ShaderNodeDisplacement"),
        NodeItem("ShaderNodeVectorDisplacement"),
        NodeItem("ShaderNodeNormalMap"),
        NodeItem("ShaderNodeNormal"),
        NodeItem("ShaderNodeVectorCurve"),
        NodeItem("ShaderNodeVectorRotate"),
        NodeItem("ShaderNodeVectorTransform"),
    ]),
    ShaderNodeCategory("SH_NEW_CONVERTOR", "Converter", items=[
        NodeItem("ShaderNodeMapRange"),
        NodeItem("ShaderNodeClamp"),
        NodeItem("ShaderNodeMath"),
        NodeItem("ShaderNodeValToRGB"),
        NodeItem("ShaderNodeRGBToBW"),
        NodeItem("ShaderNodeShaderToRGB", poll=object_eevee_shader_nodes_poll),
        NodeItem("ShaderNodeVectorMath"),
        NodeItem("ShaderNodeSeparateRGB"),
        NodeItem("ShaderNodeCombineRGB"),
        NodeItem("ShaderNodeSeparateXYZ"),
        NodeItem("ShaderNodeCombineXYZ"),
        NodeItem("ShaderNodeSeparateHSV"),
        NodeItem("ShaderNodeCombineHSV"),
        NodeItem("ShaderNodeWavelength"),
        NodeItem("ShaderNodeBlackbody"),
    ]),
    ShaderNodeCategory("SH_NEW_SCRIPT", "Script", items=[
        NodeItem("ShaderNodeScript"),
    ]),
    ShaderNodeCategory("SH_NEW_GROUP", "Group", items=node_group_items),
    ShaderNodeCategory("SH_NEW_LAYOUT", "Layout", items=[
        NodeItem("NodeFrame"),
        NodeItem("NodeReroute"),
    ]),
]

compositor_node_categories = [
    # Compositor Nodes
    CompositorNodeCategory("CMP_INPUT", "Input", items=[
        NodeItem("CompositorNodeRLayers"),
        NodeItem("CompositorNodeImage"),
        NodeItem("CompositorNodeMovieClip"),
        NodeItem("CompositorNodeMask"),
        NodeItem("CompositorNodeRGB"),
        NodeItem("CompositorNodeValue"),
        NodeItem("CompositorNodeTexture"),
        NodeItem("CompositorNodeBokehImage"),
        NodeItem("CompositorNodeTime"),
        NodeItem("CompositorNodeTrackPos"),
    ]),
    CompositorNodeCategory("CMP_OUTPUT", "Output", items=[
        NodeItem("CompositorNodeComposite"),
        NodeItem("CompositorNodeViewer"),
        NodeItem("CompositorNodeSplitViewer"),
        NodeItem("CompositorNodeOutputFile"),
        NodeItem("CompositorNodeLevels"),
    ]),
    CompositorNodeCategory("CMP_OP_COLOR", "Color", items=[
        NodeItem("CompositorNodeMixRGB"),
        NodeItem("CompositorNodeAlphaOver"),
        NodeItem("CompositorNodeInvert"),
        NodeItem("CompositorNodeCurveRGB"),
        NodeItem("CompositorNodeHueSat"),
        NodeItem("CompositorNodeColorBalance"),
        NodeItem("CompositorNodeHueCorrect"),
        NodeItem("CompositorNodeBrightContrast"),
        NodeItem("CompositorNodeGamma"),
        NodeItem("CompositorNodeExposure"),
        NodeItem("CompositorNodeColorCorrection"),
        NodeItem("CompositorNodePosterize"),
        NodeItem("CompositorNodeTonemap"),
        NodeItem("CompositorNodeZcombine"),
    ]),
    CompositorNodeCategory("CMP_CONVERTOR", "Converter", items=[
        NodeItem("CompositorNodeMath"),
        NodeItem("CompositorNodeValToRGB"),
        NodeItem("CompositorNodeSetAlpha"),
        NodeItem("CompositorNodePremulKey"),
        NodeItem("CompositorNodeIDMask"),
        NodeItem("CompositorNodeRGBToBW"),
        NodeItem("CompositorNodeSepRGBA"),
        NodeItem("CompositorNodeCombRGBA"),
        NodeItem("CompositorNodeSepHSVA"),
        NodeItem("CompositorNodeCombHSVA"),
        NodeItem("CompositorNodeSepYUVA"),
        NodeItem("CompositorNodeCombYUVA"),
        NodeItem("CompositorNodeSepYCCA"),
        NodeItem("CompositorNodeCombYCCA"),
        NodeItem("CompositorNodeSwitchView"),
    ]),
    CompositorNodeCategory("CMP_OP_FILTER", "Filter", items=[
        NodeItem("CompositorNodeBlur"),
        NodeItem("CompositorNodeBilateralblur"),
        NodeItem("CompositorNodeDilateErode"),
        NodeItem("CompositorNodeDespeckle"),
        NodeItem("CompositorNodeFilter"),
        NodeItem("CompositorNodeBokehBlur"),
        NodeItem("CompositorNodeVecBlur"),
        NodeItem("CompositorNodeDefocus"),
        NodeItem("CompositorNodeGlare"),
        NodeItem("CompositorNodeInpaint"),
        NodeItem("CompositorNodeDBlur"),
        NodeItem("CompositorNodePixelate"),
        NodeItem("CompositorNodeSunBeams"),
        NodeItem("CompositorNodeDenoise"),
        NodeItem("CompositorNodeAntiAliasing"),
    ]),
    CompositorNodeCategory("CMP_OP_VECTOR", "Vector", items=[
        NodeItem("CompositorNodeNormal"),
        NodeItem("CompositorNodeMapValue"),
        NodeItem("CompositorNodeMapRange"),
        NodeItem("CompositorNodeNormalize"),
        NodeItem("CompositorNodeCurveVec"),
    ]),
    CompositorNodeCategory("CMP_MATTE", "Matte", items=[
        NodeItem("CompositorNodeKeying"),
        NodeItem("CompositorNodeKeyingScreen"),
        NodeItem("CompositorNodeChannelMatte"),
        NodeItem("CompositorNodeColorSpill"),
        NodeItem("CompositorNodeBoxMask"),
        NodeItem("CompositorNodeEllipseMask"),
        NodeItem("CompositorNodeLumaMatte"),
        NodeItem("CompositorNodeDiffMatte"),
        NodeItem("CompositorNodeDistanceMatte"),
        NodeItem("CompositorNodeChromaMatte"),
        NodeItem("CompositorNodeColorMatte"),
        NodeItem("CompositorNodeDoubleEdgeMask"),
        NodeItem("CompositorNodeCryptomatte"),
        NodeItem("CompositorNodeCryptomatteV2"),
    ]),
    CompositorNodeCategory("CMP_DISTORT", "Distort", items=[
        NodeItem("CompositorNodeScale"),
        NodeItem("CompositorNodeLensdist"),
        NodeItem("CompositorNodeMovieDistortion"),
        NodeItem("CompositorNodeTranslate"),
        NodeItem("CompositorNodeRotate"),
        NodeItem("CompositorNodeFlip"),
        NodeItem("CompositorNodeCrop"),
        NodeItem("CompositorNodeDisplace"),
        NodeItem("CompositorNodeMapUV"),
        NodeItem("CompositorNodeTransform"),
        NodeItem("CompositorNodeStabilize"),
        NodeItem("CompositorNodePlaneTrackDeform"),
        NodeItem("CompositorNodeCornerPin"),
    ]),
    CompositorNodeCategory("CMP_GROUP", "Group", items=node_group_items),
    CompositorNodeCategory("CMP_LAYOUT", "Layout", items=[
        NodeItem("NodeFrame"),
        NodeItem("NodeReroute"),
        NodeItem("CompositorNodeSwitch"),
    ]),
]

texture_node_categories = [
    # Texture Nodes
    TextureNodeCategory("TEX_INPUT", "Input", items=[
        NodeItem("TextureNodeCurveTime"),
        NodeItem("TextureNodeCoordinates"),
        NodeItem("TextureNodeTexture"),
        NodeItem("TextureNodeImage"),
    ]),
    TextureNodeCategory("TEX_OUTPUT", "Output", items=[
        NodeItem("TextureNodeOutput"),
        NodeItem("TextureNodeViewer"),
    ]),
    TextureNodeCategory("TEX_OP_COLOR", "Color", items=[
        NodeItem("TextureNodeMixRGB"),
        NodeItem("TextureNodeCurveRGB"),
        NodeItem("TextureNodeInvert"),
        NodeItem("TextureNodeHueSaturation"),
        NodeItem("TextureNodeCompose"),
        NodeItem("TextureNodeDecompose"),
    ]),
    TextureNodeCategory("TEX_PATTERN", "Pattern", items=[
        NodeItem("TextureNodeChecker"),
        NodeItem("TextureNodeBricks"),
    ]),
    TextureNodeCategory("TEX_TEXTURE", "Textures", items=[
        NodeItem("TextureNodeTexNoise"),
        NodeItem("TextureNodeTexDistNoise"),
        NodeItem("TextureNodeTexClouds"),
        NodeItem("TextureNodeTexBlend"),
        NodeItem("TextureNodeTexVoronoi"),
        NodeItem("TextureNodeTexMagic"),
        NodeItem("TextureNodeTexMarble"),
        NodeItem("TextureNodeTexWood"),
        NodeItem("TextureNodeTexMusgrave"),
        NodeItem("TextureNodeTexStucci"),
    ]),
    TextureNodeCategory("TEX_CONVERTOR", "Converter", items=[
        NodeItem("TextureNodeMath"),
        NodeItem("TextureNodeValToRGB"),
        NodeItem("TextureNodeRGBToBW"),
        NodeItem("TextureNodeValToNor"),
        NodeItem("TextureNodeDistance"),
    ]),
    TextureNodeCategory("TEX_DISTORT", "Distort", items=[
        NodeItem("TextureNodeScale"),
        NodeItem("TextureNodeTranslate"),
        NodeItem("TextureNodeRotate"),
        NodeItem("TextureNodeAt"),
    ]),
    TextureNodeCategory("TEX_GROUP", "Group", items=node_group_items),
    TextureNodeCategory("TEX_LAYOUT", "Layout", items=[
        NodeItem("NodeFrame"),
        NodeItem("NodeReroute"),
    ]),
]

geometry_node_categories = [
    # Geometry Nodes
    GeometryNodeCategory("GEO_ATTRIBUTE", "Attribute", items=[
        NodeItem("GeometryNodeLegacyAttributeRandomize", poll=geometry_nodes_fields_legacy_poll),
        NodeItem("GeometryNodeLegacyAttributeMath", poll=geometry_nodes_fields_legacy_poll),
        NodeItem("GeometryNodeLegacyAttributeClamp", poll=geometry_nodes_fields_legacy_poll),
        NodeItem("GeometryNodeLegacyAttributeCompare", poll=geometry_nodes_fields_legacy_poll),
        NodeItem("GeometryNodeLegacyAttributeConvert", poll=geometry_nodes_fields_legacy_poll),
        NodeItem("GeometryNodeLegacyAttributeCurveMap", poll=geometry_nodes_fields_legacy_poll),
        NodeItem("GeometryNodeLegacyAttributeFill", poll=geometry_nodes_fields_legacy_poll),
        NodeItem("GeometryNodeLegacyAttributeMix", poll=geometry_nodes_fields_legacy_poll),
        NodeItem("GeometryNodeLegacyAttributeProximity", poll=geometry_nodes_fields_legacy_poll),
        NodeItem("GeometryNodeLegacyAttributeColorRamp", poll=geometry_nodes_fields_legacy_poll),
        NodeItem("GeometryNodeLegacyAttributeVectorMath", poll=geometry_nodes_fields_legacy_poll),
        NodeItem("GeometryNodeLegacyAttributeVectorRotate", poll=geometry_nodes_fields_legacy_poll),
        NodeItem("GeometryNodeLegacyAttributeSampleTexture", poll=geometry_nodes_fields_legacy_poll),
        NodeItem("GeometryNodeLegacyAttributeCombineXYZ", poll=geometry_nodes_fields_legacy_poll),
        NodeItem("GeometryNodeLegacyAttributeSeparateXYZ", poll=geometry_nodes_fields_legacy_poll),
        NodeItem("GeometryNodeLegacyAttributeMapRange", poll=geometry_nodes_fields_legacy_poll),
        NodeItem("GeometryNodeLegacyAttributeTransfer", poll=geometry_nodes_fields_legacy_poll),
        NodeItem("GeometryNodeAttributeRemove", poll=geometry_nodes_fields_legacy_poll),

        NodeItem("GeometryNodeAttributeCapture", poll=geometry_nodes_fields_poll),
    ]),
    GeometryNodeCategory("GEO_COLOR", "Color", items=[
        NodeItem("ShaderNodeMixRGB"),
        NodeItem("ShaderNodeRGBCurve"),
        NodeItem("ShaderNodeValToRGB"),
        NodeItem("ShaderNodeSeparateRGB"),
        NodeItem("ShaderNodeCombineRGB"),
    ]),
    GeometryNodeCategory("GEO_CURVE", "Curve", items=[
        NodeItem("GeometryNodeLegacyCurveSubdivide", poll=geometry_nodes_fields_legacy_poll),
        NodeItem("GeometryNodeLegacyCurveReverse", poll=geometry_nodes_fields_legacy_poll),
        NodeItem("GeometryNodeLegacyCurveSplineType", poll=geometry_nodes_fields_legacy_poll),
        NodeItem("GeometryNodeLegacyCurveSetHandles", poll=geometry_nodes_fields_legacy_poll),
        NodeItem("GeometryNodeLegacyCurveSelectHandles", poll=geometry_nodes_fields_legacy_poll),
        NodeItem("GeometryNodeLegacyMeshToCurve", poll=geometry_nodes_fields_legacy_poll),

        NodeItem("GeometryNodeCurveToMesh"),
        NodeItem("GeometryNodeCurveResample"),
        NodeItem("GeometryNodeCurveToPoints"),
        NodeItem("GeometryNodeCurveEndpoints"),
        NodeItem("GeometryNodeCurveFill"),
        NodeItem("GeometryNodeCurveTrim"),
        NodeItem("GeometryNodeCurveLength"),
<<<<<<< HEAD
        NodeItem("GeometryNodeCurveBool"),
        NodeItem("GeometryNodeCurveReverse"),
        NodeItem("GeometryNodeCurveSplineType"),
        NodeItem("GeometryNodeCurveSetHandles"),
        NodeItem("GeometryNodeCurveSelectHandles"),
=======
>>>>>>> 257c7753
    ]),
    GeometryNodeCategory("GEO_PRIMITIVES_CURVE", "Curve Primitives", items=[
        NodeItem("GeometryNodeCurvePrimitiveLine"),
        NodeItem("GeometryNodeCurvePrimitiveCircle"),
        NodeItem("GeometryNodeCurveStar"),
        NodeItem("GeometryNodeCurveSpiral"),
        NodeItem("GeometryNodeCurveQuadraticBezier"),
        NodeItem("GeometryNodeCurvePrimitiveQuadrilateral"),
        NodeItem("GeometryNodeCurvePrimitiveBezierSegment"),
    ]),
    GeometryNodeCategory("GEO_GEOMETRY", "Geometry", items=[
        NodeItem("GeometryNodeLegacyDeleteGeometry", poll=geometry_nodes_fields_legacy_poll),
        NodeItem("GeometryNodeLegacyRaycast", poll=geometry_nodes_fields_legacy_poll),

        NodeItem("GeometryNodeBoundBox"),
        NodeItem("GeometryNodeConvexHull"),
        NodeItem("GeometryNodeTransform"),
        NodeItem("GeometryNodeJoinGeometry"),
        NodeItem("GeometryNodeSeparateComponents"),
        NodeItem("GeometryNodeSetPosition", poll=geometry_nodes_fields_poll),
    ]),
    GeometryNodeCategory("GEO_INPUT", "Input", items=[
        NodeItem("GeometryNodeObjectInfo"),
        NodeItem("GeometryNodeCollectionInfo"),
        NodeItem("FunctionNodeRandomFloat"),
        NodeItem("ShaderNodeValue"),
        NodeItem("FunctionNodeInputString"),
        NodeItem("FunctionNodeInputVector"),
        NodeItem("GeometryNodeInputMaterial"),
        NodeItem("GeometryNodeIsViewport"),
        NodeItem("GeometryNodeInputPosition", poll=geometry_nodes_fields_poll),
        NodeItem("GeometryNodeInputIndex", poll=geometry_nodes_fields_poll),
        NodeItem("GeometryNodeInputNormal", poll=geometry_nodes_fields_poll),
    ]),
    GeometryNodeCategory("GEO_MATERIAL", "Material", items=[
        NodeItem("GeometryNodeLegacyMaterialAssign", poll=geometry_nodes_fields_legacy_poll),
        NodeItem("GeometryNodeLegacySelectByMaterial", poll=geometry_nodes_fields_legacy_poll),

        NodeItem("GeometryNodeMaterialAssign", poll=geometry_nodes_fields_poll),
        NodeItem("GeometryNodeMaterialSelection", poll=geometry_nodes_fields_poll),
        NodeItem("GeometryNodeMaterialReplace"),
    ]),
    GeometryNodeCategory("GEO_MESH", "Mesh", items=[
        NodeItem("GeometryNodeBoolean"),
        NodeItem("GeometryNodeTriangulate"),
        NodeItem("GeometryNodeEdgeSplit"),
        NodeItem("GeometryNodeSubdivisionSurface"),
        NodeItem("GeometryNodeMeshSubdivide"),
    ]),
    GeometryNodeCategory("GEO_PRIMITIVES_MESH", "Mesh Primitives", items=[
        NodeItem("GeometryNodeMeshCircle"),
        NodeItem("GeometryNodeMeshCone"),
        NodeItem("GeometryNodeMeshCube"),
        NodeItem("GeometryNodeMeshCylinder"),
        NodeItem("GeometryNodeMeshGrid"),
        NodeItem("GeometryNodeMeshIcoSphere"),
        NodeItem("GeometryNodeMeshLine"),
        NodeItem("GeometryNodeMeshUVSphere"),
    ]),
    GeometryNodeCategory("GEO_POINT", "Point", items=[
        NodeItem("GeometryNodeLegacyPointDistribute", poll=geometry_nodes_fields_legacy_poll),
        NodeItem("GeometryNodeLegacyPointInstance", poll=geometry_nodes_fields_legacy_poll),
        NodeItem("GeometryNodeLegacyPointSeparate", poll=geometry_nodes_fields_legacy_poll),
        NodeItem("GeometryNodeLegacyPointScale", poll=geometry_nodes_fields_legacy_poll),
        NodeItem("GeometryNodeLegacyPointTranslate", poll=geometry_nodes_fields_legacy_poll),
        NodeItem("GeometryNodeLegacyRotatePoints", poll=geometry_nodes_fields_legacy_poll),
        NodeItem("GeometryNodeLegacyAlignRotationToVector", poll=geometry_nodes_fields_legacy_poll),
    ]),
    GeometryNodeCategory("GEO_UTILITIES", "Utilities", items=[
        NodeItem("ShaderNodeMapRange"),
        NodeItem("ShaderNodeClamp"),
        NodeItem("ShaderNodeMath"),
        NodeItem("FunctionNodeBooleanMath"),
        NodeItem("FunctionNodeFloatCompare"),
        NodeItem("FunctionNodeFloatToInt"),
        NodeItem("GeometryNodeSwitch"),
    ]),
    GeometryNodeCategory("GEO_VECTOR", "Vector", items=[
        NodeItem("ShaderNodeVectorCurve"),
        NodeItem("ShaderNodeSeparateXYZ"),
        NodeItem("ShaderNodeCombineXYZ"),
        NodeItem("ShaderNodeVectorMath"),
        NodeItem("ShaderNodeVectorRotate"),
    ]),
    GeometryNodeCategory("GEO_OUTPUT", "Output", items=[
        NodeItem("GeometryNodeViewer"),
    ]),
    GeometryNodeCategory("GEO_VOLUME", "Volume", items=[
        NodeItem("GeometryNodeLegacyPointsToVolume", poll=geometry_nodes_fields_legacy_poll),

        NodeItem("GeometryNodeVolumeToMesh"),
    ]),
    GeometryNodeCategory("GEO_GROUP", "Group", items=node_group_items),
    GeometryNodeCategory("GEO_LAYOUT", "Layout", items=[
        NodeItem("NodeFrame"),
        NodeItem("NodeReroute"),
    ]),
]


def register():
    nodeitems_utils.register_node_categories('SHADER', shader_node_categories)
    nodeitems_utils.register_node_categories('COMPOSITING', compositor_node_categories)
    nodeitems_utils.register_node_categories('TEXTURE', texture_node_categories)
    nodeitems_utils.register_node_categories('GEOMETRY', geometry_node_categories)


def unregister():
    nodeitems_utils.unregister_node_categories('SHADER')
    nodeitems_utils.unregister_node_categories('COMPOSITING')
    nodeitems_utils.unregister_node_categories('TEXTURE')
    nodeitems_utils.unregister_node_categories('GEOMETRY')


if __name__ == "__main__":
    register()<|MERGE_RESOLUTION|>--- conflicted
+++ resolved
@@ -526,14 +526,11 @@
         NodeItem("GeometryNodeCurveFill"),
         NodeItem("GeometryNodeCurveTrim"),
         NodeItem("GeometryNodeCurveLength"),
-<<<<<<< HEAD
         NodeItem("GeometryNodeCurveBool"),
         NodeItem("GeometryNodeCurveReverse"),
         NodeItem("GeometryNodeCurveSplineType"),
         NodeItem("GeometryNodeCurveSetHandles"),
         NodeItem("GeometryNodeCurveSelectHandles"),
-=======
->>>>>>> 257c7753
     ]),
     GeometryNodeCategory("GEO_PRIMITIVES_CURVE", "Curve Primitives", items=[
         NodeItem("GeometryNodeCurvePrimitiveLine"),
