# ##### BEGIN GPL LICENSE BLOCK #####
#
#  This program is free software; you can redistribute it and/or
#  modify it under the terms of the GNU General Public License
#  as published by the Free Software Foundation; either version 2
#  of the License, or (at your option) any later version.
#
#  This program is distributed in the hope that it will be useful,
#  but WITHOUT ANY WARRANTY; without even the implied warranty of
#  MERCHANTABILITY or FITNESS FOR A PARTICULAR PURPOSE.  See the
#  GNU General Public License for more details.
#
#  You should have received a copy of the GNU General Public License
#  along with this program; if not, write to the Free Software Foundation,
#  Inc., 51 Franklin Street, Fifth Floor, Boston, MA 02110-1301, USA.
#
# ##### END GPL LICENSE BLOCK #####

# <pep8 compliant>
import bpy
import nodeitems_utils
from nodeitems_utils import (
    NodeCategory,
    NodeItem,
    NodeItemCustom,
)


# Subclasses for standard node types

class SortedNodeCategory(NodeCategory):
    def __init__(self, identifier, name, description="", items=None):
        # for builtin nodes the convention is to sort by name
        if isinstance(items, list):
            items = sorted(items, key=lambda item: item.label.lower())

        super().__init__(identifier, name, description, items)


class CompositorNodeCategory(SortedNodeCategory):
    @classmethod
    def poll(cls, context):
        return (context.space_data.type == 'NODE_EDITOR' and
                context.space_data.tree_type == 'CompositorNodeTree')


class ShaderNodeCategory(SortedNodeCategory):
    @classmethod
    def poll(cls, context):
        return (context.space_data.type == 'NODE_EDITOR' and
                context.space_data.tree_type == 'ShaderNodeTree')


class TextureNodeCategory(SortedNodeCategory):
    @classmethod
    def poll(cls, context):
        return (context.space_data.type == 'NODE_EDITOR' and
                context.space_data.tree_type == 'TextureNodeTree')


class GeometryNodeCategory(SortedNodeCategory):
    @classmethod
    def poll(cls, context):
        return (context.space_data.type == 'NODE_EDITOR' and
                context.space_data.tree_type == 'GeometryNodeTree')


# menu entry for node group tools
def group_tools_draw(self, layout, context):
    layout.operator("node.group_make")
    layout.operator("node.group_ungroup")
    layout.separator()


# maps node tree type to group node type
node_tree_group_type = {
    'CompositorNodeTree': 'CompositorNodeGroup',
    'ShaderNodeTree': 'ShaderNodeGroup',
    'TextureNodeTree': 'TextureNodeGroup',
    'GeometryNodeTree': 'GeometryNodeGroup',
}


# generic node group items generator for shader, compositor, geometry and texture node groups
def node_group_items(context):
    if context is None:
        return
    space = context.space_data
    if not space:
        return
    ntree = space.edit_tree
    if not ntree:
        return

    yield NodeItemCustom(draw=group_tools_draw)

    def contains_group(nodetree, group):
        if nodetree == group:
            return True
        else:
            for node in nodetree.nodes:
                if node.bl_idname in node_tree_group_type.values() and node.node_tree is not None:
                    if contains_group(node.node_tree, group):
                        return True
        return False

    for group in context.blend_data.node_groups:
        if group.bl_idname != ntree.bl_idname:
            continue
        # filter out recursive groups
        if contains_group(group, ntree):
            continue
        # filter out hidden nodetrees
        if group.name.startswith('.'):
            continue
        yield NodeItem(node_tree_group_type[group.bl_idname],
                       group.name,
                       {"node_tree": "bpy.data.node_groups[%r]" % group.name})


# only show input/output nodes inside node groups
def group_input_output_item_poll(context):
    space = context.space_data
    if space.edit_tree in bpy.data.node_groups.values():
        return True
    return False


# only show input/output nodes when editing line style node trees
def line_style_shader_nodes_poll(context):
    snode = context.space_data
    return (snode.tree_type == 'ShaderNodeTree' and
            snode.shader_type == 'LINESTYLE')


# only show nodes working in world node trees
def world_shader_nodes_poll(context):
    snode = context.space_data
    return (snode.tree_type == 'ShaderNodeTree' and
            snode.shader_type == 'WORLD')


# only show nodes working in object node trees
def object_shader_nodes_poll(context):
    snode = context.space_data
    return (snode.tree_type == 'ShaderNodeTree' and
            snode.shader_type == 'OBJECT')


def cycles_shader_nodes_poll(context):
    return context.engine == 'CYCLES'


def eevee_shader_nodes_poll(context):
    return context.engine == 'BLENDER_EEVEE'


def eevee_cycles_shader_nodes_poll(context):
    return (cycles_shader_nodes_poll(context) or
            eevee_shader_nodes_poll(context))


def object_cycles_shader_nodes_poll(context):
    return (object_shader_nodes_poll(context) and
            cycles_shader_nodes_poll(context))


def cycles_aov_node_poll(context):
    return (object_cycles_shader_nodes_poll(context) or
            world_shader_nodes_poll(context))


def object_eevee_shader_nodes_poll(context):
    return (object_shader_nodes_poll(context) and
            eevee_shader_nodes_poll(context))


def object_eevee_cycles_shader_nodes_poll(context):
    return (object_shader_nodes_poll(context) and
            eevee_cycles_shader_nodes_poll(context))


# All standard node categories currently used in nodes.

shader_node_categories = [
    # Shader Nodes (Cycles and Eevee)
    ShaderNodeCategory("SH_NEW_INPUT", "Input", items=[
        NodeItem("ShaderNodeTexCoord"),
        NodeItem("ShaderNodeAttribute"),
        NodeItem("ShaderNodeLightPath"),
        NodeItem("ShaderNodeFresnel"),
        NodeItem("ShaderNodeLayerWeight"),
        NodeItem("ShaderNodeRGB"),
        NodeItem("ShaderNodeValue"),
        NodeItem("ShaderNodeTangent"),
        NodeItem("ShaderNodeNewGeometry"),
        NodeItem("ShaderNodeWireframe"),
        NodeItem("ShaderNodeBevel"),
        NodeItem("ShaderNodeAmbientOcclusion"),
        NodeItem("ShaderNodeObjectInfo"),
        NodeItem("ShaderNodeHairInfo"),
        NodeItem("ShaderNodeVolumeInfo"),
        NodeItem("ShaderNodeParticleInfo"),
        NodeItem("ShaderNodeCameraData"),
        NodeItem("ShaderNodeUVMap"),
        NodeItem("ShaderNodeVertexColor"),
        NodeItem("ShaderNodeUVAlongStroke", poll=line_style_shader_nodes_poll),
        NodeItem("NodeGroupInput", poll=group_input_output_item_poll),
    ]),
    ShaderNodeCategory("SH_NEW_OUTPUT", "Output", items=[
        NodeItem("ShaderNodeOutputMaterial", poll=object_eevee_cycles_shader_nodes_poll),
        NodeItem("ShaderNodeOutputLight", poll=object_cycles_shader_nodes_poll),
        NodeItem("ShaderNodeOutputAOV", poll=cycles_aov_node_poll),
        NodeItem("ShaderNodeOutputWorld", poll=world_shader_nodes_poll),
        NodeItem("ShaderNodeOutputLineStyle", poll=line_style_shader_nodes_poll),
        NodeItem("NodeGroupOutput", poll=group_input_output_item_poll),
    ]),
    ShaderNodeCategory("SH_NEW_SHADER", "Shader", items=[
        NodeItem("ShaderNodeMixShader", poll=eevee_cycles_shader_nodes_poll),
        NodeItem("ShaderNodeAddShader", poll=eevee_cycles_shader_nodes_poll),
        NodeItem("ShaderNodeBsdfDiffuse", poll=object_eevee_cycles_shader_nodes_poll),
        NodeItem("ShaderNodeBsdfPrincipled", poll=object_eevee_cycles_shader_nodes_poll),
        NodeItem("ShaderNodeBsdfGlossy", poll=object_eevee_cycles_shader_nodes_poll),
        NodeItem("ShaderNodeBsdfTransparent", poll=object_eevee_cycles_shader_nodes_poll),
        NodeItem("ShaderNodeBsdfRefraction", poll=object_eevee_cycles_shader_nodes_poll),
        NodeItem("ShaderNodeBsdfGlass", poll=object_eevee_cycles_shader_nodes_poll),
        NodeItem("ShaderNodeBsdfTranslucent", poll=object_eevee_cycles_shader_nodes_poll),
        NodeItem("ShaderNodeBsdfAnisotropic", poll=object_cycles_shader_nodes_poll),
        NodeItem("ShaderNodeBsdfVelvet", poll=object_cycles_shader_nodes_poll),
        NodeItem("ShaderNodeBsdfToon", poll=object_cycles_shader_nodes_poll),
        NodeItem("ShaderNodeSubsurfaceScattering", poll=object_eevee_cycles_shader_nodes_poll),
        NodeItem("ShaderNodeEmission", poll=eevee_cycles_shader_nodes_poll),
        NodeItem("ShaderNodeBsdfHair", poll=object_cycles_shader_nodes_poll),
        NodeItem("ShaderNodeBackground", poll=world_shader_nodes_poll),
        NodeItem("ShaderNodeHoldout", poll=object_eevee_cycles_shader_nodes_poll),
        NodeItem("ShaderNodeVolumeAbsorption", poll=eevee_cycles_shader_nodes_poll),
        NodeItem("ShaderNodeVolumeScatter", poll=eevee_cycles_shader_nodes_poll),
        NodeItem("ShaderNodeVolumePrincipled"),
        NodeItem("ShaderNodeEeveeSpecular", poll=object_eevee_shader_nodes_poll),
        NodeItem("ShaderNodeBsdfHairPrincipled", poll=object_cycles_shader_nodes_poll)
    ]),
    ShaderNodeCategory("SH_NEW_TEXTURE", "Texture", items=[
        NodeItem("ShaderNodeTexImage"),
        NodeItem("ShaderNodeTexEnvironment"),
        NodeItem("ShaderNodeTexSky"),
        NodeItem("ShaderNodeTexNoise"),
        NodeItem("ShaderNodeTexWave"),
        NodeItem("ShaderNodeTexVoronoi"),
        NodeItem("ShaderNodeTexMusgrave"),
        NodeItem("ShaderNodeTexGradient"),
        NodeItem("ShaderNodeTexMagic"),
        NodeItem("ShaderNodeTexChecker"),
        NodeItem("ShaderNodeTexBrick"),
        NodeItem("ShaderNodeTexPointDensity"),
        NodeItem("ShaderNodeTexIES"),
        NodeItem("ShaderNodeTexWhiteNoise"),
    ]),
    ShaderNodeCategory("SH_NEW_OP_COLOR", "Color", items=[
        NodeItem("ShaderNodeMixRGB"),
        NodeItem("ShaderNodeRGBCurve"),
        NodeItem("ShaderNodeInvert"),
        NodeItem("ShaderNodeLightFalloff"),
        NodeItem("ShaderNodeHueSaturation"),
        NodeItem("ShaderNodeGamma"),
        NodeItem("ShaderNodeBrightContrast"),
    ]),
    ShaderNodeCategory("SH_NEW_OP_VECTOR", "Vector", items=[
        NodeItem("ShaderNodeMapping"),
        NodeItem("ShaderNodeBump"),
        NodeItem("ShaderNodeDisplacement"),
        NodeItem("ShaderNodeVectorDisplacement"),
        NodeItem("ShaderNodeNormalMap"),
        NodeItem("ShaderNodeNormal"),
        NodeItem("ShaderNodeVectorCurve"),
        NodeItem("ShaderNodeVectorRotate"),
        NodeItem("ShaderNodeVectorTransform"),
    ]),
    ShaderNodeCategory("SH_NEW_CONVERTOR", "Converter", items=[
        NodeItem("ShaderNodeMapRange"),
        NodeItem("ShaderNodeClamp"),
        NodeItem("ShaderNodeMath"),
        NodeItem("ShaderNodeValToRGB"),
        NodeItem("ShaderNodeRGBToBW"),
        NodeItem("ShaderNodeShaderToRGB", poll=object_eevee_shader_nodes_poll),
        NodeItem("ShaderNodeVectorMath"),
        NodeItem("ShaderNodeSeparateRGB"),
        NodeItem("ShaderNodeCombineRGB"),
        NodeItem("ShaderNodeSeparateXYZ"),
        NodeItem("ShaderNodeCombineXYZ"),
        NodeItem("ShaderNodeSeparateHSV"),
        NodeItem("ShaderNodeCombineHSV"),
        NodeItem("ShaderNodeWavelength"),
        NodeItem("ShaderNodeBlackbody"),
    ]),
    ShaderNodeCategory("SH_NEW_SCRIPT", "Script", items=[
        NodeItem("ShaderNodeScript"),
    ]),
    ShaderNodeCategory("SH_NEW_GROUP", "Group", items=node_group_items),
    ShaderNodeCategory("SH_NEW_LAYOUT", "Layout", items=[
        NodeItem("NodeFrame"),
        NodeItem("NodeReroute"),
    ]),
]

compositor_node_categories = [
    # Compositor Nodes
    CompositorNodeCategory("CMP_INPUT", "Input", items=[
        NodeItem("CompositorNodeRLayers"),
        NodeItem("CompositorNodeImage"),
        NodeItem("CompositorNodeMovieClip"),
        NodeItem("CompositorNodeMask"),
        NodeItem("CompositorNodeRGB"),
        NodeItem("CompositorNodeValue"),
        NodeItem("CompositorNodeTexture"),
        NodeItem("CompositorNodeBokehImage"),
        NodeItem("CompositorNodeTime"),
        NodeItem("CompositorNodeTrackPos"),
        NodeItem("NodeGroupInput", poll=group_input_output_item_poll),
    ]),
    CompositorNodeCategory("CMP_OUTPUT", "Output", items=[
        NodeItem("CompositorNodeComposite"),
        NodeItem("CompositorNodeViewer"),
        NodeItem("CompositorNodeSplitViewer"),
        NodeItem("CompositorNodeOutputFile"),
        NodeItem("CompositorNodeLevels"),
        NodeItem("NodeGroupOutput", poll=group_input_output_item_poll),
    ]),
    CompositorNodeCategory("CMP_OP_COLOR", "Color", items=[
        NodeItem("CompositorNodeMixRGB"),
        NodeItem("CompositorNodeAlphaOver"),
        NodeItem("CompositorNodeInvert"),
        NodeItem("CompositorNodeCurveRGB"),
        NodeItem("CompositorNodeHueSat"),
        NodeItem("CompositorNodeColorBalance"),
        NodeItem("CompositorNodeHueCorrect"),
        NodeItem("CompositorNodeBrightContrast"),
        NodeItem("CompositorNodeGamma"),
        NodeItem("CompositorNodeColorCorrection"),
        NodeItem("CompositorNodeTonemap"),
        NodeItem("CompositorNodeZcombine"),
    ]),
    CompositorNodeCategory("CMP_CONVERTOR", "Converter", items=[
        NodeItem("CompositorNodeMath"),
        NodeItem("CompositorNodeValToRGB"),
        NodeItem("CompositorNodeSetAlpha"),
        NodeItem("CompositorNodePremulKey"),
        NodeItem("CompositorNodeIDMask"),
        NodeItem("CompositorNodeRGBToBW"),
        NodeItem("CompositorNodeSepRGBA"),
        NodeItem("CompositorNodeCombRGBA"),
        NodeItem("CompositorNodeSepHSVA"),
        NodeItem("CompositorNodeCombHSVA"),
        NodeItem("CompositorNodeSepYUVA"),
        NodeItem("CompositorNodeCombYUVA"),
        NodeItem("CompositorNodeSepYCCA"),
        NodeItem("CompositorNodeCombYCCA"),
        NodeItem("CompositorNodeSwitchView"),
    ]),
    CompositorNodeCategory("CMP_OP_FILTER", "Filter", items=[
        NodeItem("CompositorNodeBlur"),
        NodeItem("CompositorNodeBilateralblur"),
        NodeItem("CompositorNodeDilateErode"),
        NodeItem("CompositorNodeDespeckle"),
        NodeItem("CompositorNodeFilter"),
        NodeItem("CompositorNodeBokehBlur"),
        NodeItem("CompositorNodeVecBlur"),
        NodeItem("CompositorNodeDefocus"),
        NodeItem("CompositorNodeGlare"),
        NodeItem("CompositorNodeInpaint"),
        NodeItem("CompositorNodeDBlur"),
        NodeItem("CompositorNodePixelate"),
        NodeItem("CompositorNodeSunBeams"),
        NodeItem("CompositorNodeDenoise"),
    ]),
    CompositorNodeCategory("CMP_OP_VECTOR", "Vector", items=[
        NodeItem("CompositorNodeNormal"),
        NodeItem("CompositorNodeMapValue"),
        NodeItem("CompositorNodeMapRange"),
        NodeItem("CompositorNodeNormalize"),
        NodeItem("CompositorNodeCurveVec"),
    ]),
    CompositorNodeCategory("CMP_MATTE", "Matte", items=[
        NodeItem("CompositorNodeKeying"),
        NodeItem("CompositorNodeKeyingScreen"),
        NodeItem("CompositorNodeChannelMatte"),
        NodeItem("CompositorNodeColorSpill"),
        NodeItem("CompositorNodeBoxMask"),
        NodeItem("CompositorNodeEllipseMask"),
        NodeItem("CompositorNodeLumaMatte"),
        NodeItem("CompositorNodeDiffMatte"),
        NodeItem("CompositorNodeDistanceMatte"),
        NodeItem("CompositorNodeChromaMatte"),
        NodeItem("CompositorNodeColorMatte"),
        NodeItem("CompositorNodeDoubleEdgeMask"),
        NodeItem("CompositorNodeCryptomatte"),
    ]),
    CompositorNodeCategory("CMP_DISTORT", "Distort", items=[
        NodeItem("CompositorNodeScale"),
        NodeItem("CompositorNodeLensdist"),
        NodeItem("CompositorNodeMovieDistortion"),
        NodeItem("CompositorNodeTranslate"),
        NodeItem("CompositorNodeRotate"),
        NodeItem("CompositorNodeFlip"),
        NodeItem("CompositorNodeCrop"),
        NodeItem("CompositorNodeDisplace"),
        NodeItem("CompositorNodeMapUV"),
        NodeItem("CompositorNodeTransform"),
        NodeItem("CompositorNodeStabilize"),
        NodeItem("CompositorNodePlaneTrackDeform"),
        NodeItem("CompositorNodeCornerPin"),
    ]),
    CompositorNodeCategory("CMP_GROUP", "Group", items=node_group_items),
    CompositorNodeCategory("CMP_LAYOUT", "Layout", items=[
        NodeItem("NodeFrame"),
        NodeItem("NodeReroute"),
        NodeItem("CompositorNodeSwitch"),
    ]),
]

texture_node_categories = [
    # Texture Nodes
    TextureNodeCategory("TEX_INPUT", "Input", items=[
        NodeItem("TextureNodeCurveTime"),
        NodeItem("TextureNodeCoordinates"),
        NodeItem("TextureNodeTexture"),
        NodeItem("TextureNodeImage"),
        NodeItem("NodeGroupInput", poll=group_input_output_item_poll),
    ]),
    TextureNodeCategory("TEX_OUTPUT", "Output", items=[
        NodeItem("TextureNodeOutput"),
        NodeItem("TextureNodeViewer"),
        NodeItem("NodeGroupOutput", poll=group_input_output_item_poll),
    ]),
    TextureNodeCategory("TEX_OP_COLOR", "Color", items=[
        NodeItem("TextureNodeMixRGB"),
        NodeItem("TextureNodeCurveRGB"),
        NodeItem("TextureNodeInvert"),
        NodeItem("TextureNodeHueSaturation"),
        NodeItem("TextureNodeCompose"),
        NodeItem("TextureNodeDecompose"),
    ]),
    TextureNodeCategory("TEX_PATTERN", "Pattern", items=[
        NodeItem("TextureNodeChecker"),
        NodeItem("TextureNodeBricks"),
    ]),
    TextureNodeCategory("TEX_TEXTURE", "Textures", items=[
        NodeItem("TextureNodeTexNoise"),
        NodeItem("TextureNodeTexDistNoise"),
        NodeItem("TextureNodeTexClouds"),
        NodeItem("TextureNodeTexBlend"),
        NodeItem("TextureNodeTexVoronoi"),
        NodeItem("TextureNodeTexMagic"),
        NodeItem("TextureNodeTexMarble"),
        NodeItem("TextureNodeTexWood"),
        NodeItem("TextureNodeTexMusgrave"),
        NodeItem("TextureNodeTexStucci"),
    ]),
    TextureNodeCategory("TEX_CONVERTOR", "Converter", items=[
        NodeItem("TextureNodeMath"),
        NodeItem("TextureNodeValToRGB"),
        NodeItem("TextureNodeRGBToBW"),
        NodeItem("TextureNodeValToNor"),
        NodeItem("TextureNodeDistance"),
    ]),
    TextureNodeCategory("TEX_DISTORT", "Distort", items=[
        NodeItem("TextureNodeScale"),
        NodeItem("TextureNodeTranslate"),
        NodeItem("TextureNodeRotate"),
        NodeItem("TextureNodeAt"),
    ]),
    TextureNodeCategory("TEX_GROUP", "Group", items=node_group_items),
    TextureNodeCategory("TEX_LAYOUT", "Layout", items=[
        NodeItem("NodeFrame"),
        NodeItem("NodeReroute"),
    ]),
]


def not_implemented_node(idname):
    NodeType = getattr(bpy.types, idname)
    name = NodeType.bl_rna.name
    label = "%s (mockup)" % name
    return NodeItem(idname, label=label)


geometry_node_categories = [
    # Geometry Nodes
    GeometryNodeCategory("GEO_MESH", "Mesh", items=[
        NodeItem("GeometryNodeTriangulate"),
        NodeItem("GeometryNodeEdgeSplit"),
        NodeItem("GeometryNodeTransform"),
        NodeItem("GeometryNodeBoolean"),
<<<<<<< HEAD
        NodeItem("GeometryNodePointDistribute"),
    ]),
    GeometryNodeCategory("GEO_ATTRIBUTES", "Attributes", items=[
        NodeItem("GeometryNodeCreateAttribute"),
        NodeItem("GeometryNodeRandomAttribute"),
        NodeItem("GeometryNodeAttributeMath"),
    ]),
    GeometryNodeCategory("GEO_POINTCLOUD", "Pointcloud", items=[
=======
    ]),    
    GeometryNodeCategory("GEO_SCATTERING", "Scattering", items=[
>>>>>>> c34438dd
        NodeItem("GeometryNodePointDistribute"),
        NodeItem("GeometryNodePointInstance"),
    ]),
    GeometryNodeCategory("GEO_MATH", "Misc", items=[
        NodeItem("ShaderNodeMapRange"),
        NodeItem("ShaderNodeClamp"),
        NodeItem("ShaderNodeMath"),
        NodeItem("ShaderNodeValToRGB"),
        NodeItem("ShaderNodeVectorMath"),
        NodeItem("ShaderNodeSeparateRGB"),
        NodeItem("ShaderNodeCombineRGB"),
        NodeItem("ShaderNodeSeparateXYZ"),
        NodeItem("ShaderNodeCombineXYZ"),
        NodeItem("FunctionNodeBooleanMath"),
        NodeItem("FunctionNodeFloatCompare"),
        NodeItem("FunctionNodeCombineStrings"),
        NodeItem("FunctionNodeRandomFloat"),
        NodeItem("ShaderNodeValue"),
        NodeItem("FunctionNodeGroupInstanceID"),
    ]),
    GeometryNodeCategory("GEO_GROUP", "Group", items=node_group_items),
    GeometryNodeCategory("GEO_LAYOUT", "Layout", items=[
        NodeItem("NodeFrame"),
        NodeItem("NodeReroute"),
    ]),
]


def register():
    nodeitems_utils.register_node_categories('SHADER', shader_node_categories)
    nodeitems_utils.register_node_categories('COMPOSITING', compositor_node_categories)
    nodeitems_utils.register_node_categories('TEXTURE', texture_node_categories)
    nodeitems_utils.register_node_categories('GEOMETRY', geometry_node_categories)


def unregister():
    nodeitems_utils.unregister_node_categories('SHADER')
    nodeitems_utils.unregister_node_categories('COMPOSITING')
    nodeitems_utils.unregister_node_categories('TEXTURE')
    nodeitems_utils.unregister_node_categories('GEOMETRY')


if __name__ == "__main__":
    register()<|MERGE_RESOLUTION|>--- conflicted
+++ resolved
@@ -490,19 +490,13 @@
         NodeItem("GeometryNodeEdgeSplit"),
         NodeItem("GeometryNodeTransform"),
         NodeItem("GeometryNodeBoolean"),
-<<<<<<< HEAD
-        NodeItem("GeometryNodePointDistribute"),
     ]),
     GeometryNodeCategory("GEO_ATTRIBUTES", "Attributes", items=[
         NodeItem("GeometryNodeCreateAttribute"),
         NodeItem("GeometryNodeRandomAttribute"),
         NodeItem("GeometryNodeAttributeMath"),
     ]),
-    GeometryNodeCategory("GEO_POINTCLOUD", "Pointcloud", items=[
-=======
-    ]),    
     GeometryNodeCategory("GEO_SCATTERING", "Scattering", items=[
->>>>>>> c34438dd
         NodeItem("GeometryNodePointDistribute"),
         NodeItem("GeometryNodePointInstance"),
     ]),
