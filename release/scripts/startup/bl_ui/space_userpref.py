--- conflicted
+++ resolved
@@ -115,13 +115,8 @@
         layout.prop(userpref, "active_section", expand=True)
 
 
-<<<<<<< HEAD
-class USERPREF_MT_interaction_presets(bpy.types.Menu):
+class USERPREF_MT_interaction_presets(Menu):
     bl_label = _("Presets")
-=======
-class USERPREF_MT_interaction_presets(Menu):
-    bl_label = "Presets"
->>>>>>> 2365c640
     preset_subdir = "interaction"
     preset_operator = "script.execute_preset"
     draw = Menu.draw_preset
@@ -876,13 +871,8 @@
         #print("runtime", time.time() - start)
 
 
-<<<<<<< HEAD
-class USERPREF_MT_addons_dev_guides(bpy.types.Menu):
+class USERPREF_MT_addons_dev_guides(Menu):
     bl_label = _("Development Guides")
-=======
-class USERPREF_MT_addons_dev_guides(Menu):
-    bl_label = "Development Guides"
->>>>>>> 2365c640
 
     # menu to open webpages with addons development guides
     def draw(self, context):
@@ -1116,14 +1106,10 @@
     bl_idname = "wm.addon_disable"
     bl_label = _("Disable Add-On")
 
-<<<<<<< HEAD
-    module = StringProperty(name=_("Module"), description=_("Module name of the addon to disable"))
-=======
     module = StringProperty(
-            name="Module",
-            description="Module name of the addon to disable",
+            name=_("Module"),
+            description=_("Module name of the addon to disable"),
             )
->>>>>>> 2365c640
 
     def execute(self, context):
         addon_utils.disable(self.module)
@@ -1135,38 +1121,28 @@
     bl_idname = "wm.addon_install"
     bl_label = _("Install Add-On...")
 
-<<<<<<< HEAD
-    overwrite = BoolProperty(name=_("Overwrite"), description=_("Remove existing addons with the same ID"), default=True)
-=======
     overwrite = BoolProperty(
-            name="Overwrite",
-            description="Remove existing addons with the same ID",
+            name=_("Overwrite"),
+            description=_("Remove existing addons with the same ID"),
             default=True,
             )
->>>>>>> 2365c640
     target = EnumProperty(
             name="Target Path",
             items=(('DEFAULT', "Default", ""),
                    ('PREFS', "User Prefs", "")),
             )
 
-<<<<<<< HEAD
-    filepath = StringProperty(name=_("File Path"), description=_("File path to write file to"))
-    filter_folder = BoolProperty(name=_("Filter folders"), description="", default=True, options={'HIDDEN'})
-    filter_python = BoolProperty(name=_("Filter python"), description="", default=True, options={'HIDDEN'})
-    filter_glob = StringProperty(default="*.py;*.zip", options={'HIDDEN'})
-=======
     filepath = StringProperty(
-            name="File Path",
-            description="File path to write file to",
+            name=_("File Path"),
+            description=_("File path to write file to"),
             )
     filter_folder = BoolProperty(
-            name="Filter folders",
+            name=_("Filter folders"),
             default=True,
             options={'HIDDEN'},
             )
     filter_python = BoolProperty(
-            name="Filter python",
+            name=_("Filter python"),
             default=True,
             options={'HIDDEN'},
             )
@@ -1174,7 +1150,6 @@
             default="*.py;*.zip",
             options={'HIDDEN'},
             )
->>>>>>> 2365c640
 
     @staticmethod
     def _module_remove(path_addons, module):
@@ -1312,8 +1287,8 @@
     bl_label = _("Remove Add-On")
 
     module = StringProperty(
-            name="Module",
-            description="Module name of the addon to remove",
+            name=_("Module"),
+            description=_("Module name of the addon to remove"),
             )
 
     @staticmethod
@@ -1362,14 +1337,10 @@
     bl_idname = "wm.addon_expand"
     bl_label = ""
 
-<<<<<<< HEAD
-    module = StringProperty(name=_("Module"), description=_("Module name of the addon to expand"))
-=======
     module = StringProperty(
-            name="Module",
-            description="Module name of the addon to expand",
+            name=_("Module"),
+            description=_("Module name of the addon to expand"),
             )
->>>>>>> 2365c640
 
     def execute(self, context):
         module_name = self.module
