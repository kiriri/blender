# ##### BEGIN GPL LICENSE BLOCK #####
#
#  This program is free software; you can redistribute it and/or
#  modify it under the terms of the GNU General Public License
#  as published by the Free Software Foundation; either version 2
#  of the License, or (at your option) any later version.
#
#  This program is distributed in the hope that it will be useful,
#  but WITHOUT ANY WARRANTY; without even the implied warranty of
#  MERCHANTABILITY or FITNESS FOR A PARTICULAR PURPOSE.  See the
#  GNU General Public License for more details.
#
#  You should have received a copy of the GNU General Public License
#  along with this program; if not, write to the Free Software Foundation,
#  Inc., 51 Franklin Street, Fifth Floor, Boston, MA 02110-1301, USA.
#
# ##### END GPL LICENSE BLOCK #####

# <pep8 compliant>
from bpy.types import Panel


class CollectionButtonsPanel:
    bl_space_type = 'PROPERTIES'
    bl_region_type = 'WINDOW'
    bl_context = "collection"

    @classmethod
    def poll(cls, context):
        return context.collection != context.scene.collection


def lineart_make_line_type_entry(col, line_type, text_disp, expand, search_from):
    col.prop(line_type, "use", text=text_disp)
    if line_type.use and expand:
        col.prop_search(line_type, "layer", search_from,
                        "layers", icon='GREASEPENCIL')
        col.prop_search(line_type, "material", search_from,
                        "materials", icon='SHADING_TEXTURE')


class COLLECTION_PT_collection_flags(CollectionButtonsPanel, Panel):
    bl_label = "Restrictions"

    def draw(self, context):
        layout = self.layout
        layout.use_property_split = True
        layout.use_property_decorate = False

        collection = context.collection
        vl = context.view_layer
        vlc = vl.active_layer_collection

        col = layout.column(align=True)
        col.prop(collection, "hide_select", text="Selectable", toggle=False, invert_checkbox=True)
        col.prop(collection, "hide_render", toggle=False)

        col = layout.column(align=True)
        col.prop(vlc, "holdout", toggle=False)
        col.prop(vlc, "indirect_only", toggle=False)


class COLLECTION_PT_instancing(CollectionButtonsPanel, Panel):
    bl_label = "Instancing"

    def draw(self, context):
        layout = self.layout
        layout.use_property_split = True
        layout.use_property_decorate = False
        collection = context.collection

        row = layout.row()
        row.prop(collection, "instance_offset")


class COLLECTION_PT_lineart_collection(CollectionButtonsPanel, Panel):
    bl_label = "Line Art"
    bl_order = 10

    def draw(self, context):
        layout = self.layout
        layout.use_property_split = True
        layout.use_property_decorate = False
        collection = context.collection

        row = layout.row()
        row.prop(collection, "lineart_usage")

<<<<<<< HEAD
        layout.prop(collection, "lineart_use_intersection_mask", text="Collection Mask")

        col = layout.column(align=True)
        col.active = collection.lineart_use_intersection_mask
        row = col.row(align=True, heading="Masks")
        for i in range(8):
            row.prop(collection, "lineart_intersection_mask", index=i, text=" ", toggle=True)
            if i == 3:
                row = col.row(align=True)
=======
        layout.prop(collection, "lineart_use_intersection_mask")

        row = layout.row(align=True, heading="Masks")
        row.active = collection.lineart_use_intersection_mask
        for i in range(8):
            row.prop(collection, "lineart_intersection_mask", index=i, text=str(i), toggle=True)
>>>>>>> ff01070b


classes = (
    COLLECTION_PT_collection_flags,
    COLLECTION_PT_instancing,
    COLLECTION_PT_lineart_collection,
)

if __name__ == "__main__":  # only for live edit.
    from bpy.utils import register_class
    for cls in classes:
        register_class(cls)<|MERGE_RESOLUTION|>--- conflicted
+++ resolved
@@ -52,7 +52,8 @@
         vlc = vl.active_layer_collection
 
         col = layout.column(align=True)
-        col.prop(collection, "hide_select", text="Selectable", toggle=False, invert_checkbox=True)
+        col.prop(collection, "hide_select", text="Selectable",
+                 toggle=False, invert_checkbox=True)
         col.prop(collection, "hide_render", toggle=False)
 
         col = layout.column(align=True)
@@ -86,24 +87,13 @@
         row = layout.row()
         row.prop(collection, "lineart_usage")
 
-<<<<<<< HEAD
-        layout.prop(collection, "lineart_use_intersection_mask", text="Collection Mask")
-
-        col = layout.column(align=True)
-        col.active = collection.lineart_use_intersection_mask
-        row = col.row(align=True, heading="Masks")
-        for i in range(8):
-            row.prop(collection, "lineart_intersection_mask", index=i, text=" ", toggle=True)
-            if i == 3:
-                row = col.row(align=True)
-=======
         layout.prop(collection, "lineart_use_intersection_mask")
 
         row = layout.row(align=True, heading="Masks")
         row.active = collection.lineart_use_intersection_mask
         for i in range(8):
-            row.prop(collection, "lineart_intersection_mask", index=i, text=str(i), toggle=True)
->>>>>>> ff01070b
+            row.prop(collection, "lineart_intersection_mask",
+                     index=i, text=str(i), toggle=True)
 
 
 classes = (
