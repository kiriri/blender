--- conflicted
+++ resolved
@@ -1020,14 +1020,8 @@
         layout.separator()
         palette = context.active_gpencil_palette
         brush = context.active_gpencil_brush
-<<<<<<< HEAD
-        i = 0
-        for palcolor in palette.colors:
+        for i, palcolor in enumerate(palette.colors):
             if brush is None or brush.fill_only is False:
-=======
-        for i, palcolor in enumerate(palette.colors):
-            if brush is None or brush.is_fill_only is False:
->>>>>>> b744f47e
                 layout.operator("palette.palettecolor_choose", text=palcolor.name).index=i
             else:
                 if palcolor.fill_alpha > 0.0:
