# ##### BEGIN GPL LICENSE BLOCK #####
#
#  This program is free software; you can redistribute it and/or
#  modify it under the terms of the GNU General Public License
#  as published by the Free Software Foundation; either version 2
#  of the License, or (at your option) any later version.
#
#  This program is distributed in the hope that it will be useful,
#  but WITHOUT ANY WARRANTY; without even the implied warranty of
#  MERCHANTABILITY or FITNESS FOR A PARTICULAR PURPOSE.  See the
#  GNU General Public License for more details.
#
#  You should have received a copy of the GNU General Public License
#  along with this program; if not, write to the Free Software Foundation,
#  Inc., 51 Franklin Street, Fifth Floor, Boston, MA 02110-1301, USA.
#
# ##### END GPL LICENSE BLOCK #####

# <pep8 compliant>

import bpy
from bpy.types import Menu, UIList
from bpy.app.translations import pgettext_iface as iface_


def gpencil_stroke_placement_settings(context, layout):
    if context.space_data.type == 'VIEW_3D':
        propname = "annotation_stroke_placement_view3d"
    elif context.space_data.type == 'SEQUENCE_EDITOR':
        propname = "annotation_stroke_placement_sequencer_preview"
    elif context.space_data.type == 'IMAGE_EDITOR':
        propname = "annotation_stroke_placement_image_editor"
    else:
        propname = "annotation_stroke_placement_view2d"

    ts = context.tool_settings

    col = layout.column(align=True)

    if context.space_data.type != 'VIEW_3D':
        col.label(text="Stroke Placement:")
        row = col.row(align=True)
        row.prop_enum(ts, propname, 'VIEW')
        row.prop_enum(ts, propname, 'CURSOR', text="Cursor")


def gpencil_active_brush_settings_simple(context, layout):
    brush = context.active_gpencil_brush
    if brush is None:
        layout.label("No Active Brush")
        return

    col = layout.column()
    col.label("Active Brush:      ")

    row = col.row(align=True)
    row.operator_context = 'EXEC_REGION_WIN'
    row.operator_menu_enum("gpencil.brush_change", "brush", text="", icon='BRUSH_DATA')
    row.prop(brush, "name", text="")

    col.prop(brush, "size", slider=True)
    row = col.row(align=True)
    row.prop(brush, "use_random_pressure", text="", icon='RNDCURVE')
    row.prop(brush, "pen_sensitivity_factor", slider=True)
    row.prop(brush, "use_pressure", text="", icon='STYLUS_PRESSURE')
    row = col.row(align=True)
    row.prop(brush, "use_random_strength", text="", icon='RNDCURVE')
    row.prop(brush, "strength", slider=True)
    row.prop(brush, "use_strength_pressure", text="", icon='STYLUS_PRESSURE')
    row = col.row(align=True)
    row.prop(brush, "jitter", slider=True)
    row.prop(brush, "use_jitter_pressure", text="", icon='STYLUS_PRESSURE')
    row = col.row()
    row.prop(brush, "angle", slider=True)
    row.prop(brush, "angle_factor", text="Factor", slider=True)


# XXX: To be replaced with active tools
class GreasePencilDrawingToolsPanel:
    # subclass must set
    # bl_space_type = 'IMAGE_EDITOR'
    bl_label = "Grease Pencil"
    bl_category = "Grease Pencil"
    bl_region_type = 'TOOLS'

    @classmethod
    def poll(cls, context):
        return True

    @staticmethod
    def draw(self, context):
        layout = self.layout

        is_3d_view = context.space_data.type == 'VIEW_3D'
        is_clip_editor = context.space_data.type == 'CLIP_EDITOR'

        col = layout.column(align=True)

        col.label(text="Draw:")
        row = col.row(align=True)
        row.operator("gpencil.annotate", icon='GREASEPENCIL', text="Draw").mode = 'DRAW'
        row.operator("gpencil.annotate", icon='FORCE_CURVE', text="Erase").mode = 'ERASER'  # XXX: Needs a dedicated icon

        row = col.row(align=True)
        row.operator("gpencil.annotate", icon='LINE_DATA', text="Line").mode = 'DRAW_STRAIGHT'
        row.operator("gpencil.annotate", icon='MESH_DATA', text="Poly").mode = 'DRAW_POLY'

        col.separator()

        sub = col.column(align=True)
        sub.operator("gpencil.blank_frame_add", icon='NEW')
        sub.operator("gpencil.active_frames_delete_all", icon='X', text="Delete Frame(s)")

        #sub = col.column(align=True)
        #sub.prop(context.tool_settings, "use_gpencil_additive_drawing", text="Additive Drawing")
        #sub.prop(context.tool_settings, "use_gpencil_continuous_drawing", text="Continuous Drawing")
        #sub.prop(context.tool_settings, "use_gpencil_draw_onback", text="Draw on Back")

        col.separator()
        col.separator()

        if context.space_data.type in {'CLIP_EDITOR'}:
            col.separator()
            col.label("Data Source:")
            row = col.row(align=True)
            if is_3d_view:
                row.prop(context.tool_settings, "grease_pencil_source", expand=True)
            elif is_clip_editor:
                row.prop(context.space_data, "grease_pencil_source", expand=True)

<<<<<<< HEAD
        #col.separator()
        #col.separator()
=======
        # col.separator()
        # col.separator()
>>>>>>> 6cad7984

        gpencil_stroke_placement_settings(context, col)

        gpd = context.gpencil_data

        if gpd and not is_3d_view:
            layout.separator()
            layout.separator()

            col = layout.column(align=True)
            col.prop(gpd, "use_stroke_edit_mode", text="Enable Editing", icon='EDIT', toggle=True)


class GreasePencilStrokeEditPanel:
    # subclass must set
    # bl_space_type = 'IMAGE_EDITOR'
    bl_label = "Edit Strokes"
    bl_category = "Tools"
    bl_region_type = 'TOOLS'

    @classmethod
    def poll(cls, context):
        if context.gpencil_data is None:
            return False

        gpd = context.gpencil_data
        return bool(context.editable_gpencil_strokes) and bool(gpd.use_stroke_edit_mode)

    @staticmethod
    def draw(self, context):
        layout = self.layout

        is_3d_view = context.space_data.type == 'VIEW_3D'

        if not is_3d_view:
            layout.label(text="Select:")
            col = layout.column(align=True)
            col.operator("gpencil.select_all", text="Select All")
            col.operator("gpencil.select_border")
            col.operator("gpencil.select_circle")

            layout.separator()

            col = layout.column(align=True)
            col.operator("gpencil.select_linked")
            col.operator("gpencil.select_more")
            col.operator("gpencil.select_less")
            col.operator("gpencil.select_alternate")

        layout.label(text="Edit:")
        row = layout.row(align=True)
        row.operator("gpencil.copy", text="Copy")
        row.operator("gpencil.paste", text="Paste").type = 'COPY'
        row.operator("gpencil.paste", text="Paste & Merge").type = 'MERGE'

        col = layout.column(align=True)
        col.operator("gpencil.delete")
        col.operator("gpencil.duplicate_move", text="Duplicate")
        if is_3d_view:
            col.operator("gpencil.stroke_cyclical_set", text="Toggle Cyclic").type = 'TOGGLE'

        layout.separator()

        if not is_3d_view:
            col = layout.column(align=True)
            col.operator("transform.translate")                # icon='MAN_TRANS'
            col.operator("transform.rotate")                   # icon='MAN_ROT'
            col.operator("transform.resize", text="Scale")     # icon='MAN_SCALE'

            layout.separator()

        layout.separator()
        col = layout.column(align=True)
        col.operator_menu_enum("gpencil.stroke_arrange", text="Arrange Strokes...", property="direction")
<<<<<<< HEAD
        col.operator("gpencil.stroke_change_color", text="Move to Color")
=======
        col.operator("gpencil.stroke_change_color", text="Assign Material")
>>>>>>> 6cad7984

        layout.separator()
        col = layout.column(align=True)
        col.operator("gpencil.stroke_subdivide", text="Subdivide")
        row = col.row(align=True)
        row.operator("gpencil.stroke_simplify_fixed", text="Simplify")
        row.operator("gpencil.stroke_simplify", text="Adaptative")

        col.separator()

        row = col.row(align=True)
        row.operator("gpencil.stroke_join", text="Join").type = 'JOIN'
        row.operator("gpencil.stroke_join", text="& Copy").type = 'JOINCOPY'

        col.operator("gpencil.stroke_flip", text="Flip Direction")

        if is_3d_view:
            layout.separator()

            col = layout.column(align=True)
            col.operator_menu_enum("gpencil.stroke_separate", text="Separate...", property="mode")
            col.operator("gpencil.stroke_split", text="Split")

            col = layout.column(align=True)
            col.label(text="Cleanup:")
            col.operator_menu_enum("gpencil.reproject", text="Reproject Strokes...", property="type")
            col.operator_menu_enum("gpencil.frame_clean_fill", text="Clean Boundary Strokes...", property="mode")


class GreasePencilStrokeSculptPanel:
    # subclass must set
    # bl_space_type = 'IMAGE_EDITOR'
    bl_label = "Sculpt Strokes"
    bl_category = "Tools"

    @staticmethod
    def draw(self, context):
        layout = self.layout
        layout.use_property_split = True
        layout.use_property_decorate = False

        settings = context.tool_settings.gpencil_sculpt
        tool = settings.tool
        brush = settings.brush

        layout.template_icon_view(settings, "tool", show_labels=True)

        layout.prop(brush, "size", slider=True)
        row = layout.row(align=True)
        row.prop(brush, "strength", slider=True)
        row.prop(brush, "use_pressure_strength", text="")

        layout.prop(brush, "use_falloff")

        if tool in {'SMOOTH', 'RANDOMIZE'}:
            layout.prop(settings, "affect_position", text="Affect Position")
            layout.prop(settings, "affect_strength", text="Affect Strength")
            layout.prop(settings, "affect_thickness", text="Affect Thickness")

            if tool == 'SMOOTH':
                layout.prop(brush, "affect_pressure")

            layout.prop(settings, "affect_uv", text="Affect UV")

        if tool in {'THICKNESS', 'PINCH', 'TWIST'}:
            layout.prop(brush, "direction", expand=True)


# GP Object Tool Settings
class GreasePencilAppearancePanel:
    bl_label = "Brush Appearance"
    bl_options = {'DEFAULT_CLOSED'}

    @classmethod
    def poll(cls, context):
        ob = context.active_object
        return ob and ob.type == 'GPENCIL'

    @staticmethod
    def draw(self, context):
        layout = self.layout
        layout.use_property_split = True
        layout.use_property_decorate = False
<<<<<<< HEAD

        ob = context.active_object

        if ob.mode == 'GPENCIL_PAINT':
            brush = context.active_gpencil_brush
            gp_settings = brush.gpencil_settings

            layout.prop(gp_settings, "gpencil_brush_type", text="Brush Type")

            sub = layout.column(align=True)
            sub.enabled = not brush.use_custom_icon
            sub.prop(gp_settings, "gp_icon", text="Icon")

            layout.prop(brush, "use_custom_icon")
            sub = layout.column()
            sub.active = brush.use_custom_icon
            sub.prop(brush, "icon_filepath", text="")

            layout.prop(gp_settings, "use_cursor", text="Show Brush")

            if gp_settings.gpencil_brush_type == 'FILL':
                layout.prop(brush, "cursor_color_add", text="Color")

        elif ob.mode in ('GPENCIL_SCULPT', 'GPENCIL_WEIGHT'):
            settings = context.tool_settings.gpencil_sculpt
            brush = settings.brush

            col = layout.column(align=True)
            col.prop(brush, "use_cursor", text="Show Brush")
            col.row().prop(brush, "cursor_color_add", text="Add")
            col.row().prop(brush, "cursor_color_sub", text="Subtract")
=======

        ob = context.active_object

        if ob.mode == 'GPENCIL_PAINT':
            brush = context.active_gpencil_brush
            gp_settings = brush.gpencil_settings

            layout.prop(gp_settings, "gpencil_brush_type", text="Brush Type")
>>>>>>> 6cad7984

            sub = layout.column(align=True)
            sub.enabled = not brush.use_custom_icon
            sub.prop(gp_settings, "gp_icon", text="Icon")

            layout.prop(brush, "use_custom_icon")
            sub = layout.column()
            sub.active = brush.use_custom_icon
            sub.prop(brush, "icon_filepath", text="")

            layout.prop(gp_settings, "use_cursor", text="Show Brush")

            if gp_settings.gpencil_brush_type == 'FILL':
                layout.prop(brush, "cursor_color_add", text="Color")

        elif ob.mode in ('GPENCIL_SCULPT', 'GPENCIL_WEIGHT'):
            settings = context.tool_settings.gpencil_sculpt
            brush = settings.brush

            col = layout.column(align=True)
            col.prop(brush, "use_cursor", text="Show Brush")
            col.row().prop(brush, "cursor_color_add", text="Add")
            col.row().prop(brush, "cursor_color_sub", text="Subtract")


class GPENCIL_MT_pie_tool_palette(Menu):
    """A pie menu for quick access to Grease Pencil tools"""
    bl_label = "Grease Pencil Tools"

    def draw(self, context):
        layout = self.layout

        pie = layout.menu_pie()
        gpd = context.gpencil_data

        # W - Drawing Types
        col = pie.column()
        col.operator("gpencil.draw", text="Draw", icon='GREASEPENCIL').mode = 'DRAW'
        col.operator("gpencil.draw", text="Straight Lines", icon='LINE_DATA').mode = 'DRAW_STRAIGHT'
        col.operator("gpencil.draw", text="Poly", icon='MESH_DATA').mode = 'DRAW_POLY'

        # E - Eraser
        # XXX: needs a dedicated icon...
        col = pie.column()
        col.operator("gpencil.draw", text="Eraser", icon='FORCE_CURVE').mode = 'ERASER'

        # E - "Settings" Palette is included here too, since it needs to be in a stable position...
        if gpd and gpd.layers.active:
            col.separator()
            col.operator("wm.call_menu_pie", text="Settings...", icon='SCRIPTWIN').name = "GPENCIL_MT_pie_settings_palette"

        # Editing tools
        if gpd:
            if gpd.use_stroke_edit_mode and context.editable_gpencil_strokes:
                # S - Exit Edit Mode
                pie.operator("gpencil.editmode_toggle", text="Exit Edit Mode", icon='EDIT')

                # N - Transforms
                col = pie.column()
                row = col.row(align=True)
                row.operator("transform.translate", icon='MAN_TRANS')
                row.operator("transform.rotate", icon='MAN_ROT')
                row.operator("transform.resize", text="Scale", icon='MAN_SCALE')
                row = col.row(align=True)
                row.label("Proportional Edit:")
                row.prop(context.tool_settings, "proportional_edit", text="", icon_only=True)
                row.prop(context.tool_settings, "proportional_edit_falloff", text="", icon_only=True)

                # NW - Select (Non-Modal)
                col = pie.column()
                col.operator("gpencil.select_all", text="Select All", icon='PARTICLE_POINT')
                col.operator("gpencil.select_all", text="Select Inverse", icon='BLANK1')
                col.operator("gpencil.select_linked", text="Select Linked", icon='LINKED')
                col.operator("gpencil.palettecolor_select", text="Select Color", icon='COLOR')

                # NE - Select (Modal)
                col = pie.column()
                col.operator("gpencil.select_border", text="Border Select", icon='BORDER_RECT')
                col.operator("gpencil.select_circle", text="Circle Select", icon='META_EMPTY')
                col.operator("gpencil.select_lasso", text="Lasso Select", icon='BORDER_LASSO')
                col.operator("gpencil.select_alternate", text="Alternate Select", icon='BORDER_LASSO')

                # SW - Edit Tools
                col = pie.column()
                col.operator("gpencil.duplicate_move", icon='PARTICLE_PATH', text="Duplicate")
                col.operator("gpencil.delete", icon='X', text="Delete...")

                # SE - More Tools
                pie.operator("wm.call_menu_pie", text="More...").name = "GPENCIL_MT_pie_tools_more"
            else:
                # Toggle Edit Mode
                pie.operator("gpencil.editmode_toggle", text="Enable Stroke Editing", icon='EDIT')


class GPENCIL_MT_pie_settings_palette(Menu):
    """A pie menu for quick access to Grease Pencil settings"""
    bl_label = "Grease Pencil Settings"

    @classmethod
    def poll(cls, context):
        return bool(context.gpencil_data and context.active_gpencil_layer)

    def draw(self, context):
        layout = self.layout

        pie = layout.menu_pie()
        gpd = context.gpencil_data
        gpl = context.active_gpencil_layer
<<<<<<< HEAD
        palcolor = None #context.active_gpencil_palettecolor
=======
        palcolor = None  # context.active_gpencil_palettecolor
>>>>>>> 6cad7984
        brush = context.active_gpencil_brush

        is_editmode = bool(gpd and gpd.use_stroke_edit_mode and context.editable_gpencil_strokes)

        # W - Stroke draw settings
        col = pie.column(align=True)
        if palcolor is not None:
            col.enabled = not palcolor.lock
            col.label(text="Stroke")
            col.prop(palcolor, "color", text="")
            col.prop(palcolor, "alpha", text="", slider=True)

        # E - Fill draw settings
        col = pie.column(align=True)
        if palcolor is not None:
            col.enabled = not palcolor.lock
            col.label(text="Fill")
            col.prop(palcolor, "fill_color", text="")
            col.prop(palcolor, "fill_alpha", text="", slider=True)

        # S Brush settings
        gpencil_active_brush_settings_simple(context, pie)

        # N - Active Layer
        col = pie.column()
        col.label("Active Layer:      ")

        row = col.row()
        row.operator_context = 'EXEC_REGION_WIN'
        row.operator_menu_enum("gpencil.layer_change", "layer", text="", icon='GREASEPENCIL')
        row.prop(gpl, "info", text="")
        row.operator("gpencil.layer_remove", text="", icon='X')

        row = col.row()
        row.prop(gpl, "lock")
        row.prop(gpl, "hide")
        col.prop(gpl, "use_onion_skinning")

        # NW/NE/SW/SE - These operators are only available in editmode
        # as they require strokes to be selected to work
        if is_editmode:
            # NW - Move stroke Down
            col = pie.column(align=True)
            col.label("Arrange Strokes")
            col.operator("gpencil.stroke_arrange", text="Send to Back").direction = 'BOTTOM'
            col.operator("gpencil.stroke_arrange", text="Send Backward").direction = 'DOWN'

            # NE - Move stroke Up
            col = pie.column(align=True)
            col.label("Arrange Strokes")
            col.operator("gpencil.stroke_arrange", text="Bring to Front").direction = 'TOP'
            col.operator("gpencil.stroke_arrange", text="Bring Forward").direction = 'UP'

            # SW - Move stroke to color
            col = pie.column(align=True)
            col.operator("gpencil.stroke_change_color", text="Move to Color")

            # SE - Join strokes
            col = pie.column(align=True)
            col.label("Join Strokes")
            row = col.row()
            row.operator("gpencil.stroke_join", text="Join").type = 'JOIN'
            row.operator("gpencil.stroke_join", text="Join & Copy").type = 'JOINCOPY'
            col.operator("gpencil.stroke_flip", text="Flip Direction")

            col.prop(gpd, "show_stroke_direction", text="Show Drawing Direction")


class GPENCIL_MT_pie_tools_more(Menu):
    """A pie menu for accessing more Grease Pencil tools"""
    bl_label = "More Grease Pencil Tools"

    @classmethod
    def poll(cls, context):
        gpd = context.gpencil_data
        return bool(gpd and gpd.use_stroke_edit_mode and context.editable_gpencil_strokes)

    def draw(self, context):
        layout = self.layout

        pie = layout.menu_pie()
        # gpd = context.gpencil_data

        col = pie.column(align=True)
        col.operator("gpencil.copy", icon='COPYDOWN', text="Copy")
        col.operator("gpencil.paste", icon='PASTEDOWN', text="Paste")

        col = pie.column(align=True)
        col.operator("gpencil.select_more", icon='ZOOMIN')
        col.operator("gpencil.select_less", icon='ZOOMOUT')

        pie.operator("transform.mirror", icon='MOD_MIRROR')
        pie.operator("transform.bend", icon='MOD_SIMPLEDEFORM')
        pie.operator("transform.shear", icon='MOD_TRIANGULATE')
        pie.operator("transform.tosphere", icon='MOD_MULTIRES')

        pie.operator("gpencil.convert", icon='OUTLINER_OB_CURVE', text="Convert...")
        pie.operator("wm.call_menu_pie", text="Back to Main Palette...").name = "GPENCIL_MT_pie_tool_palette"


class GPENCIL_MT_pie_sculpt(Menu):
    """A pie menu for accessing Grease Pencil stroke sculpt settings"""
    bl_label = "Grease Pencil Sculpt"

    @classmethod
    def poll(cls, context):
        gpd = context.gpencil_data
        return bool(gpd and gpd.use_stroke_edit_mode and context.editable_gpencil_strokes)

    def draw(self, context):
        layout = self.layout

        pie = layout.menu_pie()

        settings = context.tool_settings.gpencil_sculpt
        brush = settings.brush

        # W - Launch Sculpt Mode
        col = pie.column()
        # col.label("Tool:")
        col.prop(settings, "tool", text="")
        col.operator("gpencil.brush_paint", text="Sculpt", icon='SCULPTMODE_HLT')

        # E - Common Settings
        col = pie.column(align=True)
        col.prop(brush, "size", slider=True)
        row = col.row(align=True)
        row.prop(brush, "strength", slider=True)
        # row.prop(brush, "use_pressure_strength", text="", icon_only=True)
        col.prop(brush, "use_falloff")
        if settings.tool in {'SMOOTH', 'RANDOMIZE'}:
            row = col.row(align=True)
            row.prop(settings, "affect_position", text="Position", icon='MESH_DATA', toggle=True)
            row.prop(settings, "affect_strength", text="Strength", icon='COLOR', toggle=True)
            row.prop(settings, "affect_thickness", text="Thickness", icon='LINE_DATA', toggle=True)

        # S - Change Brush Type Shortcuts
        row = pie.row()
        row.prop_enum(settings, "tool", value='GRAB')
        row.prop_enum(settings, "tool", value='PUSH')
        row.prop_enum(settings, "tool", value='CLONE')

        # N - Change Brush Type Shortcuts
        row = pie.row()
        row.prop_enum(settings, "tool", value='SMOOTH')
        row.prop_enum(settings, "tool", value='THICKNESS')
        row.prop_enum(settings, "tool", value='STRENGTH')
        row.prop_enum(settings, "tool", value='RANDOMIZE')


class GPENCIL_MT_snap(Menu):
    bl_label = "Snap"

    def draw(self, context):
        layout = self.layout

        layout.operator("gpencil.snap_to_grid", text="Selection to Grid")
        layout.operator("gpencil.snap_to_cursor", text="Selection to Cursor").use_offset = False
        layout.operator("gpencil.snap_to_cursor", text="Selection to Cursor (Keep Offset)").use_offset = True

        layout.separator()

        layout.operator("gpencil.snap_cursor_to_selected", text="Cursor to Selected")
        layout.operator("view3d.snap_cursor_to_center", text="Cursor to Center")
        layout.operator("view3d.snap_cursor_to_grid", text="Cursor to Grid")


class GPENCIL_MT_separate(Menu):
    bl_label = "Separate"
<<<<<<< HEAD

    def draw(self, context):
        layout = self.layout
        layout.operator("gpencil.stroke_separate", text="Selected Points").mode = 'POINT'
        layout.operator("gpencil.stroke_separate", text="Selected Strokes").mode = 'STROKE'
        layout.operator("gpencil.stroke_separate", text="Active Layer").mode = 'LAYER'


class GPENCIL_MT_gpencil_edit_specials(Menu):
    bl_label = "GPencil Specials"
=======
>>>>>>> 6cad7984

    def draw(self, context):
        layout = self.layout
        layout.operator("gpencil.stroke_separate", text="Selected Points").mode = 'POINT'
        layout.operator("gpencil.stroke_separate", text="Selected Strokes").mode = 'STROKE'
        layout.operator("gpencil.stroke_separate", text="Active Layer").mode = 'LAYER'


<<<<<<< HEAD
        layout.operator("gpencil.stroke_subdivide", text="Subdivide")
        layout.operator("gpencil.stroke_simplify_fixed", text="Simplify")
        layout.operator("gpencil.stroke_simplify", text="Simplify Adaptative")

        layout.separator()
        layout.menu("GPENCIL_MT_separate", text="Separate")

        layout.separator()
        layout.operator("gpencil.stroke_split", text="Split")
=======
class GPENCIL_MT_gpencil_draw_specials(Menu):
    bl_label = "GPencil Draw Specials"
>>>>>>> 6cad7984

    def draw(self, context):
        layout = self.layout
        is_3d_view = context.space_data.type == 'VIEW_3D'

        layout.operator_context = 'INVOKE_REGION_WIN'

<<<<<<< HEAD
        layout.separator()
        layout.operator("gpencil.frame_duplicate", text="Duplicate Active Frame")
        layout.operator("gpencil.frame_duplicate", text="Duplicate Active Frame All Layers").mode = 'ALL'

        if is_3d_view:
            layout.separator()
            layout.operator("gpencil.reproject")
=======
        layout.operator("gpencil.frame_duplicate", text="Duplicate Active Frame")
        layout.operator("gpencil.frame_duplicate", text="Duplicate Active Frame All Layers").mode = 'ALL'
>>>>>>> 6cad7984

        layout.separator()
        layout.operator("gpencil.primitive", text="Line", icon='IPO_CONSTANT').type = 'LINE'
        layout.operator("gpencil.primitive", text="Rectangle", icon='UV_FACESEL').type = 'BOX'
        layout.operator("gpencil.primitive", text="Circle", icon='ANTIALIASED').type = 'CIRCLE'

<<<<<<< HEAD
class GPENCIL_MT_gpencil_sculpt_specials(Menu):
    bl_label = "GPencil Specials"

    def draw(self, context):
        layout = self.layout
        is_3d_view = context.space_data.type == 'VIEW_3D'
=======

class GPENCIL_MT_gpencil_draw_delete(Menu):
    bl_label = "GPencil Draw Delete"

    def draw(self, context):
        layout = self.layout
        is_3d_view = context.space_data.type == 'VIEW_3D'

        layout.operator_context = 'INVOKE_REGION_WIN'

        layout.operator("gpencil.active_frames_delete_all", text="Delete Frame")


class GPENCIL_MT_cleanup(Menu):
    bl_label = "Clean Up"

    def draw(self, context):
        layout = self.layout
        layout.operator("gpencil.frame_clean_loose", text="Loose Points")
        layout.separator()

        layout.operator("gpencil.frame_clean_fill", text="Boundary Strokes").mode = 'ACTIVE'
        layout.operator("gpencil.frame_clean_fill", text="Boundary Strokes all Frames").mode = 'ALL'
        layout.separator()

        layout.operator("gpencil.reproject")


class GPENCIL_UL_annotation_layer(UIList):
    def draw_item(self, context, layout, data, item, icon, active_data, active_propname, index):
        # assert(isinstance(item, bpy.types.GPencilLayer)
        gpl = item
        gpd = context.gpencil_data
>>>>>>> 6cad7984

        layout.operator_context = 'INVOKE_REGION_WIN'

<<<<<<< HEAD
        layout.operator("gpencil.frame_duplicate", text="Duplicate Active Frame")
        layout.operator("gpencil.frame_duplicate", text="Duplicate Active Frame All Layers").mode = 'ALL'

        layout.separator()

        layout.operator("gpencil.stroke_subdivide", text="Subdivide")
        layout.operator("gpencil.stroke_simplify_fixed", text="Simplify")
        layout.operator("gpencil.stroke_simplify", text="Simplify Adaptative")


class GPENCIL_MT_gpencil_draw_specials(Menu):
    bl_label = "GPencil Draw Specials"

    def draw(self, context):
        layout = self.layout
        is_3d_view = context.space_data.type == 'VIEW_3D'

        layout.operator_context = 'INVOKE_REGION_WIN'

        layout.operator("gpencil.frame_duplicate", text="Duplicate Active Frame")
        layout.operator("gpencil.frame_duplicate", text="Duplicate Active Frame All Layers").mode = 'ALL'

        layout.separator()
        layout.operator("gpencil.primitive", text="Line", icon='IPO_CONSTANT').type = 'LINE'
        layout.operator("gpencil.primitive", text="Rectangle", icon='UV_FACESEL').type = 'BOX'
        layout.operator("gpencil.primitive", text="Circle", icon='ANTIALIASED').type = 'CIRCLE'

        # colors
        layout.separator()
        layout.operator("gpencil.colorpick", text="Colors", icon="GROUP_VCOL")


class GPENCIL_MT_gpencil_draw_delete(Menu):
    bl_label = "GPencil Draw Delete"

    def draw(self, context):
        layout = self.layout
        is_3d_view = context.space_data.type == 'VIEW_3D'

        layout.operator_context = 'INVOKE_REGION_WIN'

        layout.operator("gpencil.active_frames_delete_all", text="Delete Frame")


class GPENCIL_UL_annotation_layer(UIList):
    def draw_item(self, context, layout, data, item, icon, active_data, active_propname, index):
        # assert(isinstance(item, bpy.types.GPencilLayer)
        gpl = item
        gpd = context.gpencil_data

        if self.layout_type in {'DEFAULT', 'COMPACT'}:
            if gpl.lock:
                layout.active = False

            split = layout.split(percentage=0.2)
            split.prop(gpl, "color", text="", emboss=True)
            split.prop(gpl, "info", text="", emboss=False)

            row = layout.row(align=True)
            # row.prop(gpl, "lock", text="", emboss=False)
            row.prop(gpl, "hide", text="", emboss=False)
        elif self.layout_type == 'GRID':
            layout.alignment = 'CENTER'
            layout.label(text="", icon_value=icon)


=======
            split = layout.split(percentage=0.2)
            split.prop(gpl, "color", text="", emboss=True)
            split.prop(gpl, "info", text="", emboss=False)

            row = layout.row(align=True)
            # row.prop(gpl, "lock", text="", emboss=False)
            row.prop(gpl, "hide", text="", emboss=False)
        elif self.layout_type == 'GRID':
            layout.alignment = 'CENTER'
            layout.label(text="", icon_value=icon)


>>>>>>> 6cad7984
class GreasePencilDataPanel:
    bl_label = "Annotations"
    bl_region_type = 'UI'
    bl_options = {'DEFAULT_CLOSED'}

    @classmethod
    def poll(cls, context):
        # Show this panel as long as someone that might own this exists
        # AND the owner isn't an object (e.g. GP Object)
        if context.gpencil_data_owner is None:
            return False
        elif type(context.gpencil_data_owner) is bpy.types.Object:
            return False
        else:
            return True

    @classmethod
    def poll(cls, context):
        # Show this panel as long as someone that might own this exists
        # AND the owner isn't an object (e.g. GP Object)
        if context.gpencil_data_owner is None:
            return False
        elif type(context.gpencil_data_owner) is bpy.types.Object:
            return False
        else:
            return True

    @staticmethod
    def draw_header(self, context):
        if context.space_data.type != 'VIEW_3D':
            self.layout.prop(context.space_data, "show_annotation", text="")

    @staticmethod
    def draw(self, context):
        layout = self.layout
<<<<<<< HEAD
        #layout.use_property_split = True
=======
>>>>>>> 6cad7984
        layout.use_property_decorate = False

        # Grease Pencil owner.
        gpd_owner = context.gpencil_data_owner
        gpd = context.gpencil_data

<<<<<<< HEAD
        # Owner Selector
        if context.space_data.type == 'CLIP_EDITOR':
            layout.row().prop(context.space_data, "grease_pencil_source", expand=True)
        # Grease Pencil data selector
        layout.template_ID(gpd_owner, "grease_pencil", new="gpencil.data_add", unlink="gpencil.data_unlink")

        # Grease Pencil data...
        if (gpd is None) or (not gpd.layers):
            layout.operator("gpencil.layer_add", text="New Note")
        else:
=======
        # Owner selector.
        if context.space_data.type == 'CLIP_EDITOR':
            layout.row().prop(context.space_data, "grease_pencil_source", expand=True)

        layout.template_ID(gpd_owner, "grease_pencil", new="gpencil.data_add", unlink="gpencil.data_unlink")

        # List of layers/notes.
        if gpd and gpd.layers:
>>>>>>> 6cad7984
            self.draw_layers(context, layout, gpd)

    def draw_layers(self, context, layout, gpd):
        row = layout.row()

        col = row.column()
        if len(gpd.layers) >= 2:
            layer_rows = 5
        else:
            layer_rows = 2
        col.template_list("GPENCIL_UL_annotation_layer", "", gpd, "layers", gpd.layers, "active_index", rows=layer_rows)

        col = row.column()

        sub = col.column(align=True)
        sub.operator("gpencil.layer_add", icon='ZOOMIN', text="")
        sub.operator("gpencil.layer_remove", icon='ZOOMOUT', text="")

        gpl = context.active_gpencil_layer
        if gpl:
            if len(gpd.layers) > 1:
                col.separator()

                sub = col.column(align=True)
                sub.operator("gpencil.layer_move", icon='TRIA_UP', text="").type = 'UP'
                sub.operator("gpencil.layer_move", icon='TRIA_DOWN', text="").type = 'DOWN'

<<<<<<< HEAD
        if gpl:
            # layout.prop(gpl, "opacity", text="Opacity", slider=True)
            # layout.prop(gpl, "thickness", text="Thickness")
            #
            # layout.separator()

=======
        tool_settings = context.tool_settings
        if gpd and gpl:
            layout.prop(gpl, "thickness")
        else:
            layout.prop(tool_settings, "annotation_thickness", text="Thickness")

        if gpl:
            # layout.prop(gpl, "opacity", text="Opacity", slider=True)
>>>>>>> 6cad7984
            # Full-Row - Frame Locking (and Delete Frame)
            row = layout.row(align=True)
            row.active = not gpl.lock

            if gpl.active_frame:
                lock_status = iface_("Locked") if gpl.lock_frame else iface_("Unlocked")
                lock_label = iface_("Frame: %d (%s)") % (gpl.active_frame.frame_number, lock_status)
            else:
                lock_label = iface_("Lock Frame")
            row.prop(gpl, "lock_frame", text=lock_label, icon='UNLOCKED')
            row.operator("gpencil.active_frame_delete", text="", icon='X')



class GreasePencilOnionPanel:
    @staticmethod
    def draw_settings(layout, gp):
        col = layout.column()
<<<<<<< HEAD

        col.prop(gp, "onion_mode")

        row = col.row()
        row.prop(gp, "onion_factor", text="Opacity", slider=True)

        # - Before Frames
        sub = layout.column(align=True)
        row = sub.row(align=True)
        row.active = gp.use_ghost_custom_colors
        row.prop(gp, "before_color", text="Color Before")

        row = sub.row(align=True)
        row.active = gp.onion_mode in ('ABSOLUTE', 'RELATIVE')
        row.prop(gp, "ghost_before_range", text="Frames Before")

        # - After Frames
        sub = layout.column(align=True)
        row = sub.row(align=True)
        row.active = gp.use_ghost_custom_colors
        row.prop(gp, "after_color", text="Color After")

        row = sub.row(align=True)
        row.active = gp.onion_mode in ('ABSOLUTE', 'RELATIVE')
        row.prop(gp, "ghost_after_range", text="Frames After")

        layout.prop(gp, "use_ghost_custom_colors", text="Use Custom Color")
        layout.prop(gp, "use_ghosts_always", text="View In Render")

        # - fade and loop
        row = layout.row()
        row.active = gp.use_onion_skinning
        row.prop(gp, "use_onion_fade", text="Fade")
        if hasattr(gp, "use_onion_loop"): # XXX
            subrow = layout.row()
            subrow.active = gp.onion_mode in ('RELATIVE', 'SELECTED')
            subrow.prop(gp, "use_onion_loop", text="Loop")

=======
        col.prop(gp, "onion_mode")
        col.prop(gp, "onion_factor", text="Opacity", slider=True)

        if gp.onion_mode in ('ABSOLUTE', 'RELATIVE'):
            col = layout.column(align=True)
            col.prop(gp, "ghost_before_range", text="Frames Before")
            col.prop(gp, "ghost_after_range", text="After")

        layout.prop(gp, "use_ghost_custom_colors", text="Use Custom Colors")

        if gp.use_ghost_custom_colors:
            col = layout.column(align=True)
            col.active = gp.use_ghost_custom_colors
            col.prop(gp, "before_color", text="Color Before")
            col.prop(gp, "after_color", text="After")

        layout.prop(gp, "use_ghosts_always", text="View In Render")

        col = layout.column(align=True)
        col.active = gp.use_onion_skinning
        col.prop(gp, "use_onion_fade", text="Fade")
        if hasattr(gp, "use_onion_loop"):  # XXX
            sub = layout.column()
            sub.active = gp.onion_mode in ('RELATIVE', 'SELECTED')
            sub.prop(gp, "use_onion_loop", text="Loop")
>>>>>>> 6cad7984

###############################

class GreasePencilToolsPanel:
    # For use in "2D" Editors without their own toolbar
    # subclass must set
    # bl_space_type = 'IMAGE_EDITOR'
    bl_label = "Grease Pencil Settings"
    bl_region_type = 'UI'
    bl_options = {'DEFAULT_CLOSED'}

    @classmethod
    def poll(cls, context):
        # XXX - disabled in 2.8 branch.
        return False

        return (context.gpencil_data is not None)

    @staticmethod
    def draw(self, context):
        layout = self.layout

        # gpd_owner = context.gpencil_data_owner
        gpd = context.gpencil_data

        layout.prop(gpd, "use_stroke_edit_mode", text="Enable Editing", icon='EDIT', toggle=True)

        layout.separator()

        layout.label("Proportional Edit:")
        row = layout.row()
        row.prop(context.tool_settings, "proportional_edit", text="")
        row.prop(context.tool_settings, "proportional_edit_falloff", text="")

        layout.separator()
        layout.separator()

        gpencil_active_brush_settings_simple(context, layout)

        layout.separator()

        gpencil_stroke_placement_settings(context, layout)

###############################

classes = (
    GPENCIL_MT_pie_tool_palette,
    GPENCIL_MT_pie_settings_palette,
    GPENCIL_MT_pie_tools_more,
    GPENCIL_MT_pie_sculpt,

    GPENCIL_MT_snap,
    GPENCIL_MT_separate,
<<<<<<< HEAD

    GPENCIL_MT_gpencil_edit_specials,
    GPENCIL_MT_gpencil_sculpt_specials,
=======
    GPENCIL_MT_cleanup,

>>>>>>> 6cad7984
    GPENCIL_MT_gpencil_draw_specials,
    GPENCIL_MT_gpencil_draw_delete,

    GPENCIL_UL_annotation_layer,
)

if __name__ == "__main__":  # only for live edit.
    from bpy.utils import register_class
    for cls in classes:
        register_class(cls)<|MERGE_RESOLUTION|>--- conflicted
+++ resolved
@@ -128,13 +128,8 @@
             elif is_clip_editor:
                 row.prop(context.space_data, "grease_pencil_source", expand=True)
 
-<<<<<<< HEAD
-        #col.separator()
-        #col.separator()
-=======
         # col.separator()
         # col.separator()
->>>>>>> 6cad7984
 
         gpencil_stroke_placement_settings(context, col)
 
@@ -209,11 +204,7 @@
         layout.separator()
         col = layout.column(align=True)
         col.operator_menu_enum("gpencil.stroke_arrange", text="Arrange Strokes...", property="direction")
-<<<<<<< HEAD
-        col.operator("gpencil.stroke_change_color", text="Move to Color")
-=======
         col.operator("gpencil.stroke_change_color", text="Assign Material")
->>>>>>> 6cad7984
 
         layout.separator()
         col = layout.column(align=True)
@@ -297,7 +288,6 @@
         layout = self.layout
         layout.use_property_split = True
         layout.use_property_decorate = False
-<<<<<<< HEAD
 
         ob = context.active_object
 
@@ -306,39 +296,6 @@
             gp_settings = brush.gpencil_settings
 
             layout.prop(gp_settings, "gpencil_brush_type", text="Brush Type")
-
-            sub = layout.column(align=True)
-            sub.enabled = not brush.use_custom_icon
-            sub.prop(gp_settings, "gp_icon", text="Icon")
-
-            layout.prop(brush, "use_custom_icon")
-            sub = layout.column()
-            sub.active = brush.use_custom_icon
-            sub.prop(brush, "icon_filepath", text="")
-
-            layout.prop(gp_settings, "use_cursor", text="Show Brush")
-
-            if gp_settings.gpencil_brush_type == 'FILL':
-                layout.prop(brush, "cursor_color_add", text="Color")
-
-        elif ob.mode in ('GPENCIL_SCULPT', 'GPENCIL_WEIGHT'):
-            settings = context.tool_settings.gpencil_sculpt
-            brush = settings.brush
-
-            col = layout.column(align=True)
-            col.prop(brush, "use_cursor", text="Show Brush")
-            col.row().prop(brush, "cursor_color_add", text="Add")
-            col.row().prop(brush, "cursor_color_sub", text="Subtract")
-=======
-
-        ob = context.active_object
-
-        if ob.mode == 'GPENCIL_PAINT':
-            brush = context.active_gpencil_brush
-            gp_settings = brush.gpencil_settings
-
-            layout.prop(gp_settings, "gpencil_brush_type", text="Brush Type")
->>>>>>> 6cad7984
 
             sub = layout.column(align=True)
             sub.enabled = not brush.use_custom_icon
@@ -447,11 +404,7 @@
         pie = layout.menu_pie()
         gpd = context.gpencil_data
         gpl = context.active_gpencil_layer
-<<<<<<< HEAD
-        palcolor = None #context.active_gpencil_palettecolor
-=======
         palcolor = None  # context.active_gpencil_palettecolor
->>>>>>> 6cad7984
         brush = context.active_gpencil_brush
 
         is_editmode = bool(gpd and gpd.use_stroke_edit_mode and context.editable_gpencil_strokes)
@@ -621,7 +574,6 @@
 
 class GPENCIL_MT_separate(Menu):
     bl_label = "Separate"
-<<<<<<< HEAD
 
     def draw(self, context):
         layout = self.layout
@@ -630,32 +582,8 @@
         layout.operator("gpencil.stroke_separate", text="Active Layer").mode = 'LAYER'
 
 
-class GPENCIL_MT_gpencil_edit_specials(Menu):
-    bl_label = "GPencil Specials"
-=======
->>>>>>> 6cad7984
-
-    def draw(self, context):
-        layout = self.layout
-        layout.operator("gpencil.stroke_separate", text="Selected Points").mode = 'POINT'
-        layout.operator("gpencil.stroke_separate", text="Selected Strokes").mode = 'STROKE'
-        layout.operator("gpencil.stroke_separate", text="Active Layer").mode = 'LAYER'
-
-
-<<<<<<< HEAD
-        layout.operator("gpencil.stroke_subdivide", text="Subdivide")
-        layout.operator("gpencil.stroke_simplify_fixed", text="Simplify")
-        layout.operator("gpencil.stroke_simplify", text="Simplify Adaptative")
-
-        layout.separator()
-        layout.menu("GPENCIL_MT_separate", text="Separate")
-
-        layout.separator()
-        layout.operator("gpencil.stroke_split", text="Split")
-=======
 class GPENCIL_MT_gpencil_draw_specials(Menu):
     bl_label = "GPencil Draw Specials"
->>>>>>> 6cad7984
 
     def draw(self, context):
         layout = self.layout
@@ -663,32 +591,14 @@
 
         layout.operator_context = 'INVOKE_REGION_WIN'
 
-<<<<<<< HEAD
-        layout.separator()
         layout.operator("gpencil.frame_duplicate", text="Duplicate Active Frame")
         layout.operator("gpencil.frame_duplicate", text="Duplicate Active Frame All Layers").mode = 'ALL'
-
-        if is_3d_view:
-            layout.separator()
-            layout.operator("gpencil.reproject")
-=======
-        layout.operator("gpencil.frame_duplicate", text="Duplicate Active Frame")
-        layout.operator("gpencil.frame_duplicate", text="Duplicate Active Frame All Layers").mode = 'ALL'
->>>>>>> 6cad7984
 
         layout.separator()
         layout.operator("gpencil.primitive", text="Line", icon='IPO_CONSTANT').type = 'LINE'
         layout.operator("gpencil.primitive", text="Rectangle", icon='UV_FACESEL').type = 'BOX'
         layout.operator("gpencil.primitive", text="Circle", icon='ANTIALIASED').type = 'CIRCLE'
 
-<<<<<<< HEAD
-class GPENCIL_MT_gpencil_sculpt_specials(Menu):
-    bl_label = "GPencil Specials"
-
-    def draw(self, context):
-        layout = self.layout
-        is_3d_view = context.space_data.type == 'VIEW_3D'
-=======
 
 class GPENCIL_MT_gpencil_draw_delete(Menu):
     bl_label = "GPencil Draw Delete"
@@ -715,60 +625,6 @@
         layout.separator()
 
         layout.operator("gpencil.reproject")
-
-
-class GPENCIL_UL_annotation_layer(UIList):
-    def draw_item(self, context, layout, data, item, icon, active_data, active_propname, index):
-        # assert(isinstance(item, bpy.types.GPencilLayer)
-        gpl = item
-        gpd = context.gpencil_data
->>>>>>> 6cad7984
-
-        layout.operator_context = 'INVOKE_REGION_WIN'
-
-<<<<<<< HEAD
-        layout.operator("gpencil.frame_duplicate", text="Duplicate Active Frame")
-        layout.operator("gpencil.frame_duplicate", text="Duplicate Active Frame All Layers").mode = 'ALL'
-
-        layout.separator()
-
-        layout.operator("gpencil.stroke_subdivide", text="Subdivide")
-        layout.operator("gpencil.stroke_simplify_fixed", text="Simplify")
-        layout.operator("gpencil.stroke_simplify", text="Simplify Adaptative")
-
-
-class GPENCIL_MT_gpencil_draw_specials(Menu):
-    bl_label = "GPencil Draw Specials"
-
-    def draw(self, context):
-        layout = self.layout
-        is_3d_view = context.space_data.type == 'VIEW_3D'
-
-        layout.operator_context = 'INVOKE_REGION_WIN'
-
-        layout.operator("gpencil.frame_duplicate", text="Duplicate Active Frame")
-        layout.operator("gpencil.frame_duplicate", text="Duplicate Active Frame All Layers").mode = 'ALL'
-
-        layout.separator()
-        layout.operator("gpencil.primitive", text="Line", icon='IPO_CONSTANT').type = 'LINE'
-        layout.operator("gpencil.primitive", text="Rectangle", icon='UV_FACESEL').type = 'BOX'
-        layout.operator("gpencil.primitive", text="Circle", icon='ANTIALIASED').type = 'CIRCLE'
-
-        # colors
-        layout.separator()
-        layout.operator("gpencil.colorpick", text="Colors", icon="GROUP_VCOL")
-
-
-class GPENCIL_MT_gpencil_draw_delete(Menu):
-    bl_label = "GPencil Draw Delete"
-
-    def draw(self, context):
-        layout = self.layout
-        is_3d_view = context.space_data.type == 'VIEW_3D'
-
-        layout.operator_context = 'INVOKE_REGION_WIN'
-
-        layout.operator("gpencil.active_frames_delete_all", text="Delete Frame")
 
 
 class GPENCIL_UL_annotation_layer(UIList):
@@ -793,20 +649,6 @@
             layout.label(text="", icon_value=icon)
 
 
-=======
-            split = layout.split(percentage=0.2)
-            split.prop(gpl, "color", text="", emboss=True)
-            split.prop(gpl, "info", text="", emboss=False)
-
-            row = layout.row(align=True)
-            # row.prop(gpl, "lock", text="", emboss=False)
-            row.prop(gpl, "hide", text="", emboss=False)
-        elif self.layout_type == 'GRID':
-            layout.alignment = 'CENTER'
-            layout.label(text="", icon_value=icon)
-
-
->>>>>>> 6cad7984
 class GreasePencilDataPanel:
     bl_label = "Annotations"
     bl_region_type = 'UI'
@@ -823,17 +665,6 @@
         else:
             return True
 
-    @classmethod
-    def poll(cls, context):
-        # Show this panel as long as someone that might own this exists
-        # AND the owner isn't an object (e.g. GP Object)
-        if context.gpencil_data_owner is None:
-            return False
-        elif type(context.gpencil_data_owner) is bpy.types.Object:
-            return False
-        else:
-            return True
-
     @staticmethod
     def draw_header(self, context):
         if context.space_data.type != 'VIEW_3D':
@@ -842,28 +673,12 @@
     @staticmethod
     def draw(self, context):
         layout = self.layout
-<<<<<<< HEAD
-        #layout.use_property_split = True
-=======
->>>>>>> 6cad7984
         layout.use_property_decorate = False
 
         # Grease Pencil owner.
         gpd_owner = context.gpencil_data_owner
         gpd = context.gpencil_data
 
-<<<<<<< HEAD
-        # Owner Selector
-        if context.space_data.type == 'CLIP_EDITOR':
-            layout.row().prop(context.space_data, "grease_pencil_source", expand=True)
-        # Grease Pencil data selector
-        layout.template_ID(gpd_owner, "grease_pencil", new="gpencil.data_add", unlink="gpencil.data_unlink")
-
-        # Grease Pencil data...
-        if (gpd is None) or (not gpd.layers):
-            layout.operator("gpencil.layer_add", text="New Note")
-        else:
-=======
         # Owner selector.
         if context.space_data.type == 'CLIP_EDITOR':
             layout.row().prop(context.space_data, "grease_pencil_source", expand=True)
@@ -872,7 +687,6 @@
 
         # List of layers/notes.
         if gpd and gpd.layers:
->>>>>>> 6cad7984
             self.draw_layers(context, layout, gpd)
 
     def draw_layers(self, context, layout, gpd):
@@ -900,14 +714,6 @@
                 sub.operator("gpencil.layer_move", icon='TRIA_UP', text="").type = 'UP'
                 sub.operator("gpencil.layer_move", icon='TRIA_DOWN', text="").type = 'DOWN'
 
-<<<<<<< HEAD
-        if gpl:
-            # layout.prop(gpl, "opacity", text="Opacity", slider=True)
-            # layout.prop(gpl, "thickness", text="Thickness")
-            #
-            # layout.separator()
-
-=======
         tool_settings = context.tool_settings
         if gpd and gpl:
             layout.prop(gpl, "thickness")
@@ -916,7 +722,6 @@
 
         if gpl:
             # layout.prop(gpl, "opacity", text="Opacity", slider=True)
->>>>>>> 6cad7984
             # Full-Row - Frame Locking (and Delete Frame)
             row = layout.row(align=True)
             row.active = not gpl.lock
@@ -935,46 +740,6 @@
     @staticmethod
     def draw_settings(layout, gp):
         col = layout.column()
-<<<<<<< HEAD
-
-        col.prop(gp, "onion_mode")
-
-        row = col.row()
-        row.prop(gp, "onion_factor", text="Opacity", slider=True)
-
-        # - Before Frames
-        sub = layout.column(align=True)
-        row = sub.row(align=True)
-        row.active = gp.use_ghost_custom_colors
-        row.prop(gp, "before_color", text="Color Before")
-
-        row = sub.row(align=True)
-        row.active = gp.onion_mode in ('ABSOLUTE', 'RELATIVE')
-        row.prop(gp, "ghost_before_range", text="Frames Before")
-
-        # - After Frames
-        sub = layout.column(align=True)
-        row = sub.row(align=True)
-        row.active = gp.use_ghost_custom_colors
-        row.prop(gp, "after_color", text="Color After")
-
-        row = sub.row(align=True)
-        row.active = gp.onion_mode in ('ABSOLUTE', 'RELATIVE')
-        row.prop(gp, "ghost_after_range", text="Frames After")
-
-        layout.prop(gp, "use_ghost_custom_colors", text="Use Custom Color")
-        layout.prop(gp, "use_ghosts_always", text="View In Render")
-
-        # - fade and loop
-        row = layout.row()
-        row.active = gp.use_onion_skinning
-        row.prop(gp, "use_onion_fade", text="Fade")
-        if hasattr(gp, "use_onion_loop"): # XXX
-            subrow = layout.row()
-            subrow.active = gp.onion_mode in ('RELATIVE', 'SELECTED')
-            subrow.prop(gp, "use_onion_loop", text="Loop")
-
-=======
         col.prop(gp, "onion_mode")
         col.prop(gp, "onion_factor", text="Opacity", slider=True)
 
@@ -1000,9 +765,7 @@
             sub = layout.column()
             sub.active = gp.onion_mode in ('RELATIVE', 'SELECTED')
             sub.prop(gp, "use_onion_loop", text="Loop")
->>>>>>> 6cad7984
-
-###############################
+
 
 class GreasePencilToolsPanel:
     # For use in "2D" Editors without their own toolbar
@@ -1044,7 +807,6 @@
 
         gpencil_stroke_placement_settings(context, layout)
 
-###############################
 
 classes = (
     GPENCIL_MT_pie_tool_palette,
@@ -1054,14 +816,8 @@
 
     GPENCIL_MT_snap,
     GPENCIL_MT_separate,
-<<<<<<< HEAD
-
-    GPENCIL_MT_gpencil_edit_specials,
-    GPENCIL_MT_gpencil_sculpt_specials,
-=======
     GPENCIL_MT_cleanup,
 
->>>>>>> 6cad7984
     GPENCIL_MT_gpencil_draw_specials,
     GPENCIL_MT_gpencil_draw_delete,
 
