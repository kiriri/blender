# ##### BEGIN GPL LICENSE BLOCK #####
#
#  This program is free software; you can redistribute it and/or
#  modify it under the terms of the GNU General Public License
#  as published by the Free Software Foundation; either version 2
#  of the License, or (at your option) any later version.
#
#  This program is distributed in the hope that it will be useful,
#  but WITHOUT ANY WARRANTY; without even the implied warranty of
#  MERCHANTABILITY or FITNESS FOR A PARTICULAR PURPOSE.  See the
#  GNU General Public License for more details.
#
#  You should have received a copy of the GNU General Public License
#  along with this program; if not, write to the Free Software Foundation,
#  Inc., 51 Franklin Street, Fifth Floor, Boston, MA 02110-1301, USA.
#
# ##### END GPL LICENSE BLOCK #####

# <pep8 compliant>
import bpy
from bpy.types import Panel

from .properties_physics_common import (
    point_cache_ui,
    effector_weights_ui,
)


COMPAT_OB_TYPES = {'MESH', 'LATTICE', 'CURVE', 'SURFACE', 'FONT'}


COMPAT_OB_TYPES = {'MESH', 'LATTICE', 'CURVE', 'SURFACE', 'FONT'}


def softbody_panel_enabled(md):
    return (md.point_cache.is_baked is False)


class PhysicButtonsPanel:
    bl_space_type = 'PROPERTIES'
    bl_region_type = 'WINDOW'
    bl_context = "physics"

    @classmethod
    def poll(cls, context):
        ob = context.object
<<<<<<< HEAD
        return ob and ob.type in COMPAT_OB_TYPES and context.engine in cls.COMPAT_ENGINES and context.soft_body
=======
        rd = context.scene.render
        return ob and ob.type in COMPAT_OB_TYPES and rd.engine in cls.COMPAT_ENGINES and context.soft_body
>>>>>>> 16b07fb0


class PHYSICS_PT_softbody(PhysicButtonsPanel, Panel):
    bl_label = "Soft Body"
    COMPAT_ENGINES = {'BLENDER_RENDER', 'BLENDER_EEVEE', 'BLENDER_OPENGL'}

    def draw(self, context):
        layout = self.layout

        md = context.soft_body
        ob = context.object

        softbody = md.settings

        # General
        split = layout.split()
        split.enabled = softbody_panel_enabled(md)

        col = split.column()
        col.label(text="Object:")
        col.prop(softbody, "friction")
        col.prop(softbody, "mass")
        col.prop_search(softbody, "vertex_group_mass", ob, "vertex_groups", text="Mass")

        col = split.column()
        col.label(text="Simulation:")
        col.prop(softbody, "speed")

        layout.prop(softbody, "collision_group")


class PHYSICS_PT_softbody_cache(PhysicButtonsPanel, Panel):
    bl_label = "Cache"
    bl_parent_id = 'PHYSICS_PT_softbody'
    bl_options = {'DEFAULT_CLOSED'}
    COMPAT_ENGINES = {'BLENDER_RENDER', 'BLENDER_EEVEE', 'BLENDER_OPENGL'}

    def draw(self, context):
        md = context.soft_body
        point_cache_ui(self, context, md.point_cache, softbody_panel_enabled(md), 'SOFTBODY')


class PHYSICS_PT_softbody_goal(PhysicButtonsPanel, Panel):
    bl_label = "Goal"
    bl_parent_id = 'PHYSICS_PT_softbody'
    bl_options = {'DEFAULT_CLOSED'}
    COMPAT_ENGINES = {'BLENDER_RENDER', 'BLENDER_EEVEE', 'BLENDER_OPENGL'}

    def draw_header(self, context):
        softbody = context.soft_body.settings

        self.layout.active = softbody_panel_enabled(context.soft_body)
        self.layout.prop(softbody, "use_goal", text="")

    def draw(self, context):
        layout = self.layout

        md = context.soft_body
        softbody = md.settings
        ob = context.object

        layout.active = softbody.use_goal and softbody_panel_enabled(md)

        split = layout.split()

        # Goal
        split = layout.split()

        col = split.column()
        col.label(text="Goal Strengths:")
        col.prop(softbody, "goal_default", text="Default")
        sub = col.column(align=True)
        sub.prop(softbody, "goal_min", text="Minimum")
        sub.prop(softbody, "goal_max", text="Maximum")

        col = split.column()
        col.label(text="Goal Settings:")
        col.prop(softbody, "goal_spring", text="Stiffness")
        col.prop(softbody, "goal_friction", text="Damping")

        layout.prop_search(softbody, "vertex_group_goal", ob, "vertex_groups", text="Vertex Group")


class PHYSICS_PT_softbody_edge(PhysicButtonsPanel, Panel):
    bl_label = "Edges"
    bl_parent_id = 'PHYSICS_PT_softbody'
    bl_options = {'DEFAULT_CLOSED'}
    COMPAT_ENGINES = {'BLENDER_RENDER', 'BLENDER_EEVEE', 'BLENDER_OPENGL'}

    def draw_header(self, context):
        softbody = context.soft_body.settings

        self.layout.active = softbody_panel_enabled(context.soft_body)
        self.layout.prop(softbody, "use_edges", text="")

    def draw(self, context):
        layout = self.layout

        md = context.soft_body
        softbody = md.settings
        ob = context.object

        layout.active = softbody.use_edges and softbody_panel_enabled(md)

        split = layout.split()

        col = split.column()
        col.label(text="Springs:")
        col.prop(softbody, "pull")
        col.prop(softbody, "push")
        col.prop(softbody, "damping")
        col.prop(softbody, "plastic")
        col.prop(softbody, "bend")
        col.prop(softbody, "spring_length", text="Length")
        col.prop_search(softbody, "vertex_group_spring", ob, "vertex_groups", text="Springs")

        col = split.column()
        col.prop(softbody, "use_stiff_quads")
        sub = col.column()
        sub.active = softbody.use_stiff_quads
        sub.prop(softbody, "shear")

        col.label(text="Aerodynamics:")
        col.row().prop(softbody, "aerodynamics_type", expand=True)
        col.prop(softbody, "aero", text="Factor")

        #sub = col.column()
        #sub.enabled = softbody.aero > 0

        col.label(text="Collision:")
        col.prop(softbody, "use_edge_collision", text="Edge")
        col.prop(softbody, "use_face_collision", text="Face")


class PHYSICS_PT_softbody_collision(PhysicButtonsPanel, Panel):
    bl_label = "Self Collision"
    bl_parent_id = 'PHYSICS_PT_softbody'
    bl_options = {'DEFAULT_CLOSED'}
    COMPAT_ENGINES = {'BLENDER_RENDER', 'BLENDER_EEVEE', 'BLENDER_OPENGL'}

    def draw_header(self, context):
        softbody = context.soft_body.settings

        self.layout.active = softbody_panel_enabled(context.soft_body)
        self.layout.prop(softbody, "use_self_collision", text="")

    def draw(self, context):
        layout = self.layout

        md = context.soft_body
        softbody = md.settings

        layout.active = softbody.use_self_collision and softbody_panel_enabled(md)

        layout.label(text="Collision Ball Size Calculation:")
        layout.row().prop(softbody, "collision_type", expand=True)

        col = layout.column(align=True)
        col.label(text="Ball:")
        col.prop(softbody, "ball_size", text="Size")
        col.prop(softbody, "ball_stiff", text="Stiffness")
        col.prop(softbody, "ball_damp", text="Dampening")


class PHYSICS_PT_softbody_solver(PhysicButtonsPanel, Panel):
    bl_label = "Solver"
    bl_parent_id = 'PHYSICS_PT_softbody'
    bl_options = {'DEFAULT_CLOSED'}
    COMPAT_ENGINES = {'BLENDER_RENDER', 'BLENDER_EEVEE', 'BLENDER_OPENGL'}

    def draw(self, context):
        layout = self.layout

        md = context.soft_body
        softbody = md.settings

        layout.active = softbody_panel_enabled(md)

        # Solver
        split = layout.split()

        col = split.column(align=True)
        col.label(text="Step Size:")
        col.prop(softbody, "step_min")
        col.prop(softbody, "step_max")
        col.prop(softbody, "use_auto_step", text="Auto-Step")

        col = split.column()
        col.prop(softbody, "error_threshold")
        col.label(text="Helpers:")
        col.prop(softbody, "choke")
        col.prop(softbody, "fuzzy")

        layout.label(text="Diagnostics:")
        layout.prop(softbody, "use_diagnose")
        layout.prop(softbody, "use_estimate_matrix")


class PHYSICS_PT_softbody_field_weights(PhysicButtonsPanel, Panel):
    bl_label = "Field Weights"
    bl_parent_id = 'PHYSICS_PT_softbody'
    bl_options = {'DEFAULT_CLOSED'}
    COMPAT_ENGINES = {'BLENDER_RENDER', 'BLENDER_EEVEE', 'BLENDER_OPENGL'}

    def draw(self, context):
        md = context.soft_body
        softbody = md.settings

        effector_weights_ui(self, context, softbody.effector_weights, 'SOFTBODY')


classes = (
    PHYSICS_PT_softbody,
    PHYSICS_PT_softbody_cache,
    PHYSICS_PT_softbody_goal,
    PHYSICS_PT_softbody_edge,
    PHYSICS_PT_softbody_collision,
    PHYSICS_PT_softbody_solver,
    PHYSICS_PT_softbody_field_weights,
)

if __name__ == "__main__":  # only for live edit.
    from bpy.utils import register_class
    for cls in classes:
        register_class(cls)<|MERGE_RESOLUTION|>--- conflicted
+++ resolved
@@ -44,12 +44,7 @@
     @classmethod
     def poll(cls, context):
         ob = context.object
-<<<<<<< HEAD
         return ob and ob.type in COMPAT_OB_TYPES and context.engine in cls.COMPAT_ENGINES and context.soft_body
-=======
-        rd = context.scene.render
-        return ob and ob.type in COMPAT_OB_TYPES and rd.engine in cls.COMPAT_ENGINES and context.soft_body
->>>>>>> 16b07fb0
 
 
 class PHYSICS_PT_softbody(PhysicButtonsPanel, Panel):
