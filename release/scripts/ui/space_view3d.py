--- conflicted
+++ resolved
@@ -755,11 +755,7 @@
                 props.data_path_item = "data.dof_distance"
                 props.input_scale = 0.02
 
-<<<<<<< HEAD
-        if obj.type in ('CURVE','TEXT'):
-=======
         if obj.type in ('CURVE', 'FONT'):
->>>>>>> 6d201907
             layout.operator_context = 'INVOKE_REGION_WIN'
 
             props = layout.operator("wm.context_modal_mouse", text="Extrude Size")
@@ -920,21 +916,15 @@
     def draw(self, context):
         layout = self.layout
 
-<<<<<<< HEAD
-        layout.operator_menu_enum("object.make_links_scene", "scene", text="Objects to Scene...")
-        layout.operator_menu_enum("marker.make_links_scene", "scene", text="Markers to Scene...")
-        layout.operator_enums("object.make_links_data", "type") # inline
-=======
         if(len(bpy.data.scenes) > 10):
             layout.operator_context = 'INVOKE_DEFAULT'
             layout.operator("object.make_links_scene", text="Objects to Scene...", icon='OUTLINER_OB_EMPTY')
             layout.operator("object.make_links_scene", text="Markers to Scene...", icon='OUTLINER_OB_EMPTY')
         else:
-            layout.operator_menu_enum("object.make_links_scene", "scene", text="Objects to Scene...")
-            layout.operator_menu_enum("marker.make_links_scene", "scene", text="Markers to Scene...")
-
-        layout.operator_enums("object.make_links_data", "type")  # inline
->>>>>>> 6d201907
+        layout.operator_menu_enum("object.make_links_scene", "scene", text="Objects to Scene...")
+        layout.operator_menu_enum("marker.make_links_scene", "scene", text="Markers to Scene...")
+
+        layout.operator_enums("object.make_links_data", "type") # inline
 
 
 class VIEW3D_MT_object_game(bpy.types.Menu):
