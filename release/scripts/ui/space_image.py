# ##### BEGIN GPL LICENSE BLOCK #####
#
#  This program is free software; you can redistribute it and/or
#  modify it under the terms of the GNU General Public License
#  as published by the Free Software Foundation; either version 2
#  of the License, or (at your option) any later version.
#
#  This program is distributed in the hope that it will be useful,
#  but WITHOUT ANY WARRANTY; without even the implied warranty of
#  MERCHANTABILITY or FITNESS FOR A PARTICULAR PURPOSE.  See the
#  GNU General Public License for more details.
#
#  You should have received a copy of the GNU General Public License
#  along with this program; if not, write to the Free Software Foundation,
#  Inc., 51 Franklin Street, Fifth Floor, Boston, MA 02110-1301, USA.
#
# ##### END GPL LICENSE BLOCK #####

# <pep8 compliant>
import bpy


class BrushButtonsPanel():
    bl_space_type = 'IMAGE_EDITOR'
    bl_region_type = 'UI'

    @classmethod
    def poll(cls, context):
        sima = context.space_data
        toolsettings = context.tool_settings.image_paint
        return sima.show_paint and toolsettings.brush


class IMAGE_MT_view(bpy.types.Menu):
    bl_label = "View"

    def draw(self, context):
        layout = self.layout

        sima = context.space_data
        uv = sima.uv_editor
        toolsettings = context.tool_settings

        show_uvedit = sima.show_uvedit

        layout.operator("image.properties", icon='MENU_PANEL')
        layout.operator("image.scopes", icon='MENU_PANEL')

        layout.separator()

        layout.prop(sima, "use_realtime_update")
        if show_uvedit:
            layout.prop(toolsettings, "show_uv_local_view")
            layout.prop(uv, "show_other_objects")

        layout.separator()

        layout.operator("image.view_zoom_in")
        layout.operator("image.view_zoom_out")

        layout.separator()

        ratios = [[1, 8], [1, 4], [1, 2], [1, 1], [2, 1], [4, 1], [8, 1]]

        for a, b in ratios:
            text = "Zoom %d:%d" % (a, b)
            layout.operator("image.view_zoom_ratio", text=text).ratio = a / b

        layout.separator()

        if show_uvedit:
            layout.operator("image.view_selected")

        layout.operator("image.view_all")

        layout.separator()

        layout.operator("screen.area_dupli")
        layout.operator("screen.screen_full_area")


class IMAGE_MT_select(bpy.types.Menu):
    bl_label = "Select"

    def draw(self, context):
        layout = self.layout

        layout.operator("uv.select_border")
        layout.operator("uv.select_border").pinned = True

        layout.separator()

        layout.operator("uv.select_all")
        layout.operator("uv.select_inverse")
        layout.operator("uv.unlink_selection")

        layout.separator()

        layout.operator("uv.select_pinned")
        layout.operator("uv.select_linked")


class IMAGE_MT_image(bpy.types.Menu):
    bl_label = "Image"

    def draw(self, context):
        layout = self.layout

        sima = context.space_data
        ima = sima.image

        layout.operator("image.new")
        layout.operator("image.open")

        show_render = sima.show_render

        if ima:
            if not show_render:
                layout.operator("image.replace")
                layout.operator("image.reload")

            layout.operator("image.save")
            layout.operator("image.save_as")
            layout.operator("image.save_as", text="Save a Copy").copy = True

            if ima.source == 'SEQUENCE':
                layout.operator("image.save_sequence")

            layout.operator("image.external_edit", "Edit Externally")

            if not show_render:
                layout.separator()

                if ima.packed_file:
                    layout.operator("image.unpack")
                else:
                    layout.operator("image.pack")

                # only for dirty && specific image types, perhaps
                # this could be done in operator poll too
                if ima.is_dirty:
                    if ima.source in ('FILE', 'GENERATED') and ima.type != 'MULTILAYER':
                        layout.operator("image.pack", text="Pack As PNG").as_png = True

            layout.separator()

            layout.prop(sima, "use_image_paint")


class IMAGE_MT_uvs_showhide(bpy.types.Menu):
    bl_label = "Show/Hide Faces"

    def draw(self, context):
        layout = self.layout

        layout.operator("uv.reveal")
        layout.operator("uv.hide", text="Hide Selected")
        layout.operator("uv.hide", text="Hide Unselected").unselected = True


class IMAGE_MT_uvs_transform(bpy.types.Menu):
    bl_label = "Transform"

    def draw(self, context):
        layout = self.layout

        layout.operator("transform.translate")
        layout.operator("transform.rotate")
        layout.operator("transform.resize")


class IMAGE_MT_uvs_snap(bpy.types.Menu):
    bl_label = "Snap"

    def draw(self, context):
        layout = self.layout
        layout.operator_context = 'EXEC_REGION_WIN'

        layout.operator("uv.snap_selection", text="Selected to Pixels").target = 'PIXELS'
        layout.operator("uv.snap_selection", text="Selected to Cursor").target = 'CURSOR'
        layout.operator("uv.snap_selection", text="Selected to Adjacent Unselected").target = 'ADJACENT_UNSELECTED'

        layout.separator()

        layout.operator("uv.snap_cursor", text="Cursor to Pixels").target = 'PIXELS'
        layout.operator("uv.snap_cursor", text="Cursor to Selection").target = 'SELECTION'


class IMAGE_MT_uvs_mirror(bpy.types.Menu):
    bl_label = "Mirror"

    def draw(self, context):
        layout = self.layout
        layout.operator_context = 'EXEC_REGION_WIN'

        layout.operator("transform.mirror", text="X Axis").constraint_axis[0] = True
        layout.operator("transform.mirror", text="Y Axis").constraint_axis[1] = True


class IMAGE_MT_uvs_weldalign(bpy.types.Menu):
    bl_label = "Weld/Align"

    def draw(self, context):
        layout = self.layout

        layout.operator("uv.weld")  # W, 1
        layout.operator_enums("uv.align", "axis")  # W, 2/3/4


class IMAGE_MT_uvs(bpy.types.Menu):
    bl_label = "UVs"

    def draw(self, context):
        layout = self.layout

        sima = context.space_data
        uv = sima.uv_editor
        toolsettings = context.tool_settings

        layout.prop(uv, "use_snap_to_pixels")
        layout.prop(uv, "lock_bounds")

        layout.separator()

        layout.prop(uv, "use_live_unwrap")
        layout.operator("uv.unwrap")
        layout.operator("uv.pin", text="Unpin").clear = True
        layout.operator("uv.pin")

        layout.separator()

        layout.operator("uv.pack_islands")
        layout.operator("uv.average_islands_scale")
        layout.operator("uv.minimize_stretch")
        layout.operator("uv.stitch")
        layout.operator("mesh.faces_miror_uv")

        layout.separator()

        layout.menu("IMAGE_MT_uvs_transform")
        layout.menu("IMAGE_MT_uvs_mirror")
        layout.menu("IMAGE_MT_uvs_snap")
        layout.menu("IMAGE_MT_uvs_weldalign")

        layout.separator()

        layout.prop_menu_enum(toolsettings, "proportional_edit")
        layout.prop_menu_enum(toolsettings, "proportional_edit_falloff")

        layout.separator()

        layout.menu("IMAGE_MT_uvs_showhide")


class IMAGE_HT_header(bpy.types.Header):
    bl_space_type = 'IMAGE_EDITOR'

    def draw(self, context):
        layout = self.layout

        sima = context.space_data
        ima = sima.image
        iuser = sima.image_user
        toolsettings = context.tool_settings

        show_render = sima.show_render
        # show_paint = sima.show_paint
        show_uvedit = sima.show_uvedit

        row = layout.row(align=True)
        row.template_header()

        # menus
        if context.area.show_menus:
            sub = row.row(align=True)
            sub.menu("IMAGE_MT_view")

            if show_uvedit:
                sub.menu("IMAGE_MT_select")

            if ima and ima.is_dirty:
                sub.menu("IMAGE_MT_image", text="Image*")
            else:
                sub.menu("IMAGE_MT_image", text="Image")

            if show_uvedit:
                sub.menu("IMAGE_MT_uvs")

        layout.template_ID(sima, "image", new="image.new")
        if not show_render:
            layout.prop(sima, "use_image_pin", text="")

        # uv editing
        if show_uvedit:
            uvedit = sima.uv_editor

            layout.prop(uvedit, "pivot_point", text="", icon_only=True)
            layout.prop(toolsettings, "use_uv_select_sync", text="")

            if toolsettings.use_uv_select_sync:
                row = layout.row(align=True)
                row.prop(toolsettings, "mesh_select_mode", text="", index=0, icon='VERTEXSEL')
                row.prop(toolsettings, "mesh_select_mode", text="", index=1, icon='EDGESEL')
                row.prop(toolsettings, "mesh_select_mode", text="", index=2, icon='FACESEL')
            else:
                layout.prop(toolsettings, "uv_select_mode", text="", expand=True)
                layout.prop(uvedit, "sticky_select_mode", text="", icon_only=True)

            row = layout.row(align=True)
            row.prop(toolsettings, "proportional_edit", text="", icon_only=True)
            if toolsettings.proportional_edit != 'DISABLED':
                row.prop(toolsettings, "proportional_edit_falloff", text="", icon_only=True)

            row = layout.row(align=True)
            row.prop(toolsettings, "use_snap", text="")
            row.prop(toolsettings, "snap_element", text="", icon_only=True)

            # mesh = context.edit_object.data
            # row.prop_search(mesh.uv_textures, "active", mesh, "uv_textures")

        if ima:
            # layers
            layout.template_image_layers(ima, iuser)

            # painting
            layout.prop(sima, "use_image_paint", text="")

            # draw options
            row = layout.row(align=True)
            row.prop(sima, "draw_channels", text="", expand=True)

            row = layout.row(align=True)
            if ima.type == 'COMPOSITE':
                row.operator("image.record_composite", icon='REC')
            if ima.type == 'COMPOSITE' and ima.source in ('MOVIE', 'SEQUENCE'):
                row.operator("image.play_composite", icon='PLAY')

        if show_uvedit or sima.use_image_paint:
            layout.prop(sima, "use_realtime_update", text="", icon_only=True, icon='LOCKED')


class IMAGE_PT_image_properties(bpy.types.Panel):
    bl_space_type = 'IMAGE_EDITOR'
    bl_region_type = 'UI'
    bl_label = "Image"

    @classmethod
    def poll(cls, context):
        sima = context.space_data
        return (sima.image)

    def draw(self, context):
        layout = self.layout

        sima = context.space_data
        # ima = sima.image
        iuser = sima.image_user

        layout.template_image(sima, "image", iuser)


class IMAGE_PT_game_properties(bpy.types.Panel):
    bl_space_type = 'IMAGE_EDITOR'
    bl_region_type = 'UI'
    bl_label = "Game Properties"

    @classmethod
    def poll(cls, context):
        rd = context.scene.render
        sima = context.space_data
        return (sima and sima.image) and (rd.engine == 'BLENDER_GAME')

    def draw(self, context):
        layout = self.layout

        sima = context.space_data
        ima = sima.image

        split = layout.split()

        col = split.column()

        sub = col.column(align=True)
        sub.prop(ima, "use_animation")

        subsub = sub.column()
        subsub.active = ima.use_animation
        subsub.prop(ima, "frame_start", text="Start")
        subsub.prop(ima, "frame_end", text="End")
        subsub.prop(ima, "fps", text="Speed")

        col.prop(ima, "use_tiles")
        sub = col.column(align=True)
        sub.active = ima.tiles or ima.use_animation
        sub.prop(ima, "tiles_x", text="X")
        sub.prop(ima, "tiles_y", text="Y")

            col = split.column()
        col.label(text="Clamp:")
        col.prop(ima, "use_clamp_x", text="X")
        col.prop(ima, "use_clamp_y", text="Y")
        col.separator()
        col.prop(ima, "mapping", expand=True)


class IMAGE_PT_view_histogram(bpy.types.Panel):
    bl_space_type = 'IMAGE_EDITOR'
    bl_region_type = 'PREVIEW'
    bl_label = "Histogram"

    @classmethod
    def poll(cls, context):
        sima = context.space_data
        return (sima and sima.image)

    def draw(self, context):
        layout = self.layout

        sima = context.space_data

        layout.template_histogram(sima.scopes, "histogram")
        layout.prop(sima.scopes.histogram, "mode", icon_only=True)


class IMAGE_PT_view_waveform(bpy.types.Panel):
    bl_space_type = 'IMAGE_EDITOR'
    bl_region_type = 'PREVIEW'
    bl_label = "Waveform"

    @classmethod
    def poll(cls, context):
        sima = context.space_data
        return (sima and sima.image)

    def draw(self, context):
        layout = self.layout

        sima = context.space_data
        layout.template_waveform(sima, "scopes")
        sub = layout.row().split(percentage=0.75)
        sub.prop(sima.scopes, "waveform_alpha")
        sub.prop(sima.scopes, "waveform_mode", text="", icon_only=True)


class IMAGE_PT_view_vectorscope(bpy.types.Panel):
    bl_space_type = 'IMAGE_EDITOR'
    bl_region_type = 'PREVIEW'
    bl_label = "Vectorscope"

    @classmethod
    def poll(cls, context):
        sima = context.space_data
        return (sima and sima.image)

    def draw(self, context):
        layout = self.layout

        sima = context.space_data
        layout.template_vectorscope(sima, "scopes")
        layout.prop(sima.scopes, "vectorscope_alpha")


class IMAGE_PT_sample_line(bpy.types.Panel):
    bl_space_type = 'IMAGE_EDITOR'
    bl_region_type = 'PREVIEW'
    bl_label = "Sample Line"

    @classmethod
    def poll(cls, context):
        sima = context.space_data
        return (sima and sima.image)

    def draw(self, context):
        layout = self.layout
        layout.operator("image.sample_line")
        sima = context.space_data
        layout.template_histogram(sima, "sample_histogram")
        layout.prop(sima.sample_histogram, "mode")


class IMAGE_PT_scope_sample(bpy.types.Panel):
    bl_space_type = 'IMAGE_EDITOR'
    bl_region_type = 'PREVIEW'
    bl_label = "Scope Samples"

    @classmethod
    def poll(cls, context):
        sima = context.space_data
        return sima

    def draw(self, context):
        layout = self.layout
        sima = context.space_data
        split = layout.split()
        row = split.row()
        row.prop(sima.scopes, "use_full_resolution")
        row = split.row()
        row.active = not sima.scopes.use_full_resolution
        row.prop(sima.scopes, "accuracy")


class IMAGE_PT_view_properties(bpy.types.Panel):
    bl_space_type = 'IMAGE_EDITOR'
    bl_region_type = 'UI'
    bl_label = "Display"

    @classmethod
    def poll(cls, context):
        sima = context.space_data
        return (sima and (sima.image or sima.show_uvedit))

    def draw(self, context):
        layout = self.layout

        sima = context.space_data
        ima = sima.image
        show_uvedit = sima.show_uvedit
        uvedit = sima.uv_editor

        split = layout.split()

        col = split.column()
        if ima:
            col.prop(ima, "display_aspect", text="Aspect Ratio")

                col = split.column()
            col.label(text="Coordinates:")
            col.prop(sima, "show_repeat", text="Repeat")
            if show_uvedit:
                col.prop(uvedit, "show_normalized_coords", text="Normalized")

        elif show_uvedit:
            col.label(text="Coordinates:")
            col.prop(uvedit, "show_normalized_coords", text="Normalized")

        if show_uvedit:

            col = layout.column()
            col.prop(uvedit, "cursor_location")

            col = layout.column()
            col.label(text="UVs:")
            row = col.row()
                row.prop(uvedit, "edge_draw_type", expand=True)

            split = layout.split()
            col = split.column()
            col.prop(uvedit, "show_smooth_edges", text="Smooth")
            col.prop(uvedit, "show_modified_edges", text="Modified")
            #col.prop(uvedit, "show_edges")
            #col.prop(uvedit, "show_faces")

<<<<<<< HEAD
                col = split.column()
            col.prop(uvedit, "draw_stretch", text="Stretch")
=======
            col = split.column()
            col.prop(uvedit, "show_stretch", text="Stretch")
>>>>>>> 36c273b1
            sub = col.column()
            sub.active = uvedit.show_stretch
            sub.row().prop(uvedit, "draw_stretch_type", expand=True)


class IMAGE_PT_paint(bpy.types.Panel):
    bl_space_type = 'IMAGE_EDITOR'
    bl_region_type = 'UI'
    bl_label = "Paint"

    @classmethod
    def poll(cls, context):
        sima = context.space_data
        return sima.show_paint

    def draw(self, context):
        layout = self.layout

        toolsettings = context.tool_settings.image_paint
        brush = toolsettings.brush

        col = layout.split().column()
        row = col.row()
        col.template_ID_preview(toolsettings, "brush", new="brush.add", rows=3, cols=8)

        if brush:
            col = layout.column()
            col.template_color_wheel(brush, "color", value_slider=True)
            col.prop(brush, "color", text="")

            row = col.row(align=True)
            row.prop(brush, "size", slider=True)
            row.prop(brush, "use_pressure_size", toggle=True, text="")

            row = col.row(align=True)
            row.prop(brush, "strength", slider=True)
            row.prop(brush, "use_pressure_strength", toggle=True, text="")

            row = col.row(align=True)
            row.prop(brush, "jitter", slider=True)
            row.prop(brush, "use_pressure_jitter", toggle=True, text="")

            col.prop(brush, "blend", text="Blend")

            if brush.imagepaint_tool == 'CLONE':
                col.separator()
                col.prop(brush, "clone_image", text="Image")
                col.prop(brush, "clone_alpha", text="Alpha")


class IMAGE_PT_tools_brush_texture(BrushButtonsPanel, bpy.types.Panel):
    bl_label = "Texture"
    bl_options = {'DEFAULT_CLOSED'}

    def draw(self, context):
        layout = self.layout

        toolsettings = context.tool_settings.image_paint
        brush = toolsettings.brush

#        tex_slot = brush.texture_slot

        col = layout.column()

        col.template_ID_preview(brush, "texture", new="texture.new", rows=3, cols=8)


class IMAGE_PT_paint_stroke(BrushButtonsPanel, bpy.types.Panel):
    bl_label = "Paint Stroke"
    bl_options = {'DEFAULT_CLOSED'}

    def draw(self, context):
        layout = self.layout

        toolsettings = context.tool_settings.image_paint
        brush = toolsettings.brush

        layout.prop(brush, "use_airbrush")
        col = layout.column()
        col.active = brush.use_airbrush
        col.prop(brush, "rate", slider=True)

        layout.prop(brush, "use_space")
        row = layout.row(align=True)
        row.active = brush.use_space
        row.prop(brush, "spacing", text="Distance", slider=True)
        row.prop(brush, "use_pressure_spacing", toggle=True, text="")

        layout.prop(brush, "use_wrap")


class IMAGE_PT_paint_curve(BrushButtonsPanel, bpy.types.Panel):
    bl_label = "Paint Curve"
    bl_options = {'DEFAULT_CLOSED'}

    def draw(self, context):
        layout = self.layout

        toolsettings = context.tool_settings.image_paint
        brush = toolsettings.brush

        layout.template_curve_mapping(brush, "curve")

        row = layout.row(align=True)
        row.operator("brush.curve_preset", icon="SMOOTHCURVE", text="").shape = 'SMOOTH'
        row.operator("brush.curve_preset", icon="SPHERECURVE", text="").shape = 'ROUND'
        row.operator("brush.curve_preset", icon="ROOTCURVE", text="").shape = 'ROOT'
        row.operator("brush.curve_preset", icon="SHARPCURVE", text="").shape = 'SHARP'
        row.operator("brush.curve_preset", icon="LINCURVE", text="").shape = 'LINE'
        row.operator("brush.curve_preset", icon="NOCURVE", text="").shape = 'MAX'


def register():
    pass


def unregister():
    pass

if __name__ == "__main__":
    register()<|MERGE_RESOLUTION|>--- conflicted
+++ resolved
@@ -203,8 +203,8 @@
     def draw(self, context):
         layout = self.layout
 
-        layout.operator("uv.weld")  # W, 1
-        layout.operator_enums("uv.align", "axis")  # W, 2/3/4
+        layout.operator("uv.weld") # W, 1
+        layout.operator_enums("uv.align", "axis") # W, 2/3/4
 
 
 class IMAGE_MT_uvs(bpy.types.Menu):
@@ -550,13 +550,8 @@
             #col.prop(uvedit, "show_edges")
             #col.prop(uvedit, "show_faces")
 
-<<<<<<< HEAD
                 col = split.column()
-            col.prop(uvedit, "draw_stretch", text="Stretch")
-=======
-            col = split.column()
             col.prop(uvedit, "show_stretch", text="Stretch")
->>>>>>> 36c273b1
             sub = col.column()
             sub.active = uvedit.show_stretch
             sub.row().prop(uvedit, "draw_stretch_type", expand=True)
