--- conflicted
+++ resolved
@@ -276,13 +276,8 @@
         split = layout.split()
 
         col = split.column()
-<<<<<<< HEAD
-        col.prop(text, "text_size", text="Size")
-            col = split.column()
-=======
         col.prop(text, "size", text="Size")
-        col = split.column()
->>>>>>> 36c273b1
+            col = split.column()
         col.prop(text, "shear")
 
         split = layout.split()
@@ -308,11 +303,11 @@
         col.prop(char, "use_bold")
         col.prop(char, "use_italic")
         col.prop(char, "use_underline")
-
+        
         split = layout.split()
         col = split.column()
         col.prop(text, "small_caps_scale", text="Small Caps")
-
+        
         col = split.column()
         col.prop(char, "use_small_caps")
 
@@ -330,11 +325,7 @@
         text = context.curve
 
         layout.label(text="Align:")
-<<<<<<< HEAD
-            layout.prop(text, "spacemode", expand=True)
-=======
         layout.prop(text, "align", expand=True)
->>>>>>> 36c273b1
 
         split = layout.split()
 
