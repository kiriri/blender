--- conflicted
+++ resolved
@@ -30,20 +30,11 @@
   set(MSVC_CLANG On)
   set(VC_TOOLS_DIR $ENV{VCToolsRedistDir} CACHE STRING "Location of the msvc redistributables")
   set(MSVC_REDIST_DIR ${VC_TOOLS_DIR})
-<<<<<<< HEAD
-  if (DEFINED MSVC_REDIST_DIR)
-=======
   if(DEFINED MSVC_REDIST_DIR)
->>>>>>> 0e280b96
     file(TO_CMAKE_PATH ${MSVC_REDIST_DIR} MSVC_REDIST_DIR)
   else()
     message("Unable to detect the Visual Studio redist directory, copying of the runtime dlls will not work, try running from the visual studio developer prompt.")
   endif()
-<<<<<<< HEAD
-endif()
-
-set_property(GLOBAL PROPERTY USE_FOLDERS ${WINDOWS_USE_VISUAL_STUDIO_FOLDERS})
-=======
   # 1) CMake has issues detecting openmp support in clang-cl so we have to provide
   #    the right switches here.
   # 2) While the /openmp switch *should* work, it currently doesn't as for clang 9.0.0
@@ -67,7 +58,6 @@
 endif()
 
 set_property(GLOBAL PROPERTY USE_FOLDERS ${WINDOWS_USE_VISUAL_STUDIO_PROJECT_FOLDERS})
->>>>>>> 0e280b96
 
 if(NOT WITH_PYTHON_MODULE)
   set_property(DIRECTORY PROPERTY VS_STARTUP_PROJECT blender)
@@ -127,13 +117,8 @@
 set(CMAKE_MODULE_LINKER_FLAGS "${CMAKE_MODULE_LINKER_FLAGS} /SAFESEH:NO /ignore:4099")
 
 list(APPEND PLATFORM_LINKLIBS
-<<<<<<< HEAD
-  ws2_32 vfw32 winmm kernel32 user32 gdi32 comdlg32
-  advapi32 shfolder shell32 ole32 oleaut32 uuid psapi Dbghelp
-=======
   ws2_32 vfw32 winmm kernel32 user32 gdi32 comdlg32 Comctl32 version
   advapi32 shfolder shell32 ole32 oleaut32 uuid psapi Dbghelp Shlwapi
->>>>>>> 0e280b96
 )
 
 if(WITH_INPUT_IME)
@@ -164,11 +149,6 @@
 if(MSVC_CLANG) # Clangs version of cl doesn't support all flags
   set(CMAKE_CXX_FLAGS "${CMAKE_CXX_FLAGS} ${CXX_WARN_FLAGS} /nologo /J /Gd /EHsc -Wno-unused-command-line-argument -Wno-microsoft-enum-forward-reference ")
   set(CMAKE_C_FLAGS     "${CMAKE_C_FLAGS} /nologo /J /Gd -Wno-unused-command-line-argument -Wno-microsoft-enum-forward-reference")
-<<<<<<< HEAD
-else()
-  set(CMAKE_CXX_FLAGS "${CMAKE_CXX_FLAGS} /nologo /J /Gd /MP /EHsc")
-  set(CMAKE_C_FLAGS     "${CMAKE_C_FLAGS} /nologo /J /Gd /MP")
-=======
 else()
   set(CMAKE_CXX_FLAGS "${CMAKE_CXX_FLAGS} /nologo /J /Gd /MP /EHsc /bigobj")
   set(CMAKE_C_FLAGS     "${CMAKE_C_FLAGS} /nologo /J /Gd /MP /bigobj")
@@ -194,7 +174,6 @@
     unset(CMAKE_C_COMPILER_LAUNCHER)
     unset(CMAKE_CXX_COMPILER_LAUNCHER)
     set(SYMBOL_FORMAT /ZI)
->>>>>>> 0e280b96
 endif()
 
 set(CMAKE_CXX_FLAGS_DEBUG "${CMAKE_CXX_FLAGS_DEBUG} /MDd ${SYMBOL_FORMAT}")
@@ -233,28 +212,11 @@
     message(STATUS "64 bit compiler detected.")
     set(LIBDIR_BASE "win64")
   else()
-<<<<<<< HEAD
-    message(STATUS "32 bit compiler detected.")
-    set(LIBDIR_BASE "windows")
-=======
     message(FATAL_ERROR "32 bit compiler detected, blender no longer provides pre-build libraries for 32 bit windows, please set the LIBDIR cmake variable to your own library folder")
->>>>>>> 0e280b96
   endif()
   # Can be 1910..1912
   if(MSVC_VERSION GREATER 1919)
     message(STATUS "Visual Studio 2019 detected.")
-<<<<<<< HEAD
-    set(LIBDIR ${CMAKE_SOURCE_DIR}/../lib/${LIBDIR_BASE}_vc14)
-  elseif(MSVC_VERSION GREATER 1909)
-    message(STATUS "Visual Studio 2017 detected.")
-    set(LIBDIR ${CMAKE_SOURCE_DIR}/../lib/${LIBDIR_BASE}_vc14)
-  elseif(MSVC_VERSION EQUAL 1900)
-    message(STATUS "Visual Studio 2015 detected.")
-    set(LIBDIR ${CMAKE_SOURCE_DIR}/../lib/${LIBDIR_BASE}_vc14)
-  else()
-    message(STATUS "Visual Studio 2013 detected.")
-    set(LIBDIR ${CMAKE_SOURCE_DIR}/../lib/${LIBDIR_BASE}_vc12)
-=======
     set(LIBDIR ${CMAKE_SOURCE_DIR}/../lib/${LIBDIR_BASE}_vc15)
   elseif(MSVC_VERSION GREATER 1909)
     message(STATUS "Visual Studio 2017 detected.")
@@ -262,15 +224,11 @@
   elseif(MSVC_VERSION EQUAL 1900)
     message(STATUS "Visual Studio 2015 detected.")
     set(LIBDIR ${CMAKE_SOURCE_DIR}/../lib/${LIBDIR_BASE}_vc15)
->>>>>>> 0e280b96
   endif()
 else()
   message(STATUS "Using pre-compiled LIBDIR: ${LIBDIR}")
 endif()
 if(NOT EXISTS "${LIBDIR}/")
-<<<<<<< HEAD
-  message(FATAL_ERROR "Windows requires pre-compiled libs at: '${LIBDIR}'")
-=======
   message(FATAL_ERROR "\n\nWindows requires pre-compiled libs at: '${LIBDIR}'. Please run `make update` in the blender source folder to obtain them.")
 endif()
 
@@ -278,7 +236,6 @@
 # that we have very little control over
 if(MSVC_VERSION GREATER_EQUAL 1914 AND NOT MSVC_CLANG AND NOT WITH_WINDOWS_SCCACHE)
   add_compile_options(/experimental:external /external:templates- /external:I "${LIBDIR}" /external:W0)
->>>>>>> 0e280b96
 endif()
 
 # Add each of our libraries to our cmake_prefix_path so find_package() could work
@@ -301,11 +258,7 @@
 if(NOT PNG_FOUND)
   warn_hardcoded_paths(libpng)
   set(PNG_PNG_INCLUDE_DIR ${LIBDIR}/png/include)
-<<<<<<< HEAD
-  set(PNG_LIBRARIES ${LIBDIR}/png/lib/libpng.lib)
-=======
   set(PNG_LIBRARIES ${LIBDIR}/png/lib/libpng.lib ${ZLIB_LIBRARY})
->>>>>>> 0e280b96
   set(PNG "${LIBDIR}/png")
   set(PNG_INCLUDE_DIRS "${PNG}/include")
   set(PNG_LIBPATH ${PNG}/lib) # not cmake defined
@@ -349,17 +302,6 @@
   )
 
   set(OPENCOLLADA_LIBRARIES
-<<<<<<< HEAD
-    ${OPENCOLLADA}/lib/opencollada/OpenCOLLADASaxFrameworkLoader.lib
-    ${OPENCOLLADA}/lib/opencollada/OpenCOLLADAFramework.lib
-    ${OPENCOLLADA}/lib/opencollada/OpenCOLLADABaseUtils.lib
-    ${OPENCOLLADA}/lib/opencollada/OpenCOLLADAStreamWriter.lib
-    ${OPENCOLLADA}/lib/opencollada/MathMLSolver.lib
-    ${OPENCOLLADA}/lib/opencollada/GeneratedSaxParser.lib
-    ${OPENCOLLADA}/lib/opencollada/xml.lib
-    ${OPENCOLLADA}/lib/opencollada/buffer.lib
-    ${OPENCOLLADA}/lib/opencollada/ftoa.lib
-=======
     optimized ${OPENCOLLADA}/lib/opencollada/OpenCOLLADASaxFrameworkLoader.lib
     optimized ${OPENCOLLADA}/lib/opencollada/OpenCOLLADAFramework.lib
     optimized ${OPENCOLLADA}/lib/opencollada/OpenCOLLADABaseUtils.lib
@@ -379,19 +321,14 @@
     debug ${OPENCOLLADA}/lib/opencollada/xml_d.lib
     debug ${OPENCOLLADA}/lib/opencollada/buffer_d.lib
     debug ${OPENCOLLADA}/lib/opencollada/ftoa_d.lib
->>>>>>> 0e280b96
   )
 
   list(APPEND OPENCOLLADA_LIBRARIES ${OPENCOLLADA}/lib/opencollada/UTF.lib)
 
   set(PCRE_LIBRARIES
-<<<<<<< HEAD
-    ${OPENCOLLADA}/lib/opencollada/pcre.lib
-=======
     optimized ${OPENCOLLADA}/lib/opencollada/pcre.lib
 
     debug ${OPENCOLLADA}/lib/opencollada/pcre_d.lib
->>>>>>> 0e280b96
   )
 endif()
 
@@ -460,18 +397,6 @@
   set(PYTHON_VERSION 3.7) # CACHE STRING)
 
   string(REPLACE "." "" _PYTHON_VERSION_NO_DOTS ${PYTHON_VERSION})
-<<<<<<< HEAD
-  # Use shared libs for vc2008 and vc2010 until we actually have vc2010 libs
-  set(PYTHON_LIBRARY ${LIBDIR}/python/lib/python${_PYTHON_VERSION_NO_DOTS}.lib)
-  unset(_PYTHON_VERSION_NO_DOTS)
-
-  # Shared includes for both vc2008 and vc2010
-  set(PYTHON_INCLUDE_DIR ${LIBDIR}/python/include/python${PYTHON_VERSION})
-
-  # uncached vars
-  set(PYTHON_INCLUDE_DIRS "${PYTHON_INCLUDE_DIR}")
-  set(PYTHON_LIBRARIES  "${PYTHON_LIBRARY}")
-=======
   set(PYTHON_LIBRARY ${LIBDIR}/python/${_PYTHON_VERSION_NO_DOTS}/libs/python${_PYTHON_VERSION_NO_DOTS}.lib)
   set(PYTHON_LIBRARY_DEBUG ${LIBDIR}/python/${_PYTHON_VERSION_NO_DOTS}/libs/python${_PYTHON_VERSION_NO_DOTS}_d.lib)
 
@@ -482,7 +407,6 @@
   # uncached vars
   set(PYTHON_INCLUDE_DIRS "${PYTHON_INCLUDE_DIR}")
   set(PYTHON_LIBRARIES debug "${PYTHON_LIBRARY_DEBUG}" optimized "${PYTHON_LIBRARY}" )
->>>>>>> 0e280b96
 endif()
 
 if(WITH_BOOST)
@@ -507,16 +431,8 @@
     set(BOOST_INCLUDE_DIR ${BOOST}/include)
     set(BOOST_LIBPATH ${BOOST}/lib)
     if(CMAKE_CL_64)
-<<<<<<< HEAD
-      set(BOOST_POSTFIX "vc140-mt-s-x64-1_68.lib")
-      set(BOOST_DEBUG_POSTFIX "vc140-mt-sgd-x64-1_68.lib")
-    else()
-      set(BOOST_POSTFIX "vc140-mt-s-x32-1_68.lib")
-      set(BOOST_DEBUG_POSTFIX "vc140-mt-sgd-x32-1_68.lib")
-=======
       set(BOOST_POSTFIX "vc141-mt-x64-1_70.lib")
       set(BOOST_DEBUG_POSTFIX "vc141-mt-gd-x64-1_70.lib")
->>>>>>> 0e280b96
     endif()
     set(BOOST_LIBRARIES
       optimized ${BOOST_LIBPATH}/libboost_date_time-${BOOST_POSTFIX}
@@ -552,11 +468,7 @@
 
 if(WITH_OPENIMAGEIO)
   windows_find_package(OpenImageIO)
-<<<<<<< HEAD
-  set(OPENIMAGEIO ${LIBDIR}/openimageio)
-=======
   set(OPENIMAGEIO ${LIBDIR}/OpenImageIO)
->>>>>>> 0e280b96
   set(OPENIMAGEIO_LIBPATH ${OPENIMAGEIO}/lib)
   set(OPENIMAGEIO_INCLUDE_DIRS ${OPENIMAGEIO}/include)
   set(OIIO_OPTIMIZED optimized ${OPENIMAGEIO_LIBPATH}/OpenImageIO.lib optimized ${OPENIMAGEIO_LIBPATH}/OpenImageIO_Util.lib)
@@ -566,11 +478,7 @@
   set(OPENIMAGEIO_DEFINITIONS "-DUSE_TBB=0")
   set(OPENCOLORIO_DEFINITIONS "-DOCIO_STATIC_BUILD")
   set(OPENIMAGEIO_IDIFF "${OPENIMAGEIO}/bin/idiff.exe")
-<<<<<<< HEAD
-  add_definitions(-DOIIO_STATIC_BUILD)
-=======
   add_definitions(-DOIIO_STATIC_DEFINE)
->>>>>>> 0e280b96
   add_definitions(-DOIIO_NO_SSE=1)
 endif()
 
@@ -601,24 +509,14 @@
 endif()
 
 if(WITH_OPENCOLORIO)
-<<<<<<< HEAD
-  set(OPENCOLORIO ${LIBDIR}/opencolorio)
-  set(OPENCOLORIO_INCLUDE_DIRS ${OPENCOLORIO}/include)
-  set(OPENCOLORIO_LIBPATH ${LIBDIR}/opencolorio/lib)
-=======
   set(OPENCOLORIO ${LIBDIR}/OpenColorIO)
   set(OPENCOLORIO_INCLUDE_DIRS ${OPENCOLORIO}/include)
   set(OPENCOLORIO_LIBPATH ${OPENCOLORIO}/lib)
->>>>>>> 0e280b96
   set(OPENCOLORIO_LIBRARIES
     optimized ${OPENCOLORIO_LIBPATH}/OpenColorIO.lib
     optimized ${OPENCOLORIO_LIBPATH}/tinyxml.lib
     optimized ${OPENCOLORIO_LIBPATH}/libyaml-cpp.lib
-<<<<<<< HEAD
-    debug ${OPENCOLORIO_LIBPATH}/OpenColorIO_d.lib
-=======
     debug ${OPENCOLORIO_LIBPATH}/OpencolorIO_d.lib
->>>>>>> 0e280b96
     debug ${OPENCOLORIO_LIBPATH}/tinyxml_d.lib
     debug ${OPENCOLORIO_LIBPATH}/libyaml-cpp_d.lib
   )
@@ -627,15 +525,6 @@
 
 if(WITH_OPENVDB)
   set(BLOSC_LIBRARIES optimized ${LIBDIR}/blosc/lib/libblosc.lib debug ${LIBDIR}/blosc/lib/libblosc_d.lib)
-<<<<<<< HEAD
-  set(TBB_LIBRARIES optimized ${LIBDIR}/tbb/lib/tbb.lib debug ${LIBDIR}/tbb/lib/tbb_debug.lib)
-  set(TBB_INCLUDE_DIR ${LIBDIR}/tbb/include)
-  set(OPENVDB ${LIBDIR}/openvdb)
-  set(OPENVDB_LIBPATH ${LIBDIR}/openvdb/lib)
-  set(OPENVDB_INCLUDE_DIRS ${OPENVDB}/include ${TBB_INCLUDE_DIR})
-  set(OPENVDB_LIBRARIES optimized ${OPENVDB_LIBPATH}/openvdb.lib debug ${OPENVDB_LIBPATH}/openvdb_d.lib ${TBB_LIBRARIES} ${BLOSC_LIBRARIES})
-  set(OPENVDB_DEFINITIONS -DNOMINMAX)
-=======
   set(OPENVDB ${LIBDIR}/openVDB)
   set(OPENVDB_LIBPATH ${OPENVDB}/lib)
   set(OPENVDB_INCLUDE_DIRS ${OPENVDB}/include)
@@ -655,7 +544,6 @@
     debug ${OPENIMAGEDENOISE_LIBPATH}/common_d.lib
     debug ${OPENIMAGEDENOISE_LIBPATH}/dnnl_d.lib)
   set(OPENIMAGEDENOISE_DEFINITIONS)
->>>>>>> 0e280b96
 endif()
 
 if(WITH_ALEMBIC)
@@ -663,24 +551,8 @@
   set(ALEMBIC_INCLUDE_DIR ${ALEMBIC}/include)
   set(ALEMBIC_INCLUDE_DIRS ${ALEMBIC_INCLUDE_DIR})
   set(ALEMBIC_LIBPATH ${ALEMBIC}/lib)
-<<<<<<< HEAD
-  set(ALEMBIC_LIBRARIES optimized ${ALEMBIC}/lib/alembic.lib debug ${ALEMBIC}/lib/alembic_d.lib)
-  set(ALEMBIC_FOUND 1)
-endif()
-
-if(WITH_MOD_CLOTH_ELTOPO)
-  set(LAPACK ${LIBDIR}/lapack)
-  # set(LAPACK_INCLUDE_DIR ${LAPACK}/include)
-  set(LAPACK_LIBPATH ${LAPACK}/lib)
-  set(LAPACK_LIBRARIES
-    ${LIBDIR}/lapack/lib/libf2c.lib
-    ${LIBDIR}/lapack/lib/clapack_nowrap.lib
-    ${LIBDIR}/lapack/lib/BLAS_nowrap.lib
-  )
-=======
   set(ALEMBIC_LIBRARIES optimized ${ALEMBIC}/lib/Alembic.lib debug ${ALEMBIC}/lib/Alembic_d.lib)
   set(ALEMBIC_FOUND 1)
->>>>>>> 0e280b96
 endif()
 
 if(WITH_IMAGE_OPENJPEG)
@@ -722,8 +594,6 @@
   set(AUDASPACE_C_LIBRARIES ${LIBDIR}/audaspace/lib/audaspace-c.lib)
   set(AUDASPACE_PY_INCLUDE_DIRS ${LIBDIR}/audaspace/include/audaspace)
   set(AUDASPACE_PY_LIBRARIES ${LIBDIR}/audaspace/lib/audaspace-py.lib)
-<<<<<<< HEAD
-=======
 endif()
 
 if(WITH_TBB)
@@ -733,26 +603,11 @@
   if(WITH_TBB_MALLOC_PROXY)
     add_definitions(-DWITH_TBB_MALLOC)
   endif()
->>>>>>> 0e280b96
 endif()
 
 # used in many places so include globally, like OpenGL
 blender_include_dirs_sys("${PTHREADS_INCLUDE_DIRS}")
 
-<<<<<<< HEAD
-#find signtool
-set(ProgramFilesX86_NAME "ProgramFiles(x86)") #env dislikes the ( )
-find_program(SIGNTOOL_EXE signtool
-  HINTS
-    "$ENV{${ProgramFilesX86_NAME}}/Windows Kits/10/bin/x86/"
-    "$ENV{ProgramFiles}/Windows Kits/10/bin/x86/"
-    "$ENV{${ProgramFilesX86_NAME}}/Windows Kits/8.1/bin/x86/"
-    "$ENV{ProgramFiles}/Windows Kits/8.1/bin/x86/"
-    "$ENV{${ProgramFilesX86_NAME}}/Windows Kits/8.0/bin/x86/"
-    "$ENV{ProgramFiles}/Windows Kits/8.0/bin/x86/"
-)
-=======
->>>>>>> 0e280b96
 set(WINTAB_INC ${LIBDIR}/wintab/include)
 
 if(WITH_OPENAL)
@@ -773,22 +628,11 @@
   set(LIBSNDFILE_INCLUDE_DIRS ${LIBSNDFILE}/include)
   set(LIBSNDFILE_LIBPATH ${LIBSNDFILE}/lib) # TODO, deprecate
   set(LIBSNDFILE_LIBRARIES ${LIBSNDFILE_LIBPATH}/libsndfile-1.lib)
-<<<<<<< HEAD
-endif()
-
-if(WITH_RAYOPTIMIZATION AND SUPPORT_SSE_BUILD)
-  add_definitions(-D__SSE__ -D__MMX__)
-=======
->>>>>>> 0e280b96
 endif()
 
 if(WITH_CYCLES_OSL)
   set(CYCLES_OSL ${LIBDIR}/osl CACHE PATH "Path to OpenShadingLanguage installation")
-<<<<<<< HEAD
-
-=======
   set(OSL_SHADER_DIR ${CYCLES_OSL}/shaders)
->>>>>>> 0e280b96
   find_library(OSL_LIB_EXEC NAMES oslexec PATHS ${CYCLES_OSL}/lib)
   find_library(OSL_LIB_COMP NAMES oslcomp PATHS ${CYCLES_OSL}/lib)
   find_library(OSL_LIB_QUERY NAMES oslquery PATHS ${CYCLES_OSL}/lib)
@@ -843,9 +687,6 @@
   endif()
 endif()
 
-<<<<<<< HEAD
-if (WINDOWS_PYTHON_DEBUG)
-=======
 if(WITH_USD)
   windows_find_package(USD)
   if(NOT USD_FOUND)
@@ -862,7 +703,6 @@
 endif()
 
 if(WINDOWS_PYTHON_DEBUG)
->>>>>>> 0e280b96
   # Include the system scripts in the blender_python_system_scripts project.
   FILE(GLOB_RECURSE inFiles "${CMAKE_SOURCE_DIR}/release/scripts/*.*" )
   ADD_CUSTOM_TARGET(blender_python_system_scripts SOURCES ${inFiles})
@@ -897,8 +737,6 @@
   </PropertyGroup>
 </Project>")
   endif()
-<<<<<<< HEAD
-=======
 endif()
 
 if(WITH_XR_OPENXR)
@@ -911,5 +749,4 @@
     message(WARNING "OpenXR-SDK was not found, disabling WITH_XR_OPENXR")
     set(WITH_XR_OPENXR OFF)
   endif()
->>>>>>> 0e280b96
 endif()