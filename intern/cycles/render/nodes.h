/*
 * Copyright 2011-2013 Blender Foundation
 *
 * Licensed under the Apache License, Version 2.0 (the "License");
 * you may not use this file except in compliance with the License.
 * You may obtain a copy of the License at
 *
 * http://www.apache.org/licenses/LICENSE-2.0
 *
 * Unless required by applicable law or agreed to in writing, software
 * distributed under the License is distributed on an "AS IS" BASIS,
 * WITHOUT WARRANTIES OR CONDITIONS OF ANY KIND, either express or implied.
 * See the License for the specific language governing permissions and
 * limitations under the License.
 */

#ifndef __NODES_H__
#define __NODES_H__

#include "render/graph.h"
#include "graph/node.h"

#include "util/util_array.h"
#include "util/util_string.h"

CCL_NAMESPACE_BEGIN

class ImageManager;
class LightManager;
class Scene;
class Shader;

/* Texture Mapping */

class TextureMapping {
 public:
  TextureMapping();
  Transform compute_transform();
  bool skip();
  void compile(SVMCompiler &compiler, int offset_in, int offset_out);
  int compile(SVMCompiler &compiler, ShaderInput *vector_in);
  void compile(OSLCompiler &compiler);

  int compile_begin(SVMCompiler &compiler, ShaderInput *vector_in);
  void compile_end(SVMCompiler &compiler, ShaderInput *vector_in, int vector_offset);

  float3 translation;
  float3 rotation;
  float3 scale;

  float3 min, max;
  bool use_minmax;

  enum Type { POINT = 0, TEXTURE = 1, VECTOR = 2, NORMAL = 3 };
  Type type;

  enum Mapping { NONE = 0, X = 1, Y = 2, Z = 3 };
  Mapping x_mapping, y_mapping, z_mapping;

  enum Projection { FLAT, CUBE, TUBE, SPHERE };
  Projection projection;
};

/* Nodes */

class TextureNode : public ShaderNode {
 public:
  explicit TextureNode(const NodeType *node_type) : ShaderNode(node_type)
  {
  }
  TextureMapping tex_mapping;
};

/* Any node which uses image manager's slot should be a subclass of this one. */
class ImageSlotTextureNode : public TextureNode {
 public:
  explicit ImageSlotTextureNode(const NodeType *node_type) : TextureNode(node_type)
  {
    special_type = SHADER_SPECIAL_TYPE_IMAGE_SLOT;
    image_manager = NULL;
  }
  ~ImageSlotTextureNode();
  void add_image_user() const;
  ImageManager *image_manager;
  vector<int> slots;
};

class ImageTextureNode : public ImageSlotTextureNode {
 public:
  SHADER_NODE_NO_CLONE_CLASS(ImageTextureNode)
  ShaderNode *clone() const;
  void attributes(Shader *shader, AttributeRequestSet *attributes);
  bool has_attribute_dependency()
  {
    return true;
  }

  virtual bool equals(const ShaderNode &other)
  {
    const ImageTextureNode &image_node = (const ImageTextureNode &)other;
    return ImageSlotTextureNode::equals(other) && builtin_data == image_node.builtin_data &&
           animated == image_node.animated;
  }

  /* Parameters. */
  ustring filename;
  void *builtin_data;
  ustring colorspace;
  ImageAlphaType alpha_type;
  NodeImageProjection projection;
  InterpolationType interpolation;
  ExtensionType extension;
  float projection_blend;
  bool animated;
  float3 vector;
<<<<<<< HEAD
  float3 vector_dx, vector_dy;
=======
  ccl::vector<int> tiles;
>>>>>>> e7e454f9

  /* Runtime. */
  bool is_float;
  bool compress_as_srgb;
  ustring known_colorspace;

 protected:
  void cull_tiles(Scene *scene, ShaderGraph *graph);
};

class EnvironmentTextureNode : public ImageSlotTextureNode {
 public:
  SHADER_NODE_NO_CLONE_CLASS(EnvironmentTextureNode)
  ShaderNode *clone() const;
  void attributes(Shader *shader, AttributeRequestSet *attributes);
  bool has_attribute_dependency()
  {
    return true;
  }
  virtual int get_group()
  {
    return NODE_GROUP_LEVEL_2;
  }

  virtual bool equals(const ShaderNode &other)
  {
    const EnvironmentTextureNode &env_node = (const EnvironmentTextureNode &)other;
    return ImageSlotTextureNode::equals(other) && builtin_data == env_node.builtin_data &&
           animated == env_node.animated;
  }

  /* Parameters. */
  ustring filename;
  void *builtin_data;
  ustring colorspace;
  ImageAlphaType alpha_type;
  NodeEnvironmentProjection projection;
  InterpolationType interpolation;
  bool animated;
  float3 vector;
  float3 vector_dx, vector_dy;

  /* Runtime. */
  bool is_float;
  bool compress_as_srgb;
  ustring known_colorspace;
};

class SkyTextureNode : public TextureNode {
 public:
  SHADER_NODE_CLASS(SkyTextureNode)

  virtual int get_group()
  {
    return NODE_GROUP_LEVEL_2;
  }

  NodeSkyType type;
  float3 sun_direction;
  float turbidity;
  float ground_albedo;
  float3 vector;
};

class OutputNode : public ShaderNode {
 public:
  SHADER_NODE_CLASS(OutputNode)

  void *surface;
  void *volume;
  float3 displacement;
  float3 normal;

  /* Don't allow output node de-duplication. */
  virtual bool equals(const ShaderNode & /*other*/)
  {
    return false;
  }
};

class OutputAOVNode : public ShaderNode {
 public:
  SHADER_NODE_CLASS(OutputAOVNode)
  virtual void simplify_settings(Scene *scene);

  float value;
  float3 color;

  ustring name;

  /* Don't allow output node de-duplication. */
  virtual bool equals(const ShaderNode & /*other*/)
  {
    return false;
  }

  int slot;
  bool is_color;
};

class GradientTextureNode : public TextureNode {
 public:
  SHADER_NODE_CLASS(GradientTextureNode)

  virtual int get_group()
  {
    return NODE_GROUP_LEVEL_2;
  }

  NodeGradientType type;
  float3 vector;
};

class NoiseTextureNode : public TextureNode {
 public:
  SHADER_NODE_CLASS(NoiseTextureNode)

  int dimensions;
  float w, scale, detail, distortion;
  float3 vector;
};

class VoronoiTextureNode : public TextureNode {
 public:
  SHADER_NODE_CLASS(VoronoiTextureNode)

  virtual int get_group()
  {
    return NODE_GROUP_LEVEL_2;
  }

  virtual int get_feature()
  {
    int result = ShaderNode::get_feature();
    if (dimensions == 4) {
      result |= NODE_FEATURE_VORONOI_EXTRA;
    }
    else if (dimensions >= 2 && feature == NODE_VORONOI_SMOOTH_F1) {
      result |= NODE_FEATURE_VORONOI_EXTRA;
    }
    return result;
  }

  int dimensions;
  NodeVoronoiDistanceMetric metric;
  NodeVoronoiFeature feature;
  float w, scale, exponent, smoothness, randomness;
  float3 vector;
};

class MusgraveTextureNode : public TextureNode {
 public:
  SHADER_NODE_CLASS(MusgraveTextureNode)

  virtual int get_group()
  {
    return NODE_GROUP_LEVEL_2;
  }

  int dimensions;
  NodeMusgraveType type;
  float w, scale, detail, dimension, lacunarity, offset, gain;
  float3 vector;
};

class WaveTextureNode : public TextureNode {
 public:
  SHADER_NODE_CLASS(WaveTextureNode)

  virtual int get_group()
  {
    return NODE_GROUP_LEVEL_2;
  }

  NodeWaveType type;
  NodeWaveProfile profile;

  float scale, distortion, detail, detail_scale;
  float3 vector;
};

class MagicTextureNode : public TextureNode {
 public:
  SHADER_NODE_CLASS(MagicTextureNode)

  virtual int get_group()
  {
    return NODE_GROUP_LEVEL_2;
  }

  int depth;
  float3 vector;
  float scale, distortion;
};

class CheckerTextureNode : public TextureNode {
 public:
  SHADER_NODE_CLASS(CheckerTextureNode)

  float3 vector, color1, color2;
  float scale;

  virtual int get_group()
  {
    return NODE_GROUP_LEVEL_2;
  }
};

class BrickTextureNode : public TextureNode {
 public:
  SHADER_NODE_CLASS(BrickTextureNode)

  float offset, squash;
  int offset_frequency, squash_frequency;

  float3 color1, color2, mortar;
  float scale, mortar_size, mortar_smooth, bias, brick_width, row_height;
  float3 vector;

  virtual int get_group()
  {
    return NODE_GROUP_LEVEL_2;
  }
};

class PointDensityTextureNode : public ShaderNode {
 public:
  SHADER_NODE_NO_CLONE_CLASS(PointDensityTextureNode)
  virtual int get_group()
  {
    return NODE_GROUP_LEVEL_3;
  }

  ~PointDensityTextureNode();
  ShaderNode *clone() const;
  void attributes(Shader *shader, AttributeRequestSet *attributes);
  bool has_attribute_dependency()
  {
    return true;
  }

  bool has_spatial_varying()
  {
    return true;
  }
  bool has_object_dependency()
  {
    return true;
  }

  void add_image();

  /* Parameters. */
  ustring filename;
  NodeTexVoxelSpace space;
  InterpolationType interpolation;
  Transform tfm;
  float3 vector;
  void *builtin_data;

  /* Runtime. */
  ImageManager *image_manager;
  int slot;

  virtual bool equals(const ShaderNode &other)
  {
    const PointDensityTextureNode &point_dendity_node = (const PointDensityTextureNode &)other;
    return ShaderNode::equals(other) && builtin_data == point_dendity_node.builtin_data;
  }
};

class IESLightNode : public TextureNode {
 public:
  SHADER_NODE_NO_CLONE_CLASS(IESLightNode)

  ~IESLightNode();
  ShaderNode *clone() const;
  virtual int get_group()
  {
    return NODE_GROUP_LEVEL_2;
  }

  ustring filename;
  ustring ies;

  float strength;
  float3 vector;

 private:
  LightManager *light_manager;
  int slot;

  void get_slot();
};

class WhiteNoiseTextureNode : public ShaderNode {
 public:
  SHADER_NODE_CLASS(WhiteNoiseTextureNode)
  virtual int get_group()
  {
    return NODE_GROUP_LEVEL_2;
  }

  int dimensions;
  float3 vector;
  float w;
};

class MappingNode : public ShaderNode {
 public:
  SHADER_NODE_CLASS(MappingNode)
  virtual int get_group()
  {
    return NODE_GROUP_LEVEL_2;
  }
  void constant_fold(const ConstantFolder &folder);

  float3 vector, location, rotation, scale;
  NodeMappingType type;
};

class RGBToBWNode : public ShaderNode {
 public:
  SHADER_NODE_CLASS(RGBToBWNode)
  void constant_fold(const ConstantFolder &folder);

  float3 color;
};

class ConvertNode : public ShaderNode {
 public:
  ConvertNode(SocketType::Type from, SocketType::Type to, bool autoconvert = false);
  SHADER_NODE_BASE_CLASS(ConvertNode)

  void constant_fold(const ConstantFolder &folder);

  SocketType::Type from, to;

  union {
    float value_float;
    int value_int;
    float3 value_color;
    float3 value_vector;
    float3 value_point;
    float3 value_normal;
  };
  ustring value_string;

 private:
  static const int MAX_TYPE = 12;
  static bool register_types();
  static Node *create(const NodeType *type);
  static const NodeType *node_types[MAX_TYPE][MAX_TYPE];
  static bool initialized;
};

class BsdfBaseNode : public ShaderNode {
 public:
  BsdfBaseNode(const NodeType *node_type);

  bool has_spatial_varying()
  {
    return true;
  }
  virtual ClosureType get_closure_type()
  {
    return closure;
  }
  virtual bool has_bump();

  virtual bool equals(const ShaderNode & /*other*/)
  {
    /* TODO(sergey): With some care BSDF nodes can be de-duplicated. */
    return false;
  }

  ClosureType closure;
};

class BsdfNode : public BsdfBaseNode {
 public:
  explicit BsdfNode(const NodeType *node_type);
  SHADER_NODE_BASE_CLASS(BsdfNode)

  void compile(SVMCompiler &compiler,
               ShaderInput *param1,
               ShaderInput *param2,
               ShaderInput *param3 = NULL,
               ShaderInput *param4 = NULL);

  float3 color;
  float3 normal;
  float surface_mix_weight;
};

class AnisotropicBsdfNode : public BsdfNode {
 public:
  SHADER_NODE_CLASS(AnisotropicBsdfNode)

  float3 tangent;
  float roughness, anisotropy, rotation;
  ClosureType distribution;

  ClosureType get_closure_type()
  {
    return distribution;
  }
  void attributes(Shader *shader, AttributeRequestSet *attributes);
  bool has_attribute_dependency()
  {
    return true;
  }
};

class DiffuseBsdfNode : public BsdfNode {
 public:
  SHADER_NODE_CLASS(DiffuseBsdfNode)

  float roughness;
};

/* Disney principled BRDF */
class PrincipledBsdfNode : public BsdfBaseNode {
 public:
  SHADER_NODE_CLASS(PrincipledBsdfNode)

  void expand(ShaderGraph *graph);
  bool has_surface_bssrdf();
  bool has_bssrdf_bump();
  void compile(SVMCompiler &compiler,
               ShaderInput *metallic,
               ShaderInput *subsurface,
               ShaderInput *subsurface_radius,
               ShaderInput *specular,
               ShaderInput *roughness,
               ShaderInput *specular_tint,
               ShaderInput *anisotropic,
               ShaderInput *sheen,
               ShaderInput *sheen_tint,
               ShaderInput *clearcoat,
               ShaderInput *clearcoat_roughness,
               ShaderInput *ior,
               ShaderInput *transmission,
               ShaderInput *anisotropic_rotation,
               ShaderInput *transmission_roughness);

  float3 base_color;
  float3 subsurface_color, subsurface_radius;
  float metallic, subsurface, specular, roughness, specular_tint, anisotropic, sheen, sheen_tint,
      clearcoat, clearcoat_roughness, ior, transmission, anisotropic_rotation,
      transmission_roughness;
  float3 normal, clearcoat_normal, tangent;
  float surface_mix_weight;
  ClosureType distribution, distribution_orig;
  ClosureType subsurface_method;
  float3 emission;
  float alpha;

  bool has_integrator_dependency();
  void attributes(Shader *shader, AttributeRequestSet *attributes);
  bool has_attribute_dependency()
  {
    return true;
  }
};

class TranslucentBsdfNode : public BsdfNode {
 public:
  SHADER_NODE_CLASS(TranslucentBsdfNode)
};

class TransparentBsdfNode : public BsdfNode {
 public:
  SHADER_NODE_CLASS(TransparentBsdfNode)

  bool has_surface_transparent()
  {
    return true;
  }
};

class VelvetBsdfNode : public BsdfNode {
 public:
  SHADER_NODE_CLASS(VelvetBsdfNode)

  float sigma;
};

class GlossyBsdfNode : public BsdfNode {
 public:
  SHADER_NODE_CLASS(GlossyBsdfNode)

  void simplify_settings(Scene *scene);
  bool has_integrator_dependency();
  ClosureType get_closure_type()
  {
    return distribution;
  }

  float roughness, roughness_orig;
  ClosureType distribution, distribution_orig;
};

class GlassBsdfNode : public BsdfNode {
 public:
  SHADER_NODE_CLASS(GlassBsdfNode)

  void simplify_settings(Scene *scene);
  bool has_integrator_dependency();
  ClosureType get_closure_type()
  {
    return distribution;
  }

  float roughness, roughness_orig, IOR;
  ClosureType distribution, distribution_orig;
};

class RefractionBsdfNode : public BsdfNode {
 public:
  SHADER_NODE_CLASS(RefractionBsdfNode)

  void simplify_settings(Scene *scene);
  bool has_integrator_dependency();
  ClosureType get_closure_type()
  {
    return distribution;
  }

  float roughness, roughness_orig, IOR;
  ClosureType distribution, distribution_orig;
};

class ToonBsdfNode : public BsdfNode {
 public:
  SHADER_NODE_CLASS(ToonBsdfNode)

  float smooth, size;
  ClosureType component;
};

class SubsurfaceScatteringNode : public BsdfNode {
 public:
  SHADER_NODE_CLASS(SubsurfaceScatteringNode)
  bool has_surface_bssrdf()
  {
    return true;
  }
  bool has_bssrdf_bump();
  ClosureType get_closure_type()
  {
    return falloff;
  }

  float scale;
  float3 radius;
  float sharpness;
  float texture_blur;
  ClosureType falloff;
};

class EmissionNode : public ShaderNode {
 public:
  SHADER_NODE_CLASS(EmissionNode)
  void constant_fold(const ConstantFolder &folder);

  bool has_surface_emission()
  {
    return true;
  }
  bool has_volume_support()
  {
    return true;
  }

  float3 color;
  float strength;
  float surface_mix_weight;
};

class BackgroundNode : public ShaderNode {
 public:
  SHADER_NODE_CLASS(BackgroundNode)
  void constant_fold(const ConstantFolder &folder);

  float3 color;
  float strength;
  float surface_mix_weight;
};

class HoldoutNode : public ShaderNode {
 public:
  SHADER_NODE_CLASS(HoldoutNode)
  virtual int get_group()
  {
    return NODE_GROUP_LEVEL_1;
  }
  virtual ClosureType get_closure_type()
  {
    return CLOSURE_HOLDOUT_ID;
  }

  float surface_mix_weight;
  float volume_mix_weight;
};

class AmbientOcclusionNode : public ShaderNode {
 public:
  SHADER_NODE_CLASS(AmbientOcclusionNode)

  bool has_spatial_varying()
  {
    return true;
  }
  virtual int get_group()
  {
    return NODE_GROUP_LEVEL_3;
  }
  virtual bool has_raytrace()
  {
    return true;
  }

  float3 color;
  float distance;
  float3 normal;
  int samples;

  bool only_local;
  bool inside;
};

class VolumeNode : public ShaderNode {
 public:
  VolumeNode(const NodeType *node_type);
  SHADER_NODE_BASE_CLASS(VolumeNode)

  void compile(SVMCompiler &compiler, ShaderInput *param1, ShaderInput *param2);
  virtual int get_group()
  {
    return NODE_GROUP_LEVEL_1;
  }
  virtual int get_feature()
  {
    return ShaderNode::get_feature() | NODE_FEATURE_VOLUME;
  }
  virtual ClosureType get_closure_type()
  {
    return closure;
  }
  virtual bool has_volume_support()
  {
    return true;
  }

  float3 color;
  float density;
  float volume_mix_weight;
  ClosureType closure;

  virtual bool equals(const ShaderNode & /*other*/)
  {
    /* TODO(sergey): With some care Volume nodes can be de-duplicated. */
    return false;
  }
};

class AbsorptionVolumeNode : public VolumeNode {
 public:
  SHADER_NODE_CLASS(AbsorptionVolumeNode)
};

class ScatterVolumeNode : public VolumeNode {
 public:
  SHADER_NODE_CLASS(ScatterVolumeNode)

  float anisotropy;
};

class PrincipledVolumeNode : public VolumeNode {
 public:
  SHADER_NODE_CLASS(PrincipledVolumeNode)
  void attributes(Shader *shader, AttributeRequestSet *attributes);
  bool has_attribute_dependency()
  {
    return true;
  }

  ustring density_attribute;
  ustring color_attribute;
  ustring temperature_attribute;

  float anisotropy;
  float3 absorption_color;
  float emission_strength;
  float3 emission_color;
  float blackbody_intensity;
  float3 blackbody_tint;
  float temperature;
};

/* Interface between the I/O sockets and the SVM/OSL backend. */
class PrincipledHairBsdfNode : public BsdfBaseNode {
 public:
  SHADER_NODE_CLASS(PrincipledHairBsdfNode)
  void attributes(Shader *shader, AttributeRequestSet *attributes);

  /* Longitudinal roughness. */
  float roughness;
  /* Azimuthal roughness. */
  float radial_roughness;
  /* Randomization factor for roughnesses. */
  float random_roughness;
  /* Longitudinal roughness factor for only the diffuse bounce (shiny undercoat). */
  float coat;
  /* Index of reflection. */
  float ior;
  /* Cuticle tilt angle. */
  float offset;
  /* Direct coloring's color. */
  float3 color;
  /* Melanin concentration. */
  float melanin;
  /* Melanin redness ratio. */
  float melanin_redness;
  /* Dye color. */
  float3 tint;
  /* Randomization factor for melanin quantities. */
  float random_color;
  /* Absorption coefficient (unfiltered). */
  float3 absorption_coefficient;

  float3 normal;
  float surface_mix_weight;
  /* If linked, here will be the given random number. */
  float random;
  /* Selected coloring parametrization. */
  NodePrincipledHairParametrization parametrization;
};

class HairBsdfNode : public BsdfNode {
 public:
  SHADER_NODE_CLASS(HairBsdfNode)
  ClosureType get_closure_type()
  {
    return component;
  }

  ClosureType component;
  float offset;
  float roughness_u;
  float roughness_v;
  float3 tangent;
};

class GeometryNode : public ShaderNode {
 public:
  SHADER_NODE_CLASS(GeometryNode)
  void attributes(Shader *shader, AttributeRequestSet *attributes);
  bool has_attribute_dependency()
  {
    return true;
  }
  bool has_spatial_varying()
  {
    return true;
  }
  int get_group();

  float3 normal_osl;
};

class TextureCoordinateNode : public ShaderNode {
 public:
  SHADER_NODE_CLASS(TextureCoordinateNode)
  void attributes(Shader *shader, AttributeRequestSet *attributes);
  bool has_attribute_dependency()
  {
    return true;
  }
  bool has_spatial_varying()
  {
    return true;
  }
  bool has_object_dependency()
  {
    return use_transform;
  }

  float3 normal_osl;
  bool from_dupli;
  bool use_transform;
  Transform ob_tfm;
};

class UVMapNode : public ShaderNode {
 public:
  SHADER_NODE_CLASS(UVMapNode)
  void attributes(Shader *shader, AttributeRequestSet *attributes);
  bool has_attribute_dependency()
  {
    return true;
  }
  bool has_spatial_varying()
  {
    return true;
  }
  virtual int get_group()
  {
    return NODE_GROUP_LEVEL_1;
  }

  ustring attribute;
  bool from_dupli;
};

class LightPathNode : public ShaderNode {
 public:
  SHADER_NODE_CLASS(LightPathNode)
  virtual int get_group()
  {
    return NODE_GROUP_LEVEL_1;
  }
};

class LightFalloffNode : public ShaderNode {
 public:
  SHADER_NODE_CLASS(LightFalloffNode)
  bool has_spatial_varying()
  {
    return true;
  }
  virtual int get_group()
  {
    return NODE_GROUP_LEVEL_2;
  }

  float strength;
  float smooth;
};

class ObjectInfoNode : public ShaderNode {
 public:
  SHADER_NODE_CLASS(ObjectInfoNode)
  virtual int get_group()
  {
    return NODE_GROUP_LEVEL_1;
  }
};

class ParticleInfoNode : public ShaderNode {
 public:
  SHADER_NODE_CLASS(ParticleInfoNode)
  void attributes(Shader *shader, AttributeRequestSet *attributes);
  bool has_attribute_dependency()
  {
    return true;
  }
  virtual int get_group()
  {
    return NODE_GROUP_LEVEL_1;
  }
};

class HairInfoNode : public ShaderNode {
 public:
  SHADER_NODE_CLASS(HairInfoNode)

  void attributes(Shader *shader, AttributeRequestSet *attributes);
  bool has_attribute_dependency()
  {
    return true;
  }
  bool has_spatial_varying()
  {
    return true;
  }
  virtual int get_group()
  {
    return NODE_GROUP_LEVEL_1;
  }
  virtual int get_feature()
  {
    return ShaderNode::get_feature() | NODE_FEATURE_HAIR;
  }
};

class VolumeInfoNode : public ShaderNode {
 public:
  SHADER_NODE_CLASS(VolumeInfoNode)
  void attributes(Shader *shader, AttributeRequestSet *attributes);
  bool has_attribute_dependency()
  {
    return true;
  }
  bool has_spatial_varying()
  {
    return true;
  }
  void expand(ShaderGraph *graph);
};

class VertexColorNode : public ShaderNode {
 public:
  SHADER_NODE_CLASS(VertexColorNode)
  void attributes(Shader *shader, AttributeRequestSet *attributes);
  bool has_attribute_dependency()
  {
    return true;
  }
  bool has_spatial_varying()
  {
    return true;
  }

  ustring layer_name;
};

class ValueNode : public ShaderNode {
 public:
  SHADER_NODE_CLASS(ValueNode)

  void constant_fold(const ConstantFolder &folder);

  float value;
};

class ColorNode : public ShaderNode {
 public:
  SHADER_NODE_CLASS(ColorNode)

  void constant_fold(const ConstantFolder &folder);

  float3 value;
};

class AddClosureNode : public ShaderNode {
 public:
  SHADER_NODE_CLASS(AddClosureNode)
  void constant_fold(const ConstantFolder &folder);
};

class MixClosureNode : public ShaderNode {
 public:
  SHADER_NODE_CLASS(MixClosureNode)
  void constant_fold(const ConstantFolder &folder);

  float fac;
};

class MixClosureWeightNode : public ShaderNode {
 public:
  SHADER_NODE_CLASS(MixClosureWeightNode)

  float weight;
  float fac;
};

class InvertNode : public ShaderNode {
 public:
  SHADER_NODE_CLASS(InvertNode)
  void constant_fold(const ConstantFolder &folder);
  virtual int get_group()
  {
    return NODE_GROUP_LEVEL_3;
  }

  float fac;
  float3 color;
};

class MixNode : public ShaderNode {
 public:
  SHADER_NODE_CLASS(MixNode)
  void constant_fold(const ConstantFolder &folder);

  virtual int get_group()
  {
    return NODE_GROUP_LEVEL_3;
  }

  NodeMix type;
  bool use_clamp;
  float3 color1;
  float3 color2;
  float fac;
};

class CombineRGBNode : public ShaderNode {
 public:
  SHADER_NODE_CLASS(CombineRGBNode)
  void constant_fold(const ConstantFolder &folder);
  virtual int get_group()
  {
    return NODE_GROUP_LEVEL_3;
  }

  float r, g, b;
};

class CombineHSVNode : public ShaderNode {
 public:
  SHADER_NODE_CLASS(CombineHSVNode)
  void constant_fold(const ConstantFolder &folder);
  virtual int get_group()
  {
    return NODE_GROUP_LEVEL_3;
  }

  float h, s, v;
};

class CombineXYZNode : public ShaderNode {
 public:
  SHADER_NODE_CLASS(CombineXYZNode)
  void constant_fold(const ConstantFolder &folder);
  virtual int get_group()
  {
    return NODE_GROUP_LEVEL_3;
  }

  float x, y, z;
};

class GammaNode : public ShaderNode {
 public:
  SHADER_NODE_CLASS(GammaNode)
  void constant_fold(const ConstantFolder &folder);
  virtual int get_group()
  {
    return NODE_GROUP_LEVEL_1;
  }

  float3 color;
  float gamma;
};

class BrightContrastNode : public ShaderNode {
 public:
  SHADER_NODE_CLASS(BrightContrastNode)
  void constant_fold(const ConstantFolder &folder);
  virtual int get_group()
  {
    return NODE_GROUP_LEVEL_1;
  }

  float3 color;
  float bright;
  float contrast;
};

class SeparateRGBNode : public ShaderNode {
 public:
  SHADER_NODE_CLASS(SeparateRGBNode)
  void constant_fold(const ConstantFolder &folder);
  virtual int get_group()
  {
    return NODE_GROUP_LEVEL_3;
  }

  float3 color;
};

class SeparateHSVNode : public ShaderNode {
 public:
  SHADER_NODE_CLASS(SeparateHSVNode)
  void constant_fold(const ConstantFolder &folder);
  virtual int get_group()
  {
    return NODE_GROUP_LEVEL_3;
  }

  float3 color;
};

class SeparateXYZNode : public ShaderNode {
 public:
  SHADER_NODE_CLASS(SeparateXYZNode)
  void constant_fold(const ConstantFolder &folder);
  virtual int get_group()
  {
    return NODE_GROUP_LEVEL_3;
  }

  float3 vector;
};

class HSVNode : public ShaderNode {
 public:
  SHADER_NODE_CLASS(HSVNode)

  float hue;
  float saturation;
  float value;
  float fac;
  float3 color;
};

class AttributeNode : public ShaderNode {
 public:
  SHADER_NODE_CLASS(AttributeNode)
  void attributes(Shader *shader, AttributeRequestSet *attributes);
  bool has_attribute_dependency()
  {
    return true;
  }
  bool has_spatial_varying()
  {
    return true;
  }

  ustring attribute;
};

class CameraNode : public ShaderNode {
 public:
  SHADER_NODE_CLASS(CameraNode)
  bool has_spatial_varying()
  {
    return true;
  }
  virtual int get_group()
  {
    return NODE_GROUP_LEVEL_2;
  }
};

class FresnelNode : public ShaderNode {
 public:
  SHADER_NODE_CLASS(FresnelNode)
  bool has_spatial_varying()
  {
    return true;
  }
  virtual int get_group()
  {
    return NODE_GROUP_LEVEL_1;
  }

  float3 normal;
  float IOR;
};

class LayerWeightNode : public ShaderNode {
 public:
  SHADER_NODE_CLASS(LayerWeightNode)
  bool has_spatial_varying()
  {
    return true;
  }
  virtual int get_group()
  {
    return NODE_GROUP_LEVEL_1;
  }

  float3 normal;
  float blend;
};

class WireframeNode : public ShaderNode {
 public:
  SHADER_NODE_CLASS(WireframeNode)
  bool has_spatial_varying()
  {
    return true;
  }
  virtual int get_group()
  {
    return NODE_GROUP_LEVEL_3;
  }

  float size;
  bool use_pixel_size;
};

class WavelengthNode : public ShaderNode {
 public:
  SHADER_NODE_CLASS(WavelengthNode)
  virtual int get_group()
  {
    return NODE_GROUP_LEVEL_3;
  }

  float wavelength;
};

class BlackbodyNode : public ShaderNode {
 public:
  SHADER_NODE_CLASS(BlackbodyNode)
  void constant_fold(const ConstantFolder &folder);
  virtual int get_group()
  {
    return NODE_GROUP_LEVEL_3;
  }

  float temperature;
};

class MapRangeNode : public ShaderNode {
 public:
  SHADER_NODE_CLASS(MapRangeNode)
  virtual int get_group()
  {
    return NODE_GROUP_LEVEL_3;
  }
  void expand(ShaderGraph *graph);

  float value, from_min, from_max, to_min, to_max, steps;
  NodeMapRangeType type;
  bool clamp;
};

class ClampNode : public ShaderNode {
 public:
  SHADER_NODE_CLASS(ClampNode)
  void constant_fold(const ConstantFolder &folder);
  virtual int get_group()
  {
    return NODE_GROUP_LEVEL_3;
  }
  float value, min, max;
  NodeClampType type;
};

class MathNode : public ShaderNode {
 public:
  SHADER_NODE_CLASS(MathNode)
  virtual int get_group()
  {
    return NODE_GROUP_LEVEL_1;
  }
  void expand(ShaderGraph *graph);
  void constant_fold(const ConstantFolder &folder);

  float value1;
  float value2;
  float value3;
  NodeMathType type;
  bool use_clamp;
};

class NormalNode : public ShaderNode {
 public:
  SHADER_NODE_CLASS(NormalNode)
  virtual int get_group()
  {
    return NODE_GROUP_LEVEL_2;
  }

  float3 direction;
  float3 normal;
};

class VectorMathNode : public ShaderNode {
 public:
  SHADER_NODE_CLASS(VectorMathNode)
  virtual int get_group()
  {
    return NODE_GROUP_LEVEL_1;
  }
  void constant_fold(const ConstantFolder &folder);

  float3 vector1;
  float3 vector2;
  float scale;
  NodeVectorMathType type;
};

class VectorTransformNode : public ShaderNode {
 public:
  SHADER_NODE_CLASS(VectorTransformNode)

  virtual int get_group()
  {
    return NODE_GROUP_LEVEL_3;
  }

  NodeVectorTransformType type;
  NodeVectorTransformConvertSpace convert_from;
  NodeVectorTransformConvertSpace convert_to;
  float3 vector;
};

class BumpNode : public ShaderNode {
 public:
  SHADER_NODE_CLASS(BumpNode)
  void constant_fold(const ConstantFolder &folder);
  bool has_spatial_varying()
  {
    return true;
  }
  virtual int get_feature()
  {
    return NODE_FEATURE_BUMP;
  }

  bool invert;
  bool use_object_space;
  float height;
  float sample_center;
  float sample_x;
  float sample_y;
  float3 normal;
  float strength;
  float distance;
};

class CurvesNode : public ShaderNode {
 public:
  explicit CurvesNode(const NodeType *node_type);
  SHADER_NODE_BASE_CLASS(CurvesNode)

  virtual int get_group()
  {
    return NODE_GROUP_LEVEL_3;
  }

  array<float3> curves;
  float min_x, max_x, fac;
  float3 value;

 protected:
  using ShaderNode::constant_fold;
  void constant_fold(const ConstantFolder &folder, ShaderInput *value_in);
  void compile(SVMCompiler &compiler, int type, ShaderInput *value_in, ShaderOutput *value_out);
  void compile(OSLCompiler &compiler, const char *name);
};

class RGBCurvesNode : public CurvesNode {
 public:
  SHADER_NODE_CLASS(RGBCurvesNode)
  void constant_fold(const ConstantFolder &folder);
};

class VectorCurvesNode : public CurvesNode {
 public:
  SHADER_NODE_CLASS(VectorCurvesNode)
  void constant_fold(const ConstantFolder &folder);
};

class RGBRampNode : public ShaderNode {
 public:
  SHADER_NODE_CLASS(RGBRampNode)
  void constant_fold(const ConstantFolder &folder);
  virtual int get_group()
  {
    return NODE_GROUP_LEVEL_1;
  }

  array<float3> ramp;
  array<float> ramp_alpha;
  float fac;
  bool interpolate;
};

class SetNormalNode : public ShaderNode {
 public:
  SHADER_NODE_CLASS(SetNormalNode)
  float3 direction;
};

class OSLNode : public ShaderNode {
 public:
  static OSLNode *create(size_t num_inputs, const OSLNode *from = NULL);
  ~OSLNode();

  ShaderNode *clone() const;

  char *input_default_value();
  void add_input(ustring name, SocketType::Type type);
  void add_output(ustring name, SocketType::Type type);

  SHADER_NODE_NO_CLONE_CLASS(OSLNode)

  /* ideally we could beter detect this, but we can't query this now */
  bool has_spatial_varying()
  {
    return true;
  }
  bool has_volume_support()
  {
    return true;
  }

  virtual bool equals(const ShaderNode & /*other*/)
  {
    return false;
  }

  string filepath;
  string bytecode_hash;
};

class NormalMapNode : public ShaderNode {
 public:
  SHADER_NODE_CLASS(NormalMapNode)
  void attributes(Shader *shader, AttributeRequestSet *attributes);
  bool has_attribute_dependency()
  {
    return true;
  }
  bool has_spatial_varying()
  {
    return true;
  }
  virtual int get_group()
  {
    return NODE_GROUP_LEVEL_3;
  }

  NodeNormalMapSpace space;
  ustring attribute;
  float strength;
  float3 color;
  float3 normal_osl;
};

class TangentNode : public ShaderNode {
 public:
  SHADER_NODE_CLASS(TangentNode)
  void attributes(Shader *shader, AttributeRequestSet *attributes);
  bool has_attribute_dependency()
  {
    return true;
  }
  bool has_spatial_varying()
  {
    return true;
  }
  virtual int get_group()
  {
    return NODE_GROUP_LEVEL_3;
  }

  NodeTangentDirectionType direction_type;
  NodeTangentAxis axis;
  ustring attribute;
  float3 normal_osl;
};

class BevelNode : public ShaderNode {
 public:
  SHADER_NODE_CLASS(BevelNode)
  bool has_spatial_varying()
  {
    return true;
  }
  virtual int get_group()
  {
    return NODE_GROUP_LEVEL_3;
  }
  virtual bool has_raytrace()
  {
    return true;
  }

  float radius;
  float3 normal;
  int samples;
};

class DisplacementNode : public ShaderNode {
 public:
  SHADER_NODE_CLASS(DisplacementNode)
  void constant_fold(const ConstantFolder &folder);
  virtual int get_feature()
  {
    return NODE_FEATURE_BUMP;
  }

  NodeNormalMapSpace space;
  float height;
  float midlevel;
  float scale;
  float3 normal;
};

class VectorDisplacementNode : public ShaderNode {
 public:
  SHADER_NODE_CLASS(VectorDisplacementNode)
  void attributes(Shader *shader, AttributeRequestSet *attributes);
  bool has_attribute_dependency()
  {
    return true;
  }
  void constant_fold(const ConstantFolder &folder);
  virtual int get_feature()
  {
    return NODE_FEATURE_BUMP;
  }

  NodeNormalMapSpace space;
  ustring attribute;
  float3 vector;
  float midlevel;
  float scale;
};

CCL_NAMESPACE_END

#endif /* __NODES_H__ */<|MERGE_RESOLUTION|>--- conflicted
+++ resolved
@@ -113,11 +113,8 @@
   float projection_blend;
   bool animated;
   float3 vector;
-<<<<<<< HEAD
   float3 vector_dx, vector_dy;
-=======
   ccl::vector<int> tiles;
->>>>>>> e7e454f9
 
   /* Runtime. */
   bool is_float;
