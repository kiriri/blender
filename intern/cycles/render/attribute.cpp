/*
 * Copyright 2011-2013 Blender Foundation
 *
 * Licensed under the Apache License, Version 2.0 (the "License");
 * you may not use this file except in compliance with the License.
 * You may obtain a copy of the License at
 *
 * http://www.apache.org/licenses/LICENSE-2.0
 *
 * Unless required by applicable law or agreed to in writing, software
 * distributed under the License is distributed on an "AS IS" BASIS,
 * WITHOUT WARRANTIES OR CONDITIONS OF ANY KIND, either express or implied.
 * See the License for the specific language governing permissions and
 * limitations under the License.
 */

#include "image.h"
#include "mesh.h"
#include "attribute.h"

#include "util_debug.h"
#include "util_foreach.h"
#include "util_transform.h"

CCL_NAMESPACE_BEGIN

/* Attribute */

Attribute::~Attribute()
{
	/* for voxel data, we need to remove the image from the image manager */
	if(element == ATTR_ELEMENT_VOXEL) {
		VoxelAttribute *voxel_data = data_voxel();

		if(voxel_data && voxel_data->slot != -1) {
			voxel_data->manager->remove_image(voxel_data->slot);
		}
	}
}

void Attribute::set(ustring name_, TypeDesc type_, AttributeElement element_)
{
	name = name_;
	type = type_;
	element = element_;
	std = ATTR_STD_NONE;
	flags = 0;

	/* string and matrix not supported! */
	assert(type == TypeDesc::TypeFloat || type == TypeDesc::TypeColor ||
		type == TypeDesc::TypePoint || type == TypeDesc::TypeVector ||
		type == TypeDesc::TypeNormal || type == TypeDesc::TypeMatrix);
}

void Attribute::resize(Mesh *mesh, AttributePrimitive prim, bool reserve_only)
{
	if(reserve_only) {
		buffer.reserve(buffer_size(mesh, prim));
	}
	else {
		buffer.resize(buffer_size(mesh, prim), 0);
	}
}

<<<<<<< HEAD
void Attribute::resize(size_t num_elements) {
=======
void Attribute::resize(size_t num_elements)
{
>>>>>>> d41dfe36
	buffer.resize(num_elements * data_sizeof(), 0);
}

void Attribute::add(const float& f)
{
	char *data = (char*)&f;
	size_t size = sizeof(f);

	for(size_t i = 0; i < size; i++)
		buffer.push_back(data[i]);
}

void Attribute::add(const uchar4& f)
{
	char *data = (char*)&f;
	size_t size = sizeof(f);

	for(size_t i = 0; i < size; i++)
		buffer.push_back(data[i]);
}

void Attribute::add(const float3& f)
{
	char *data = (char*)&f;
	size_t size = sizeof(f);

	for(size_t i = 0; i < size; i++)
		buffer.push_back(data[i]);
}

void Attribute::add(const Transform& f)
{
	char *data = (char*)&f;
	size_t size = sizeof(f);

	for(size_t i = 0; i < size; i++)
		buffer.push_back(data[i]);
}

void Attribute::add(const VoxelAttribute& f)
{
	char *data = (char*)&f;
	size_t size = sizeof(f);

	for(size_t i = 0; i < size; i++)
		buffer.push_back(data[i]);
}

void Attribute::add(const char *data)
{
	size_t size = data_sizeof();

	for(size_t i = 0; i < size; i++)
		buffer.push_back(data[i]);
}

size_t Attribute::data_sizeof() const
{
	if(element == ATTR_ELEMENT_VOXEL)
		return sizeof(VoxelAttribute);
	else if(element == ATTR_ELEMENT_CORNER_BYTE)
		return sizeof(uchar4);
	else if(type == TypeDesc::TypeFloat)
		return sizeof(float);
	else if(type == TypeDesc::TypeMatrix)
		return sizeof(Transform);
	else
		return sizeof(float3);
}

size_t Attribute::element_size(Mesh *mesh, AttributePrimitive prim) const
{
	if(flags & ATTR_FINAL_SIZE) {
		return buffer.size() / data_sizeof();
	}
<<<<<<< HEAD
=======

	size_t size;
>>>>>>> d41dfe36

	size_t size;
	
	switch(element) {
		case ATTR_ELEMENT_OBJECT:
		case ATTR_ELEMENT_MESH:
		case ATTR_ELEMENT_VOXEL:
			size = 1;
			break;
		case ATTR_ELEMENT_VERTEX:
			size = mesh->verts.size() + mesh->num_ngons;
			if(prim == ATTR_PRIM_SUBD) {
				size -= mesh->num_subd_verts;
			}
			break;
		case ATTR_ELEMENT_VERTEX_MOTION:
			size = (mesh->verts.size() + mesh->num_ngons) * (mesh->motion_steps - 1);
			if(prim == ATTR_PRIM_SUBD) {
				size -= mesh->num_subd_verts * (mesh->motion_steps - 1);
			}
			break;
		case ATTR_ELEMENT_FACE:
			if(prim == ATTR_PRIM_TRIANGLE) {
				size = mesh->num_triangles();
			}
			else {
				size = mesh->subd_faces.size() + mesh->num_ngons;
			}
			break;
		case ATTR_ELEMENT_CORNER:
		case ATTR_ELEMENT_CORNER_BYTE:
			if(prim == ATTR_PRIM_TRIANGLE) {
				size = mesh->num_triangles()*3;
			}
			else {
				size = mesh->subd_face_corners.size() + mesh->num_ngons;
			}
			break;
		case ATTR_ELEMENT_CURVE:
			size = mesh->num_curves();
			break;
		case ATTR_ELEMENT_CURVE_KEY:
			size = mesh->curve_keys.size();
			break;
		case ATTR_ELEMENT_CURVE_KEY_MOTION:
			size = mesh->curve_keys.size() * (mesh->motion_steps - 1);
			break;
		default:
			size = 0;
			break;
	}

	return size;
}

size_t Attribute::buffer_size(Mesh *mesh, AttributePrimitive prim) const
{
	return element_size(mesh, prim)*data_sizeof();
}

bool Attribute::same_storage(TypeDesc a, TypeDesc b)
{
	if(a == b)
		return true;
	
	if(a == TypeDesc::TypeColor || a == TypeDesc::TypePoint ||
	   a == TypeDesc::TypeVector || a == TypeDesc::TypeNormal)
	{
		if(b == TypeDesc::TypeColor || b == TypeDesc::TypePoint ||
		   b == TypeDesc::TypeVector || b == TypeDesc::TypeNormal)
		{
			return true;
		}
	}
	return false;
}

void Attribute::zero_data(void* dst)
{
	memset(dst, 0, data_sizeof());
}

void Attribute::add_with_weight(void* dst, void* src, float weight)
{
	if(element == ATTR_ELEMENT_CORNER_BYTE) {
		for(int i = 0; i < 4; i++) {
			((uchar*)dst)[i] += uchar(((uchar*)src)[i] * weight);
		}
	}
	else if(same_storage(type, TypeDesc::TypeFloat)) {
		*((float*)dst) += *((float*)src) * weight;
	}
	else if(same_storage(type, TypeDesc::TypeVector)) {
		*((float4*)dst) += *((float4*)src) * weight;
	}
	else {
		assert(!"not implemented for this type");
	}
}

const char *Attribute::standard_name(AttributeStandard std)
{
	switch(std) {
		case ATTR_STD_VERTEX_NORMAL:
			return "N";
		case ATTR_STD_FACE_NORMAL:
			return "Ng";
		case ATTR_STD_UV:
			return "uv";
		case ATTR_STD_GENERATED:
			return "generated";
		case ATTR_STD_GENERATED_TRANSFORM:
			return "generated_transform";
		case ATTR_STD_UV_TANGENT:
			return "tangent";
		case ATTR_STD_UV_TANGENT_SIGN:
			return "tangent_sign";
		case ATTR_STD_POSITION_UNDEFORMED:
			return "undeformed";
		case ATTR_STD_POSITION_UNDISPLACED:
			return "undisplaced";
		case ATTR_STD_MOTION_VERTEX_POSITION:
			return "motion_P";
		case ATTR_STD_MOTION_VERTEX_NORMAL:
			return "motion_N";
		case ATTR_STD_PARTICLE:
			return "particle";
		case ATTR_STD_CURVE_INTERCEPT:
			return "curve_intercept";
		case ATTR_STD_PTEX_FACE_ID:
			return "ptex_face_id";
		case ATTR_STD_PTEX_UV:
			return "ptex_uv";
		case ATTR_STD_VOLUME_DENSITY:
			return "density";
		case ATTR_STD_VOLUME_COLOR:
			return "color";
		case ATTR_STD_VOLUME_FLAME:
			return "flame";
		case ATTR_STD_VOLUME_HEAT:
			return "heat";
		case ATTR_STD_VOLUME_VELOCITY:
			return "velocity";
		case ATTR_STD_POINTINESS:
			return "pointiness";
		case ATTR_STD_NOT_FOUND:
		case ATTR_STD_NONE:
		case ATTR_STD_NUM:
			return "";
	}
	
	return "";
}

AttributeStandard Attribute::name_standard(const char *name)
{
	for(int std = ATTR_STD_NONE; std < ATTR_STD_NUM; std++)
		if(strcmp(name, Attribute::standard_name((AttributeStandard)std)) == 0)
			return (AttributeStandard)std;

	return ATTR_STD_NONE;
}

/* Attribute Set */

AttributeSet::AttributeSet()
{
	triangle_mesh = NULL;
	curve_mesh = NULL;
	subd_mesh = NULL;
}

AttributeSet::~AttributeSet()
{
}

Attribute *AttributeSet::add(ustring name, TypeDesc type, AttributeElement element)
{
	Attribute *attr = find(name);

	if(attr) {
		/* return if same already exists */
		if(attr->type == type && attr->element == element)
			return attr;

		/* overwrite attribute with same name but different type/element */
		remove(name);
	}

#if __cplusplus >= 201103L
	attributes.emplace_back();
	attr = &attributes.back();
	attr->set(name, type, element);
#else
	{
		Attribute attr_temp;
		attr_temp.set(name, type, element);
		attributes.push_back(attr_temp);
		attr = &attributes.back();
	}
#endif

	/* this is weak .. */
	if(triangle_mesh)
		attr->resize(triangle_mesh, ATTR_PRIM_TRIANGLE, false);
	if(curve_mesh)
		attr->resize(curve_mesh, ATTR_PRIM_CURVE, false);
	if(subd_mesh)
		attr->resize(subd_mesh, ATTR_PRIM_SUBD, false);

	return attr;
}

Attribute *AttributeSet::find(ustring name) const
{
	foreach(const Attribute& attr, attributes)
		if(attr.name == name)
			return (Attribute*)&attr;

	return NULL;
}

void AttributeSet::remove(ustring name)
{
	Attribute *attr = find(name);

	if(attr) {
		list<Attribute>::iterator it;

		for(it = attributes.begin(); it != attributes.end(); it++) {
			if(&*it == attr) {
				attributes.erase(it);
				return;
			}
		}
	}
}

Attribute *AttributeSet::add(AttributeStandard std, ustring name)
{
	Attribute *attr = NULL;

	if(name == ustring())
		name = Attribute::standard_name(std);

	if(triangle_mesh || subd_mesh) {
		switch(std) {
			case ATTR_STD_VERTEX_NORMAL:
				attr = add(name, TypeDesc::TypeNormal, ATTR_ELEMENT_VERTEX);
				break;
			case ATTR_STD_FACE_NORMAL:
				attr = add(name, TypeDesc::TypeNormal, ATTR_ELEMENT_FACE);
				break;
			case ATTR_STD_UV:
				attr = add(name, TypeDesc::TypePoint, ATTR_ELEMENT_CORNER);
				break;
			case ATTR_STD_UV_TANGENT:
				attr = add(name, TypeDesc::TypeVector, ATTR_ELEMENT_CORNER);
				break;
			case ATTR_STD_UV_TANGENT_SIGN:
				attr = add(name, TypeDesc::TypeFloat, ATTR_ELEMENT_CORNER);
				break;
			case ATTR_STD_GENERATED:
			case ATTR_STD_POSITION_UNDEFORMED:
			case ATTR_STD_POSITION_UNDISPLACED:
				attr = add(name, TypeDesc::TypePoint, ATTR_ELEMENT_VERTEX);
				break;
			case ATTR_STD_MOTION_VERTEX_POSITION:
				attr = add(name, TypeDesc::TypePoint, ATTR_ELEMENT_VERTEX_MOTION);
				break;
			case ATTR_STD_MOTION_VERTEX_NORMAL:
				attr = add(name, TypeDesc::TypeNormal, ATTR_ELEMENT_VERTEX_MOTION);
				break;
			case ATTR_STD_PTEX_FACE_ID:
				attr = add(name, TypeDesc::TypeFloat, ATTR_ELEMENT_FACE);
				break;
			case ATTR_STD_PTEX_UV:
				attr = add(name, TypeDesc::TypePoint, ATTR_ELEMENT_VERTEX);
				break;
			case ATTR_STD_GENERATED_TRANSFORM:
				attr = add(name, TypeDesc::TypeMatrix, ATTR_ELEMENT_MESH);
				break;
			case ATTR_STD_VOLUME_DENSITY:
			case ATTR_STD_VOLUME_FLAME:
			case ATTR_STD_VOLUME_HEAT:
				attr = add(name, TypeDesc::TypeFloat, ATTR_ELEMENT_VOXEL);
				break;
			case ATTR_STD_VOLUME_COLOR:
				attr = add(name, TypeDesc::TypeColor, ATTR_ELEMENT_VOXEL);
				break;
			case ATTR_STD_VOLUME_VELOCITY:
				attr = add(name, TypeDesc::TypeVector, ATTR_ELEMENT_VOXEL);
				break;
			case ATTR_STD_POINTINESS:
				attr = add(name, TypeDesc::TypeFloat, ATTR_ELEMENT_VERTEX);
				break;
			default:
				assert(0);
				break;
		}
	}
	else if(curve_mesh) {
		switch(std) {
			case ATTR_STD_UV:
			case ATTR_STD_GENERATED:
				attr = add(name, TypeDesc::TypePoint, ATTR_ELEMENT_CURVE);
				break;
			case ATTR_STD_MOTION_VERTEX_POSITION:
				attr = add(name, TypeDesc::TypePoint, ATTR_ELEMENT_CURVE_KEY_MOTION);
				break;
			case ATTR_STD_CURVE_INTERCEPT:
				attr = add(name, TypeDesc::TypeFloat, ATTR_ELEMENT_CURVE_KEY);
				break;
			case ATTR_STD_GENERATED_TRANSFORM:
				attr = add(name, TypeDesc::TypeMatrix, ATTR_ELEMENT_MESH);
				break;
			case ATTR_STD_POINTINESS:
				attr = add(name, TypeDesc::TypeFloat, ATTR_ELEMENT_VERTEX);
				break;
			default:
				assert(0);
				break;
		}
	}

	attr->std = std;
	
	return attr;
}

Attribute *AttributeSet::find(AttributeStandard std) const
{
	foreach(const Attribute& attr, attributes)
		if(attr.std == std)
			return (Attribute*)&attr;

	return NULL;
}

void AttributeSet::remove(AttributeStandard std)
{
	Attribute *attr = find(std);

	if(attr) {
		list<Attribute>::iterator it;

		for(it = attributes.begin(); it != attributes.end(); it++) {
			if(&*it == attr) {
				attributes.erase(it);
				return;
			}
		}
	}
}

Attribute *AttributeSet::find(AttributeRequest& req)
{
	if(req.std == ATTR_STD_NONE)
		return find(req.name);
	else
		return find(req.std);
}

void AttributeSet::resize(bool reserve_only)
{
	foreach(Attribute& attr, attributes) {
		if(triangle_mesh)
			attr.resize(triangle_mesh, ATTR_PRIM_TRIANGLE, reserve_only);
		if(curve_mesh)
			attr.resize(curve_mesh, ATTR_PRIM_CURVE, reserve_only);
		if(subd_mesh)
			attr.resize(subd_mesh, ATTR_PRIM_SUBD, reserve_only);
	}
}

void AttributeSet::clear()
{
	attributes.clear();
}

/* AttributeRequest */

AttributeRequest::AttributeRequest(ustring name_)
{
	name = name_;
	std = ATTR_STD_NONE;

	triangle_type = TypeDesc::TypeFloat;
	triangle_desc.element = ATTR_ELEMENT_NONE;
	triangle_desc.offset = 0;
<<<<<<< HEAD
=======
	triangle_desc.type = NODE_ATTR_FLOAT;
>>>>>>> d41dfe36

	curve_type = TypeDesc::TypeFloat;
	curve_desc.element = ATTR_ELEMENT_NONE;
	curve_desc.offset = 0;
<<<<<<< HEAD
=======
	curve_desc.type = NODE_ATTR_FLOAT;
>>>>>>> d41dfe36

	subd_type = TypeDesc::TypeFloat;
	subd_desc.element = ATTR_ELEMENT_NONE;
	subd_desc.offset = 0;
<<<<<<< HEAD
=======
	subd_desc.type = NODE_ATTR_FLOAT;
>>>>>>> d41dfe36
}

AttributeRequest::AttributeRequest(AttributeStandard std_)
{
	name = ustring();
	std = std_;

	triangle_type = TypeDesc::TypeFloat;
	triangle_desc.element = ATTR_ELEMENT_NONE;
	triangle_desc.offset = 0;
<<<<<<< HEAD
=======
	triangle_desc.type = NODE_ATTR_FLOAT;
>>>>>>> d41dfe36

	curve_type = TypeDesc::TypeFloat;
	curve_desc.element = ATTR_ELEMENT_NONE;
	curve_desc.offset = 0;
<<<<<<< HEAD
=======
	curve_desc.type = NODE_ATTR_FLOAT;
>>>>>>> d41dfe36

	subd_type = TypeDesc::TypeFloat;
	subd_desc.element = ATTR_ELEMENT_NONE;
	subd_desc.offset = 0;
<<<<<<< HEAD
=======
	subd_desc.type = NODE_ATTR_FLOAT;
>>>>>>> d41dfe36
}

/* AttributeRequestSet */

AttributeRequestSet::AttributeRequestSet()
{
}

AttributeRequestSet::~AttributeRequestSet()
{
}

bool AttributeRequestSet::modified(const AttributeRequestSet& other)
{
	if(requests.size() != other.requests.size())
		return true;

	for(size_t i = 0; i < requests.size(); i++) {
		bool found = false;

		for(size_t j = 0; j < requests.size() && !found; j++)
			if(requests[i].name == other.requests[j].name &&
			   requests[i].std == other.requests[j].std)
			{
				found = true;
			}

		if(!found) {
			return true;
		}
	}

	return false;
}

void AttributeRequestSet::add(ustring name)
{
	foreach(AttributeRequest& req, requests)
		if(req.name == name)
			return;

	requests.push_back(AttributeRequest(name));
}

void AttributeRequestSet::add(AttributeStandard std)
{
	foreach(AttributeRequest& req, requests)
		if(req.std == std)
			return;

	requests.push_back(AttributeRequest(std));
}

void AttributeRequestSet::add(AttributeRequestSet& reqs)
{
	foreach(AttributeRequest& req, reqs.requests) {
		if(req.std == ATTR_STD_NONE)
			add(req.name);
		else
			add(req.std);
	}
}

bool AttributeRequestSet::find(ustring name)
{
	foreach(AttributeRequest& req, requests)
		if(req.name == name)
			return true;
	
	return false;
}

bool AttributeRequestSet::find(AttributeStandard std)
{
	foreach(AttributeRequest& req, requests)
		if(req.std == std)
			return true;

	return false;
}

size_t AttributeRequestSet::size()
{
	return requests.size();
}

void AttributeRequestSet::clear()
{
	requests.clear();
}

CCL_NAMESPACE_END
<|MERGE_RESOLUTION|>--- conflicted
+++ resolved
@@ -62,12 +62,8 @@
 	}
 }
 
-<<<<<<< HEAD
-void Attribute::resize(size_t num_elements) {
-=======
 void Attribute::resize(size_t num_elements)
 {
->>>>>>> d41dfe36
 	buffer.resize(num_elements * data_sizeof(), 0);
 }
 
@@ -143,14 +139,9 @@
 	if(flags & ATTR_FINAL_SIZE) {
 		return buffer.size() / data_sizeof();
 	}
-<<<<<<< HEAD
-=======
 
 	size_t size;
->>>>>>> d41dfe36
-
-	size_t size;
-	
+
 	switch(element) {
 		case ATTR_ELEMENT_OBJECT:
 		case ATTR_ELEMENT_MESH:
@@ -538,26 +529,17 @@
 	triangle_type = TypeDesc::TypeFloat;
 	triangle_desc.element = ATTR_ELEMENT_NONE;
 	triangle_desc.offset = 0;
-<<<<<<< HEAD
-=======
 	triangle_desc.type = NODE_ATTR_FLOAT;
->>>>>>> d41dfe36
 
 	curve_type = TypeDesc::TypeFloat;
 	curve_desc.element = ATTR_ELEMENT_NONE;
 	curve_desc.offset = 0;
-<<<<<<< HEAD
-=======
 	curve_desc.type = NODE_ATTR_FLOAT;
->>>>>>> d41dfe36
 
 	subd_type = TypeDesc::TypeFloat;
 	subd_desc.element = ATTR_ELEMENT_NONE;
 	subd_desc.offset = 0;
-<<<<<<< HEAD
-=======
 	subd_desc.type = NODE_ATTR_FLOAT;
->>>>>>> d41dfe36
 }
 
 AttributeRequest::AttributeRequest(AttributeStandard std_)
@@ -568,26 +550,17 @@
 	triangle_type = TypeDesc::TypeFloat;
 	triangle_desc.element = ATTR_ELEMENT_NONE;
 	triangle_desc.offset = 0;
-<<<<<<< HEAD
-=======
 	triangle_desc.type = NODE_ATTR_FLOAT;
->>>>>>> d41dfe36
 
 	curve_type = TypeDesc::TypeFloat;
 	curve_desc.element = ATTR_ELEMENT_NONE;
 	curve_desc.offset = 0;
-<<<<<<< HEAD
-=======
 	curve_desc.type = NODE_ATTR_FLOAT;
->>>>>>> d41dfe36
 
 	subd_type = TypeDesc::TypeFloat;
 	subd_desc.element = ATTR_ELEMENT_NONE;
 	subd_desc.offset = 0;
-<<<<<<< HEAD
-=======
 	subd_desc.type = NODE_ATTR_FLOAT;
->>>>>>> d41dfe36
 }
 
 /* AttributeRequestSet */
