/*
 * Copyright 2011-2020 Blender Foundation
 *
 * Licensed under the Apache License, Version 2.0 (the "License");
 * you may not use this file except in compliance with the License.
 * You may obtain a copy of the License at
 *
 * http://www.apache.org/licenses/LICENSE-2.0
 *
 * Unless required by applicable law or agreed to in writing, software
 * distributed under the License is distributed on an "AS IS" BASIS,
 * WITHOUT WARRANTIES OR CONDITIONS OF ANY KIND, either express or implied.
 * See the License for the specific language governing permissions and
 * limitations under the License.
 */

#include "bvh/bvh.h"
#include "bvh/bvh_build.h"
#include "bvh/bvh_embree.h"

#include "device/device.h"

#include "render/attribute.h"
#include "render/camera.h"
#include "render/geometry.h"
#include "render/hair.h"
#include "render/light.h"
#include "render/mesh.h"
#include "render/nodes.h"
#include "render/object.h"
#include "render/scene.h"
#include "render/shader.h"
#include "render/stats.h"
#include "render/volume.h"

#include "subd/subd_patch_table.h"
#include "subd/subd_split.h"

#include "kernel/osl/osl_globals.h"

#include "util/util_foreach.h"
#include "util/util_logging.h"
#include "util/util_progress.h"

CCL_NAMESPACE_BEGIN

/* Geometry */

NODE_ABSTRACT_DEFINE(Geometry)
{
  NodeType *type = NodeType::add("geometry_base", NULL);

  SOCKET_UINT(motion_steps, "Motion Steps", 3);
  SOCKET_BOOLEAN(use_motion_blur, "Use Motion Blur", false);
  SOCKET_NODE_ARRAY(used_shaders, "Shaders", &Shader::node_type);

  return type;
}

Geometry::Geometry(const NodeType *node_type, const Type type)
    : Node(node_type), geometry_type(type), attributes(this, ATTR_PRIM_GEOMETRY)
{
  need_update_rebuild = false;

  transform_applied = false;
  transform_negative_scaled = false;
  transform_normal = transform_identity();
  bounds = BoundBox::empty;

  has_volume = false;
  has_surface_bssrdf = false;

  bvh = NULL;
  attr_map_offset = 0;
  optix_prim_offset = 0;
  prim_offset = 0;
}

Geometry::~Geometry()
{
  delete bvh;
}

void Geometry::clear()
{
  used_shaders.clear();
  transform_applied = false;
  transform_negative_scaled = false;
  transform_normal = transform_identity();
}

bool Geometry::need_attribute(Scene *scene, AttributeStandard std)
{
  if (std == ATTR_STD_NONE)
    return false;

  if (scene->need_global_attribute(std))
    return true;

  foreach (Node *node, used_shaders) {
    Shader *shader = static_cast<Shader *>(node);
    if (shader->attributes.find(std))
      return true;
  }

  return false;
}

bool Geometry::need_attribute(Scene * /*scene*/, ustring name)
{
  if (name == ustring())
    return false;

  foreach (Node *node, used_shaders) {
    Shader *shader = static_cast<Shader *>(node);
    if (shader->attributes.find(name))
      return true;
  }

  return false;
}

float Geometry::motion_time(int step) const
{
  return (motion_steps > 1) ? 2.0f * step / (motion_steps - 1) - 1.0f : 0.0f;
}

int Geometry::motion_step(float time) const
{
  if (motion_steps > 1) {
    int attr_step = 0;

    for (int step = 0; step < motion_steps; step++) {
      float step_time = motion_time(step);
      if (step_time == time) {
        return attr_step;
      }

      /* Center step is stored in a separate attribute. */
      if (step != motion_steps / 2) {
        attr_step++;
      }
    }
  }

  return -1;
}

bool Geometry::need_build_bvh(BVHLayout layout) const
{
  return !transform_applied || has_surface_bssrdf || layout == BVH_LAYOUT_OPTIX;
}

bool Geometry::is_instanced() const
{
  /* Currently we treat subsurface objects as instanced.
   *
   * While it might be not very optimal for ray traversal, it avoids having
   * duplicated BVH in the memory, saving quite some space.
   */
  return !transform_applied || has_surface_bssrdf;
}

bool Geometry::has_true_displacement() const
{
  foreach (Node *node, used_shaders) {
    Shader *shader = static_cast<Shader *>(node);
    if (shader->has_displacement && shader->get_displacement_method() != DISPLACE_BUMP) {
      return true;
    }
  }

  return false;
}

void Geometry::compute_bvh(
    Device *device, DeviceScene *dscene, SceneParams *params, Progress *progress, int n, int total)
{
  if (progress->get_cancel())
    return;

  compute_bounds();

  const BVHLayout bvh_layout = BVHParams::best_bvh_layout(params->bvh_layout,
                                                          device->get_bvh_layout_mask());
  if (need_build_bvh(bvh_layout)) {
    string msg = "Updating Geometry BVH ";
    if (name.empty())
      msg += string_printf("%u/%u", (uint)(n + 1), (uint)total);
    else
      msg += string_printf("%s %u/%u", name.c_str(), (uint)(n + 1), (uint)total);

    Object object;
    object.set_geometry(this);

    vector<Geometry *> geometry;
    geometry.push_back(this);
    vector<Object *> objects;
    objects.push_back(&object);

    if (bvh && !need_update_rebuild) {
      progress->set_status(msg, "Refitting BVH");

      bvh->geometry = geometry;
      bvh->objects = objects;

      bvh->refit(*progress);
    }
    else {
      progress->set_status(msg, "Building BVH");

      BVHParams bparams;
      bparams.use_spatial_split = params->use_bvh_spatial_split;
      bparams.bvh_layout = bvh_layout;
      bparams.use_unaligned_nodes = dscene->data.bvh.have_curves &&
                                    params->use_bvh_unaligned_nodes;
      bparams.num_motion_triangle_steps = params->num_bvh_time_steps;
      bparams.num_motion_curve_steps = params->num_bvh_time_steps;
      bparams.bvh_type = params->bvh_type;
      bparams.curve_subdivisions = params->curve_subdivisions();

      delete bvh;
      bvh = BVH::create(bparams, geometry, objects, device);
      MEM_GUARDED_CALL(progress, bvh->build, *progress);
    }
  }

  clear_modified();
  need_update_rebuild = false;
}

bool Geometry::has_motion_blur() const
{
  return (use_motion_blur && attributes.find(ATTR_STD_MOTION_VERTEX_POSITION));
}

bool Geometry::has_voxel_attributes() const
{
  foreach (const Attribute &attr, attributes.attributes) {
    if (attr.element == ATTR_ELEMENT_VOXEL) {
      return true;
    }
  }

  return false;
}

void Geometry::tag_update(Scene *scene, bool rebuild)
{
  tag_modified();

  if (rebuild) {
    need_update_rebuild = true;
    scene->light_manager->need_update = true;
  }
  else {
    foreach (Node *node, used_shaders) {
      Shader *shader = static_cast<Shader *>(node);
      if (shader->has_surface_emission)
        scene->light_manager->need_update = true;
    }
  }

  scene->geometry_manager->need_update = true;
  scene->object_manager->need_update = true;
}

/* Geometry Manager */

GeometryManager::GeometryManager()
{
  need_update = true;
  need_flags_update = true;
}

GeometryManager::~GeometryManager()
{
}

void GeometryManager::update_osl_attributes(Device *device,
                                            Scene *scene,
                                            vector<AttributeRequestSet> &geom_attributes)
{
#ifdef WITH_OSL
  /* for OSL, a hash map is used to lookup the attribute by name. */
  OSLGlobals *og = (OSLGlobals *)device->osl_memory();

  og->object_name_map.clear();
  og->attribute_map.clear();
  og->object_names.clear();

  og->attribute_map.resize(scene->objects.size() * ATTR_PRIM_TYPES);

  for (size_t i = 0; i < scene->objects.size(); i++) {
    /* set object name to object index map */
    Object *object = scene->objects[i];
    og->object_name_map[object->name] = i;
    og->object_names.push_back(object->name);

    /* set object attributes */
    foreach (ParamValue &attr, object->attributes) {
      OSLGlobals::Attribute osl_attr;

      osl_attr.type = attr.type();
      osl_attr.desc.element = ATTR_ELEMENT_OBJECT;
      osl_attr.value = attr;
      osl_attr.desc.offset = 0;
      osl_attr.desc.flags = 0;

      og->attribute_map[i * ATTR_PRIM_TYPES + ATTR_PRIM_GEOMETRY][attr.name()] = osl_attr;
      og->attribute_map[i * ATTR_PRIM_TYPES + ATTR_PRIM_SUBD][attr.name()] = osl_attr;
    }

    /* find geometry attributes */
    size_t j;

    for (j = 0; j < scene->geometry.size(); j++)
      if (scene->geometry[j] == object->get_geometry())
        break;

    AttributeRequestSet &attributes = geom_attributes[j];

    /* set object attributes */
    foreach (AttributeRequest &req, attributes.requests) {
      OSLGlobals::Attribute osl_attr;

      if (req.desc.element != ATTR_ELEMENT_NONE) {
        osl_attr.desc = req.desc;

        if (req.type == TypeDesc::TypeFloat)
          osl_attr.type = TypeDesc::TypeFloat;
        else if (req.type == TypeDesc::TypeMatrix)
          osl_attr.type = TypeDesc::TypeMatrix;
        else if (req.type == TypeFloat2)
          osl_attr.type = TypeFloat2;
        else if (req.type == TypeRGBA)
          osl_attr.type = TypeRGBA;
        else
          osl_attr.type = TypeDesc::TypeColor;

        if (req.std != ATTR_STD_NONE) {
          /* if standard attribute, add lookup by geom: name convention */
          ustring stdname(string("geom:") + string(Attribute::standard_name(req.std)));
          og->attribute_map[i * ATTR_PRIM_TYPES + ATTR_PRIM_GEOMETRY][stdname] = osl_attr;
        }
        else if (req.name != ustring()) {
          /* add lookup by geometry attribute name */
          og->attribute_map[i * ATTR_PRIM_TYPES + ATTR_PRIM_GEOMETRY][req.name] = osl_attr;
        }
      }

      if (req.subd_desc.element != ATTR_ELEMENT_NONE) {
        osl_attr.desc = req.subd_desc;

        if (req.subd_type == TypeDesc::TypeFloat)
          osl_attr.type = TypeDesc::TypeFloat;
        else if (req.subd_type == TypeDesc::TypeMatrix)
          osl_attr.type = TypeDesc::TypeMatrix;
        else if (req.subd_type == TypeFloat2)
          osl_attr.type = TypeFloat2;
        else if (req.subd_type == TypeRGBA)
          osl_attr.type = TypeRGBA;
        else
          osl_attr.type = TypeDesc::TypeColor;

        if (req.std != ATTR_STD_NONE) {
          /* if standard attribute, add lookup by geom: name convention */
          ustring stdname(string("geom:") + string(Attribute::standard_name(req.std)));
          og->attribute_map[i * ATTR_PRIM_TYPES + ATTR_PRIM_SUBD][stdname] = osl_attr;
        }
        else if (req.name != ustring()) {
          /* add lookup by geometry attribute name */
          og->attribute_map[i * ATTR_PRIM_TYPES + ATTR_PRIM_SUBD][req.name] = osl_attr;
        }
      }
    }
  }
#else
  (void)device;
  (void)scene;
  (void)geom_attributes;
#endif
}

void GeometryManager::update_svm_attributes(Device *,
                                            DeviceScene *dscene,
                                            Scene *scene,
                                            vector<AttributeRequestSet> &geom_attributes)
{
  /* for SVM, the attributes_map table is used to lookup the offset of an
   * attribute, based on a unique shader attribute id. */

  /* compute array stride */
  int attr_map_size = 0;

  for (size_t i = 0; i < scene->geometry.size(); i++) {
    Geometry *geom = scene->geometry[i];
    geom->attr_map_offset = attr_map_size;
    attr_map_size += (geom_attributes[i].size() + 1) * ATTR_PRIM_TYPES;
  }

  if (attr_map_size == 0)
    return;

  /* create attribute map */
  uint4 *attr_map = dscene->attributes_map.alloc(attr_map_size);
  memset(attr_map, 0, dscene->attributes_map.size() * sizeof(uint));

  for (size_t i = 0; i < scene->geometry.size(); i++) {
    Geometry *geom = scene->geometry[i];
    AttributeRequestSet &attributes = geom_attributes[i];

    /* set object attributes */
    int index = geom->attr_map_offset;

    foreach (AttributeRequest &req, attributes.requests) {
      uint id;

      if (req.std == ATTR_STD_NONE)
        id = scene->shader_manager->get_attribute_id(req.name);
      else
        id = scene->shader_manager->get_attribute_id(req.std);

      attr_map[index].x = id;
      attr_map[index].y = req.desc.element;
      attr_map[index].z = as_uint(req.desc.offset);

      if (req.type == TypeDesc::TypeFloat)
        attr_map[index].w = NODE_ATTR_FLOAT;
      else if (req.type == TypeDesc::TypeMatrix)
        attr_map[index].w = NODE_ATTR_MATRIX;
      else if (req.type == TypeFloat2)
        attr_map[index].w = NODE_ATTR_FLOAT2;
      else if (req.type == TypeRGBA)
        attr_map[index].w = NODE_ATTR_RGBA;
      else
        attr_map[index].w = NODE_ATTR_FLOAT3;

      attr_map[index].w |= req.desc.flags << 8;

      index++;

      if (geom->is_mesh()) {
        Mesh *mesh = static_cast<Mesh *>(geom);
        if (mesh->num_subd_faces()) {
          attr_map[index].x = id;
          attr_map[index].y = req.subd_desc.element;
          attr_map[index].z = as_uint(req.subd_desc.offset);

          if (req.subd_type == TypeDesc::TypeFloat)
            attr_map[index].w = NODE_ATTR_FLOAT;
          else if (req.subd_type == TypeDesc::TypeMatrix)
            attr_map[index].w = NODE_ATTR_MATRIX;
          else if (req.subd_type == TypeFloat2)
            attr_map[index].w = NODE_ATTR_FLOAT2;
          else if (req.subd_type == TypeRGBA)
            attr_map[index].w = NODE_ATTR_RGBA;
          else
            attr_map[index].w = NODE_ATTR_FLOAT3;

          attr_map[index].w |= req.subd_desc.flags << 8;
        }
      }

      index++;
    }

    /* terminator */
    for (int j = 0; j < ATTR_PRIM_TYPES; j++) {
      attr_map[index].x = ATTR_STD_NONE;
      attr_map[index].y = 0;
      attr_map[index].z = 0;
      attr_map[index].w = 0;

      index++;
    }
  }

  /* copy to device */
  dscene->attributes_map.copy_to_device();
}

static void update_attribute_element_size(Geometry *geom,
                                          Attribute *mattr,
                                          AttributePrimitive prim,
                                          size_t *attr_float_size,
                                          size_t *attr_float2_size,
                                          size_t *attr_float3_size,
                                          size_t *attr_uchar4_size)
{
  if (mattr) {
    size_t size = mattr->element_size(geom, prim);

    if (mattr->element == ATTR_ELEMENT_VOXEL) {
      /* pass */
    }
    else if (mattr->element == ATTR_ELEMENT_CORNER_BYTE) {
      *attr_uchar4_size += size;
    }
    else if (mattr->type == TypeDesc::TypeFloat) {
      *attr_float_size += size;
    }
    else if (mattr->type == TypeFloat2) {
      *attr_float2_size += size;
    }
    else if (mattr->type == TypeDesc::TypeMatrix) {
      *attr_float3_size += size * 4;
    }
    else {
      *attr_float3_size += size;
    }
  }
}

void GeometryManager::update_attribute_element_offset(Geometry *geom,
                                                      device_vector<float> &attr_float,
                                                      size_t &attr_float_offset,
                                                      device_vector<float2> &attr_float2,
                                                      size_t &attr_float2_offset,
                                                      device_vector<float4> &attr_float3,
                                                      size_t &attr_float3_offset,
                                                      device_vector<uchar4> &attr_uchar4,
                                                      size_t &attr_uchar4_offset,
                                                      Attribute *mattr,
                                                      AttributePrimitive prim,
                                                      TypeDesc &type,
                                                      AttributeDescriptor &desc)
{
  if (mattr) {
    /* store element and type */
    desc.element = mattr->element;
    desc.flags = mattr->flags;
    type = mattr->type;

    /* store attribute data in arrays */
    size_t size = mattr->element_size(geom, prim);

    AttributeElement &element = desc.element;
    int &offset = desc.offset;

    if (mattr->element == ATTR_ELEMENT_VOXEL) {
      /* store slot in offset value */
      ImageHandle &handle = mattr->data_voxel();
      offset = handle.svm_slot();
    }
    else if (mattr->element == ATTR_ELEMENT_CORNER_BYTE) {
      uchar4 *data = mattr->data_uchar4();
      offset = attr_uchar4_offset;

      assert(attr_uchar4.size() >= offset + size);
      for (size_t k = 0; k < size; k++) {
        attr_uchar4[offset + k] = data[k];
      }
      attr_uchar4_offset += size;
    }
    else if (mattr->type == TypeDesc::TypeFloat) {
      float *data = mattr->data_float();
      offset = attr_float_offset;

      assert(attr_float.size() >= offset + size);
      for (size_t k = 0; k < size; k++) {
        attr_float[offset + k] = data[k];
      }
      attr_float_offset += size;
    }
    else if (mattr->type == TypeFloat2) {
      float2 *data = mattr->data_float2();
      offset = attr_float2_offset;

      assert(attr_float2.size() >= offset + size);
      for (size_t k = 0; k < size; k++) {
        attr_float2[offset + k] = data[k];
      }
      attr_float2_offset += size;
    }
    else if (mattr->type == TypeDesc::TypeMatrix) {
      Transform *tfm = mattr->data_transform();
      offset = attr_float3_offset;

      assert(attr_float3.size() >= offset + size * 3);
      for (size_t k = 0; k < size * 3; k++) {
        attr_float3[offset + k] = (&tfm->x)[k];
      }
      attr_float3_offset += size * 3;
    }
    else {
      float4 *data = mattr->data_float4();
      offset = attr_float3_offset;

      assert(attr_float3.size() >= offset + size);
      for (size_t k = 0; k < size; k++) {
        attr_float3[offset + k] = data[k];
      }
      attr_float3_offset += size;
    }

    /* mesh vertex/curve index is global, not per object, so we sneak
     * a correction for that in here */
    if (geom->is_mesh()) {
      Mesh *mesh = static_cast<Mesh *>(geom);
      if (mesh->subdivision_type == Mesh::SUBDIVISION_CATMULL_CLARK &&
          desc.flags & ATTR_SUBDIVIDED) {
        /* indices for subdivided attributes are retrieved
         * from patch table so no need for correction here*/
      }
      else if (element == ATTR_ELEMENT_VERTEX)
        offset -= mesh->vert_offset;
      else if (element == ATTR_ELEMENT_VERTEX_MOTION)
        offset -= mesh->vert_offset;
      else if (element == ATTR_ELEMENT_FACE) {
        if (prim == ATTR_PRIM_GEOMETRY)
          offset -= mesh->prim_offset;
        else
          offset -= mesh->face_offset;
      }
      else if (element == ATTR_ELEMENT_CORNER || element == ATTR_ELEMENT_CORNER_BYTE) {
        if (prim == ATTR_PRIM_GEOMETRY)
          offset -= 3 * mesh->prim_offset;
        else
          offset -= mesh->corner_offset;
      }
    }
    else if (geom->is_hair()) {
      Hair *hair = static_cast<Hair *>(geom);
      if (element == ATTR_ELEMENT_CURVE)
        offset -= hair->prim_offset;
      else if (element == ATTR_ELEMENT_CURVE_KEY)
        offset -= hair->curvekey_offset;
      else if (element == ATTR_ELEMENT_CURVE_KEY_MOTION)
        offset -= hair->curvekey_offset;
    }
  }
  else {
    /* attribute not found */
    desc.element = ATTR_ELEMENT_NONE;
    desc.offset = 0;
  }
}

void GeometryManager::device_update_attributes(Device *device,
                                               DeviceScene *dscene,
                                               Scene *scene,
                                               Progress &progress)
{
  progress.set_status("Updating Mesh", "Computing attributes");

  /* gather per mesh requested attributes. as meshes may have multiple
   * shaders assigned, this merges the requested attributes that have
   * been set per shader by the shader manager */
  vector<AttributeRequestSet> geom_attributes(scene->geometry.size());

  for (size_t i = 0; i < scene->geometry.size(); i++) {
    Geometry *geom = scene->geometry[i];

    scene->need_global_attributes(geom_attributes[i]);

    foreach (Node *node, geom->get_used_shaders()) {
      Shader *shader = static_cast<Shader *>(node);
      geom_attributes[i].add(shader->attributes);
    }
  }

  /* mesh attribute are stored in a single array per data type. here we fill
   * those arrays, and set the offset and element type to create attribute
   * maps next */

  /* Pre-allocate attributes to avoid arrays re-allocation which would
   * take 2x of overall attribute memory usage.
   */
  size_t attr_float_size = 0;
  size_t attr_float2_size = 0;
  size_t attr_float3_size = 0;
  size_t attr_uchar4_size = 0;
  for (size_t i = 0; i < scene->geometry.size(); i++) {
    Geometry *geom = scene->geometry[i];
    AttributeRequestSet &attributes = geom_attributes[i];
    foreach (AttributeRequest &req, attributes.requests) {
      Attribute *attr = geom->attributes.find(req);

      update_attribute_element_size(geom,
                                    attr,
                                    ATTR_PRIM_GEOMETRY,
                                    &attr_float_size,
                                    &attr_float2_size,
                                    &attr_float3_size,
                                    &attr_uchar4_size);

      if (geom->is_mesh()) {
        Mesh *mesh = static_cast<Mesh *>(geom);
        Attribute *subd_attr = mesh->subd_attributes.find(req);

        update_attribute_element_size(mesh,
                                      subd_attr,
                                      ATTR_PRIM_SUBD,
                                      &attr_float_size,
                                      &attr_float2_size,
                                      &attr_float3_size,
                                      &attr_uchar4_size);
      }
    }
  }

  dscene->attributes_float.alloc(attr_float_size);
  dscene->attributes_float2.alloc(attr_float2_size);
  dscene->attributes_float3.alloc(attr_float3_size);
  dscene->attributes_uchar4.alloc(attr_uchar4_size);

  size_t attr_float_offset = 0;
  size_t attr_float2_offset = 0;
  size_t attr_float3_offset = 0;
  size_t attr_uchar4_offset = 0;

  /* Fill in attributes. */
  for (size_t i = 0; i < scene->geometry.size(); i++) {
    Geometry *geom = scene->geometry[i];
    AttributeRequestSet &attributes = geom_attributes[i];

    /* todo: we now store std and name attributes from requests even if
     * they actually refer to the same mesh attributes, optimize */
    foreach (AttributeRequest &req, attributes.requests) {
      Attribute *attr = geom->attributes.find(req);
      update_attribute_element_offset(geom,
                                      dscene->attributes_float,
                                      attr_float_offset,
                                      dscene->attributes_float2,
                                      attr_float2_offset,
                                      dscene->attributes_float3,
                                      attr_float3_offset,
                                      dscene->attributes_uchar4,
                                      attr_uchar4_offset,
                                      attr,
                                      ATTR_PRIM_GEOMETRY,
                                      req.type,
                                      req.desc);

      if (geom->is_mesh()) {
        Mesh *mesh = static_cast<Mesh *>(geom);
        Attribute *subd_attr = mesh->subd_attributes.find(req);

        update_attribute_element_offset(mesh,
                                        dscene->attributes_float,
                                        attr_float_offset,
                                        dscene->attributes_float2,
                                        attr_float2_offset,
                                        dscene->attributes_float3,
                                        attr_float3_offset,
                                        dscene->attributes_uchar4,
                                        attr_uchar4_offset,
                                        subd_attr,
                                        ATTR_PRIM_SUBD,
                                        req.subd_type,
                                        req.subd_desc);
      }

      if (progress.get_cancel())
        return;
    }
  }

  /* create attribute lookup maps */
  if (scene->shader_manager->use_osl())
    update_osl_attributes(device, scene, geom_attributes);

  update_svm_attributes(device, dscene, scene, geom_attributes);

  if (progress.get_cancel())
    return;

  /* copy to device */
  progress.set_status("Updating Mesh", "Copying Attributes to device");

  if (dscene->attributes_float.size()) {
    dscene->attributes_float.copy_to_device();
  }
  if (dscene->attributes_float2.size()) {
    dscene->attributes_float2.copy_to_device();
  }
  if (dscene->attributes_float3.size()) {
    dscene->attributes_float3.copy_to_device();
  }
  if (dscene->attributes_uchar4.size()) {
    dscene->attributes_uchar4.copy_to_device();
  }

  if (progress.get_cancel())
    return;

  /* After mesh attributes and patch tables have been copied to device memory,
   * we need to update offsets in the objects. */
  scene->object_manager->device_update_mesh_offsets(device, dscene, scene);
}

void GeometryManager::mesh_calc_offset(Scene *scene)
{
  size_t vert_size = 0;
  size_t tri_size = 0;

  size_t curve_key_size = 0;
  size_t curve_size = 0;

  size_t patch_size = 0;
  size_t face_size = 0;
  size_t corner_size = 0;

  size_t optix_prim_size = 0;

  foreach (Geometry *geom, scene->geometry) {
    if (geom->geometry_type == Geometry::MESH || geom->geometry_type == Geometry::VOLUME) {
      Mesh *mesh = static_cast<Mesh *>(geom);

      mesh->vert_offset = vert_size;
      mesh->prim_offset = tri_size;

      mesh->patch_offset = patch_size;
      mesh->face_offset = face_size;
      mesh->corner_offset = corner_size;

      vert_size += mesh->verts.size();
      tri_size += mesh->num_triangles();

      if (mesh->num_subd_faces()) {
        Mesh::SubdFace last = mesh->get_subd_face(mesh->num_subd_faces() - 1);
        patch_size += (last.ptex_offset + last.num_ptex_faces()) * 8;

        /* patch tables are stored in same array so include them in patch_size */
        if (mesh->patch_table) {
          mesh->patch_table_offset = patch_size;
          patch_size += mesh->patch_table->total_size();
        }
      }

      face_size += mesh->num_subd_faces();
      corner_size += mesh->subd_face_corners.size();

      mesh->optix_prim_offset = optix_prim_size;
      optix_prim_size += mesh->num_triangles();
    }
    else if (geom->is_hair()) {
      Hair *hair = static_cast<Hair *>(geom);

      hair->curvekey_offset = curve_key_size;
      hair->prim_offset = curve_size;

      curve_key_size += hair->get_curve_keys().size();
      curve_size += hair->num_curves();

      hair->optix_prim_offset = optix_prim_size;
      optix_prim_size += hair->num_segments();
    }
  }
}

void GeometryManager::device_update_mesh(
    Device *, DeviceScene *dscene, Scene *scene, bool for_displacement, Progress &progress)
{
  /* Count. */
  size_t vert_size = 0;
  size_t tri_size = 0;

  size_t curve_key_size = 0;
  size_t curve_size = 0;

  size_t patch_size = 0;

  foreach (Geometry *geom, scene->geometry) {
    if (geom->geometry_type == Geometry::MESH || geom->geometry_type == Geometry::VOLUME) {
      Mesh *mesh = static_cast<Mesh *>(geom);

      vert_size += mesh->verts.size();
      tri_size += mesh->num_triangles();

      if (mesh->num_subd_faces()) {
        Mesh::SubdFace last = mesh->get_subd_face(mesh->num_subd_faces() - 1);
        patch_size += (last.ptex_offset + last.num_ptex_faces()) * 8;

        /* patch tables are stored in same array so include them in patch_size */
        if (mesh->patch_table) {
          mesh->patch_table_offset = patch_size;
          patch_size += mesh->patch_table->total_size();
        }
      }
    }
    else if (geom->is_hair()) {
      Hair *hair = static_cast<Hair *>(geom);

      curve_key_size += hair->get_curve_keys().size();
      curve_size += hair->num_curves();
    }
  }

  /* Create mapping from triangle to primitive triangle array. */
  vector<uint> tri_prim_index(tri_size);
  if (for_displacement) {
    /* For displacement kernels we do some trickery to make them believe
     * we've got all required data ready. However, that data is different
     * from final render kernels since we don't have BVH yet, so can't
     * really use same semantic of arrays.
     */
    foreach (Geometry *geom, scene->geometry) {
      if (geom->geometry_type == Geometry::MESH || geom->geometry_type == Geometry::VOLUME) {
        Mesh *mesh = static_cast<Mesh *>(geom);
        for (size_t i = 0; i < mesh->num_triangles(); ++i) {
          tri_prim_index[i + mesh->prim_offset] = 3 * (i + mesh->prim_offset);
        }
      }
    }
  }
  else {
    for (size_t i = 0; i < dscene->prim_index.size(); ++i) {
      if ((dscene->prim_type[i] & PRIMITIVE_ALL_TRIANGLE) != 0) {
        tri_prim_index[dscene->prim_index[i]] = dscene->prim_tri_index[i];
      }
    }
  }

  /* Fill in all the arrays. */
  if (tri_size != 0) {
    /* normals */
    progress.set_status("Updating Mesh", "Computing normals");

    uint *tri_shader = dscene->tri_shader.alloc(tri_size);
    float4 *vnormal = dscene->tri_vnormal.alloc(vert_size);
    uint4 *tri_vindex = dscene->tri_vindex.alloc(tri_size);
    uint *tri_patch = dscene->tri_patch.alloc(tri_size);
    float2 *tri_patch_uv = dscene->tri_patch_uv.alloc(vert_size);

    foreach (Geometry *geom, scene->geometry) {
      if (geom->geometry_type == Geometry::MESH || geom->geometry_type == Geometry::VOLUME) {
        Mesh *mesh = static_cast<Mesh *>(geom);
        mesh->pack_shaders(scene, &tri_shader[mesh->prim_offset]);
        mesh->pack_normals(&vnormal[mesh->vert_offset]);
        mesh->pack_verts(tri_prim_index,
                         &tri_vindex[mesh->prim_offset],
                         &tri_patch[mesh->prim_offset],
                         &tri_patch_uv[mesh->vert_offset],
                         mesh->vert_offset,
                         mesh->prim_offset);
        if (progress.get_cancel())
          return;
      }
    }

    /* vertex coordinates */
    progress.set_status("Updating Mesh", "Copying Mesh to device");

    dscene->tri_shader.copy_to_device();
    dscene->tri_vnormal.copy_to_device();
    dscene->tri_vindex.copy_to_device();
    dscene->tri_patch.copy_to_device();
    dscene->tri_patch_uv.copy_to_device();
  }

  if (curve_size != 0) {
    progress.set_status("Updating Mesh", "Copying Strands to device");

    float4 *curve_keys = dscene->curve_keys.alloc(curve_key_size);
    float4 *curves = dscene->curves.alloc(curve_size);

    foreach (Geometry *geom, scene->geometry) {
      if (geom->is_hair()) {
        Hair *hair = static_cast<Hair *>(geom);
        hair->pack_curves(scene,
                          &curve_keys[hair->curvekey_offset],
                          &curves[hair->prim_offset],
                          hair->curvekey_offset);
        if (progress.get_cancel())
          return;
      }
    }

    dscene->curve_keys.copy_to_device();
    dscene->curves.copy_to_device();
  }

  if (patch_size != 0) {
    progress.set_status("Updating Mesh", "Copying Patches to device");

    uint *patch_data = dscene->patches.alloc(patch_size);

    foreach (Geometry *geom, scene->geometry) {
      if (geom->is_mesh()) {
        Mesh *mesh = static_cast<Mesh *>(geom);
        mesh->pack_patches(&patch_data[mesh->patch_offset],
                           mesh->vert_offset,
                           mesh->face_offset,
                           mesh->corner_offset);

        if (mesh->patch_table) {
          mesh->patch_table->copy_adjusting_offsets(&patch_data[mesh->patch_table_offset],
                                                    mesh->patch_table_offset);
        }

        if (progress.get_cancel())
          return;
      }
    }

    dscene->patches.copy_to_device();
  }

  if (for_displacement) {
    float4 *prim_tri_verts = dscene->prim_tri_verts.alloc(tri_size * 3);
    foreach (Geometry *geom, scene->geometry) {
      if (geom->geometry_type == Geometry::MESH || geom->geometry_type == Geometry::VOLUME) {
        Mesh *mesh = static_cast<Mesh *>(geom);
        for (size_t i = 0; i < mesh->num_triangles(); ++i) {
          Mesh::Triangle t = mesh->get_triangle(i);
          size_t offset = 3 * (i + mesh->prim_offset);
          prim_tri_verts[offset + 0] = float3_to_float4(mesh->verts[t.v[0]]);
          prim_tri_verts[offset + 1] = float3_to_float4(mesh->verts[t.v[1]]);
          prim_tri_verts[offset + 2] = float3_to_float4(mesh->verts[t.v[2]]);
        }
      }
    }
    dscene->prim_tri_verts.copy_to_device();
  }
}

void GeometryManager::device_update_bvh(Device *device,
                                        DeviceScene *dscene,
                                        Scene *scene,
                                        Progress &progress)
{
  /* bvh build */
  progress.set_status("Updating Scene BVH", "Building");

  BVHParams bparams;
  bparams.top_level = true;
  bparams.bvh_layout = BVHParams::best_bvh_layout(scene->params.bvh_layout,
                                                  device->get_bvh_layout_mask());
  bparams.use_spatial_split = scene->params.use_bvh_spatial_split;
  bparams.use_unaligned_nodes = dscene->data.bvh.have_curves &&
                                scene->params.use_bvh_unaligned_nodes;
  bparams.num_motion_triangle_steps = scene->params.num_bvh_time_steps;
  bparams.num_motion_curve_steps = scene->params.num_bvh_time_steps;
  bparams.bvh_type = scene->params.bvh_type;
  bparams.curve_subdivisions = scene->params.curve_subdivisions();

  VLOG(1) << "Using " << bvh_layout_name(bparams.bvh_layout) << " layout.";

  BVH *bvh = BVH::create(bparams, scene->geometry, scene->objects, device);
  bvh->build(progress, &device->stats);

  if (progress.get_cancel()) {
#ifdef WITH_EMBREE
    if (dscene->data.bvh.scene) {
      BVHEmbree::destroy(dscene->data.bvh.scene);
      dscene->data.bvh.scene = NULL;
    }
#endif
    delete bvh;
    return;
  }

  /* copy to device */
  progress.set_status("Updating Scene BVH", "Copying BVH to device");

  PackedBVH &pack = bvh->pack;

  if (pack.nodes.size()) {
    dscene->bvh_nodes.steal_data(pack.nodes);
    dscene->bvh_nodes.copy_to_device();
  }
  if (pack.leaf_nodes.size()) {
    dscene->bvh_leaf_nodes.steal_data(pack.leaf_nodes);
    dscene->bvh_leaf_nodes.copy_to_device();
  }
  if (pack.object_node.size()) {
    dscene->object_node.steal_data(pack.object_node);
    dscene->object_node.copy_to_device();
  }
  if (pack.prim_tri_index.size()) {
    dscene->prim_tri_index.steal_data(pack.prim_tri_index);
    dscene->prim_tri_index.copy_to_device();
  }
  if (pack.prim_tri_verts.size()) {
    dscene->prim_tri_verts.steal_data(pack.prim_tri_verts);
    dscene->prim_tri_verts.copy_to_device();
  }
  if (pack.prim_type.size()) {
    dscene->prim_type.steal_data(pack.prim_type);
    dscene->prim_type.copy_to_device();
  }
  if (pack.prim_visibility.size()) {
    dscene->prim_visibility.steal_data(pack.prim_visibility);
    dscene->prim_visibility.copy_to_device();
  }
  if (pack.prim_index.size()) {
    dscene->prim_index.steal_data(pack.prim_index);
    dscene->prim_index.copy_to_device();
  }
  if (pack.prim_object.size()) {
    dscene->prim_object.steal_data(pack.prim_object);
    dscene->prim_object.copy_to_device();
  }
  if (pack.prim_time.size()) {
    dscene->prim_time.steal_data(pack.prim_time);
    dscene->prim_time.copy_to_device();
  }

  dscene->data.bvh.root = pack.root_index;
  dscene->data.bvh.bvh_layout = bparams.bvh_layout;
  dscene->data.bvh.use_bvh_steps = (scene->params.num_bvh_time_steps != 0);
  dscene->data.bvh.curve_subdivisions = scene->params.curve_subdivisions();

  bvh->copy_to_device(progress, dscene);

  delete bvh;
}

void GeometryManager::device_update_preprocess(Device *device, Scene *scene, Progress &progress)
{
  if (!need_update && !need_flags_update) {
    return;
  }

  scoped_callback_timer timer([scene](double time) {
    if (scene->update_stats) {
      scene->update_stats->geometry.times.add_entry({"device_update_preprocess", time});
    }
  });

  progress.set_status("Updating Meshes Flags");

  /* Update flags. */
  bool volume_images_updated = false;

  foreach (Geometry *geom, scene->geometry) {
    geom->has_volume = false;

    foreach (Node *node, geom->get_used_shaders()) {
      Shader *shader = static_cast<Shader *>(node);
      if (shader->has_volume) {
        geom->has_volume = true;
      }
      if (shader->has_surface_bssrdf) {
        geom->has_surface_bssrdf = true;
      }
    }

    if (need_update && geom->geometry_type == Geometry::VOLUME) {
      /* Create volume meshes if there is voxel data. */
      if (!volume_images_updated) {
        progress.set_status("Updating Meshes Volume Bounds");
        device_update_volume_images(device, scene, progress);
        volume_images_updated = true;
      }

      Volume *volume = static_cast<Volume *>(geom);
      create_volume_mesh(volume, progress);
    }

    if (geom->is_hair()) {
      /* Set curve shape, still a global scene setting for now. */
      Hair *hair = static_cast<Hair *>(geom);
      hair->curve_shape = scene->params.hair_shape;
    }
  }

  need_flags_update = false;
}

void GeometryManager::device_update_displacement_images(Device *device,
                                                        Scene *scene,
                                                        Progress &progress)
{
  progress.set_status("Updating Displacement Images");
  TaskPool pool;
  ImageManager *image_manager = scene->image_manager;
  set<int> bump_images;
  foreach (Geometry *geom, scene->geometry) {
    if (geom->is_modified()) {
      foreach (Node *node, geom->get_used_shaders()) {
        Shader *shader = static_cast<Shader *>(node);
        if (!shader->has_displacement || shader->get_displacement_method() == DISPLACE_BUMP) {
          continue;
        }
        foreach (ShaderNode *node, shader->graph->nodes) {
          if (node->special_type != SHADER_SPECIAL_TYPE_IMAGE_SLOT) {
            continue;
          }

          ImageSlotTextureNode *image_node = static_cast<ImageSlotTextureNode *>(node);
          for (int i = 0; i < image_node->handle.num_tiles(); i++) {
            const int slot = image_node->handle.svm_slot(i);
            if (slot != -1) {
              bump_images.insert(slot);
            }
          }
        }
      }
    }
  }
  foreach (int slot, bump_images) {
    pool.push(function_bind(
        &ImageManager::device_update_slot, image_manager, device, scene, slot, &progress));
  }
  pool.wait_work();
}

void GeometryManager::device_update_volume_images(Device *device, Scene *scene, Progress &progress)
{
  progress.set_status("Updating Volume Images");
  TaskPool pool;
  ImageManager *image_manager = scene->image_manager;
  set<int> volume_images;

  foreach (Geometry *geom, scene->geometry) {
    if (!geom->is_modified()) {
      continue;
    }

    foreach (Attribute &attr, geom->attributes.attributes) {
      if (attr.element != ATTR_ELEMENT_VOXEL) {
        continue;
      }

      ImageHandle &handle = attr.data_voxel();
      /* We can build directly from OpenVDB data structures, no need to
       * load such images early. */
      if (!handle.vdb_loader()) {
        const int slot = handle.svm_slot();
        if (slot != -1) {
          volume_images.insert(slot);
        }
      }
    }
  }

  foreach (int slot, volume_images) {
    pool.push(function_bind(
        &ImageManager::device_update_slot, image_manager, device, scene, slot, &progress));
  }
  pool.wait_work();
}

void GeometryManager::device_update(Device *device,
                                    DeviceScene *dscene,
                                    Scene *scene,
                                    Progress &progress)
{
  if (!need_update)
    return;

  VLOG(1) << "Total " << scene->geometry.size() << " meshes.";

  bool true_displacement_used = false;
  size_t total_tess_needed = 0;

<<<<<<< HEAD
  foreach (Geometry *geom, scene->geometry) {
    foreach (Node *node, geom->get_used_shaders()) {
      Shader *shader = static_cast<Shader *>(node);
      if (shader->need_update_geometry)
        geom->tag_modified();
    }

    if (geom->is_modified() &&
        (geom->geometry_type == Geometry::MESH || geom->geometry_type == Geometry::VOLUME)) {
      Mesh *mesh = static_cast<Mesh *>(geom);
=======
  {
    scoped_callback_timer timer([scene](double time) {
      if (scene->update_stats) {
        scene->update_stats->geometry.times.add_entry({"device_update (normals)", time});
      }
    });

    foreach (Geometry *geom, scene->geometry) {
      foreach (Shader *shader, geom->used_shaders) {
        if (shader->need_update_geometry)
          geom->need_update = true;
      }
>>>>>>> edd11645

      if (geom->need_update && (geom->type == Geometry::MESH || geom->type == Geometry::VOLUME)) {
        Mesh *mesh = static_cast<Mesh *>(geom);

        /* Update normals. */
        mesh->add_face_normals();
        mesh->add_vertex_normals();

        if (mesh->need_attribute(scene, ATTR_STD_POSITION_UNDISPLACED)) {
          mesh->add_undisplaced();
        }

        /* Test if we need tessellation. */
        if (mesh->subdivision_type != Mesh::SUBDIVISION_NONE && mesh->num_subd_verts == 0 &&
            mesh->subd_params) {
          total_tess_needed++;
        }

        /* Test if we need displacement. */
        if (mesh->has_true_displacement()) {
          true_displacement_used = true;
        }

        if (progress.get_cancel())
          return;
      }
    }
  }

  /* Tessellate meshes that are using subdivision */
  if (total_tess_needed) {
    scoped_callback_timer timer([scene](double time) {
      if (scene->update_stats) {
        scene->update_stats->geometry.times.add_entry(
            {"device_update (adaptive subdivision)", time});
      }
    });

    Camera *dicing_camera = scene->dicing_camera;
    dicing_camera->update(scene);

    size_t i = 0;
    foreach (Geometry *geom, scene->geometry) {
      if (!(geom->is_modified() && geom->is_mesh())) {
        continue;
      }

      Mesh *mesh = static_cast<Mesh *>(geom);
      if (mesh->subdivision_type != Mesh::SUBDIVISION_NONE && mesh->num_subd_verts == 0 &&
          mesh->subd_params) {
        string msg = "Tessellating ";
        if (mesh->name == "")
          msg += string_printf("%u/%u", (uint)(i + 1), (uint)total_tess_needed);
        else
          msg += string_printf(
              "%s %u/%u", mesh->name.c_str(), (uint)(i + 1), (uint)total_tess_needed);

        progress.set_status("Updating Mesh", msg);

        mesh->subd_params->camera = dicing_camera;
        DiagSplit dsplit(*mesh->subd_params);
        mesh->tessellate(&dsplit);

        i++;

        if (progress.get_cancel())
          return;
      }
    }
  }

  /* Update images needed for true displacement. */
  bool old_need_object_flags_update = false;
  if (true_displacement_used) {
    scoped_callback_timer timer([scene](double time) {
      if (scene->update_stats) {
        scene->update_stats->geometry.times.add_entry(
            {"device_update (displacement: load images)", time});
      }
    });
    device_update_displacement_images(device, scene, progress);
    old_need_object_flags_update = scene->object_manager->need_flags_update;
    scene->object_manager->device_update_flags(device, dscene, scene, progress, false);
  }

  /* Device update. */
  device_free(device, dscene);

  mesh_calc_offset(scene);
  if (true_displacement_used) {
    scoped_callback_timer timer([scene](double time) {
      if (scene->update_stats) {
        scene->update_stats->geometry.times.add_entry(
            {"device_update (displacement: copy meshes to device)", time});
      }
    });
    device_update_mesh(device, dscene, scene, true, progress);
  }
  if (progress.get_cancel())
    return;

  {
    scoped_callback_timer timer([scene](double time) {
      if (scene->update_stats) {
        scene->update_stats->geometry.times.add_entry({"device_update (attributes)", time});
      }
    });
    device_update_attributes(device, dscene, scene, progress);
    if (progress.get_cancel())
      return;
  }

  /* Update displacement. */
  BVHLayout bvh_layout = BVHParams::best_bvh_layout(scene->params.bvh_layout,
                                                    device->get_bvh_layout_mask());
  bool displacement_done = false;
  size_t num_bvh = 0;

<<<<<<< HEAD
  foreach (Geometry *geom, scene->geometry) {
    if (geom->is_modified()) {
      if (geom->is_mesh()) {
        Mesh *mesh = static_cast<Mesh *>(geom);
        if (displace(device, dscene, scene, mesh, progress)) {
          displacement_done = true;
        }
=======
  {
    scoped_callback_timer timer([scene](double time) {
      if (scene->update_stats) {
        scene->update_stats->geometry.times.add_entry({"device_update (displacement)", time});
>>>>>>> edd11645
      }
    });

    foreach (Geometry *geom, scene->geometry) {
      if (geom->need_update) {
        if (geom->type == Geometry::MESH) {
          Mesh *mesh = static_cast<Mesh *>(geom);
          if (displace(device, dscene, scene, mesh, progress)) {
            displacement_done = true;
          }
        }

        if (geom->need_build_bvh(bvh_layout)) {
          num_bvh++;
        }
      }

      if (progress.get_cancel())
        return;
    }
  }

  /* Device re-update after displacement. */
  if (displacement_done) {
    scoped_callback_timer timer([scene](double time) {
      if (scene->update_stats) {
        scene->update_stats->geometry.times.add_entry(
            {"device_update (displacement: attributes)", time});
      }
    });
    device_free(device, dscene);

    device_update_attributes(device, dscene, scene, progress);
    if (progress.get_cancel())
      return;
  }

  {
    scoped_callback_timer timer([scene](double time) {
      if (scene->update_stats) {
        scene->update_stats->geometry.times.add_entry({"device_update (build object BVHs)", time});
      }
    });
    TaskPool pool;

<<<<<<< HEAD
  size_t i = 0;
  foreach (Geometry *geom, scene->geometry) {
    if (geom->is_modified()) {
      pool.push(function_bind(
          &Geometry::compute_bvh, geom, device, dscene, &scene->params, &progress, i, num_bvh));
      if (geom->need_build_bvh(bvh_layout)) {
        i++;
=======
    size_t i = 0;
    foreach (Geometry *geom, scene->geometry) {
      if (geom->need_update) {
        pool.push(function_bind(
            &Geometry::compute_bvh, geom, device, dscene, &scene->params, &progress, i, num_bvh));
        if (geom->need_build_bvh(bvh_layout)) {
          i++;
        }
>>>>>>> edd11645
      }
    }

    TaskPool::Summary summary;
    pool.wait_work(&summary);
    VLOG(2) << "Objects BVH build pool statistics:\n" << summary.full_report();
  }

  foreach (Shader *shader, scene->shaders) {
    shader->need_update_geometry = false;
  }

  Scene::MotionType need_motion = scene->need_motion();
  bool motion_blur = need_motion == Scene::MOTION_BLUR;

  /* Update objects. */
  {
    scoped_callback_timer timer([scene](double time) {
      if (scene->update_stats) {
        scene->update_stats->geometry.times.add_entry({"device_update (compute bounds)", time});
      }
    });
    vector<Object *> volume_objects;
    foreach (Object *object, scene->objects) {
      object->compute_bounds(motion_blur);
    }
  }

  if (progress.get_cancel())
    return;

  {
    scoped_callback_timer timer([scene](double time) {
      if (scene->update_stats) {
        scene->update_stats->geometry.times.add_entry({"device_update (build scene BVH)", time});
      }
    });
    device_update_bvh(device, dscene, scene, progress);
    if (progress.get_cancel())
      return;
  }

  {
    scoped_callback_timer timer([scene](double time) {
      if (scene->update_stats) {
        scene->update_stats->geometry.times.add_entry(
            {"device_update (copy meshes to device)", time});
      }
    });
    device_update_mesh(device, dscene, scene, false, progress);
    if (progress.get_cancel())
      return;
  }

  need_update = false;

  if (true_displacement_used) {
    /* Re-tag flags for update, so they're re-evaluated
     * for meshes with correct bounding boxes.
     *
     * This wouldn't cause wrong results, just true
     * displacement might be less optimal ot calculate.
     */
    scene->object_manager->need_flags_update = old_need_object_flags_update;
  }
}

void GeometryManager::device_free(Device *device, DeviceScene *dscene)
{
#ifdef WITH_EMBREE
  if (dscene->data.bvh.scene) {
    if (dscene->data.bvh.bvh_layout == BVH_LAYOUT_EMBREE)
      BVHEmbree::destroy(dscene->data.bvh.scene);
    dscene->data.bvh.scene = NULL;
  }
#endif

  dscene->bvh_nodes.free();
  dscene->bvh_leaf_nodes.free();
  dscene->object_node.free();
  dscene->prim_tri_verts.free();
  dscene->prim_tri_index.free();
  dscene->prim_type.free();
  dscene->prim_visibility.free();
  dscene->prim_index.free();
  dscene->prim_object.free();
  dscene->prim_time.free();
  dscene->tri_shader.free();
  dscene->tri_vnormal.free();
  dscene->tri_vindex.free();
  dscene->tri_patch.free();
  dscene->tri_patch_uv.free();
  dscene->curves.free();
  dscene->curve_keys.free();
  dscene->patches.free();
  dscene->attributes_map.free();
  dscene->attributes_float.free();
  dscene->attributes_float2.free();
  dscene->attributes_float3.free();
  dscene->attributes_uchar4.free();

  /* Signal for shaders like displacement not to do ray tracing. */
  dscene->data.bvh.bvh_layout = BVH_LAYOUT_NONE;

#ifdef WITH_OSL
  OSLGlobals *og = (OSLGlobals *)device->osl_memory();

  if (og) {
    og->object_name_map.clear();
    og->attribute_map.clear();
    og->object_names.clear();
  }
#else
  (void)device;
#endif
}

void GeometryManager::tag_update(Scene *scene)
{
  need_update = true;
  scene->object_manager->need_update = true;
}

void GeometryManager::collect_statistics(const Scene *scene, RenderStats *stats)
{
  foreach (Geometry *geometry, scene->geometry) {
    stats->mesh.geometry.add_entry(
        NamedSizeEntry(string(geometry->name.c_str()), geometry->get_total_size_in_bytes()));
  }
}

CCL_NAMESPACE_END<|MERGE_RESOLUTION|>--- conflicted
+++ resolved
@@ -1247,18 +1247,6 @@
   bool true_displacement_used = false;
   size_t total_tess_needed = 0;
 
-<<<<<<< HEAD
-  foreach (Geometry *geom, scene->geometry) {
-    foreach (Node *node, geom->get_used_shaders()) {
-      Shader *shader = static_cast<Shader *>(node);
-      if (shader->need_update_geometry)
-        geom->tag_modified();
-    }
-
-    if (geom->is_modified() &&
-        (geom->geometry_type == Geometry::MESH || geom->geometry_type == Geometry::VOLUME)) {
-      Mesh *mesh = static_cast<Mesh *>(geom);
-=======
   {
     scoped_callback_timer timer([scene](double time) {
       if (scene->update_stats) {
@@ -1267,13 +1255,14 @@
     });
 
     foreach (Geometry *geom, scene->geometry) {
-      foreach (Shader *shader, geom->used_shaders) {
+      foreach (Node *node, geom->get_used_shaders()) {
+        Shader *shader = static_cast<Shader *>(node);
         if (shader->need_update_geometry)
-          geom->need_update = true;
-      }
->>>>>>> edd11645
-
-      if (geom->need_update && (geom->type == Geometry::MESH || geom->type == Geometry::VOLUME)) {
+          geom->tag_modified();
+      }
+
+      if (geom->is_modified() &&
+          (geom->geometry_type == Geometry::MESH || geom->geometry_type == Geometry::VOLUME)) {
         Mesh *mesh = static_cast<Mesh *>(geom);
 
         /* Update normals. */
@@ -1390,26 +1379,16 @@
   bool displacement_done = false;
   size_t num_bvh = 0;
 
-<<<<<<< HEAD
-  foreach (Geometry *geom, scene->geometry) {
-    if (geom->is_modified()) {
-      if (geom->is_mesh()) {
-        Mesh *mesh = static_cast<Mesh *>(geom);
-        if (displace(device, dscene, scene, mesh, progress)) {
-          displacement_done = true;
-        }
-=======
   {
     scoped_callback_timer timer([scene](double time) {
       if (scene->update_stats) {
         scene->update_stats->geometry.times.add_entry({"device_update (displacement)", time});
->>>>>>> edd11645
       }
     });
 
     foreach (Geometry *geom, scene->geometry) {
-      if (geom->need_update) {
-        if (geom->type == Geometry::MESH) {
+      if (geom->is_modified()) {
+        if (geom->is_mesh()) {
           Mesh *mesh = static_cast<Mesh *>(geom);
           if (displace(device, dscene, scene, mesh, progress)) {
             displacement_done = true;
@@ -1449,24 +1428,14 @@
     });
     TaskPool pool;
 
-<<<<<<< HEAD
-  size_t i = 0;
-  foreach (Geometry *geom, scene->geometry) {
-    if (geom->is_modified()) {
-      pool.push(function_bind(
-          &Geometry::compute_bvh, geom, device, dscene, &scene->params, &progress, i, num_bvh));
-      if (geom->need_build_bvh(bvh_layout)) {
-        i++;
-=======
     size_t i = 0;
     foreach (Geometry *geom, scene->geometry) {
-      if (geom->need_update) {
+      if (geom->is_modified()) {
         pool.push(function_bind(
             &Geometry::compute_bvh, geom, device, dscene, &scene->params, &progress, i, num_bvh));
         if (geom->need_build_bvh(bvh_layout)) {
           i++;
         }
->>>>>>> edd11645
       }
     }
 
