/*
 * Copyright 2011-2018 Blender Foundation
 *
 * Licensed under the Apache License, Version 2.0 (the "License");
 * you may not use this file except in compliance with the License.
 * You may obtain a copy of the License at
 *
 * http://www.apache.org/licenses/LICENSE-2.0
 *
 * Unless required by applicable law or agreed to in writing, software
 * distributed under the License is distributed on an "AS IS" BASIS,
 * WITHOUT WARRANTIES OR CONDITIONS OF ANY KIND, either express or implied.
 * See the License for the specific language governing permissions and
 * limitations under the License.
 */

#include "render/alembic.h"

#include "render/camera.h"
#include "render/curves.h"
#include "render/mesh.h"
#include "render/object.h"
#include "render/scene.h"
#include "render/shader.h"

#include "util/util_foreach.h"
#include "util/util_progress.h"
#include "util/util_transform.h"
#include "util/util_vector.h"

#ifdef WITH_ALEMBIC

using namespace Alembic::AbcGeom;

CCL_NAMESPACE_BEGIN

/* TODO(@kevindietrich): motion blur support */

void CachedData::clear()
{
  attributes.clear();
  curve_first_key.clear();
  curve_keys.clear();
  curve_radius.clear();
  curve_shader.clear();
  num_ngons.clear();
  shader.clear();
  subd_creases_edge.clear();
  subd_creases_weight.clear();
  subd_face_corners.clear();
  subd_num_corners.clear();
  subd_ptex_offset.clear();
  subd_smooth.clear();
  subd_start_corner.clear();
  transforms.clear();
  triangles.clear();
  triangles_loops.clear();
  vertices.clear();

  for (CachedAttribute &attr : attributes) {
    attr.data.clear();
  }

  attributes.clear();

  frame_start = -1;
  frame_end = -1;
  frame_offset = 0;
}

CachedData::CachedAttribute &CachedData::add_attribute(const ustring &name,
                                                       const TimeSampling &time_sampling)
{
  for (auto &attr : attributes) {
    if (attr.name == name) {
      return attr;
    }
  }

  CachedAttribute &attr = attributes.emplace_back();
  attr.name = name;
  attr.data.set_time_sampling(time_sampling, frame_offset);
  return attr;
}

bool CachedData::is_constant() const
{
#  define CHECK_IF_CONSTANT(data) \
    if (!data.is_constant()) { \
      return false; \
    }

  CHECK_IF_CONSTANT(curve_first_key)
  CHECK_IF_CONSTANT(curve_keys)
  CHECK_IF_CONSTANT(curve_radius)
  CHECK_IF_CONSTANT(curve_shader)
  CHECK_IF_CONSTANT(num_ngons)
  CHECK_IF_CONSTANT(shader)
  CHECK_IF_CONSTANT(subd_creases_edge)
  CHECK_IF_CONSTANT(subd_creases_weight)
  CHECK_IF_CONSTANT(subd_face_corners)
  CHECK_IF_CONSTANT(subd_num_corners)
  CHECK_IF_CONSTANT(subd_ptex_offset)
  CHECK_IF_CONSTANT(subd_smooth)
  CHECK_IF_CONSTANT(subd_start_corner)
  CHECK_IF_CONSTANT(transforms)
  CHECK_IF_CONSTANT(triangles)
  CHECK_IF_CONSTANT(triangles_loops)
  CHECK_IF_CONSTANT(vertices)

  for (const CachedAttribute &attr : attributes) {
    if (!attr.data.is_constant()) {
      return false;
    }
  }

  return true;

#  undef CHECK_IF_CONSTANT
}

void CachedData::invalidate_last_loaded_time(bool attributes_only)
{
  if (attributes_only) {
    for (CachedAttribute &attr : attributes) {
      attr.data.invalidate_last_loaded_time();
    }

    return;
  }

  curve_first_key.invalidate_last_loaded_time();
  curve_keys.invalidate_last_loaded_time();
  curve_radius.invalidate_last_loaded_time();
  curve_shader.invalidate_last_loaded_time();
  num_ngons.invalidate_last_loaded_time();
  shader.invalidate_last_loaded_time();
  subd_creases_edge.invalidate_last_loaded_time();
  subd_creases_weight.invalidate_last_loaded_time();
  subd_face_corners.invalidate_last_loaded_time();
  subd_num_corners.invalidate_last_loaded_time();
  subd_ptex_offset.invalidate_last_loaded_time();
  subd_smooth.invalidate_last_loaded_time();
  subd_start_corner.invalidate_last_loaded_time();
  transforms.invalidate_last_loaded_time();
  triangles.invalidate_last_loaded_time();
  triangles_loops.invalidate_last_loaded_time();
  vertices.invalidate_last_loaded_time();
}

void CachedData::set_time_sampling(TimeSampling time_sampling)
{
  /* Transforms are always stored for the entire animation so no offset should be applied
   * for the lookup. This is because the transforms are flattened from the hierarchy when
   * loading the objects, and they are cheap to store, so there is no need to complicate
   * the logic to retrieve and compute/flatten them. */
  transforms.set_time_sampling(time_sampling, 0);
  curve_first_key.set_time_sampling(time_sampling, frame_offset);
  curve_keys.set_time_sampling(time_sampling, frame_offset);
  curve_radius.set_time_sampling(time_sampling, frame_offset);
  curve_shader.set_time_sampling(time_sampling, frame_offset);
  num_ngons.set_time_sampling(time_sampling, frame_offset);
  shader.set_time_sampling(time_sampling, frame_offset);
  subd_creases_edge.set_time_sampling(time_sampling, frame_offset);
  subd_creases_weight.set_time_sampling(time_sampling, frame_offset);
  subd_face_corners.set_time_sampling(time_sampling, frame_offset);
  subd_num_corners.set_time_sampling(time_sampling, frame_offset);
  subd_ptex_offset.set_time_sampling(time_sampling, frame_offset);
  subd_smooth.set_time_sampling(time_sampling, frame_offset);
  subd_start_corner.set_time_sampling(time_sampling, frame_offset);
  triangles.set_time_sampling(time_sampling, frame_offset);
  triangles_loops.set_time_sampling(time_sampling, frame_offset);
  vertices.set_time_sampling(time_sampling, frame_offset);

  for (CachedAttribute &attr : attributes) {
    attr.data.set_time_sampling(time_sampling, frame_offset);
  }
}

size_t CachedData::memory_used() const
{
  size_t mem_used = 0;

  mem_used += curve_first_key.memory_used();
  mem_used += curve_keys.memory_used();
  mem_used += curve_radius.memory_used();
  mem_used += curve_shader.memory_used();
  mem_used += num_ngons.memory_used();
  mem_used += shader.memory_used();
  mem_used += subd_creases_edge.memory_used();
  mem_used += subd_creases_weight.memory_used();
  mem_used += subd_face_corners.memory_used();
  mem_used += subd_num_corners.memory_used();
  mem_used += subd_ptex_offset.memory_used();
  mem_used += subd_smooth.memory_used();
  mem_used += subd_start_corner.memory_used();
  mem_used += transforms.memory_used();
  mem_used += triangles.memory_used();
  mem_used += triangles_loops.memory_used();
  mem_used += vertices.memory_used();

  for (const CachedAttribute &attr : attributes) {
    mem_used += attr.data.memory_used();
  }

  return mem_used;
}

void CachedData::swap(CachedData &other)
{
  if (this == &other) {
    return;
  }

  curve_first_key.swap(other.curve_first_key);
  curve_keys.swap(other.curve_keys);
  curve_radius.swap(other.curve_radius);
  curve_shader.swap(other.curve_shader);
  num_ngons.swap(other.num_ngons);
  shader.swap(other.shader);
  subd_creases_edge.swap(other.subd_creases_edge);
  subd_creases_weight.swap(other.subd_creases_weight);
  subd_face_corners.swap(other.subd_face_corners);
  subd_num_corners.swap(other.subd_num_corners);
  subd_ptex_offset.swap(other.subd_ptex_offset);
  subd_smooth.swap(other.subd_smooth);
  subd_start_corner.swap(other.subd_start_corner);
  transforms.swap(other.transforms);
  triangles.swap(other.triangles);
  triangles_loops.swap(other.triangles_loops);
  vertices.swap(other.vertices);

  std::swap(frame_start, other.frame_start);
  std::swap(frame_end, other.frame_end);
  std::swap(frame_offset, other.frame_offset);

  for (size_t i = 0; i < attributes.size(); ++i) {
    attributes[i].data.swap(other.attributes[i].data);
  }
}

/* get the sample times to load data for the given the start and end frame of the procedural */
static set<chrono_t> get_relevant_sample_times(AlembicProcedural *proc,
                                               CachedData &cached_data,
                                               const int frame,
                                               const TimeSampling &time_sampling,
                                               size_t num_samples)
{
  set<chrono_t> result;

  if (num_samples < 2) {
    cached_data.frame_start = static_cast<int>(proc->get_start_frame());
    cached_data.frame_end = static_cast<int>(proc->get_end_frame());
    cached_data.frame_offset = 0;
    result.insert(0.0);
    return result;
  }

  double start_frame_index = 0;
  double end_frame_index = 0;

  if (proc->get_cache_method() == AlembicProcedural::CACHE_ALL_DATA) {
    start_frame_index = (double)(proc->get_start_frame());
    end_frame_index = (double)(proc->get_end_frame());
  }
  else if (proc->get_cache_method() == AlembicProcedural::CACHE_FRAME_COUNT) {
    start_frame_index = (double)(proc->get_start_frame());

    while (start_frame_index + proc->get_cache_frame_count() < static_cast<double>(frame)) {
      start_frame_index += proc->get_cache_frame_count();
    }

    /* -1 as the last frame will be included below */
    end_frame_index = start_frame_index + proc->get_cache_frame_count() - 1;
  }

  cached_data.frame_start = static_cast<int>(start_frame_index);
  cached_data.frame_end = static_cast<int>(end_frame_index);
  cached_data.frame_offset = cached_data.frame_start - (int)(proc->get_start_frame());

  double start_frame = start_frame_index / (double)(proc->get_frame_rate());
  double end_frame = (end_frame_index + 1) / (double)(proc->get_frame_rate());

  size_t start_index = time_sampling.getFloorIndex(start_frame, num_samples).first;
  size_t end_index = time_sampling.getCeilIndex(end_frame, num_samples).first;

  for (size_t i = start_index; i < end_index; ++i) {
    result.insert(time_sampling.getSampleTime(i));
  }

  return result;
}

static float3 make_float3_from_yup(const V3f &v)
{
  return make_float3(v.x, -v.z, v.y);
}

static M44d convert_yup_zup(const M44d &mtx, float scale_mult)
{
  V3d scale, shear, rotation, translation;
  extractSHRT(mtx,
              scale,
              shear,
              rotation,
              translation,
              true,
              IMATH_INTERNAL_NAMESPACE::Euler<double>::XZY);

  M44d rot_mat, scale_mat, trans_mat;
  rot_mat.setEulerAngles(V3d(rotation.x, -rotation.z, rotation.y));
  scale_mat.setScale(V3d(scale.x, scale.z, scale.y));
  trans_mat.setTranslation(V3d(translation.x, -translation.z, translation.y));

  M44d temp_mat = scale_mat * rot_mat * trans_mat;

  scale_mat.setScale(static_cast<double>(scale_mult));

  return temp_mat * scale_mat;
}

static void transform_decompose(
    const M44d &mat, V3d &scale, V3d &shear, Quatd &rotation, V3d &translation)
{
  M44d mat_remainder(mat);

  /* extract scale and shear */
  Imath::extractAndRemoveScalingAndShear(mat_remainder, scale, shear);

  /* extract translation */
  translation.x = mat_remainder[3][0];
  translation.y = mat_remainder[3][1];
  translation.z = mat_remainder[3][2];

  /* extract rotation */
  rotation = extractQuat(mat_remainder);
}

static M44d transform_compose(const V3d &scale,
                              const V3d &shear,
                              const Quatd &rotation,
                              const V3d &translation)
{
  M44d scale_mat, shear_mat, rot_mat, trans_mat;

  scale_mat.setScale(scale);
  shear_mat.setShear(shear);
  rot_mat = rotation.toMatrix44();
  trans_mat.setTranslation(translation);

  return scale_mat * shear_mat * rot_mat * trans_mat;
}

/* get the matrix for the specified time, or return the identity matrix if there is no exact match
 */
static M44d get_matrix_for_time(const MatrixSampleMap &samples, chrono_t time)
{
  MatrixSampleMap::const_iterator iter = samples.find(time);
  if (iter != samples.end()) {
    return iter->second;
  }

  return M44d();
}

/* get the matrix for the specified time, or interpolate between samples if there is no exact match
 */
static M44d get_interpolated_matrix_for_time(const MatrixSampleMap &samples, chrono_t time)
{
  if (samples.empty()) {
    return M44d();
  }

  /* see if exact match */
  MatrixSampleMap::const_iterator iter = samples.find(time);
  if (iter != samples.end()) {
    return iter->second;
  }

  if (samples.size() == 1) {
    return samples.begin()->second;
  }

  if (time <= samples.begin()->first) {
    return samples.begin()->second;
  }

  if (time >= samples.rbegin()->first) {
    return samples.rbegin()->second;
  }

  /* find previous and next time sample to interpolate */
  chrono_t prev_time = samples.begin()->first;
  chrono_t next_time = samples.rbegin()->first;

  for (MatrixSampleMap::const_iterator I = samples.begin(); I != samples.end(); ++I) {
    chrono_t current_time = (*I).first;

    if (current_time > prev_time && current_time <= time) {
      prev_time = current_time;
    }

    if (current_time > next_time && current_time >= time) {
      next_time = current_time;
    }
  }

  const M44d prev_mat = get_matrix_for_time(samples, prev_time);
  const M44d next_mat = get_matrix_for_time(samples, next_time);

  V3d prev_scale, next_scale;
  V3d prev_shear, next_shear;
  V3d prev_translation, next_translation;
  Quatd prev_rotation, next_rotation;

  transform_decompose(prev_mat, prev_scale, prev_shear, prev_rotation, prev_translation);
  transform_decompose(next_mat, next_scale, next_shear, next_rotation, next_translation);

  chrono_t t = (time - prev_time) / (next_time - prev_time);

  /* ensure rotation around the shortest angle  */
  if ((prev_rotation ^ next_rotation) < 0) {
    next_rotation = -next_rotation;
  }

  return transform_compose(Imath::lerp(prev_scale, next_scale, t),
                           Imath::lerp(prev_shear, next_shear, t),
                           Imath::slerp(prev_rotation, next_rotation, t),
                           Imath::lerp(prev_translation, next_translation, t));
}

static void concatenate_xform_samples(const MatrixSampleMap &parent_samples,
                                      const MatrixSampleMap &local_samples,
                                      MatrixSampleMap &output_samples)
{
  set<chrono_t> union_of_samples;

  for (const std::pair<chrono_t, M44d> pair : parent_samples) {
    union_of_samples.insert(pair.first);
  }

  for (const std::pair<chrono_t, M44d> pair : local_samples) {
    union_of_samples.insert(pair.first);
  }

  foreach (chrono_t time, union_of_samples) {
    M44d parent_matrix = get_interpolated_matrix_for_time(parent_samples, time);
    M44d local_matrix = get_interpolated_matrix_for_time(local_samples, time);

    output_samples[time] = local_matrix * parent_matrix;
  }
}

static Transform make_transform(const M44d &a, float scale)
{
  M44d m = convert_yup_zup(a, scale);
  Transform trans;
  for (int j = 0; j < 3; j++) {
    for (int i = 0; i < 4; i++) {
      trans[j][i] = static_cast<float>(m[i][j]);
    }
  }
  return trans;
}

static void add_uvs(AlembicProcedural *proc,
                    const int frame,
                    const IV2fGeomParam &uvs,
                    CachedData &cached_data,
                    Progress &progress)
{
  if (uvs.getScope() != kFacevaryingScope) {
    return;
  }

  const TimeSamplingPtr time_sampling_ptr = uvs.getTimeSampling();

  TimeSampling time_sampling;
  if (time_sampling_ptr) {
    time_sampling = *time_sampling_ptr;
  }

  std::string name = Alembic::Abc::GetSourceName(uvs.getMetaData());

  /* According to the convention, primary UVs should have had their name
   * set using Alembic::Abc::SetSourceName, but you can't expect everyone
   * to follow it! :) */
  if (name.empty()) {
    name = uvs.getName();
  }

  CachedData::CachedAttribute &attr = cached_data.add_attribute(ustring(name), time_sampling);
  attr.std = ATTR_STD_UV;

  ccl::set<chrono_t> times = get_relevant_sample_times(
      proc, cached_data, frame, time_sampling, uvs.getNumSamples());

  foreach (chrono_t time, times) {
    if (progress.get_cancel()) {
      return;
    }

    const ISampleSelector iss = ISampleSelector(time);
    const IV2fGeomParam::Sample uvsample = uvs.getIndexedValue(iss);

    if (!uvsample.valid()) {
      continue;
    }

    const array<int3> *triangles =
        cached_data.triangles.data_for_time_no_check(time).get_data_or_null();
    const array<int3> *triangles_loops =
        cached_data.triangles_loops.data_for_time_no_check(time).get_data_or_null();

    if (!triangles || !triangles_loops) {
      continue;
    }

    array<char> data;
    data.resize(triangles->size() * 3 * sizeof(float2));

    float2 *data_float2 = reinterpret_cast<float2 *>(data.data());

    const unsigned int *indices = uvsample.getIndices()->get();
    const V2f *values = uvsample.getVals()->get();

    for (const int3 &loop : *triangles_loops) {
      unsigned int v0 = indices[loop.x];
      unsigned int v1 = indices[loop.y];
      unsigned int v2 = indices[loop.z];

      data_float2[0] = make_float2(values[v0][0], values[v0][1]);
      data_float2[1] = make_float2(values[v1][0], values[v1][1]);
      data_float2[2] = make_float2(values[v2][0], values[v2][1]);
      data_float2 += 3;
    }

    attr.data.add_data(data, time);
  }
}

static void add_normals(const Int32ArraySamplePtr face_indices,
                        const IN3fGeomParam &normals,
                        double time,
                        CachedData &cached_data)
{
  switch (normals.getScope()) {
    case kFacevaryingScope: {
      const ISampleSelector iss = ISampleSelector(time);
      const IN3fGeomParam::Sample sample = normals.getExpandedValue(iss);

      if (!sample.valid()) {
        return;
      }

      CachedData::CachedAttribute &attr = cached_data.add_attribute(ustring(normals.getName()),
                                                                    *normals.getTimeSampling());
      attr.std = ATTR_STD_VERTEX_NORMAL;

      const array<float3> *vertices =
          cached_data.vertices.data_for_time_no_check(time).get_data_or_null();

      if (!vertices) {
        return;
      }

      array<char> data;
      data.resize(vertices->size() * sizeof(float3));

      float3 *data_float3 = reinterpret_cast<float3 *>(data.data());

      const int *face_indices_array = face_indices->get();
      const N3fArraySamplePtr values = sample.getVals();

      for (size_t i = 0; i < face_indices->size(); ++i) {
        int point_index = face_indices_array[i];
        // todo: figure this out
        data_float3[point_index] = -make_float3_from_yup(values->get()[i]);
      }

      attr.data.add_data(data, time);
      break;
    }
    case kVaryingScope:
    case kVertexScope: {
      const ISampleSelector iss = ISampleSelector(time);
      const IN3fGeomParam::Sample sample = normals.getExpandedValue(iss);

      if (!sample.valid()) {
        return;
      }

      CachedData::CachedAttribute &attr = cached_data.add_attribute(ustring(normals.getName()),
                                                                    *normals.getTimeSampling());
      attr.std = ATTR_STD_VERTEX_NORMAL;

      const array<float3> *vertices =
          cached_data.vertices.data_for_time_no_check(time).get_data_or_null();

      if (!vertices) {
        return;
      }

      array<char> data;
      data.resize(vertices->size() * sizeof(float3));

      float3 *data_float3 = reinterpret_cast<float3 *>(data.data());

      const Imath::V3f *values = sample.getVals()->get();

      for (size_t i = 0; i < vertices->size(); ++i) {
        data_float3[i] = make_float3_from_yup(values[i]);
      }

      attr.data.add_data(data, time);

      break;
    }
    default: {
      break;
    }
  }
}

static void add_positions(const P3fArraySamplePtr positions, double time, CachedData &cached_data)
{
  if (!positions) {
    return;
  }

  array<float3> vertices;
  vertices.reserve(positions->size());

  for (size_t i = 0; i < positions->size(); i++) {
    V3f f = positions->get()[i];
    vertices.push_back_reserved(make_float3_from_yup(f));
  }

  cached_data.vertices.add_data(vertices, time);
}

static void add_triangles(const Int32ArraySamplePtr face_counts,
                          const Int32ArraySamplePtr face_indices,
                          double time,
                          CachedData &cached_data,
                          const array<int> &polygon_to_shader)
{
  if (!face_counts || !face_indices) {
    return;
  }

  const size_t num_faces = face_counts->size();
  const int *face_counts_array = face_counts->get();
  const int *face_indices_array = face_indices->get();

  size_t num_triangles = 0;
  for (size_t i = 0; i < face_counts->size(); i++) {
    num_triangles += face_counts_array[i] - 2;
  }

  array<int> shader;
  array<int3> triangles;
  array<int3> triangles_loops;
  shader.reserve(num_triangles);
  triangles.reserve(num_triangles);
  triangles_loops.reserve(num_triangles);
  int index_offset = 0;

  for (size_t i = 0; i < num_faces; i++) {
    int current_shader = 0;

    if (!polygon_to_shader.empty()) {
      current_shader = polygon_to_shader[i];
    }

    for (int j = 0; j < face_counts_array[i] - 2; j++) {
      int v0 = face_indices_array[index_offset];
      int v1 = face_indices_array[index_offset + j + 1];
      int v2 = face_indices_array[index_offset + j + 2];

      shader.push_back_reserved(current_shader);

      /* Alembic orders the loops following the RenderMan convention, so need to go in reverse. */
      triangles.push_back_reserved(make_int3(v2, v1, v0));
      triangles_loops.push_back_reserved(
          make_int3(index_offset + j + 2, index_offset + j + 1, index_offset));
    }

    index_offset += face_counts_array[i];
  }

  cached_data.triangles.add_data(triangles, time);
  cached_data.triangles_loops.add_data(triangles_loops, time);
  cached_data.shader.add_data(shader, time);
}

NODE_DEFINE(AlembicObject)
{
  NodeType *type = NodeType::add("alembic_object", create);

  SOCKET_STRING(path, "Alembic Path", ustring());
  SOCKET_NODE_ARRAY(used_shaders, "Used Shaders", &Shader::node_type);

  SOCKET_INT(subd_max_level, "Max Subdivision Level", 1);
  SOCKET_FLOAT(subd_dicing_rate, "Subdivision Dicing Rate", 1.0f);

  SOCKET_FLOAT(radius_scale, "Radius Scale", 1.0f);

  return type;
}

AlembicObject::AlembicObject() : Node(node_type)
{
  schema_type = INVALID;
  prefetch_cache = nullptr;
}

AlembicObject::~AlembicObject()
{
  delete prefetch_cache;
}

void AlembicObject::set_object(Object *object_)
{
  object = object_;
}

Object *AlembicObject::get_object()
{
  return object;
}

bool AlembicObject::has_data_loaded(int frame) const
{
  return data_loaded && cached_data_.frame_start <= frame && frame <= cached_data_.frame_end;
}

void AlembicObject::update_shader_attributes(CachedData &cached_data,
                                             const ICompoundProperty &arb_geom_params,
                                             Progress &progress)
{
  AttributeRequestSet requested_attributes = get_requested_attributes();

  foreach (const AttributeRequest &attr, requested_attributes.requests) {
    if (progress.get_cancel()) {
      return;
    }

    bool attr_exists = false;
    foreach (CachedData::CachedAttribute &cached_attr, cached_data.attributes) {
      if (cached_attr.name == attr.name) {
        attr_exists = true;
        break;
      }
    }

    if (attr_exists) {
      continue;
    }

    read_attribute(cached_data, arb_geom_params, attr.name, progress);
  }

  cached_data.invalidate_last_loaded_time(true);
  need_shader_update = false;
}

template<typename SchemaType>
void AlembicObject::read_face_sets(SchemaType &schema,
                                   array<int> &polygon_to_shader,
                                   ISampleSelector sample_sel)
{
  std::vector<std::string> face_sets;
  schema.getFaceSetNames(face_sets);

  if (face_sets.empty()) {
    return;
  }

  const Int32ArraySamplePtr face_counts = schema.getFaceCountsProperty().getValue();

  polygon_to_shader.resize(face_counts->size());

  foreach (const std::string &face_set_name, face_sets) {
    int shader_index = 0;

    foreach (Node *node, get_used_shaders()) {
      if (node->name == face_set_name) {
        break;
      }

      ++shader_index;
    }

    if (shader_index >= get_used_shaders().size()) {
      /* use the first shader instead if none was found */
      shader_index = 0;
    }

    const IFaceSet face_set = schema.getFaceSet(face_set_name);

    if (!face_set.valid()) {
      continue;
    }

    const IFaceSetSchema face_schem = face_set.getSchema();
    const IFaceSetSchema::Sample face_sample = face_schem.getValue(sample_sel);
    const Int32ArraySamplePtr group_faces = face_sample.getFaces();
    const size_t num_group_faces = group_faces->size();

    for (size_t l = 0; l < num_group_faces; l++) {
      size_t pos = (*group_faces)[l];

      if (pos >= polygon_to_shader.size()) {
        continue;
      }

      polygon_to_shader[pos] = shader_index;
    }
  }
}

bool AlembicObject::load_all_data(CachedData &cached_data,
                                  AlembicProcedural *proc,
                                  const int frame,
                                  IPolyMeshSchema &schema,
<<<<<<< HEAD
                                  Progress &progress,
                                  bool for_prefetch)
=======
                                  Progress &progress)
>>>>>>> 8922d177
{
  if (!for_prefetch && prefetch_cache) {
    swap_prefetch_cache();
    return true;
  }

  if (instance_of) {
    return false;
  }

  cached_data.clear();

  /* Only load data for the original Geometry. */
  if (instance_of) {
    return;
  }

  const TimeSamplingPtr time_sampling = schema.getTimeSampling();

  const IN3fGeomParam &normals = schema.getNormalsParam();

  ccl::set<chrono_t> times = get_relevant_sample_times(
      proc, cached_data, frame, *time_sampling, schema.getNumSamples());

  /* this should be done after get_relevant_sample_times or frame_offset will be invalid! */
  cached_data.set_time_sampling(*time_sampling);

  /* read topology */
  foreach (chrono_t time, times) {
    if (progress.get_cancel()) {
      return false;
    }

    const ISampleSelector iss = ISampleSelector(time);
    const IPolyMeshSchema::Sample sample = schema.getValue(iss);

    add_positions(sample.getPositions(), time, cached_data);

    /* Only copy triangles for other frames if the topology is changing over time as well.
     *
     * TODO(@kevindietrich): even for dynamic simulations, this is a waste of memory and
     * processing time if only the positions are changing in a subsequence of frames but we
     * cannot optimize in this current system if the attributes are changing over time as well,
     * as we need valid data for each time point. This can be solved by using reference counting
     * on the ccl::array and simply share the array across frames. */
    if (schema.getTopologyVariance() != kHomogenousTopology || cached_data.triangles.size() == 0) {
      /* start by reading the face sets (per face shader), as we directly split polygons to
       * triangles
       */
      array<int> polygon_to_shader;
      read_face_sets(schema, polygon_to_shader, iss);

      add_triangles(
          sample.getFaceCounts(), sample.getFaceIndices(), time, cached_data, polygon_to_shader);
    }

    if (normals.valid()) {
      add_normals(sample.getFaceIndices(), normals, time, cached_data);
    }
  }

  if (progress.get_cancel()) {
    return false;
  }

  update_shader_attributes(cached_data, schema.getArbGeomParams(), progress);

  if (progress.get_cancel()) {
    return false;
  }

  const IV2fGeomParam &uvs = schema.getUVsParam();

  if (uvs.valid()) {
    add_uvs(proc, frame, uvs, cached_data, progress);
  }

  data_loaded = true;
  return true;
}

<<<<<<< HEAD
bool AlembicObject::load_all_data(CachedData &cached_data,
                                  AlembicProcedural *proc,
                                  const int frame,
                                  ISubDSchema &schema,
                                  Progress &progress,
                                  bool for_prefetch)
=======
void AlembicObject::load_all_data(AlembicProcedural *proc, ISubDSchema &schema, Progress &progress)
>>>>>>> 8922d177
{
  if (!for_prefetch && prefetch_cache) {
    swap_prefetch_cache();
    return true;
  }

  if (instance_of) {
    return false;
  }

  cached_data.clear();

  /* Only load data for the original Geometry. */
  if (instance_of) {
    return;
  }

  AttributeRequestSet requested_attributes = get_requested_attributes();

  const TimeSamplingPtr time_sampling = schema.getTimeSampling();

  ccl::set<chrono_t> times = get_relevant_sample_times(
      proc, cached_data, frame, *time_sampling, schema.getNumSamples());

  /* this should be done after get_relevant_sample_times or frame_offset will be invalid! */
  cached_data.set_time_sampling(*time_sampling);

  /* read topology */
  foreach (chrono_t time, times) {
    if (progress.get_cancel()) {
      return false;
    }

    const ISampleSelector iss = ISampleSelector(time);
    const ISubDSchema::Sample sample = schema.getValue(iss);

    add_positions(sample.getPositions(), time, cached_data);

    const Int32ArraySamplePtr face_counts = sample.getFaceCounts();
    const Int32ArraySamplePtr face_indices = sample.getFaceIndices();

    /* start by reading the face sets (per face shader) */
    array<int> polygon_to_shader;
    read_face_sets(schema, polygon_to_shader, iss);

    /* read faces */
    array<int> subd_start_corner;
    array<int> shader;
    array<int> subd_num_corners;
    array<bool> subd_smooth;
    array<int> subd_ptex_offset;
    array<int> subd_face_corners;

    const size_t num_faces = face_counts->size();
    const int *face_counts_array = face_counts->get();
    const int *face_indices_array = face_indices->get();

    int num_ngons = 0;
    int num_corners = 0;
    for (size_t i = 0; i < face_counts->size(); i++) {
      num_ngons += (face_counts_array[i] == 4 ? 0 : 1);
      num_corners += face_counts_array[i];
    }

    subd_start_corner.reserve(num_faces);
    subd_num_corners.reserve(num_faces);
    subd_smooth.reserve(num_faces);
    subd_ptex_offset.reserve(num_faces);
    shader.reserve(num_faces);
    subd_face_corners.reserve(num_corners);

    int start_corner = 0;
    int current_shader = 0;
    int ptex_offset = 0;

    for (size_t i = 0; i < face_counts->size(); i++) {
      num_corners = face_counts_array[i];

      if (!polygon_to_shader.empty()) {
        current_shader = polygon_to_shader[i];
      }

      subd_start_corner.push_back_reserved(start_corner);
      subd_num_corners.push_back_reserved(num_corners);

      for (int j = 0; j < num_corners; ++j) {
        subd_face_corners.push_back_reserved(face_indices_array[start_corner + j]);
      }

      shader.push_back_reserved(current_shader);
      subd_smooth.push_back_reserved(1);
      subd_ptex_offset.push_back_reserved(ptex_offset);

      ptex_offset += (num_corners == 4 ? 1 : num_corners);

      start_corner += num_corners;
    }

    cached_data.shader.add_data(shader, time);
    cached_data.subd_start_corner.add_data(subd_start_corner, time);
    cached_data.subd_num_corners.add_data(subd_num_corners, time);
    cached_data.subd_smooth.add_data(subd_smooth, time);
    cached_data.subd_ptex_offset.add_data(subd_ptex_offset, time);
    cached_data.subd_face_corners.add_data(subd_face_corners, time);
    cached_data.num_ngons.add_data(num_ngons, time);

    /* read creases */
    Int32ArraySamplePtr creases_length = sample.getCreaseLengths();
    Int32ArraySamplePtr creases_indices = sample.getCreaseIndices();
    FloatArraySamplePtr creases_sharpnesses = sample.getCreaseSharpnesses();

    if (creases_length && creases_indices && creases_sharpnesses) {
      array<int> creases_edge;
      array<float> creases_weight;

      creases_edge.reserve(creases_sharpnesses->size() * 2);
      creases_weight.reserve(creases_sharpnesses->size());

      int length_offset = 0;
      int weight_offset = 0;
      for (size_t c = 0; c < creases_length->size(); ++c) {
        const int crease_length = creases_length->get()[c];

        for (size_t j = 0; j < crease_length - 1; ++j) {
          creases_edge.push_back_reserved(creases_indices->get()[length_offset + j]);
          creases_edge.push_back_reserved(creases_indices->get()[length_offset + j + 1]);
          creases_weight.push_back_reserved(creases_sharpnesses->get()[weight_offset++]);
        }

        length_offset += crease_length;
      }

      cached_data.subd_creases_edge.add_data(creases_edge, time);
      cached_data.subd_creases_weight.add_data(creases_weight, time);
    }
  }

  /* TODO(@kevindietrich) : attributes, need test files */

<<<<<<< HEAD
=======
  if (progress.get_cancel()) {
    return;
  }

>>>>>>> 8922d177
  data_loaded = true;
  return false;
}

bool AlembicObject::load_all_data(CachedData &cached_data,
                                  AlembicProcedural *proc,
                                  const int frame,
                                  const ICurvesSchema &schema,
                                  Progress &progress,
                                  float default_radius,
                                  bool for_prefetch)
{
  if (!for_prefetch && prefetch_cache) {
    swap_prefetch_cache();
    return true;
  }

  if (instance_of) {
    return false;
  }

  cached_data.clear();

  /* Only load data for the original Geometry. */
  if (instance_of) {
    return;
  }

  const TimeSamplingPtr time_sampling = schema.getTimeSampling();

  ccl::set<chrono_t> times = get_relevant_sample_times(
      proc, cached_data, frame, *time_sampling, schema.getNumSamples());

  /* this should be done after get_relevant_sample_times or frame_offset will be invalid! */
  cached_data.set_time_sampling(*time_sampling);

  foreach (chrono_t time, times) {
    if (progress.get_cancel()) {
      return false;
    }

    const ISampleSelector iss = ISampleSelector(time);
    const ICurvesSchema::Sample sample = schema.getValue(iss);

    const Int32ArraySamplePtr curves_num_vertices = sample.getCurvesNumVertices();
    const P3fArraySamplePtr position = sample.getPositions();

    const IFloatGeomParam widths_param = schema.getWidthsParam();
    FloatArraySamplePtr radiuses;

    if (widths_param.valid()) {
      IFloatGeomParam::Sample wsample = widths_param.getExpandedValue(iss);
      radiuses = wsample.getVals();
    }

    const bool do_radius = (radiuses != nullptr) && (radiuses->size() > 1);
    float radius = (radiuses && radiuses->size() == 1) ? (*radiuses)[0] : default_radius;

    array<float3> curve_keys;
    array<float> curve_radius;
    array<int> curve_first_key;
    array<int> curve_shader;

    const bool is_homogenous = schema.getTopologyVariance() == kHomogenousTopology;

    curve_keys.reserve(position->size());
    curve_radius.reserve(position->size());
    curve_first_key.reserve(curves_num_vertices->size());
    curve_shader.reserve(curves_num_vertices->size());

    int offset = 0;
    for (size_t i = 0; i < curves_num_vertices->size(); i++) {
      const int num_vertices = curves_num_vertices->get()[i];

      for (int j = 0; j < num_vertices; j++) {
        const V3f &f = position->get()[offset + j];
        // todo(@kevindietrich): we are reading too much data?
        curve_keys.push_back_slow(make_float3_from_yup(f));

        if (do_radius) {
          radius = (*radiuses)[offset + j];
        }

        curve_radius.push_back_slow(radius * radius_scale);
      }

      if (!is_homogenous || cached_data.curve_first_key.size() == 0) {
        curve_first_key.push_back_reserved(offset);
        curve_shader.push_back_reserved(0);
      }

      offset += num_vertices;
    }

    cached_data.curve_keys.add_data(curve_keys, time);
    cached_data.curve_radius.add_data(curve_radius, time);

    if (!is_homogenous || cached_data.curve_first_key.size() == 0) {
      cached_data.curve_first_key.add_data(curve_first_key, time);
      cached_data.curve_shader.add_data(curve_shader, time);
    }
  }

  // TODO(@kevindietrich): attributes, need example files

  data_loaded = true;
  return true;
}

void AlembicObject::setup_transform_cache(CachedData &cached_data, float scale)
{
  cached_data.transforms.clear();
  cached_data.transforms.invalidate_last_loaded_time();

  if (scale == 0.0f) {
    scale = 1.0f;
  }

  if (xform_time_sampling) {
    cached_data.transforms.set_time_sampling(*xform_time_sampling, 0);
  }

  if (xform_samples.size() == 0) {
    Transform tfm = transform_scale(make_float3(scale));
    cached_data.transforms.add_data(tfm, 0.0);
  }
  else {
    /* It is possible for a leaf node of the hierarchy to have multiple samples for its transforms
     * if a sibling has animated transforms. So check if we indeed have animated transformations.
     */
    M44d first_matrix = xform_samples.begin()->first;
    bool has_animation = false;
    for (const std::pair<chrono_t, M44d> pair : xform_samples) {
      if (pair.second != first_matrix) {
        has_animation = true;
        break;
      }
    }

    if (!has_animation) {
      Transform tfm = make_transform(first_matrix, scale);
      cached_data.transforms.add_data(tfm, 0.0);
    }
    else {
      for (const std::pair<chrono_t, M44d> pair : xform_samples) {
        Transform tfm = make_transform(pair.second, scale);
        cached_data.transforms.add_data(tfm, pair.first);
      }
    }
  }
}

AttributeRequestSet AlembicObject::get_requested_attributes()
{
  AttributeRequestSet requested_attributes;

  Geometry *geometry = object->get_geometry();
  assert(geometry);

  foreach (Node *node, geometry->get_used_shaders()) {
    Shader *shader = static_cast<Shader *>(node);

    foreach (const AttributeRequest &attr, shader->attributes.requests) {
      if (attr.name != "") {
        requested_attributes.add(attr.name);
      }
    }
  }

  return requested_attributes;
}

void AlembicObject::swap_prefetch_cache()
{
  if (prefetch_cache) {
    cached_data_.swap(*prefetch_cache);
  }
}

void AlembicObject::read_attribute(CachedData &cached_data,
                                   const ICompoundProperty &arb_geom_params,
                                   const ustring &attr_name,
                                   Progress &progress)
{
  const PropertyHeader *prop = arb_geom_params.getPropertyHeader(attr_name.c_str());

  if (prop == nullptr) {
    return;
  }

  if (IV2fProperty::matches(prop->getMetaData()) && Alembic::AbcGeom::isUV(*prop)) {
    const IV2fGeomParam &param = IV2fGeomParam(arb_geom_params, prop->getName());

    CachedData::CachedAttribute &attribute = cached_data.add_attribute(attr_name,
                                                                       *param.getTimeSampling());

    for (size_t i = 0; i < param.getNumSamples(); ++i) {
      if (progress.get_cancel()) {
        return;
      }

      ISampleSelector iss = ISampleSelector(index_t(i));

      IV2fGeomParam::Sample sample;
      param.getIndexed(sample, iss);

      const chrono_t time = param.getTimeSampling()->getSampleTime(index_t(i));

      if (param.getScope() == kFacevaryingScope) {
        V2fArraySamplePtr values = sample.getVals();
        UInt32ArraySamplePtr indices = sample.getIndices();

        attribute.std = ATTR_STD_NONE;
        attribute.element = ATTR_ELEMENT_CORNER;
        attribute.type_desc = TypeFloat2;

        const array<int3> *triangles =
            cached_data.triangles.data_for_time_no_check(time).get_data_or_null();
        const array<int3> *triangles_loops =
            cached_data.triangles_loops.data_for_time_no_check(time).get_data_or_null();

        if (!triangles || !triangles_loops) {
          return;
        }

        array<char> data;
        data.resize(triangles->size() * 3 * sizeof(float2));

        float2 *data_float2 = reinterpret_cast<float2 *>(data.data());

        for (const int3 &loop : *triangles_loops) {
          unsigned int v0 = (*indices)[loop.x];
          unsigned int v1 = (*indices)[loop.y];
          unsigned int v2 = (*indices)[loop.z];

          data_float2[0] = make_float2((*values)[v0][0], (*values)[v0][1]);
          data_float2[1] = make_float2((*values)[v1][0], (*values)[v1][1]);
          data_float2[2] = make_float2((*values)[v2][0], (*values)[v2][1]);
          data_float2 += 3;
        }

        attribute.data.set_time_sampling(*param.getTimeSampling(), cached_data.frame_offset);
        attribute.data.add_data(data, time);
      }
    }
  }
  else if (IC3fProperty::matches(prop->getMetaData())) {
    const IC3fGeomParam &param = IC3fGeomParam(arb_geom_params, prop->getName());

    CachedData::CachedAttribute &attribute = cached_data.add_attribute(attr_name,
                                                                       *param.getTimeSampling());

    for (size_t i = 0; i < param.getNumSamples(); ++i) {
      if (progress.get_cancel()) {
        return;
      }

      ISampleSelector iss = ISampleSelector(index_t(i));

      IC3fGeomParam::Sample sample;
      param.getIndexed(sample, iss);

      const chrono_t time = param.getTimeSampling()->getSampleTime(index_t(i));

      C3fArraySamplePtr values = sample.getVals();

      attribute.std = ATTR_STD_NONE;

      if (param.getScope() == kVaryingScope) {
        attribute.element = ATTR_ELEMENT_CORNER_BYTE;
        attribute.type_desc = TypeRGBA;

        const array<int3> *triangles =
            cached_data.triangles.data_for_time_no_check(time).get_data_or_null();

        if (!triangles) {
          return;
        }

        array<char> data;
        data.resize(triangles->size() * 3 * sizeof(uchar4));

        uchar4 *data_uchar4 = reinterpret_cast<uchar4 *>(data.data());

        int offset = 0;
        for (const int3 &tri : *triangles) {
          Imath::C3f v = (*values)[tri.x];
          data_uchar4[offset + 0] = color_float_to_byte(make_float3(v.x, v.y, v.z));

          v = (*values)[tri.y];
          data_uchar4[offset + 1] = color_float_to_byte(make_float3(v.x, v.y, v.z));

          v = (*values)[tri.z];
          data_uchar4[offset + 2] = color_float_to_byte(make_float3(v.x, v.y, v.z));

          offset += 3;
        }

        attribute.data.set_time_sampling(*param.getTimeSampling(), cached_data.frame_offset);
        attribute.data.add_data(data, time);
      }
    }
  }
  else if (IC4fProperty::matches(prop->getMetaData())) {
    const IC4fGeomParam &param = IC4fGeomParam(arb_geom_params, prop->getName());

    CachedData::CachedAttribute &attribute = cached_data.add_attribute(attr_name,
                                                                       *param.getTimeSampling());

    for (size_t i = 0; i < param.getNumSamples(); ++i) {
      if (progress.get_cancel()) {
        return;
      }

      ISampleSelector iss = ISampleSelector(index_t(i));

      IC4fGeomParam::Sample sample;
      param.getIndexed(sample, iss);

      const chrono_t time = param.getTimeSampling()->getSampleTime(index_t(i));

      C4fArraySamplePtr values = sample.getVals();

      attribute.std = ATTR_STD_NONE;

      if (param.getScope() == kVaryingScope) {
        attribute.element = ATTR_ELEMENT_CORNER_BYTE;
        attribute.type_desc = TypeRGBA;

        const array<int3> *triangles =
            cached_data.triangles.data_for_time_no_check(time).get_data_or_null();

        if (!triangles) {
          return;
        }

        array<char> data;
        data.resize(triangles->size() * 3 * sizeof(uchar4));

        uchar4 *data_uchar4 = reinterpret_cast<uchar4 *>(data.data());

        int offset = 0;
        for (const int3 &tri : *triangles) {
          Imath::C4f v = (*values)[tri.x];
          data_uchar4[offset + 0] = color_float4_to_uchar4(make_float4(v.r, v.g, v.b, v.a));

          v = (*values)[tri.y];
          data_uchar4[offset + 1] = color_float4_to_uchar4(make_float4(v.r, v.g, v.b, v.a));

          v = (*values)[tri.z];
          data_uchar4[offset + 2] = color_float4_to_uchar4(make_float4(v.r, v.g, v.b, v.a));

          offset += 3;
        }

        attribute.data.set_time_sampling(*param.getTimeSampling(), cached_data.frame_offset);
        attribute.data.add_data(data, time);
      }
    }
  }
}

/* Update existing attributes and remove any attribute not in the cached_data, those attributes
 * were added by Cycles (e.g. face normals) */
static void update_attributes(AttributeSet &attributes, CachedData &cached_data, double frame_time)
{
  set<Attribute *> cached_attributes;

  for (CachedData::CachedAttribute &attribute : cached_data.attributes) {
    const array<char> *attr_data = attribute.data.data_for_time(frame_time).get_data_or_null();

    Attribute *attr = nullptr;
    if (attribute.std != ATTR_STD_NONE) {
      attr = attributes.add(attribute.std, attribute.name);
    }
    else {
      attr = attributes.add(attribute.name, attribute.type_desc, attribute.element);
    }
    assert(attr);

    cached_attributes.insert(attr);

    if (!attr_data) {
      /* no new data */
      continue;
    }

    /* weak way of detecting if the topology has changed
     * todo: reuse code from device_update patch */
    if (attr->buffer.size() != attr_data->size()) {
      attr->buffer.resize(attr_data->size());
    }

    memcpy(attr->data(), attr_data->data(), attr_data->size());
    attr->modified = true;
  }

  /* remove any attributes not in cached_attributes */
  list<Attribute>::iterator it;
  for (it = attributes.attributes.begin(); it != attributes.attributes.end();) {
    if (cached_attributes.find(&(*it)) == cached_attributes.end()) {
      attributes.attributes.erase(it++);
      attributes.modified = true;
      continue;
    }

    it++;
  }
}

NODE_DEFINE(AlembicProcedural)
{
  NodeType *type = NodeType::add("alembic", create);

  SOCKET_STRING(filepath, "Filename", ustring());
  SOCKET_FLOAT(frame, "Frame", 1.0f);
  SOCKET_FLOAT(start_frame, "Start Frame", 1.0f);
  SOCKET_FLOAT(end_frame, "End Frame", 1.0f);
  SOCKET_FLOAT(frame_rate, "Frame Rate", 24.0f);
  SOCKET_FLOAT(frame_offset, "Frame Offset", 0.0f);
  SOCKET_FLOAT(default_radius, "Default Radius", 0.01f);
  SOCKET_FLOAT(scale, "Scale", 1.0f);

  SOCKET_NODE_ARRAY(objects, "Objects", &AlembicObject::node_type);

  static NodeEnum cache_method_enum;
  cache_method_enum.insert("combined", CACHE_ALL_DATA);
  cache_method_enum.insert("depth", CACHE_FRAME_COUNT);
  cache_method_enum.insert("normal", CACHE_MEMORY_LIMIT);
  SOCKET_ENUM(cache_method, "Cache Method", cache_method_enum, CACHE_ALL_DATA);
  SOCKET_UINT(cache_memory_limit, "Cache Memory Limit", 1024);
  SOCKET_INT(cache_frame_count, "Cache Frame Count", 10);

  return type;
}

AlembicProcedural::AlembicProcedural() : Procedural(node_type)
{
  objects_loaded = false;
  scene_ = nullptr;
}

AlembicProcedural::~AlembicProcedural()
{
  prefetch_pool.cancel();

  ccl::set<Geometry *> geometries_set;
  ccl::set<Object *> objects_set;
  ccl::set<AlembicObject *> abc_objects_set;

  foreach (Node *node, objects) {
    AlembicObject *abc_object = static_cast<AlembicObject *>(node);

    if (abc_object->get_object()) {
      objects_set.insert(abc_object->get_object());

      if (abc_object->get_object()->get_geometry()) {
        geometries_set.insert(abc_object->get_object()->get_geometry());
      }
    }

    delete_node(abc_object);
  }

  /* We may delete a Procedural before rendering started, so scene_ can be null. */
  if (!scene_) {
    assert(geometries_set.empty());
    assert(objects_set.empty());
    return;
  }

  scene_->delete_nodes(geometries_set, this);
  scene_->delete_nodes(objects_set, this);
}

void AlembicProcedural::generate(Scene *scene, Progress &progress)
{
  assert(scene_ == nullptr || scene_ == scene);
  scene_ = scene;

  if (frame < start_frame || frame > end_frame) {
    clear_modified();
    return;
  }

  bool need_shader_updates = false;
  bool need_data_updates = false;

  foreach (Node *object_node, objects) {
    AlembicObject *object = static_cast<AlembicObject *>(object_node);

    if (object->is_modified()) {
      need_data_updates = true;
    }

    /* Check for changes in shaders (e.g. newly requested attributes). */
    foreach (Node *shader_node, object->get_used_shaders()) {
      Shader *shader = static_cast<Shader *>(shader_node);

      if (shader->need_update_geometry()) {
        object->need_shader_update = true;
        need_shader_updates = true;
      }
    }
  }

  if (!is_modified() && !need_shader_updates && !need_data_updates) {
    return;
  }

  if (!archive.valid()) {
    Alembic::AbcCoreFactory::IFactory factory;
    factory.setPolicy(Alembic::Abc::ErrorHandler::kQuietNoopPolicy);
    archive = factory.getArchive(filepath.c_str());

    if (!archive.valid()) {
      /* avoid potential infinite update loops in viewport synchronization */
      filepath.clear();
      clear_modified();
      return;
    }
  }

  if (!objects_loaded || objects_is_modified()) {
    load_objects(progress);
    objects_loaded = true;
  }

  const chrono_t frame_time = (chrono_t)((frame - frame_offset) / frame_rate);

<<<<<<< HEAD
  if (cache_method_is_modified() || cache_frame_count_is_modified() ||
      cache_memory_limit_is_modified()) {
    for (Node *node : objects) {
      AlembicObject *object = static_cast<AlembicObject *>(node);
      object->get_cached_data().clear();
      object->data_loaded = false;
    }
  }

=======
>>>>>>> 8922d177
  build_caches(progress);

  foreach (Node *node, objects) {
    AlembicObject *object = static_cast<AlembicObject *>(node);

    if (progress.get_cancel()) {
      return;
    }

    /* skip constant objects */
    if (object->is_constant() && !object->is_modified() && !object->need_shader_update &&
        !scale_is_modified()) {
      continue;
    }

    if (object->schema_type == AlembicObject::POLY_MESH) {
      read_mesh(object, frame_time);
    }
    else if (object->schema_type == AlembicObject::CURVES) {
      read_curves(object, frame_time);
    }
    else if (object->schema_type == AlembicObject::SUBD) {
      read_subd(object, frame_time);
    }

    object->clear_modified();
  }

  clear_modified();
}

void AlembicProcedural::add_object(AlembicObject *object)
{
  objects.push_back_slow(object);
  tag_objects_modified();
}

void AlembicProcedural::tag_update(Scene *scene)
{
  scene->procedural_manager->tag_update();
}

AlembicObject *AlembicProcedural::get_or_create_object(const ustring &path)
{
  foreach (Node *node, objects) {
    AlembicObject *object = static_cast<AlembicObject *>(node);

    if (object->get_path() == path) {
      return object;
    }
  }

  AlembicObject *object = create_node<AlembicObject>();
  object->set_path(path);

  add_object(object);

  return object;
}

void AlembicProcedural::load_objects(Progress &progress)
{
  unordered_map<string, AlembicObject *> object_map;

  foreach (Node *node, objects) {
    AlembicObject *object = static_cast<AlembicObject *>(node);

    /* only consider newly added objects */
    if (object->get_object() == nullptr) {
      object_map.insert({object->get_path().c_str(), object});
    }
  }

  IObject root = archive.getTop();

  for (size_t i = 0; i < root.getNumChildren(); ++i) {
    walk_hierarchy(root, root.getChildHeader(i), {}, object_map, progress);
  }

  /* Create nodes in the scene. */
  for (std::pair<string, AlembicObject *> pair : object_map) {
    AlembicObject *abc_object = pair.second;

    Geometry *geometry = nullptr;

    if (!abc_object->instance_of) {
      if (abc_object->schema_type == AlembicObject::CURVES) {
        geometry = scene_->create_node<Hair>();
      }
      else if (abc_object->schema_type == AlembicObject::POLY_MESH ||
               abc_object->schema_type == AlembicObject::SUBD) {
        geometry = scene_->create_node<Mesh>();
      }
      else {
        continue;
      }

      geometry->set_owner(this);
      geometry->name = abc_object->iobject.getName();
<<<<<<< HEAD
    }
=======
>>>>>>> 8922d177

      array<Node *> used_shaders = abc_object->get_used_shaders();
      geometry->set_used_shaders(used_shaders);
    }

    Object *object = scene_->create_node<Object>();
    object->set_owner(this);
    object->set_geometry(geometry);
    object->name = abc_object->iobject.getName();

    abc_object->set_object(object);
  }
<<<<<<< HEAD

  /* Share geometries between instances. */
  foreach (Node *node, objects) {
    AlembicObject *abc_object = static_cast<AlembicObject *>(node);

    if (abc_object->instance_of) {
      abc_object->get_object()->set_geometry(
          abc_object->instance_of->get_object()->get_geometry());
      abc_object->schema_type = abc_object->instance_of->schema_type;
    }
  }
}

void AlembicProcedural::read_mesh(AlembicObject *abc_object, Abc::chrono_t frame_time)
{
  Mesh *mesh = static_cast<Mesh *>(abc_object->get_object()->get_geometry());

=======

  /* Share geometries between instances. */
  foreach (Node *node, objects) {
    AlembicObject *abc_object = static_cast<AlembicObject *>(node);

    if (abc_object->instance_of) {
      abc_object->get_object()->set_geometry(
          abc_object->instance_of->get_object()->get_geometry());
      abc_object->schema_type = abc_object->instance_of->schema_type;
    }
  }
}

void AlembicProcedural::read_mesh(AlembicObject *abc_object, Abc::chrono_t frame_time)
{
>>>>>>> 8922d177
  CachedData &cached_data = abc_object->get_cached_data();

  /* update sockets */

  Object *object = abc_object->get_object();
  cached_data.transforms.copy_to_socket(frame_time, object, object->get_tfm_socket());

  if (object->is_modified()) {
    object->tag_update(scene_);
  }

<<<<<<< HEAD
=======
  /* Only update sockets for the original Geometry. */
>>>>>>> 8922d177
  if (abc_object->instance_of) {
    return;
  }

<<<<<<< HEAD
=======
  Mesh *mesh = static_cast<Mesh *>(object->get_geometry());

>>>>>>> 8922d177
  cached_data.vertices.copy_to_socket(frame_time, mesh, mesh->get_verts_socket());

  cached_data.shader.copy_to_socket(frame_time, mesh, mesh->get_shader_socket());

  array<int3> *triangle_data = cached_data.triangles.data_for_time(frame_time).get_data_or_null();
  if (triangle_data) {
    array<int> triangles;
    array<bool> smooth;

    triangles.reserve(triangle_data->size() * 3);
    smooth.reserve(triangle_data->size());

    for (size_t i = 0; i < triangle_data->size(); ++i) {
      int3 tri = (*triangle_data)[i];
      triangles.push_back_reserved(tri.x);
      triangles.push_back_reserved(tri.z);
      triangles.push_back_reserved(tri.y);

      smooth.push_back_reserved(1);
    }

    mesh->set_triangles(triangles);
    mesh->set_smooth(smooth);
  }

  /* update attributes */

  update_attributes(mesh->attributes, cached_data, frame_time);

  /* we don't yet support arbitrary attributes, for now add vertex
   * coordinates as generated coordinates if requested */
  if (mesh->need_attribute(scene_, ATTR_STD_GENERATED)) {
    Attribute *attr = mesh->attributes.add(ATTR_STD_GENERATED);
    memcpy(
        attr->data_float3(), mesh->get_verts().data(), sizeof(float3) * mesh->get_verts().size());
  }

  if (mesh->is_modified()) {
    bool need_rebuild = mesh->triangles_is_modified();
    mesh->tag_update(scene_, need_rebuild);
  }

  mesh->print_modified_sockets();
}

void AlembicProcedural::read_subd(AlembicObject *abc_object, Abc::chrono_t frame_time)
{
<<<<<<< HEAD
  Mesh *mesh = static_cast<Mesh *>(abc_object->get_object()->get_geometry());

  /* Alembic is OpenSubDiv compliant, there is no option to set another subdivision type. */
  mesh->set_subdivision_type(Mesh::SubdivisionType::SUBDIVISION_CATMULL_CLARK);
  mesh->set_subd_max_level(abc_object->get_subd_max_level());
  mesh->set_subd_dicing_rate(abc_object->get_subd_dicing_rate());
=======
  CachedData &cached_data = abc_object->get_cached_data();

  if (abc_object->subd_max_level_is_modified() || abc_object->subd_dicing_rate_is_modified()) {
    /* need to reset the current data is something changed */
    cached_data.invalidate_last_loaded_time();
  }

  /* Update sockets. */

  Object *object = abc_object->get_object();
  cached_data.transforms.copy_to_socket(frame_time, object, object->get_tfm_socket());
>>>>>>> 8922d177

  if (object->is_modified()) {
    object->tag_update(scene_);
  }

<<<<<<< HEAD
  Object *object = abc_object->get_object();
  cached_data.transforms.copy_to_socket(frame_time, object, object->get_tfm_socket());

  if (object->is_modified()) {
    object->tag_update(scene_);
  }

  if (abc_object->instance_of) {
    return;
  }

  if (abc_object->subd_max_level_is_modified() || abc_object->subd_dicing_rate_is_modified()) {
    /* need to reset the current data is something changed */
    cached_data.invalidate_last_loaded_time();
=======
  /* Only update sockets for the original Geometry. */
  if (abc_object->instance_of) {
    return;
>>>>>>> 8922d177
  }

  Mesh *mesh = static_cast<Mesh *>(object->get_geometry());

  /* Cycles overwrites the original triangles when computing displacement, so we always have to
   * repass the data if something is animated (vertices most likely) to avoid buffer overflows. */
  if (!cached_data.is_constant()) {
    cached_data.invalidate_last_loaded_time();

    /* remove previous triangles, if any */
    array<int> triangles;
    mesh->set_triangles(triangles);
  }

  mesh->clear_non_sockets();

<<<<<<< HEAD
  /* Update sockets. */
=======
  /* Alembic is OpenSubDiv compliant, there is no option to set another subdivision type. */
  mesh->set_subdivision_type(Mesh::SubdivisionType::SUBDIVISION_CATMULL_CLARK);
  mesh->set_subd_max_level(abc_object->get_subd_max_level());
  mesh->set_subd_dicing_rate(abc_object->get_subd_dicing_rate());
>>>>>>> 8922d177

  cached_data.vertices.copy_to_socket(frame_time, mesh, mesh->get_verts_socket());

  /* cached_data.shader is also used for subd_shader */
  cached_data.shader.copy_to_socket(frame_time, mesh, mesh->get_subd_shader_socket());

  cached_data.subd_start_corner.copy_to_socket(
      frame_time, mesh, mesh->get_subd_start_corner_socket());

  cached_data.subd_num_corners.copy_to_socket(
      frame_time, mesh, mesh->get_subd_num_corners_socket());

  cached_data.subd_smooth.copy_to_socket(frame_time, mesh, mesh->get_subd_smooth_socket());

  cached_data.subd_ptex_offset.copy_to_socket(
      frame_time, mesh, mesh->get_subd_ptex_offset_socket());

  cached_data.subd_face_corners.copy_to_socket(
      frame_time, mesh, mesh->get_subd_face_corners_socket());

  cached_data.num_ngons.copy_to_socket(frame_time, mesh, mesh->get_num_ngons_socket());

  cached_data.subd_creases_edge.copy_to_socket(
      frame_time, mesh, mesh->get_subd_creases_edge_socket());

  cached_data.subd_creases_weight.copy_to_socket(
      frame_time, mesh, mesh->get_subd_creases_weight_socket());

  mesh->set_num_subd_faces(mesh->get_subd_shader().size());

  /* Update attributes. */

  update_attributes(mesh->subd_attributes, cached_data, frame_time);

  /* we don't yet support arbitrary attributes, for now add vertex
   * coordinates as generated coordinates if requested */
  if (mesh->need_attribute(scene_, ATTR_STD_GENERATED)) {
    Attribute *attr = mesh->attributes.add(ATTR_STD_GENERATED);
    memcpy(
        attr->data_float3(), mesh->get_verts().data(), sizeof(float3) * mesh->get_verts().size());
  }

  if (mesh->is_modified()) {
    bool need_rebuild = (mesh->triangles_is_modified()) ||
                        (mesh->subd_num_corners_is_modified()) ||
                        (mesh->subd_shader_is_modified()) || (mesh->subd_smooth_is_modified()) ||
                        (mesh->subd_ptex_offset_is_modified()) ||
                        (mesh->subd_start_corner_is_modified()) ||
                        (mesh->subd_face_corners_is_modified());

    mesh->tag_update(scene_, need_rebuild);
  }
}

void AlembicProcedural::read_curves(AlembicObject *abc_object, Abc::chrono_t frame_time)
{
<<<<<<< HEAD
  Hair *hair = static_cast<Hair *>(abc_object->get_object()->get_geometry());

=======
>>>>>>> 8922d177
  CachedData &cached_data = abc_object->get_cached_data();

  /* update sockets */

  Object *object = abc_object->get_object();
  cached_data.transforms.copy_to_socket(frame_time, object, object->get_tfm_socket());

  if (object->is_modified()) {
    object->tag_update(scene_);
  }

<<<<<<< HEAD
=======
  /* Only update sockets for the original Geometry. */
>>>>>>> 8922d177
  if (abc_object->instance_of) {
    return;
  }

<<<<<<< HEAD
=======
  Hair *hair = static_cast<Hair *>(object->get_geometry());

>>>>>>> 8922d177
  cached_data.curve_keys.copy_to_socket(frame_time, hair, hair->get_curve_keys_socket());

  cached_data.curve_radius.copy_to_socket(frame_time, hair, hair->get_curve_radius_socket());

  cached_data.curve_shader.copy_to_socket(frame_time, hair, hair->get_curve_shader_socket());

  cached_data.curve_first_key.copy_to_socket(frame_time, hair, hair->get_curve_first_key_socket());

  /* update attributes */

  update_attributes(hair->attributes, cached_data, frame_time);

  /* we don't yet support arbitrary attributes, for now add first keys as generated coordinates if
   * requested */
  if (hair->need_attribute(scene_, ATTR_STD_GENERATED)) {
    Attribute *attr_generated = hair->attributes.add(ATTR_STD_GENERATED);
    float3 *generated = attr_generated->data_float3();

    for (size_t i = 0; i < hair->num_curves(); i++) {
      generated[i] = hair->get_curve_keys()[hair->get_curve(i).first_key];
    }
  }

  const bool rebuild = (hair->curve_keys_is_modified() || hair->curve_radius_is_modified());
  hair->tag_update(scene_, rebuild);
}

void AlembicProcedural::walk_hierarchy(
    IObject parent,
    const ObjectHeader &header,
    MatrixSamplesData matrix_samples_data,
    const unordered_map<std::string, AlembicObject *> &object_map,
    Progress &progress)
{
  if (progress.get_cancel()) {
    return;
  }

  IObject next_object;

  MatrixSampleMap concatenated_xform_samples;

  if (IXform::matches(header)) {
    IXform xform(parent, header.getName());

    IXformSchema &xs = xform.getSchema();

    if (xs.getNumOps() > 0) {
      TimeSamplingPtr ts = xs.getTimeSampling();
      MatrixSampleMap local_xform_samples;

      MatrixSampleMap *temp_xform_samples = nullptr;
      if (matrix_samples_data.samples == nullptr) {
        /* If there is no parent transforms, fill the map directly. */
        temp_xform_samples = &concatenated_xform_samples;
      }
      else {
        /* use a temporary map */
        temp_xform_samples = &local_xform_samples;
      }

      for (size_t i = 0; i < xs.getNumSamples(); ++i) {
        chrono_t sample_time = ts->getSampleTime(index_t(i));
        XformSample sample = xs.getValue(ISampleSelector(sample_time));
        temp_xform_samples->insert({sample_time, sample.getMatrix()});
      }

      if (matrix_samples_data.samples != nullptr) {
        concatenate_xform_samples(
            *matrix_samples_data.samples, local_xform_samples, concatenated_xform_samples);
      }

      matrix_samples_data.samples = &concatenated_xform_samples;
      matrix_samples_data.time_sampling = ts;
    }

    next_object = xform;
  }
  else if (ISubD::matches(header)) {
    ISubD subd(parent, header.getName());

    unordered_map<std::string, AlembicObject *>::const_iterator iter;
    iter = object_map.find(subd.getFullName());

    if (iter != object_map.end()) {
      AlembicObject *abc_object = iter->second;
      abc_object->iobject = subd;
      abc_object->schema_type = AlembicObject::SUBD;

      if (matrix_samples_data.samples) {
        abc_object->xform_samples = *matrix_samples_data.samples;
        abc_object->xform_time_sampling = matrix_samples_data.time_sampling;
      }
    }

    next_object = subd;
  }
  else if (IPolyMesh::matches(header)) {
    IPolyMesh mesh(parent, header.getName());

    unordered_map<std::string, AlembicObject *>::const_iterator iter;
    iter = object_map.find(mesh.getFullName());

    if (iter != object_map.end()) {
      AlembicObject *abc_object = iter->second;
      abc_object->iobject = mesh;
      abc_object->schema_type = AlembicObject::POLY_MESH;

      if (matrix_samples_data.samples) {
        abc_object->xform_samples = *matrix_samples_data.samples;
        abc_object->xform_time_sampling = matrix_samples_data.time_sampling;
      }
    }

    next_object = mesh;
  }
  else if (ICurves::matches(header)) {
    ICurves curves(parent, header.getName());

    unordered_map<std::string, AlembicObject *>::const_iterator iter;
    iter = object_map.find(curves.getFullName());

    if (iter != object_map.end()) {
      AlembicObject *abc_object = iter->second;
      abc_object->iobject = curves;
      abc_object->schema_type = AlembicObject::CURVES;

      if (matrix_samples_data.samples) {
        abc_object->xform_samples = *matrix_samples_data.samples;
        abc_object->xform_time_sampling = matrix_samples_data.time_sampling;
      }
    }

    next_object = curves;
  }
  else if (IFaceSet::matches(header)) {
    // ignore the face set, it will be read along with the data
  }
  else if (IPoints::matches(header)) {
    // unsupported for now
  }
  else if (INuPatch::matches(header)) {
    // unsupported for now
  }
  else {
    next_object = parent.getChild(header.getName());

    if (next_object.isInstanceRoot()) {
      unordered_map<std::string, AlembicObject *>::const_iterator iter;

<<<<<<< HEAD
=======
      /* Was this object asked to be rendered? */
>>>>>>> 8922d177
      iter = object_map.find(next_object.getFullName());

      if (iter != object_map.end()) {
        AlembicObject *abc_object = iter->second;

<<<<<<< HEAD
=======
        /* Only try to render an instance if the original object is also rendered. */
>>>>>>> 8922d177
        iter = object_map.find(next_object.instanceSourcePath());

        if (iter != object_map.end()) {
          abc_object->iobject = next_object;
          abc_object->instance_of = iter->second;

          if (matrix_samples_data.samples) {
            abc_object->xform_samples = *matrix_samples_data.samples;
            abc_object->xform_time_sampling = matrix_samples_data.time_sampling;
          }
        }
      }
    }
  }

  if (next_object.valid()) {
    for (size_t i = 0; i < next_object.getNumChildren(); ++i) {
      walk_hierarchy(
          next_object, next_object.getChildHeader(i), matrix_samples_data, object_map, progress);
    }
  }
}

void AlembicProcedural::build_caches(Progress &progress)
{
<<<<<<< HEAD
  size_t memory_used = 0;

  bool need_prefetch = false;

=======
>>>>>>> 8922d177
  for (Node *node : objects) {
    AlembicObject *object = static_cast<AlembicObject *>(node);

    if (progress.get_cancel()) {
      return;
    }

<<<<<<< HEAD
    const int current_frame = (int)get_frame();

    if (object->schema_type == AlembicObject::POLY_MESH) {
      if (!object->has_data_loaded(current_frame)) {
        IPolyMesh polymesh(object->iobject, Alembic::Abc::kWrapExisting);
        IPolyMeshSchema schema = polymesh.getSchema();
        need_prefetch |= object->load_all_data(
            object->get_cached_data(), this, current_frame, schema, progress, false);
=======
    if (object->schema_type == AlembicObject::POLY_MESH) {
      if (!object->has_data_loaded()) {
        IPolyMesh polymesh(object->iobject, Alembic::Abc::kWrapExisting);
        IPolyMeshSchema schema = polymesh.getSchema();
        object->load_all_data(this, schema, progress);
>>>>>>> 8922d177
      }
      else if (object->need_shader_update) {
        IPolyMesh polymesh(object->iobject, Alembic::Abc::kWrapExisting);
        IPolyMeshSchema schema = polymesh.getSchema();
<<<<<<< HEAD
        object->update_shader_attributes(
            object->get_cached_data(), schema.getArbGeomParams(), progress);
      }
    }
    else if (object->schema_type == AlembicObject::CURVES) {
      if (!object->has_data_loaded(current_frame) || default_radius_is_modified() ||
          object->radius_scale_is_modified()) {
        ICurves curves(object->iobject, Alembic::Abc::kWrapExisting);
        ICurvesSchema schema = curves.getSchema();
        need_prefetch |= object->load_all_data(object->get_cached_data(),
                                               this,
                                               current_frame,
                                               schema,
                                               progress,
                                               default_radius,
                                               false);
      }
    }
    else if (object->schema_type == AlembicObject::SUBD) {
      if (!object->has_data_loaded(current_frame)) {
        ISubD subd_mesh(object->iobject, Alembic::Abc::kWrapExisting);
        ISubDSchema schema = subd_mesh.getSchema();
        need_prefetch |= object->load_all_data(
            object->get_cached_data(), this, current_frame, schema, progress, false);
=======
        object->update_shader_attributes(schema.getArbGeomParams(), progress);
      }
    }
    else if (object->schema_type == AlembicObject::CURVES) {
      if (!object->has_data_loaded() || default_radius_is_modified() ||
          object->radius_scale_is_modified()) {
        ICurves curves(object->iobject, Alembic::Abc::kWrapExisting);
        ICurvesSchema schema = curves.getSchema();
        object->load_all_data(this, schema, progress, default_radius);
      }
    }
    else if (object->schema_type == AlembicObject::SUBD) {
      if (!object->has_data_loaded()) {
        ISubD subd_mesh(object->iobject, Alembic::Abc::kWrapExisting);
        ISubDSchema schema = subd_mesh.getSchema();
        object->load_all_data(this, schema, progress);
>>>>>>> 8922d177
      }
      else if (object->need_shader_update) {
        ISubD subd_mesh(object->iobject, Alembic::Abc::kWrapExisting);
        ISubDSchema schema = subd_mesh.getSchema();
<<<<<<< HEAD
        object->update_shader_attributes(
            object->get_cached_data(), schema.getArbGeomParams(), progress);
=======
        object->update_shader_attributes(schema.getArbGeomParams(), progress);
>>>>>>> 8922d177
      }
    }

    if (scale_is_modified() || object->get_cached_data().transforms.size() == 0) {
<<<<<<< HEAD
      object->setup_transform_cache(object->get_cached_data(), scale);
    }

    memory_used += object->get_cached_data().memory_used();
  }

  if (need_prefetch && get_cache_method() == CACHE_FRAME_COUNT) {
    prefetch_pool.push([&]() {
      const int prefetch_frame = static_cast<int>(get_frame()) + get_cache_frame_count() + 1;

      if (prefetch_frame > get_end_frame()) {
        std::cerr << "No more data to prefetch\n";
        return;
      }

      std::cerr << "Prefetching data for frame : " << prefetch_frame << '\n';

      for (Node *node : objects) {
        AlembicObject *object = static_cast<AlembicObject *>(node);

        if (progress.get_cancel()) {
          return;
        }

        if (object->schema_type == AlembicObject::POLY_MESH) {
          if (!object->has_data_loaded(prefetch_frame)) {
            if (!object->prefetch_cache) {
              object->prefetch_cache = new CachedData;
            }
            IPolyMesh polymesh(object->iobject, Alembic::Abc::kWrapExisting);
            IPolyMeshSchema schema = polymesh.getSchema();
            object->load_all_data(
                *object->prefetch_cache, this, prefetch_frame, schema, progress, true);
          }
        }
        else if (object->schema_type == AlembicObject::CURVES) {
          if (!object->has_data_loaded(prefetch_frame) || default_radius_is_modified() ||
              object->radius_scale_is_modified()) {
            if (!object->prefetch_cache) {
              object->prefetch_cache = new CachedData;
            }
            ICurves curves(object->iobject, Alembic::Abc::kWrapExisting);
            ICurvesSchema schema = curves.getSchema();
            object->load_all_data(*object->prefetch_cache,
                                  this,
                                  prefetch_frame,
                                  schema,
                                  progress,
                                  default_radius,
                                  true);
          }
        }
        else if (object->schema_type == AlembicObject::SUBD) {
          if (!object->has_data_loaded(prefetch_frame)) {
            if (!object->prefetch_cache) {
              object->prefetch_cache = new CachedData;
            }
            ISubD subd_mesh(object->iobject, Alembic::Abc::kWrapExisting);
            ISubDSchema schema = subd_mesh.getSchema();
            object->load_all_data(
                *object->prefetch_cache, this, prefetch_frame, schema, progress, true);
          }
        }

        if (scale_is_modified() || object->get_cached_data().transforms.size() == 0) {
          object->setup_transform_cache(object->get_cached_data(), scale);
        }
      }
    });
  }

  std::cerr << "AlembicProcedural memory usage : " << string_human_readable_size(memory_used)
            << '\n';
=======
      object->setup_transform_cache(scale);
    }
  }
>>>>>>> 8922d177
}

CCL_NAMESPACE_END

#endif<|MERGE_RESOLUTION|>--- conflicted
+++ resolved
@@ -824,28 +824,20 @@
                                   AlembicProcedural *proc,
                                   const int frame,
                                   IPolyMeshSchema &schema,
-<<<<<<< HEAD
                                   Progress &progress,
                                   bool for_prefetch)
-=======
-                                  Progress &progress)
->>>>>>> 8922d177
 {
   if (!for_prefetch && prefetch_cache) {
     swap_prefetch_cache();
     return true;
   }
 
+  /* Only load data for the original Geometry. */
   if (instance_of) {
     return false;
   }
 
   cached_data.clear();
-
-  /* Only load data for the original Geometry. */
-  if (instance_of) {
-    return;
-  }
 
   const TimeSamplingPtr time_sampling = schema.getTimeSampling();
 
@@ -911,31 +903,23 @@
   return true;
 }
 
-<<<<<<< HEAD
 bool AlembicObject::load_all_data(CachedData &cached_data,
                                   AlembicProcedural *proc,
                                   const int frame,
                                   ISubDSchema &schema,
                                   Progress &progress,
                                   bool for_prefetch)
-=======
-void AlembicObject::load_all_data(AlembicProcedural *proc, ISubDSchema &schema, Progress &progress)
->>>>>>> 8922d177
 {
   if (!for_prefetch && prefetch_cache) {
     swap_prefetch_cache();
     return true;
   }
 
+  cached_data.clear();
+
+  /* Only load data for the original Geometry. */
   if (instance_of) {
     return false;
-  }
-
-  cached_data.clear();
-
-  /* Only load data for the original Geometry. */
-  if (instance_of) {
-    return;
   }
 
   AttributeRequestSet requested_attributes = get_requested_attributes();
@@ -1060,13 +1044,6 @@
 
   /* TODO(@kevindietrich) : attributes, need test files */
 
-<<<<<<< HEAD
-=======
-  if (progress.get_cancel()) {
-    return;
-  }
-
->>>>>>> 8922d177
   data_loaded = true;
   return false;
 }
@@ -1084,15 +1061,11 @@
     return true;
   }
 
+  cached_data.clear();
+
+  /* Only load data for the original Geometry. */
   if (instance_of) {
     return false;
-  }
-
-  cached_data.clear();
-
-  /* Only load data for the original Geometry. */
-  if (instance_of) {
-    return;
   }
 
   const TimeSamplingPtr time_sampling = schema.getTimeSampling();
@@ -1597,7 +1570,6 @@
 
   const chrono_t frame_time = (chrono_t)((frame - frame_offset) / frame_rate);
 
-<<<<<<< HEAD
   if (cache_method_is_modified() || cache_frame_count_is_modified() ||
       cache_memory_limit_is_modified()) {
     for (Node *node : objects) {
@@ -1607,8 +1579,6 @@
     }
   }
 
-=======
->>>>>>> 8922d177
   build_caches(progress);
 
   foreach (Node *node, objects) {
@@ -1708,10 +1678,6 @@
 
       geometry->set_owner(this);
       geometry->name = abc_object->iobject.getName();
-<<<<<<< HEAD
-    }
-=======
->>>>>>> 8922d177
 
       array<Node *> used_shaders = abc_object->get_used_shaders();
       geometry->set_used_shaders(used_shaders);
@@ -1724,7 +1690,6 @@
 
     abc_object->set_object(object);
   }
-<<<<<<< HEAD
 
   /* Share geometries between instances. */
   foreach (Node *node, objects) {
@@ -1740,25 +1705,6 @@
 
 void AlembicProcedural::read_mesh(AlembicObject *abc_object, Abc::chrono_t frame_time)
 {
-  Mesh *mesh = static_cast<Mesh *>(abc_object->get_object()->get_geometry());
-
-=======
-
-  /* Share geometries between instances. */
-  foreach (Node *node, objects) {
-    AlembicObject *abc_object = static_cast<AlembicObject *>(node);
-
-    if (abc_object->instance_of) {
-      abc_object->get_object()->set_geometry(
-          abc_object->instance_of->get_object()->get_geometry());
-      abc_object->schema_type = abc_object->instance_of->schema_type;
-    }
-  }
-}
-
-void AlembicProcedural::read_mesh(AlembicObject *abc_object, Abc::chrono_t frame_time)
-{
->>>>>>> 8922d177
   CachedData &cached_data = abc_object->get_cached_data();
 
   /* update sockets */
@@ -1770,19 +1716,13 @@
     object->tag_update(scene_);
   }
 
-<<<<<<< HEAD
-=======
   /* Only update sockets for the original Geometry. */
->>>>>>> 8922d177
   if (abc_object->instance_of) {
     return;
   }
 
-<<<<<<< HEAD
-=======
   Mesh *mesh = static_cast<Mesh *>(object->get_geometry());
 
->>>>>>> 8922d177
   cached_data.vertices.copy_to_socket(frame_time, mesh, mesh->get_verts_socket());
 
   cached_data.shader.copy_to_socket(frame_time, mesh, mesh->get_shader_socket());
@@ -1830,75 +1770,49 @@
 
 void AlembicProcedural::read_subd(AlembicObject *abc_object, Abc::chrono_t frame_time)
 {
-<<<<<<< HEAD
-  Mesh *mesh = static_cast<Mesh *>(abc_object->get_object()->get_geometry());
+  CachedData &cached_data = abc_object->get_cached_data();
+
+  if (abc_object->subd_max_level_is_modified() || abc_object->subd_dicing_rate_is_modified()) {
+    /* need to reset the current data is something changed */
+    cached_data.invalidate_last_loaded_time();
+  }
+
+  /* Update sockets. */
+
+  Object *object = abc_object->get_object();
+  cached_data.transforms.copy_to_socket(frame_time, object, object->get_tfm_socket());
+
+  if (object->is_modified()) {
+    object->tag_update(scene_);
+  }
+
+  if (abc_object->instance_of) {
+    return;
+  }
+
+  if (abc_object->subd_max_level_is_modified() || abc_object->subd_dicing_rate_is_modified()) {
+    /* need to reset the current data is something changed */
+    cached_data.invalidate_last_loaded_time();
+  }
+
+  Mesh *mesh = static_cast<Mesh *>(object->get_geometry());
+
+  /* Cycles overwrites the original triangles when computing displacement, so we always have to
+   * repass the data if something is animated (vertices most likely) to avoid buffer overflows. */
+  if (!cached_data.is_constant()) {
+    cached_data.invalidate_last_loaded_time();
+
+    /* remove previous triangles, if any */
+    array<int> triangles;
+    mesh->set_triangles(triangles);
+  }
+
+  mesh->clear_non_sockets();
 
   /* Alembic is OpenSubDiv compliant, there is no option to set another subdivision type. */
   mesh->set_subdivision_type(Mesh::SubdivisionType::SUBDIVISION_CATMULL_CLARK);
   mesh->set_subd_max_level(abc_object->get_subd_max_level());
   mesh->set_subd_dicing_rate(abc_object->get_subd_dicing_rate());
-=======
-  CachedData &cached_data = abc_object->get_cached_data();
-
-  if (abc_object->subd_max_level_is_modified() || abc_object->subd_dicing_rate_is_modified()) {
-    /* need to reset the current data is something changed */
-    cached_data.invalidate_last_loaded_time();
-  }
-
-  /* Update sockets. */
-
-  Object *object = abc_object->get_object();
-  cached_data.transforms.copy_to_socket(frame_time, object, object->get_tfm_socket());
->>>>>>> 8922d177
-
-  if (object->is_modified()) {
-    object->tag_update(scene_);
-  }
-
-<<<<<<< HEAD
-  Object *object = abc_object->get_object();
-  cached_data.transforms.copy_to_socket(frame_time, object, object->get_tfm_socket());
-
-  if (object->is_modified()) {
-    object->tag_update(scene_);
-  }
-
-  if (abc_object->instance_of) {
-    return;
-  }
-
-  if (abc_object->subd_max_level_is_modified() || abc_object->subd_dicing_rate_is_modified()) {
-    /* need to reset the current data is something changed */
-    cached_data.invalidate_last_loaded_time();
-=======
-  /* Only update sockets for the original Geometry. */
-  if (abc_object->instance_of) {
-    return;
->>>>>>> 8922d177
-  }
-
-  Mesh *mesh = static_cast<Mesh *>(object->get_geometry());
-
-  /* Cycles overwrites the original triangles when computing displacement, so we always have to
-   * repass the data if something is animated (vertices most likely) to avoid buffer overflows. */
-  if (!cached_data.is_constant()) {
-    cached_data.invalidate_last_loaded_time();
-
-    /* remove previous triangles, if any */
-    array<int> triangles;
-    mesh->set_triangles(triangles);
-  }
-
-  mesh->clear_non_sockets();
-
-<<<<<<< HEAD
-  /* Update sockets. */
-=======
-  /* Alembic is OpenSubDiv compliant, there is no option to set another subdivision type. */
-  mesh->set_subdivision_type(Mesh::SubdivisionType::SUBDIVISION_CATMULL_CLARK);
-  mesh->set_subd_max_level(abc_object->get_subd_max_level());
-  mesh->set_subd_dicing_rate(abc_object->get_subd_dicing_rate());
->>>>>>> 8922d177
 
   cached_data.vertices.copy_to_socket(frame_time, mesh, mesh->get_verts_socket());
 
@@ -1955,11 +1869,6 @@
 
 void AlembicProcedural::read_curves(AlembicObject *abc_object, Abc::chrono_t frame_time)
 {
-<<<<<<< HEAD
-  Hair *hair = static_cast<Hair *>(abc_object->get_object()->get_geometry());
-
-=======
->>>>>>> 8922d177
   CachedData &cached_data = abc_object->get_cached_data();
 
   /* update sockets */
@@ -1971,19 +1880,13 @@
     object->tag_update(scene_);
   }
 
-<<<<<<< HEAD
-=======
   /* Only update sockets for the original Geometry. */
->>>>>>> 8922d177
   if (abc_object->instance_of) {
     return;
   }
 
-<<<<<<< HEAD
-=======
   Hair *hair = static_cast<Hair *>(object->get_geometry());
 
->>>>>>> 8922d177
   cached_data.curve_keys.copy_to_socket(frame_time, hair, hair->get_curve_keys_socket());
 
   cached_data.curve_radius.copy_to_socket(frame_time, hair, hair->get_curve_radius_socket());
@@ -2134,19 +2037,13 @@
     if (next_object.isInstanceRoot()) {
       unordered_map<std::string, AlembicObject *>::const_iterator iter;
 
-<<<<<<< HEAD
-=======
       /* Was this object asked to be rendered? */
->>>>>>> 8922d177
       iter = object_map.find(next_object.getFullName());
 
       if (iter != object_map.end()) {
         AlembicObject *abc_object = iter->second;
 
-<<<<<<< HEAD
-=======
         /* Only try to render an instance if the original object is also rendered. */
->>>>>>> 8922d177
         iter = object_map.find(next_object.instanceSourcePath());
 
         if (iter != object_map.end()) {
@@ -2172,13 +2069,10 @@
 
 void AlembicProcedural::build_caches(Progress &progress)
 {
-<<<<<<< HEAD
   size_t memory_used = 0;
 
   bool need_prefetch = false;
 
-=======
->>>>>>> 8922d177
   for (Node *node : objects) {
     AlembicObject *object = static_cast<AlembicObject *>(node);
 
@@ -2186,7 +2080,6 @@
       return;
     }
 
-<<<<<<< HEAD
     const int current_frame = (int)get_frame();
 
     if (object->schema_type == AlembicObject::POLY_MESH) {
@@ -2195,18 +2088,10 @@
         IPolyMeshSchema schema = polymesh.getSchema();
         need_prefetch |= object->load_all_data(
             object->get_cached_data(), this, current_frame, schema, progress, false);
-=======
-    if (object->schema_type == AlembicObject::POLY_MESH) {
-      if (!object->has_data_loaded()) {
-        IPolyMesh polymesh(object->iobject, Alembic::Abc::kWrapExisting);
-        IPolyMeshSchema schema = polymesh.getSchema();
-        object->load_all_data(this, schema, progress);
->>>>>>> 8922d177
       }
       else if (object->need_shader_update) {
         IPolyMesh polymesh(object->iobject, Alembic::Abc::kWrapExisting);
         IPolyMeshSchema schema = polymesh.getSchema();
-<<<<<<< HEAD
         object->update_shader_attributes(
             object->get_cached_data(), schema.getArbGeomParams(), progress);
       }
@@ -2231,39 +2116,16 @@
         ISubDSchema schema = subd_mesh.getSchema();
         need_prefetch |= object->load_all_data(
             object->get_cached_data(), this, current_frame, schema, progress, false);
-=======
-        object->update_shader_attributes(schema.getArbGeomParams(), progress);
-      }
-    }
-    else if (object->schema_type == AlembicObject::CURVES) {
-      if (!object->has_data_loaded() || default_radius_is_modified() ||
-          object->radius_scale_is_modified()) {
-        ICurves curves(object->iobject, Alembic::Abc::kWrapExisting);
-        ICurvesSchema schema = curves.getSchema();
-        object->load_all_data(this, schema, progress, default_radius);
-      }
-    }
-    else if (object->schema_type == AlembicObject::SUBD) {
-      if (!object->has_data_loaded()) {
-        ISubD subd_mesh(object->iobject, Alembic::Abc::kWrapExisting);
-        ISubDSchema schema = subd_mesh.getSchema();
-        object->load_all_data(this, schema, progress);
->>>>>>> 8922d177
       }
       else if (object->need_shader_update) {
         ISubD subd_mesh(object->iobject, Alembic::Abc::kWrapExisting);
         ISubDSchema schema = subd_mesh.getSchema();
-<<<<<<< HEAD
         object->update_shader_attributes(
             object->get_cached_data(), schema.getArbGeomParams(), progress);
-=======
-        object->update_shader_attributes(schema.getArbGeomParams(), progress);
->>>>>>> 8922d177
       }
     }
 
     if (scale_is_modified() || object->get_cached_data().transforms.size() == 0) {
-<<<<<<< HEAD
       object->setup_transform_cache(object->get_cached_data(), scale);
     }
 
@@ -2337,11 +2199,6 @@
 
   std::cerr << "AlembicProcedural memory usage : " << string_human_readable_size(memory_used)
             << '\n';
-=======
-      object->setup_transform_cache(scale);
-    }
-  }
->>>>>>> 8922d177
 }
 
 CCL_NAMESPACE_END
