/*
 * Copyright 2011-2013 Blender Foundation
 *
 * Licensed under the Apache License, Version 2.0 (the "License");
 * you may not use this file except in compliance with the License.
 * You may obtain a copy of the License at
 *
 * http://www.apache.org/licenses/LICENSE-2.0
 *
 * Unless required by applicable law or agreed to in writing, software
 * distributed under the License is distributed on an "AS IS" BASIS,
 * WITHOUT WARRANTIES OR CONDITIONS OF ANY KIND, either express or implied.
 * See the License for the specific language governing permissions and
 * limitations under the License.
 */

#include "util_debug.h"
#include "util_foreach.h"
#include "util_logging.h"
#include "util_system.h"
#include "util_task.h"
#include "util_time.h"

//#define THREADING_DEBUG_ENABLED

#ifdef THREADING_DEBUG_ENABLED
#include <stdio.h>
#define THREADING_DEBUG(...) do { printf(__VA_ARGS__); fflush(stdout); } while(0)
#else
#define THREADING_DEBUG(...)
#endif

CCL_NAMESPACE_BEGIN

/* Task Pool */

TaskPool::TaskPool()
{
	num_tasks_handled = 0;
	num = 0;
	do_cancel = false;
}

TaskPool::~TaskPool()
{
	stop();
}

void TaskPool::push(Task *task, bool front)
{
	TaskScheduler::Entry entry;

	entry.task = task;
	entry.pool = this;

	TaskScheduler::push(entry, front);
}

void TaskPool::push(const TaskRunFunction& run, bool front)
{
	push(new Task(run), front);
}

void TaskPool::wait_work(Summary *stats)
{
	thread_scoped_lock num_lock(num_mutex);

	while(num != 0) {
		num_lock.unlock();

		thread_scoped_lock queue_lock(TaskScheduler::queue_mutex);

		/* find task from this pool. if we get a task from another pool,
		 * we can get into deadlock */
		TaskScheduler::Entry work_entry;
		bool found_entry = false;
		list<TaskScheduler::Entry>::iterator it;

		for(it = TaskScheduler::queue.begin(); it != TaskScheduler::queue.end(); it++) {
			TaskScheduler::Entry& entry = *it;

			if(entry.pool == this) {
				work_entry = entry;
				found_entry = true;
				TaskScheduler::queue.erase(it);
				break;
			}
		}

		queue_lock.unlock();

		/* if found task, do it, otherwise wait until other tasks are done */
		if(found_entry) {
			/* run task */
			work_entry.task->run(0);

			/* delete task */
			delete work_entry.task;

			/* notify pool task was done */
			num_decrease(1);
		}

		num_lock.lock();
		if(num == 0)
			break;

		if(!found_entry) {
			THREADING_DEBUG("num==%d, Waiting for condition in TaskPool::wait_work !found_entry\n", num);
			num_cond.wait(num_lock);
			THREADING_DEBUG("num==%d, condition wait done in TaskPool::wait_work !found_entry\n", num);
		}
	}

	if(stats != NULL) {
		stats->time_total = time_dt() - start_time;
		stats->num_tasks_handled = num_tasks_handled;
	}
}

void TaskPool::cancel()
{
	do_cancel = true;

	TaskScheduler::clear(this);
	
	{
		thread_scoped_lock num_lock(num_mutex);

		while(num) {
			THREADING_DEBUG("num==%d, Waiting for condition in TaskPool::cancel\n", num);
			num_cond.wait(num_lock);
			THREADING_DEBUG("num==%d condition wait done in TaskPool::cancel\n", num);
		}
	}

	do_cancel = false;
}

void TaskPool::stop()
{
	TaskScheduler::clear(this);

	assert(num == 0);
}

bool TaskPool::canceled()
{
	return do_cancel;
}

void TaskPool::num_decrease(int done)
{
	num_mutex.lock();
	num -= done;

	assert(num >= 0);
	if(num == 0) {
		THREADING_DEBUG("num==%d, notifying all in TaskPool::num_decrease\n", num);
		num_cond.notify_all();
	}

	num_mutex.unlock();
}

void TaskPool::num_increase()
{
	thread_scoped_lock num_lock(num_mutex);
	if(num_tasks_handled == 0) {
		start_time = time_dt();
	}
	num++;
	num_tasks_handled++;
	THREADING_DEBUG("num==%d, notifying all in TaskPool::num_increase\n", num);
	num_cond.notify_all();
}

/* Task Scheduler */

thread_mutex TaskScheduler::mutex;
int TaskScheduler::users = 0;
vector<thread*> TaskScheduler::threads;
vector<pthread_t> TaskScheduler::threads_ids;
bool TaskScheduler::do_exit = false;

list<TaskScheduler::Entry> TaskScheduler::queue;
thread_mutex TaskScheduler::queue_mutex;
thread_condition_variable TaskScheduler::queue_cond;

void TaskScheduler::init(int num_threads)
{
	thread_scoped_lock lock(mutex);

	/* multiple cycles instances can use this task scheduler, sharing the same
	 * threads, so we keep track of the number of users. */
	if(users == 0) {
		do_exit = false;

		if(num_threads == 0) {
			/* automatic number of threads */
			num_threads = system_cpu_thread_count();
		}
		VLOG(1) << "Creating pool of " << num_threads << " threads.";

		/* launch threads that will be waiting for work */
		threads.resize(num_threads);
		threads_ids.resize(num_threads);

<<<<<<< HEAD
		for(size_t i = 0; i < threads.size(); i++) {
			threads[i] = new thread(function_bind(&TaskScheduler::thread_run, i + 1));
			threads_ids.push_back(threads[i]->id());
=======
		int num_groups = system_cpu_group_count();
		int thread_index = 0;
		for(int group = 0; group < num_groups; ++group) {
			/* NOTE: That's not really efficient from threading point of view,
			 * but it is simple to read and it doesn't make sense to use more
			 * user-specified threads than logical threads anyway.
			 */
			int num_group_threads = (group == num_groups - 1)
			        ? (threads.size() - thread_index)
			        : system_cpu_group_thread_count(group);
			for(int group_thread = 0;
				group_thread < num_group_threads && thread_index < threads.size();
				++group_thread, ++thread_index)
			{
				threads[thread_index] = new thread(function_bind(&TaskScheduler::thread_run,
				                                                 thread_index + 1),
				                                   group);
			}
>>>>>>> ce785868
		}
	}
	
	users++;
}

void TaskScheduler::exit()
{
	thread_scoped_lock lock(mutex);

	users--;

	if(users == 0) {
		/* stop all waiting threads */
		TaskScheduler::queue_mutex.lock();
		do_exit = true;
		TaskScheduler::queue_cond.notify_all();
		TaskScheduler::queue_mutex.unlock();

		/* delete threads */
		foreach(thread *t, threads) {
			t->join();
			delete t;
		}

		threads.clear();
	}
}

void TaskScheduler::free_memory()
{
	assert(users == 0);
	threads.free_memory();
}

bool TaskScheduler::thread_wait_pop(Entry& entry)
{
	thread_scoped_lock queue_lock(queue_mutex);

	while(queue.empty() && !do_exit)
		queue_cond.wait(queue_lock);

	if(queue.empty()) {
		assert(do_exit);
		return false;
	}
	
	entry = queue.front();
	queue.pop_front();

	return true;
}

void TaskScheduler::thread_run(int thread_id)
{
	Entry entry;

	/* todo: test affinity/denormal mask */

	/* keep popping off tasks */
	while(thread_wait_pop(entry)) {
		/* run task */
		entry.task->run(thread_id);

		/* delete task */
		delete entry.task;

		/* notify pool task was done */
		entry.pool->num_decrease(1);
	}
}

void TaskScheduler::push(Entry& entry, bool front)
{
	entry.pool->num_increase();

	/* add entry to queue */
	TaskScheduler::queue_mutex.lock();
	if(front)
		TaskScheduler::queue.push_front(entry);
	else
		TaskScheduler::queue.push_back(entry);

	TaskScheduler::queue_cond.notify_one();
	TaskScheduler::queue_mutex.unlock();
}

void TaskScheduler::clear(TaskPool *pool)
{
	thread_scoped_lock queue_lock(TaskScheduler::queue_mutex);

	/* erase all tasks from this pool from the queue */
	list<Entry>::iterator it = queue.begin();
	int done = 0;

	while(it != queue.end()) {
		Entry& entry = *it;

		if(entry.pool == pool) {
			done++;
			delete entry.task;

			it = queue.erase(it);
		}
		else
			it++;
	}

	queue_lock.unlock();

	/* notify done */
	pool->num_decrease(done);
}

vector<pthread_t> TaskScheduler::thread_ids()
{
	return threads_ids;
}

/* Dedicated Task Pool */

DedicatedTaskPool::DedicatedTaskPool()
{
	do_cancel = false;
	do_exit = false;
	num = 0;

	worker_thread = new thread(function_bind(&DedicatedTaskPool::thread_run, this));
}

DedicatedTaskPool::~DedicatedTaskPool()
{
	stop();
	worker_thread->join();
	delete worker_thread;
}

void DedicatedTaskPool::push(Task *task, bool front)
{
	num_increase();

	/* add task to queue */
	queue_mutex.lock();
	if(front)
		queue.push_front(task);
	else
		queue.push_back(task);

	queue_cond.notify_one();
	queue_mutex.unlock();
}

void DedicatedTaskPool::push(const TaskRunFunction& run, bool front)
{
	push(new Task(run), front);
}

void DedicatedTaskPool::wait()
{
	thread_scoped_lock num_lock(num_mutex);

	while(num)
		num_cond.wait(num_lock);
}

void DedicatedTaskPool::cancel()
{
	do_cancel = true;

	clear();
	wait();

	do_cancel = false;
}

void DedicatedTaskPool::stop()
{
	clear();

	do_exit = true;
	queue_cond.notify_all();

	wait();

	assert(num == 0);
}

bool DedicatedTaskPool::canceled()
{
	return do_cancel;
}

void DedicatedTaskPool::num_decrease(int done)
{
	thread_scoped_lock num_lock(num_mutex);
	num -= done;

	assert(num >= 0);
	if(num == 0)
		num_cond.notify_all();
}

void DedicatedTaskPool::num_increase()
{
	thread_scoped_lock num_lock(num_mutex);
	num++;
	num_cond.notify_all();
}

bool DedicatedTaskPool::thread_wait_pop(Task*& task)
{
	thread_scoped_lock queue_lock(queue_mutex);

	while(queue.empty() && !do_exit)
		queue_cond.wait(queue_lock);

	if(queue.empty()) {
		assert(do_exit);
		return false;
	}

	task = queue.front();
	queue.pop_front();

	return true;
}

void DedicatedTaskPool::thread_run()
{
	Task *task;

	/* keep popping off tasks */
	while(thread_wait_pop(task)) {
		/* run task */
		task->run(0);

		/* delete task */
		delete task;

		/* notify task was done */
		num_decrease(1);
	}
}

void DedicatedTaskPool::clear()
{
	thread_scoped_lock queue_lock(queue_mutex);

	/* erase all tasks from the queue */
	list<Task*>::iterator it = queue.begin();
	int done = 0;

	while(it != queue.end()) {
		done++;
		delete *it;

		it = queue.erase(it);
	}

	queue_lock.unlock();

	/* notify done */
	num_decrease(done);
}

string TaskPool::Summary::full_report() const
{
	string report = "";
	report += string_printf("Total time:    %f\n", time_total);
	report += string_printf("Tasks handled: %d\n", num_tasks_handled);
	return report;
}

CCL_NAMESPACE_END
<|MERGE_RESOLUTION|>--- conflicted
+++ resolved
@@ -206,11 +206,6 @@
 		threads.resize(num_threads);
 		threads_ids.resize(num_threads);
 
-<<<<<<< HEAD
-		for(size_t i = 0; i < threads.size(); i++) {
-			threads[i] = new thread(function_bind(&TaskScheduler::thread_run, i + 1));
-			threads_ids.push_back(threads[i]->id());
-=======
 		int num_groups = system_cpu_group_count();
 		int thread_index = 0;
 		for(int group = 0; group < num_groups; ++group) {
@@ -228,8 +223,8 @@
 				threads[thread_index] = new thread(function_bind(&TaskScheduler::thread_run,
 				                                                 thread_index + 1),
 				                                   group);
+				threads_ids[thread_index] = threads[thread_index]->id();
 			}
->>>>>>> ce785868
 		}
 	}
 	
