#
# Copyright 2011-2013 Blender Foundation
#
# Licensed under the Apache License, Version 2.0 (the "License");
# you may not use this file except in compliance with the License.
# You may obtain a copy of the License at
#
# http://www.apache.org/licenses/LICENSE-2.0
#
# Unless required by applicable law or agreed to in writing, software
# distributed under the License is distributed on an "AS IS" BASIS,
# WITHOUT WARRANTIES OR CONDITIONS OF ANY KIND, either express or implied.
# See the License for the specific language governing permissions and
# limitations under the License.
#

# <pep8 compliant>

import bpy

from bpy.types import (
        Panel,
        Menu,
        Operator,
        )


class CYCLES_MT_sampling_presets(Menu):
    bl_label = "Sampling Presets"
    preset_subdir = "cycles/sampling"
    preset_operator = "script.execute_preset"
    COMPAT_ENGINES = {'CYCLES'}
    draw = Menu.draw_preset


class CYCLES_MT_integrator_presets(Menu):
    bl_label = "Integrator Presets"
    preset_subdir = "cycles/integrator"
    preset_operator = "script.execute_preset"
    COMPAT_ENGINES = {'CYCLES'}
    draw = Menu.draw_preset


class CyclesButtonsPanel:
    bl_space_type = "PROPERTIES"
    bl_region_type = "WINDOW"
    bl_context = "render"
    COMPAT_ENGINES = {'CYCLES'}

    @classmethod
    def poll(cls, context):
        rd = context.scene.render
        return rd.engine in cls.COMPAT_ENGINES


def get_device_type(context):
    return context.user_preferences.addons[__package__].preferences.compute_device_type


def use_cpu(context):
    cscene = context.scene.cycles

    return (get_device_type(context) == 'NONE' or cscene.device == 'CPU')


def use_opencl(context):
    cscene = context.scene.cycles

    return (get_device_type(context) == 'OPENCL' and cscene.device == 'GPU')


def use_cuda(context):
    cscene = context.scene.cycles

    return (get_device_type(context) == 'CUDA' and cscene.device == 'GPU')


def use_branched_path(context):
    cscene = context.scene.cycles

    return (cscene.progressive == 'BRANCHED_PATH')


def use_sample_all_lights(context):
    cscene = context.scene.cycles

    return cscene.sample_all_lights_direct or cscene.sample_all_lights_indirect

<<<<<<< HEAD
def show_device_selection(context):
    type = get_device_type(context)
    if type == 'NETWORK':
        return True
    if not type in {'CUDA', 'OPENCL'}:
        return False
=======
def show_device_active(context):
    cscene = context.scene.cycles
    if cscene.device != 'GPU':
        return True
>>>>>>> 5e9132b3
    return context.user_preferences.addons[__package__].preferences.has_active_device()


def draw_samples_info(layout, context):
    cscene = context.scene.cycles
    integrator = cscene.progressive

    # Calculate sample values
    if integrator == 'PATH':
        aa = cscene.samples
        if cscene.use_square_samples:
            aa = aa * aa
    else:
        aa = cscene.aa_samples
        d = cscene.diffuse_samples
        g = cscene.glossy_samples
        t = cscene.transmission_samples
        ao = cscene.ao_samples
        ml = cscene.mesh_light_samples
        sss = cscene.subsurface_samples
        vol = cscene.volume_samples

        if cscene.use_square_samples:
            aa = aa * aa
            d = d * d
            g = g * g
            t = t * t
            ao = ao * ao
            ml = ml * ml
            sss = sss * sss
            vol = vol * vol

    # Draw interface
    # Do not draw for progressive, when Square Samples are disabled
    if use_branched_path(context) or (cscene.use_square_samples and integrator == 'PATH'):
        col = layout.column(align=True)
        col.scale_y = 0.6
        col.label("Total Samples:")
        col.separator()
        if integrator == 'PATH':
            col.label("%s AA" % aa)
        else:
            col.label("%s AA, %s Diffuse, %s Glossy, %s Transmission" %
                      (aa, d * aa, g * aa, t * aa))
            col.separator()
            col.label("%s AO, %s Mesh Light, %s Subsurface, %s Volume" %
                      (ao * aa, ml * aa, sss * aa, vol * aa))


class CyclesRender_PT_sampling(CyclesButtonsPanel, Panel):
    bl_label = "Sampling"
    bl_options = {'DEFAULT_CLOSED'}

    def draw(self, context):
        layout = self.layout

        scene = context.scene
        cscene = scene.cycles

        row = layout.row(align=True)
        row.menu("CYCLES_MT_sampling_presets", text=bpy.types.CYCLES_MT_sampling_presets.bl_label)
        row.operator("render.cycles_sampling_preset_add", text="", icon="ZOOMIN")
        row.operator("render.cycles_sampling_preset_add", text="", icon="ZOOMOUT").remove_active = True

        row = layout.row()
        sub = row.row()
<<<<<<< HEAD
        sub.active = get_device_type(context) != 'OPENCL' or use_cpu(context)
=======
>>>>>>> 5e9132b3
        sub.prop(cscene, "progressive", text="")
        row.prop(cscene, "use_square_samples")

        split = layout.split()

        col = split.column()
        sub = col.column(align=True)
        sub.label("Settings:")

        seed_sub = sub.row(align=True)
        seed_sub.prop(cscene, "seed")
        seed_sub.prop(cscene, "use_animated_seed", text="", icon="TIME")

        sub.prop(cscene, "sample_clamp_direct")
        sub.prop(cscene, "sample_clamp_indirect")
        sub.prop(cscene, "light_sampling_threshold")

        if cscene.progressive == 'PATH' or use_branched_path(context) is False:
            col = split.column()
            sub = col.column(align=True)
            sub.label(text="Samples:")
            sub.prop(cscene, "samples", text="Render")
            sub.prop(cscene, "preview_samples", text="Preview")
        else:
            sub.label(text="AA Samples:")
            sub.prop(cscene, "aa_samples", text="Render")
            sub.prop(cscene, "preview_aa_samples", text="Preview")

            col = split.column()
            sub = col.column(align=True)
            sub.label(text="Samples:")
            sub.prop(cscene, "diffuse_samples", text="Diffuse")
            sub.prop(cscene, "glossy_samples", text="Glossy")
            sub.prop(cscene, "transmission_samples", text="Transmission")
            sub.prop(cscene, "ao_samples", text="AO")

            subsub = sub.row(align=True)
            subsub.active = use_sample_all_lights(context)
            subsub.prop(cscene, "mesh_light_samples", text="Mesh Light")

            sub.prop(cscene, "subsurface_samples", text="Subsurface")
            sub.prop(cscene, "volume_samples", text="Volume")

            col = layout.column(align=True)
            col.prop(cscene, "sample_all_lights_direct")
            col.prop(cscene, "sample_all_lights_indirect")

        layout.row().prop(cscene, "sampling_pattern", text="Pattern")

        for rl in scene.render.layers:
            if rl.samples > 0:
                layout.separator()
                layout.row().prop(cscene, "use_layer_samples")
                break

        draw_samples_info(layout, context)


class CyclesRender_PT_geometry(CyclesButtonsPanel, Panel):
    bl_label = "Geometry"
    bl_options = {'DEFAULT_CLOSED'}

    def draw(self, context):
        layout = self.layout

        scene = context.scene
        cscene = scene.cycles
        ccscene = scene.cycles_curves

        if cscene.feature_set == 'EXPERIMENTAL':
            split = layout.split()

            col = split.column()

            sub = col.column(align=True)
            sub.label("Volume Sampling:")
            sub.prop(cscene, "volume_step_size")
            sub.prop(cscene, "volume_max_steps")

            col = split.column()

            sub = col.column(align=True)
            sub.label("Subdivision Rate:")
            sub.prop(cscene, "dicing_rate", text="Render")
            sub.prop(cscene, "preview_dicing_rate", text="Preview")
            sub.separator()
            sub.prop(cscene, "max_subdivisions")
        else:
            row = layout.row()
            row.label("Volume Sampling:")
            row = layout.row()
            row.prop(cscene, "volume_step_size")
            row.prop(cscene, "volume_max_steps")

        layout.prop(ccscene, "use_curves", text="Use Hair")
        col = layout.column()
        col.active = ccscene.use_curves

        col.prop(ccscene, "primitive", text="Primitive")
        col.prop(ccscene, "shape", text="Shape")

        if not (ccscene.primitive in {'CURVE_SEGMENTS', 'LINE_SEGMENTS'} and ccscene.shape == 'RIBBONS'):
            col.prop(ccscene, "cull_backfacing", text="Cull back-faces")

        if ccscene.primitive == 'TRIANGLES' and ccscene.shape == 'THICK':
            col.prop(ccscene, "resolution", text="Resolution")
        elif ccscene.primitive == 'CURVE_SEGMENTS':
            col.prop(ccscene, "subdivisions", text="Curve subdivisions")

        row = col.row()
        row.prop(ccscene, "minimum_width", text="Min Pixels")
<<<<<<< HEAD
        row.prop(ccscene, "maximum_width", text="Max Ext.")
=======
        row.prop(ccscene, "maximum_width", text="Max Extension")
>>>>>>> 5e9132b3


class CyclesRender_PT_light_paths(CyclesButtonsPanel, Panel):
    bl_label = "Light Paths"
    bl_options = {'DEFAULT_CLOSED'}

    def draw(self, context):
        layout = self.layout

        scene = context.scene
        cscene = scene.cycles

        row = layout.row(align=True)
        row.menu("CYCLES_MT_integrator_presets", text=bpy.types.CYCLES_MT_integrator_presets.bl_label)
        row.operator("render.cycles_integrator_preset_add", text="", icon="ZOOMIN")
        row.operator("render.cycles_integrator_preset_add", text="", icon="ZOOMOUT").remove_active = True

        split = layout.split()

        col = split.column()

        sub = col.column(align=True)
        sub.label("Transparency:")
        sub.prop(cscene, "transparent_max_bounces", text="Max")
        sub.prop(cscene, "transparent_min_bounces", text="Min")
        sub.prop(cscene, "use_transparent_shadows", text="Shadows")

        col.separator()

        col.prop(cscene, "caustics_reflective")
        col.prop(cscene, "caustics_refractive")
        col.prop(cscene, "blur_glossy")

        col = split.column()

        sub = col.column(align=True)
        sub.label(text="Bounces:")
        sub.prop(cscene, "max_bounces", text="Max")
        sub.prop(cscene, "min_bounces", text="Min")

        sub = col.column(align=True)
        sub.prop(cscene, "diffuse_bounces", text="Diffuse")
        sub.prop(cscene, "glossy_bounces", text="Glossy")
        sub.prop(cscene, "transmission_bounces", text="Transmission")
        sub.prop(cscene, "volume_bounces", text="Volume")


class CyclesRender_PT_motion_blur(CyclesButtonsPanel, Panel):
    bl_label = "Motion Blur"
    bl_options = {'DEFAULT_CLOSED'}

    def draw_header(self, context):
        rd = context.scene.render

        self.layout.prop(rd, "use_motion_blur", text="")

    def draw(self, context):
        layout = self.layout

        scene = context.scene
        cscene = scene.cycles
        rd = scene.render
        layout.active = rd.use_motion_blur

        col = layout.column()
        col.prop(cscene, "motion_blur_position", text="Position")
        col.prop(rd, "motion_blur_shutter")

        col = layout.column()
        col.label("Shutter curve:")
        col.template_curve_mapping(rd, "motion_blur_shutter_curve")

        col = layout.column(align=True)
        row = col.row(align=True)
        row.operator("render.shutter_curve_preset", icon='SMOOTHCURVE', text="").shape = 'SMOOTH'
        row.operator("render.shutter_curve_preset", icon='SPHERECURVE', text="").shape = 'ROUND'
        row.operator("render.shutter_curve_preset", icon='ROOTCURVE', text="").shape = 'ROOT'
        row.operator("render.shutter_curve_preset", icon='SHARPCURVE', text="").shape = 'SHARP'
        row.operator("render.shutter_curve_preset", icon='LINCURVE', text="").shape = 'LINE'
        row.operator("render.shutter_curve_preset", icon='NOCURVE', text="").shape = 'MAX'

        col = layout.column()
        col.prop(cscene, "rolling_shutter_type")
        row = col.row()
        row.active = cscene.rolling_shutter_type != 'NONE'
        row.prop(cscene, "rolling_shutter_duration")


class CyclesRender_PT_film(CyclesButtonsPanel, Panel):
    bl_label = "Film"

    def draw(self, context):
        layout = self.layout

        scene = context.scene
        cscene = scene.cycles

        split = layout.split()

        col = split.column()
        col.prop(cscene, "film_exposure")
        col.prop(cscene, "film_transparent")

        col = split.column()
        sub = col.column(align=True)
        sub.prop(cscene, "pixel_filter_type", text="")
        if cscene.pixel_filter_type != 'BOX':
            sub.prop(cscene, "filter_width", text="Width")


class CyclesRender_PT_performance(CyclesButtonsPanel, Panel):
    bl_label = "Performance"
    bl_options = {'DEFAULT_CLOSED'}

    def draw(self, context):
        layout = self.layout

        scene = context.scene
        rd = scene.render
        cscene = scene.cycles

        split = layout.split()

        col = split.column(align=True)

        col.label(text="Threads:")
        col.row(align=True).prop(rd, "threads_mode", expand=True)
        sub = col.column(align=True)
        sub.enabled = rd.threads_mode == 'FIXED'
        sub.prop(rd, "threads")

        sub = col.column(align=True)
        sub.label(text="Tiles:")
        sub.prop(cscene, "tile_order", text="")

        sub.prop(rd, "tile_x", text="X")
        sub.prop(rd, "tile_y", text="Y")

        sub.prop(cscene, "use_progressive_refine")

        subsub = sub.column(align=True)
        subsub.prop(rd, "use_save_buffers")

        col = split.column(align=True)

        col.label(text="Viewport:")
        col.prop(cscene, "debug_bvh_type", text="")
        col.separator()
        col.prop(cscene, "preview_start_resolution")

        col.separator()

        col.label(text="Final Render:")
        col.prop(rd, "use_persistent_data", text="Persistent Images")

        col.separator()

        col.label(text="Acceleration structure:")
        col.prop(cscene, "debug_use_spatial_splits")
        col.prop(cscene, "debug_use_hair_bvh")

        row = col.row()
        row.active = not cscene.debug_use_spatial_splits
        row.prop(cscene, "debug_bvh_time_steps")


class CyclesRender_PT_layer_options(CyclesButtonsPanel, Panel):
    bl_label = "Layer"
    bl_context = "render_layer"

    def draw(self, context):
        layout = self.layout

        scene = context.scene
        rd = scene.render
        rl = rd.layers.active

        split = layout.split()

        col = split.column()
        col.prop(scene, "layers", text="Scene")
        col.prop(rl, "layers_exclude", text="Exclude")

        col = split.column()
        col.prop(rl, "layers", text="Layer")
        col.prop(rl, "layers_zmask", text="Mask Layer")

        split = layout.split()

        col = split.column()
        col.label(text="Material:")
        col.prop(rl, "material_override", text="")
        col.separator()
        col.prop(rl, "samples")

        col = split.column()
        col.prop(rl, "use_sky", "Use Environment")
        col.prop(rl, "use_ao", "Use AO")
        col.prop(rl, "use_solid", "Use Surfaces")
        col.prop(rl, "use_strand", "Use Hair")


class CyclesRender_PT_layer_passes(CyclesButtonsPanel, Panel):
    bl_label = "Passes"
    bl_context = "render_layer"
    bl_options = {'DEFAULT_CLOSED'}

    def draw(self, context):
        import _cycles

        layout = self.layout

        scene = context.scene
        rd = scene.render
        rl = rd.layers.active
        crl = rl.cycles

        split = layout.split()

        col = split.column()
        col.prop(rl, "use_pass_combined")
        col.prop(rl, "use_pass_z")
        col.prop(rl, "use_pass_mist")
        col.prop(rl, "use_pass_normal")
        row = col.row()
        row.prop(rl, "use_pass_vector")
        row.active = not rd.use_motion_blur
        col.prop(rl, "use_pass_uv")
        col.prop(rl, "use_pass_object_index")
        col.prop(rl, "use_pass_material_index")
        col.separator()
        col.prop(rl, "use_pass_shadow")
        col.prop(rl, "use_pass_ambient_occlusion")
        col.separator()
        col.prop(rl, "pass_alpha_threshold")

        col = split.column()
        col.label(text="Diffuse:")
        row = col.row(align=True)
        row.prop(rl, "use_pass_diffuse_direct", text="Direct", toggle=True)
        row.prop(rl, "use_pass_diffuse_indirect", text="Indirect", toggle=True)
        row.prop(rl, "use_pass_diffuse_color", text="Color", toggle=True)
        col.label(text="Glossy:")
        row = col.row(align=True)
        row.prop(rl, "use_pass_glossy_direct", text="Direct", toggle=True)
        row.prop(rl, "use_pass_glossy_indirect", text="Indirect", toggle=True)
        row.prop(rl, "use_pass_glossy_color", text="Color", toggle=True)
        col.label(text="Transmission:")
        row = col.row(align=True)
        row.prop(rl, "use_pass_transmission_direct", text="Direct", toggle=True)
        row.prop(rl, "use_pass_transmission_indirect", text="Indirect", toggle=True)
        row.prop(rl, "use_pass_transmission_color", text="Color", toggle=True)
        col.label(text="Subsurface:")
        row = col.row(align=True)
        row.prop(rl, "use_pass_subsurface_direct", text="Direct", toggle=True)
        row.prop(rl, "use_pass_subsurface_indirect", text="Indirect", toggle=True)
        row.prop(rl, "use_pass_subsurface_color", text="Color", toggle=True)

        col.separator()
        col.prop(rl, "use_pass_emit", text="Emission")
        col.prop(rl, "use_pass_environment")

        if context.scene.cycles.feature_set == 'EXPERIMENTAL':
            col.separator()
            sub = col.column()
            sub.active = crl.use_denoising
            sub.prop(crl, "denoising_store_passes", text="Denoising")

        if _cycles.with_cycles_debug:
            col = layout.column()
            col.prop(crl, "pass_debug_bvh_traversed_nodes")
            col.prop(crl, "pass_debug_bvh_traversed_instances")
            col.prop(crl, "pass_debug_bvh_intersections")
            col.prop(crl, "pass_debug_ray_bounces")


class CyclesRender_PT_views(CyclesButtonsPanel, Panel):
    bl_label = "Views"
    bl_context = "render_layer"
    bl_options = {'DEFAULT_CLOSED'}

    def draw_header(self, context):
        rd = context.scene.render
        self.layout.prop(rd, "use_multiview", text="")

    def draw(self, context):
        layout = self.layout

        scene = context.scene
        rd = scene.render
        rv = rd.views.active

        layout.active = rd.use_multiview
        basic_stereo = (rd.views_format == 'STEREO_3D')

        row = layout.row()
        row.prop(rd, "views_format", expand=True)

        if basic_stereo:
            row = layout.row()
            row.template_list("RENDERLAYER_UL_renderviews", "name", rd, "stereo_views", rd.views, "active_index", rows=2)

            row = layout.row()
            row.label(text="File Suffix:")
            row.prop(rv, "file_suffix", text="")

        else:
            row = layout.row()
            row.template_list("RENDERLAYER_UL_renderviews", "name", rd, "views", rd.views, "active_index", rows=2)

            col = row.column(align=True)
            col.operator("scene.render_view_add", icon='ZOOMIN', text="")
            col.operator("scene.render_view_remove", icon='ZOOMOUT', text="")

            row = layout.row()
            row.label(text="Camera Suffix:")
            row.prop(rv, "camera_suffix", text="")


class CyclesRender_PT_denoising(CyclesButtonsPanel, Panel):
    bl_label = "Denoising"
    bl_context = "render_layer"
    bl_options = {'DEFAULT_CLOSED'}

    def draw_header(self, context):
        rd = context.scene.render
        rl = rd.layers.active
        crl = rl.cycles
        cscene = context.scene.cycles
        layout = self.layout

        layout.active = not cscene.use_progressive_refine
        layout.prop(crl, "use_denoising", text="")

    def draw(self, context):
        layout = self.layout

        scene = context.scene
        cscene = scene.cycles
        rd = scene.render
        rl = rd.layers.active
        crl = rl.cycles

        layout.active = crl.use_denoising and not cscene.use_progressive_refine

        split = layout.split()

        col = split.column()
        sub = col.column(align=True)
        sub.prop(crl, "denoising_radius", text="Radius")
        sub.prop(crl, "denoising_strength", slider=True, text="Strength")

        col = split.column()
        sub = col.column(align=True)
        sub.prop(crl, "denoising_feature_strength", slider=True, text="Feature Strength")
        sub.prop(crl, "denoising_relative_pca")

        layout.separator()

        row = layout.row()
        row.label(text="Diffuse:")
        sub = row.row(align=True)
        sub.prop(crl, "denoising_diffuse_direct", text="Direct", toggle=True)
        sub.prop(crl, "denoising_diffuse_indirect", text="Indirect", toggle=True)

        row = layout.row()
        row.label(text="Glossy:")
        sub = row.row(align=True)
        sub.prop(crl, "denoising_glossy_direct", text="Direct", toggle=True)
        sub.prop(crl, "denoising_glossy_indirect", text="Indirect", toggle=True)

        row = layout.row()
        row.label(text="Transmission:")
        sub = row.row(align=True)
        sub.prop(crl, "denoising_transmission_direct", text="Direct", toggle=True)
        sub.prop(crl, "denoising_transmission_indirect", text="Indirect", toggle=True)

        row = layout.row()
        row.label(text="Subsurface:")
        sub = row.row(align=True)
        sub.prop(crl, "denoising_subsurface_direct", text="Direct", toggle=True)
        sub.prop(crl, "denoising_subsurface_indirect", text="Indirect", toggle=True)


class Cycles_PT_post_processing(CyclesButtonsPanel, Panel):
    bl_label = "Post Processing"
    bl_options = {'DEFAULT_CLOSED'}

    def draw(self, context):
        layout = self.layout

        rd = context.scene.render

        split = layout.split()

        col = split.column()
        col.prop(rd, "use_compositing")
        col.prop(rd, "use_sequencer")

        col = split.column()
        col.prop(rd, "dither_intensity", text="Dither", slider=True)


class CyclesCamera_PT_dof(CyclesButtonsPanel, Panel):
    bl_label = "Depth of Field"
    bl_context = "data"

    @classmethod
    def poll(cls, context):
        return context.camera and CyclesButtonsPanel.poll(context)

    def draw(self, context):
        layout = self.layout

        cam = context.camera
        ccam = cam.cycles
        dof_options = cam.gpu_dof

        split = layout.split()

        col = split.column()
        col.label("Focus:")
        col.prop(cam, "dof_object", text="")

        sub = col.row()
        sub.active = cam.dof_object is None
        sub.prop(cam, "dof_distance", text="Distance")

        hq_support = dof_options.is_hq_supported
        sub = col.column(align=True)
        sub.label("Viewport:")
        subhq = sub.column()
        subhq.active = hq_support
        subhq.prop(dof_options, "use_high_quality")
        sub.prop(dof_options, "fstop")
        if dof_options.use_high_quality and hq_support:
            sub.prop(dof_options, "blades")

        col = split.column()

        col.label("Aperture:")
        sub = col.column(align=True)
        sub.prop(ccam, "aperture_type", text="")
        if ccam.aperture_type == 'RADIUS':
            sub.prop(ccam, "aperture_size", text="Size")
        elif ccam.aperture_type == 'FSTOP':
            sub.prop(ccam, "aperture_fstop", text="Number")

        sub = col.column(align=True)
        sub.prop(ccam, "aperture_blades", text="Blades")
        sub.prop(ccam, "aperture_rotation", text="Rotation")
        sub.prop(ccam, "aperture_ratio", text="Ratio")


class Cycles_PT_context_material(CyclesButtonsPanel, Panel):
    bl_label = ""
    bl_context = "material"
    bl_options = {'HIDE_HEADER'}

    @classmethod
    def poll(cls, context):
        return (context.material or context.object) and CyclesButtonsPanel.poll(context)

    def draw(self, context):
        layout = self.layout

        mat = context.material
        ob = context.object
        slot = context.material_slot
        space = context.space_data

        if ob:
            is_sortable = len(ob.material_slots) > 1
            rows = 1
            if (is_sortable):
                rows = 4

            row = layout.row()

            row.template_list("MATERIAL_UL_matslots", "", ob, "material_slots", ob, "active_material_index", rows=rows)

            col = row.column(align=True)
            col.operator("object.material_slot_add", icon='ZOOMIN', text="")
            col.operator("object.material_slot_remove", icon='ZOOMOUT', text="")

            col.menu("MATERIAL_MT_specials", icon='DOWNARROW_HLT', text="")

            if is_sortable:
                col.separator()

                col.operator("object.material_slot_move", icon='TRIA_UP', text="").direction = 'UP'
                col.operator("object.material_slot_move", icon='TRIA_DOWN', text="").direction = 'DOWN'

            if ob.mode == 'EDIT':
                row = layout.row(align=True)
                row.operator("object.material_slot_assign", text="Assign")
                row.operator("object.material_slot_select", text="Select")
                row.operator("object.material_slot_deselect", text="Deselect")

        split = layout.split(percentage=0.65)

        if ob:
            split.template_ID(ob, "active_material", new="material.new")
            row = split.row()

            if slot:
                row.prop(slot, "link", text="")
            else:
                row.label()
        elif mat:
            split.template_ID(space, "pin_id")
            split.separator()


class CyclesObject_PT_motion_blur(CyclesButtonsPanel, Panel):
    bl_label = "Motion Blur"
    bl_context = "object"
    bl_options = {'DEFAULT_CLOSED'}

    @classmethod
    def poll(cls, context):
        ob = context.object
        if CyclesButtonsPanel.poll(context) and ob:
            if ob.type in {'MESH', 'CURVE', 'CURVE', 'SURFACE', 'FONT', 'META'}:
                return True
            if ob.dupli_type == 'GROUP' and ob.dupli_group:
                return True
            # TODO(sergey): More duplicator types here?
        return False

    def draw_header(self, context):
        layout = self.layout

        rd = context.scene.render
        # scene = context.scene

        layout.active = rd.use_motion_blur

        ob = context.object
        cob = ob.cycles

        layout.prop(cob, "use_motion_blur", text="")

    def draw(self, context):
        layout = self.layout

        rd = context.scene.render
        # scene = context.scene

        ob = context.object
        cob = ob.cycles

        layout.active = (rd.use_motion_blur and cob.use_motion_blur)

        row = layout.row()
        row.prop(cob, "use_deform_motion", text="Deformation")

        sub = row.row()
        sub.active = cob.use_deform_motion
        sub.prop(cob, "motion_steps", text="Steps")


class CyclesObject_PT_cycles_settings(CyclesButtonsPanel, Panel):
    bl_label = "Cycles Settings"
    bl_context = "object"
    bl_options = {'DEFAULT_CLOSED'}

    @classmethod
    def poll(cls, context):
        ob = context.object
        return (CyclesButtonsPanel.poll(context) and
                ob and ((ob.type in {'MESH', 'CURVE', 'SURFACE', 'FONT', 'META', 'LAMP'}) or
                        (ob.dupli_type == 'GROUP' and ob.dupli_group)))

    def draw(self, context):
        layout = self.layout

        scene = context.scene
        cscene = scene.cycles
        ob = context.object
        cob = ob.cycles
        visibility = ob.cycles_visibility

        layout.label(text="Ray Visibility:")
        flow = layout.column_flow()

        flow.prop(visibility, "camera")
        flow.prop(visibility, "diffuse")
        flow.prop(visibility, "glossy")
        flow.prop(visibility, "transmission")
        flow.prop(visibility, "scatter")

        if ob.type != 'LAMP':
            flow.prop(visibility, "shadow")

        layout.prop(cob, "is_shadow_catcher")

        col = layout.column()
        col.label(text="Performance:")
        row = col.row()
        sub = row.row()
        sub.active = scene.render.use_simplify and cscene.use_camera_cull
        sub.prop(cob, "use_camera_cull")

        sub = row.row()
        sub.active = scene.render.use_simplify and cscene.use_distance_cull
        sub.prop(cob, "use_distance_cull")


class CYCLES_OT_use_shading_nodes(Operator):
    """Enable nodes on a material, world or lamp"""
    bl_idname = "cycles.use_shading_nodes"
    bl_label = "Use Nodes"

    @classmethod
    def poll(cls, context):
        return (getattr(context, "material", False) or getattr(context, "world", False) or
                getattr(context, "lamp", False))

    def execute(self, context):
        if context.material:
            context.material.use_nodes = True
        elif context.world:
            context.world.use_nodes = True
        elif context.lamp:
            context.lamp.use_nodes = True

        return {'FINISHED'}


def find_node(material, nodetype):
    if material and material.node_tree:
        ntree = material.node_tree

        active_output_node = None
        for node in ntree.nodes:
            if getattr(node, "type", None) == nodetype:
                if getattr(node, "is_active_output", True):
                    return node
                if not active_output_node:
                    active_output_node = node
        return active_output_node

    return None


def find_node_input(node, name):
    for input in node.inputs:
        if input.name == name:
            return input

    return None


def panel_node_draw(layout, id_data, output_type, input_name):
    if not id_data.use_nodes:
        layout.operator("cycles.use_shading_nodes", icon='NODETREE')
        return False

    ntree = id_data.node_tree

    node = find_node(id_data, output_type)
    if not node:
        layout.label(text="No output node")
    else:
        input = find_node_input(node, input_name)
        layout.template_node_view(ntree, node, input)

    return True


class CyclesLamp_PT_preview(CyclesButtonsPanel, Panel):
    bl_label = "Preview"
    bl_context = "data"
    bl_options = {'DEFAULT_CLOSED'}

    @classmethod
    def poll(cls, context):
        return context.lamp and \
               not (context.lamp.type == 'AREA' and
                    context.lamp.cycles.is_portal) \
               and CyclesButtonsPanel.poll(context)

    def draw(self, context):
        self.layout.template_preview(context.lamp)


class CyclesLamp_PT_lamp(CyclesButtonsPanel, Panel):
    bl_label = "Lamp"
    bl_context = "data"

    @classmethod
    def poll(cls, context):
        return context.lamp and CyclesButtonsPanel.poll(context)

    def draw(self, context):
        layout = self.layout

        lamp = context.lamp
        clamp = lamp.cycles
        # cscene = context.scene.cycles

        layout.prop(lamp, "type", expand=True)

        split = layout.split()
        col = split.column(align=True)

        if lamp.type in {'POINT', 'SUN', 'SPOT'}:
            col.prop(lamp, "shadow_soft_size", text="Size")
        elif lamp.type == 'AREA':
            col.prop(lamp, "shape", text="")
            sub = col.column(align=True)

            if lamp.shape == 'SQUARE':
                sub.prop(lamp, "size")
            elif lamp.shape == 'RECTANGLE':
                sub.prop(lamp, "size", text="Size X")
                sub.prop(lamp, "size_y", text="Size Y")

        if not (lamp.type == 'AREA' and clamp.is_portal):
            sub = col.column(align=True)
            if use_branched_path(context):
                subsub = sub.row(align=True)
                subsub.active = use_sample_all_lights(context)
                subsub.prop(clamp, "samples")
            sub.prop(clamp, "max_bounces")

        col = split.column()

        sub = col.column(align=True)
        sub.active = not (lamp.type == 'AREA' and clamp.is_portal)
        sub.prop(clamp, "cast_shadow")
        sub.prop(clamp, "use_multiple_importance_sampling", text="Multiple Importance")

        if lamp.type == 'AREA':
            col.prop(clamp, "is_portal", text="Portal")

        if lamp.type == 'HEMI':
            layout.label(text="Not supported, interpreted as sun lamp")


class CyclesLamp_PT_nodes(CyclesButtonsPanel, Panel):
    bl_label = "Nodes"
    bl_context = "data"

    @classmethod
    def poll(cls, context):
        return context.lamp and not (context.lamp.type == 'AREA' and
                                     context.lamp.cycles.is_portal) and \
               CyclesButtonsPanel.poll(context)

    def draw(self, context):
        layout = self.layout

        lamp = context.lamp
        if not panel_node_draw(layout, lamp, 'OUTPUT_LAMP', 'Surface'):
            layout.prop(lamp, "color")


class CyclesLamp_PT_spot(CyclesButtonsPanel, Panel):
    bl_label = "Spot Shape"
    bl_context = "data"

    @classmethod
    def poll(cls, context):
        lamp = context.lamp
        return (lamp and lamp.type == 'SPOT') and CyclesButtonsPanel.poll(context)

    def draw(self, context):
        layout = self.layout

        lamp = context.lamp

        split = layout.split()

        col = split.column()
        sub = col.column()
        sub.prop(lamp, "spot_size", text="Size")
        sub.prop(lamp, "spot_blend", text="Blend", slider=True)

        col = split.column()
        col.prop(lamp, "show_cone")


class CyclesWorld_PT_preview(CyclesButtonsPanel, Panel):
    bl_label = "Preview"
    bl_context = "world"
    bl_options = {'DEFAULT_CLOSED'}

    @classmethod
    def poll(cls, context):
        return context.world and CyclesButtonsPanel.poll(context)

    def draw(self, context):
        self.layout.template_preview(context.world)


class CyclesWorld_PT_surface(CyclesButtonsPanel, Panel):
    bl_label = "Surface"
    bl_context = "world"

    @classmethod
    def poll(cls, context):
        return context.world and CyclesButtonsPanel.poll(context)

    def draw(self, context):
        layout = self.layout

        world = context.world

        if not panel_node_draw(layout, world, 'OUTPUT_WORLD', 'Surface'):
            layout.prop(world, "horizon_color", text="Color")


class CyclesWorld_PT_volume(CyclesButtonsPanel, Panel):
    bl_label = "Volume"
    bl_context = "world"
    bl_options = {'DEFAULT_CLOSED'}

    @classmethod
    def poll(cls, context):
        world = context.world
        return world and world.node_tree and CyclesButtonsPanel.poll(context)

    def draw(self, context):
        layout = self.layout

        world = context.world
        panel_node_draw(layout, world, 'OUTPUT_WORLD', 'Volume')


class CyclesWorld_PT_ambient_occlusion(CyclesButtonsPanel, Panel):
    bl_label = "Ambient Occlusion"
    bl_context = "world"

    @classmethod
    def poll(cls, context):
        return context.world and CyclesButtonsPanel.poll(context)

    def draw_header(self, context):
        light = context.world.light_settings
        self.layout.prop(light, "use_ambient_occlusion", text="")

    def draw(self, context):
        layout = self.layout

        light = context.world.light_settings
        scene = context.scene

        row = layout.row()
        sub = row.row()
        sub.active = light.use_ambient_occlusion or scene.render.use_simplify
        sub.prop(light, "ao_factor", text="Factor")
        row.prop(light, "distance", text="Distance")


class CyclesWorld_PT_mist(CyclesButtonsPanel, Panel):
    bl_label = "Mist Pass"
    bl_context = "world"
    bl_options = {'DEFAULT_CLOSED'}

    @classmethod
    def poll(cls, context):
        if CyclesButtonsPanel.poll(context):
            if context.world:
                for rl in context.scene.render.layers:
                    if rl.use_pass_mist:
                        return True

        return False

    def draw(self, context):
        layout = self.layout

        world = context.world

        split = layout.split(align=True)
        split.prop(world.mist_settings, "start")
        split.prop(world.mist_settings, "depth")

        layout.prop(world.mist_settings, "falloff")


class CyclesWorld_PT_ray_visibility(CyclesButtonsPanel, Panel):
    bl_label = "Ray Visibility"
    bl_context = "world"
    bl_options = {'DEFAULT_CLOSED'}

    @classmethod
    def poll(cls, context):
        return CyclesButtonsPanel.poll(context) and context.world

    def draw(self, context):
        layout = self.layout

        world = context.world
        visibility = world.cycles_visibility

        flow = layout.column_flow()

        flow.prop(visibility, "camera")
        flow.prop(visibility, "diffuse")
        flow.prop(visibility, "glossy")
        flow.prop(visibility, "transmission")
        flow.prop(visibility, "scatter")


class CyclesWorld_PT_settings(CyclesButtonsPanel, Panel):
    bl_label = "Settings"
    bl_context = "world"
    bl_options = {'DEFAULT_CLOSED'}

    @classmethod
    def poll(cls, context):
        return context.world and CyclesButtonsPanel.poll(context)

    def draw(self, context):
        layout = self.layout

        world = context.world
        cworld = world.cycles
        # cscene = context.scene.cycles

        split = layout.split()

        col = split.column()

        col.label(text="Surface:")
        col.prop(cworld, "sample_as_light", text="Multiple Importance")

        sub = col.column(align=True)
        sub.active = cworld.sample_as_light
        sub.prop(cworld, "sample_map_resolution")
        if use_branched_path(context):
            subsub = sub.row(align=True)
            subsub.active = use_sample_all_lights(context)
            subsub.prop(cworld, "samples")
        sub.prop(cworld, "max_bounces")

        col = split.column()
        col.label(text="Volume:")
        sub = col.column()
        sub.active = use_cpu(context)
        sub.prop(cworld, "volume_sampling", text="")
        sub.prop(cworld, "volume_interpolation", text="")
        col.prop(cworld, "homogeneous_volume", text="Homogeneous")


class CyclesMaterial_PT_preview(CyclesButtonsPanel, Panel):
    bl_label = "Preview"
    bl_context = "material"
    bl_options = {'DEFAULT_CLOSED'}

    @classmethod
    def poll(cls, context):
        return context.material and CyclesButtonsPanel.poll(context)

    def draw(self, context):
        self.layout.template_preview(context.material)


class CyclesMaterial_PT_surface(CyclesButtonsPanel, Panel):
    bl_label = "Surface"
    bl_context = "material"

    @classmethod
    def poll(cls, context):
        return context.material and CyclesButtonsPanel.poll(context)

    def draw(self, context):
        layout = self.layout

        mat = context.material
        if not panel_node_draw(layout, mat, 'OUTPUT_MATERIAL', 'Surface'):
            layout.prop(mat, "diffuse_color")


class CyclesMaterial_PT_volume(CyclesButtonsPanel, Panel):
    bl_label = "Volume"
    bl_context = "material"
    bl_options = {'DEFAULT_CLOSED'}

    @classmethod
    def poll(cls, context):
        mat = context.material
        return mat and mat.node_tree and CyclesButtonsPanel.poll(context)

    def draw(self, context):
        layout = self.layout

        mat = context.material
        # cmat = mat.cycles

        panel_node_draw(layout, mat, 'OUTPUT_MATERIAL', 'Volume')


class CyclesMaterial_PT_displacement(CyclesButtonsPanel, Panel):
    bl_label = "Displacement"
    bl_context = "material"

    @classmethod
    def poll(cls, context):
        mat = context.material
        return mat and mat.node_tree and CyclesButtonsPanel.poll(context)

    def draw(self, context):
        layout = self.layout

        mat = context.material
        panel_node_draw(layout, mat, 'OUTPUT_MATERIAL', 'Displacement')


class CyclesMaterial_PT_settings(CyclesButtonsPanel, Panel):
    bl_label = "Settings"
    bl_context = "material"
    bl_options = {'DEFAULT_CLOSED'}

    @classmethod
    def poll(cls, context):
        return context.material and CyclesButtonsPanel.poll(context)

    def draw(self, context):
        layout = self.layout

        mat = context.material
        cmat = mat.cycles

        split = layout.split()
        col = split.column()
        col.label(text="Surface:")
        col.prop(cmat, "sample_as_light", text="Multiple Importance")
        col.prop(cmat, "use_transparent_shadow")

        if context.scene.cycles.feature_set == 'EXPERIMENTAL':
            col.separator()
            col.label(text="Displacement:")
            col.prop(cmat, "displacement_method", text="")

        col = split.column()
        col.label(text="Volume:")
        sub = col.column()
        sub.active = use_cpu(context)
        sub.prop(cmat, "volume_sampling", text="")
        sub.prop(cmat, "volume_interpolation", text="")
        col.prop(cmat, "homogeneous_volume", text="Homogeneous")

        layout.separator()
        split = layout.split()

        col = split.column(align=True)
        col.label("Viewport Color:")
        col.prop(mat, "diffuse_color", text="")
        col.prop(mat, "alpha")

        col.separator()
        col.label("Viewport Alpha:")
        col.prop(mat.game_settings, "alpha_blend", text="")

        col = split.column(align=True)
        col.label("Viewport Specular:")
        col.prop(mat, "specular_color", text="")
        col.prop(mat, "specular_hardness", text="Hardness")

        col.separator()
        col.prop(mat, "pass_index")


class CyclesTexture_PT_context(CyclesButtonsPanel, Panel):
    bl_label = ""
    bl_context = "texture"
    bl_options = {'HIDE_HEADER'}
    COMPAT_ENGINES = {'CYCLES'}

    def draw(self, context):
        layout = self.layout

        tex = context.texture
        space = context.space_data
        pin_id = space.pin_id
        use_pin_id = space.use_pin_id
        user = context.texture_user

        space.use_limited_texture_context = False

        if not (use_pin_id and isinstance(pin_id, bpy.types.Texture)):
            pin_id = None

        if not pin_id:
            layout.template_texture_user()

        if user or pin_id:
            layout.separator()

            split = layout.split(percentage=0.65)
            col = split.column()

            if pin_id:
                col.template_ID(space, "pin_id")
            else:
                propname = context.texture_user_property.identifier
                col.template_ID(user, propname, new="texture.new")

            if tex:
                split = layout.split(percentage=0.2)
                split.label(text="Type:")
                split.prop(tex, "type", text="")


class CyclesTexture_PT_node(CyclesButtonsPanel, Panel):
    bl_label = "Node"
    bl_context = "texture"

    @classmethod
    def poll(cls, context):
        node = context.texture_node
        return node and CyclesButtonsPanel.poll(context)

    def draw(self, context):
        layout = self.layout

        node = context.texture_node
        ntree = node.id_data
        layout.template_node_view(ntree, node, None)


class CyclesTexture_PT_mapping(CyclesButtonsPanel, Panel):
    bl_label = "Mapping"
    bl_context = "texture"

    @classmethod
    def poll(cls, context):
        node = context.texture_node
        # TODO(sergey): perform a faster/nicer check?
        return node and hasattr(node, 'texture_mapping') and CyclesButtonsPanel.poll(context)

    def draw(self, context):
        layout = self.layout

        node = context.texture_node

        mapping = node.texture_mapping

        layout.prop(mapping, "vector_type", expand=True)

        row = layout.row()

        row.column().prop(mapping, "translation")
        row.column().prop(mapping, "rotation")
        row.column().prop(mapping, "scale")

        layout.label(text="Projection:")

        row = layout.row()
        row.prop(mapping, "mapping_x", text="")
        row.prop(mapping, "mapping_y", text="")
        row.prop(mapping, "mapping_z", text="")


class CyclesTexture_PT_colors(CyclesButtonsPanel, Panel):
    bl_label = "Color"
    bl_context = "texture"
    bl_options = {'DEFAULT_CLOSED'}

    @classmethod
    def poll(cls, context):
        # node = context.texture_node
        return False
        # return node and CyclesButtonsPanel.poll(context)

    def draw(self, context):
        layout = self.layout

        node = context.texture_node

        mapping = node.color_mapping

        split = layout.split()

        col = split.column()
        col.label(text="Blend:")
        col.prop(mapping, "blend_type", text="")
        col.prop(mapping, "blend_factor", text="Factor")
        col.prop(mapping, "blend_color", text="")

        col = split.column()
        col.label(text="Adjust:")
        col.prop(mapping, "brightness")
        col.prop(mapping, "contrast")
        col.prop(mapping, "saturation")

        layout.separator()

        layout.prop(mapping, "use_color_ramp", text="Ramp")
        if mapping.use_color_ramp:
            layout.template_color_ramp(mapping, "color_ramp", expand=True)


class CyclesParticle_PT_textures(CyclesButtonsPanel, Panel):
    bl_label = "Textures"
    bl_context = "particle"
    bl_options = {'DEFAULT_CLOSED'}

    @classmethod
    def poll(cls, context):
        psys = context.particle_system
        return psys and CyclesButtonsPanel.poll(context)

    def draw(self, context):
        layout = self.layout

        psys = context.particle_system
        part = psys.settings

        row = layout.row()
        row.template_list("TEXTURE_UL_texslots", "", part, "texture_slots", part, "active_texture_index", rows=2)

        col = row.column(align=True)
        col.operator("texture.slot_move", text="", icon='TRIA_UP').type = 'UP'
        col.operator("texture.slot_move", text="", icon='TRIA_DOWN').type = 'DOWN'
        col.menu("TEXTURE_MT_specials", icon='DOWNARROW_HLT', text="")

        if not part.active_texture:
            layout.template_ID(part, "active_texture", new="texture.new")
        else:
            slot = part.texture_slots[part.active_texture_index]
            layout.template_ID(slot, "texture", new="texture.new")


class CyclesRender_PT_bake(CyclesButtonsPanel, Panel):
    bl_label = "Bake"
    bl_context = "render"
    bl_options = {'DEFAULT_CLOSED'}
    COMPAT_ENGINES = {'CYCLES'}

    def draw(self, context):
        layout = self.layout

        scene = context.scene
        cscene = scene.cycles
        cbk = scene.render.bake

        layout.operator("object.bake", icon='RENDER_STILL').type = cscene.bake_type

        col = layout.column()
        col.prop(cscene, "bake_type")

        col = layout.column()

        if cscene.bake_type == 'NORMAL':
            col.prop(cbk, "normal_space", text="Space")

            row = col.row(align=True)
            row.label(text="Swizzle:")
            row.prop(cbk, "normal_r", text="")
            row.prop(cbk, "normal_g", text="")
            row.prop(cbk, "normal_b", text="")

        elif cscene.bake_type == 'COMBINED':
            row = col.row(align=True)
            row.prop(cbk, "use_pass_direct", toggle=True)
            row.prop(cbk, "use_pass_indirect", toggle=True)

            split = col.split()
            split.active = cbk.use_pass_direct or cbk.use_pass_indirect

            col = split.column()
            col.prop(cbk, "use_pass_diffuse")
            col.prop(cbk, "use_pass_glossy")
            col.prop(cbk, "use_pass_transmission")

            col = split.column()
            col.prop(cbk, "use_pass_subsurface")
            col.prop(cbk, "use_pass_ambient_occlusion")
            col.prop(cbk, "use_pass_emit")

        elif cscene.bake_type in {'DIFFUSE', 'GLOSSY', 'TRANSMISSION', 'SUBSURFACE'}:
            row = col.row(align=True)
            row.prop(cbk, "use_pass_direct", toggle=True)
            row.prop(cbk, "use_pass_indirect", toggle=True)
            row.prop(cbk, "use_pass_color", toggle=True)

        layout.separator()

        split = layout.split()

        col = split.column()
        col.prop(cbk, "margin")
        col.prop(cbk, "use_clear")

        col = split.column()
        col.prop(cbk, "use_selected_to_active")
        sub = col.column()
        sub.active = cbk.use_selected_to_active
        sub.prop(cbk, "use_cage", text="Cage")
        if cbk.use_cage:
            sub.prop(cbk, "cage_extrusion", text="Extrusion")
            sub.prop_search(cbk, "cage_object", scene, "objects", text="")
        else:
            sub.prop(cbk, "cage_extrusion", text="Ray Distance")


class CyclesRender_PT_debug(CyclesButtonsPanel, Panel):
    bl_label = "Debug"
    bl_context = "render"
    bl_options = {'DEFAULT_CLOSED'}
    COMPAT_ENGINES = {'CYCLES'}

    @classmethod
    def poll(cls, context):
        return CyclesButtonsPanel.poll(context) and bpy.app.debug_value == 256

    def draw(self, context):
        layout = self.layout

        scene = context.scene
        cscene = scene.cycles

        col = layout.column()

        col.label('CPU Flags:')
        row = col.row(align=True)
        row.prop(cscene, "debug_use_cpu_sse2", toggle=True)
        row.prop(cscene, "debug_use_cpu_sse3", toggle=True)
        row.prop(cscene, "debug_use_cpu_sse41", toggle=True)
        row.prop(cscene, "debug_use_cpu_avx", toggle=True)
        row.prop(cscene, "debug_use_cpu_avx2", toggle=True)
        col.prop(cscene, "debug_use_qbvh")
        col.prop(cscene, "debug_use_cpu_split_kernel")

        col = layout.column()
        col.label('CUDA Flags:')
        col.prop(cscene, "debug_use_cuda_adaptive_compile")
        col.prop(cscene, "debug_use_cuda_split_kernel")

        col = layout.column()
        col.label('OpenCL Flags:')
        col.prop(cscene, "debug_opencl_kernel_type", text="Kernel")
        col.prop(cscene, "debug_opencl_device_type", text="Device")
        col.prop(cscene, "debug_opencl_kernel_single_program", text="Single Program")
        col.prop(cscene, "debug_use_opencl_debug", text="Debug")
        col.prop(cscene, "debug_opencl_mem_limit")


class CyclesParticle_PT_CurveSettings(CyclesButtonsPanel, Panel):
    bl_label = "Cycles Hair Settings"
    bl_context = "particle"

    @classmethod
    def poll(cls, context):
        scene = context.scene
        ccscene = scene.cycles_curves
        psys = context.particle_system
        use_curves = ccscene.use_curves and psys
        return CyclesButtonsPanel.poll(context) and use_curves and psys.settings.type == 'HAIR'

    def draw(self, context):
        layout = self.layout

        psys = context.particle_settings
        cpsys = psys.cycles

        row = layout.row()
        row.prop(cpsys, "shape", text="Shape")

        layout.label(text="Thickness:")
        row = layout.row()
        row.prop(cpsys, "root_width", text="Root")
        row.prop(cpsys, "tip_width", text="Tip")

        row = layout.row()
        row.prop(cpsys, "radius_scale", text="Scaling")
        row.prop(cpsys, "use_closetip", text="Close tip")


class CyclesScene_PT_simplify(CyclesButtonsPanel, Panel):
    bl_label = "Simplify"
    bl_context = "scene"
    COMPAT_ENGINES = {'CYCLES'}

    def draw_header(self, context):
        rd = context.scene.render
        self.layout.prop(rd, "use_simplify", text="")

    def draw(self, context):
        layout = self.layout

        scene = context.scene
        rd = scene.render
        cscene = scene.cycles

        layout.active = rd.use_simplify

        col = layout.column(align=True)
        col.label(text="Subdivision")
        row = col.row(align=True)
        row.prop(rd, "simplify_subdivision", text="Viewport")
        row.prop(rd, "simplify_subdivision_render", text="Render")
<<<<<<< HEAD

        col = layout.column(align=True)
        col.label(text="Child Particles")
        row = col.row(align=True)
        row.prop(rd, "simplify_child_particles", text="Viewport")
        row.prop(rd, "simplify_child_particles_render", text="Render")

        col = layout.column(align=True)
        split = col.split()
        sub = split.column()
        sub.label(text="Texture Limit Viewport")
        sub.prop(cscene, "texture_limit", text="")
        sub = split.column()
        sub.label(text="Texture Limit Render")
        sub.prop(cscene, "texture_limit_render", text="")

        split = layout.split()
        col = split.column()
        col.prop(cscene, "use_camera_cull")
        row = col.row()
        row.active = cscene.use_camera_cull
        row.prop(cscene, "camera_cull_margin")

        col = split.column()
        col.prop(cscene, "use_distance_cull")
        row = col.row()
        row.active = cscene.use_distance_cull
        row.prop(cscene, "distance_cull_margin", text="Distance")
=======

        col = layout.column(align=True)
        col.label(text="Child Particles")
        row = col.row(align=True)
        row.prop(rd, "simplify_child_particles", text="Viewport")
        row.prop(rd, "simplify_child_particles_render", text="Render")

        col = layout.column(align=True)
        split = col.split()
        sub = split.column()
        sub.label(text="Texture Limit Viewport")
        sub.prop(cscene, "texture_limit", text="")
        sub = split.column()
        sub.label(text="Texture Limit Render")
        sub.prop(cscene, "texture_limit_render", text="")

        split = layout.split()
        col = split.column()
        col.prop(cscene, "use_camera_cull")
        row = col.row()
        row.active = cscene.use_camera_cull
        row.prop(cscene, "camera_cull_margin")

        col = split.column()
        col.prop(cscene, "use_distance_cull")
        row = col.row()
        row.active = cscene.use_distance_cull
        row.prop(cscene, "distance_cull_margin", text="Distance")

        split = layout.split()
        col = split.column()
        col.prop(cscene, "ao_bounces")

        col = split.column()
        col.prop(cscene, "ao_bounces_render")
>>>>>>> 5e9132b3

def draw_device(self, context):
    scene = context.scene
    layout = self.layout

    if scene.render.engine == 'CYCLES':
        from . import engine
        cscene = scene.cycles

        layout.prop(cscene, "feature_set")

<<<<<<< HEAD
        split = layout.split(percentage=1/3)
        split.label("Device:")
        row = split.row()
        row.active = show_device_selection(context)
=======
        split = layout.split(percentage=1 / 3)
        split.label("Device:")
        row = split.row()
        row.active = show_device_active(context)
>>>>>>> 5e9132b3
        row.prop(cscene, "device", text="")

        if engine.with_osl() and use_cpu(context):
            layout.prop(cscene, "shading_system")


def draw_pause(self, context):
    layout = self.layout
    scene = context.scene

    if scene.render.engine == "CYCLES":
        view = context.space_data

        if view.viewport_shade == 'RENDERED':
            cscene = scene.cycles
            layername = scene.render.layers.active.name
            layout.prop(cscene, "preview_pause", icon="PAUSE", text="")
            layout.prop(cscene, "preview_active_layer", icon="RENDERLAYERS", text=layername)


def get_panels():
    exclude_panels = {
        'DATA_PT_area',
        'DATA_PT_camera_dof',
        'DATA_PT_falloff_curve',
        'DATA_PT_lamp',
        'DATA_PT_preview',
        'DATA_PT_shadow',
        'DATA_PT_spot',
        'DATA_PT_sunsky',
        'MATERIAL_PT_context_material',
        'MATERIAL_PT_diffuse',
        'MATERIAL_PT_flare',
        'MATERIAL_PT_halo',
        'MATERIAL_PT_mirror',
        'MATERIAL_PT_options',
        'MATERIAL_PT_pipeline',
        'MATERIAL_PT_preview',
        'MATERIAL_PT_shading',
        'MATERIAL_PT_shadow',
        'MATERIAL_PT_specular',
        'MATERIAL_PT_sss',
        'MATERIAL_PT_strand',
        'MATERIAL_PT_transp',
        'MATERIAL_PT_volume_density',
        'MATERIAL_PT_volume_integration',
        'MATERIAL_PT_volume_lighting',
        'MATERIAL_PT_volume_options',
        'MATERIAL_PT_volume_shading',
        'MATERIAL_PT_volume_transp',
        'RENDERLAYER_PT_layer_options',
        'RENDERLAYER_PT_layer_passes',
        'RENDERLAYER_PT_views',
        'RENDER_PT_antialiasing',
        'RENDER_PT_bake',
        'RENDER_PT_motion_blur',
        'RENDER_PT_performance',
        'RENDER_PT_post_processing',
        'RENDER_PT_shading',
        'SCENE_PT_simplify',
        'TEXTURE_PT_context_texture',
        'WORLD_PT_ambient_occlusion',
        'WORLD_PT_environment_lighting',
        'WORLD_PT_gather',
        'WORLD_PT_indirect_lighting',
        'WORLD_PT_mist',
        'WORLD_PT_preview',
        'WORLD_PT_world'
        }

    panels = []
    for panel in bpy.types.Panel.__subclasses__():
        if hasattr(panel, 'COMPAT_ENGINES') and 'BLENDER_RENDER' in panel.COMPAT_ENGINES:
            if panel.__name__ not in exclude_panels:
                panels.append(panel)

    return panels


classes = (
    CYCLES_MT_sampling_presets,
    CYCLES_MT_integrator_presets,
    CyclesRender_PT_sampling,
    CyclesRender_PT_geometry,
    CyclesRender_PT_light_paths,
    CyclesRender_PT_motion_blur,
    CyclesRender_PT_film,
    CyclesRender_PT_performance,
    CyclesRender_PT_layer_options,
    CyclesRender_PT_layer_passes,
    CyclesRender_PT_views,
    CyclesRender_PT_denoising,
    Cycles_PT_post_processing,
    CyclesCamera_PT_dof,
    Cycles_PT_context_material,
    CyclesObject_PT_motion_blur,
    CyclesObject_PT_cycles_settings,
    CYCLES_OT_use_shading_nodes,
    CyclesLamp_PT_preview,
    CyclesLamp_PT_lamp,
    CyclesLamp_PT_nodes,
    CyclesLamp_PT_spot,
    CyclesWorld_PT_preview,
    CyclesWorld_PT_surface,
    CyclesWorld_PT_volume,
    CyclesWorld_PT_ambient_occlusion,
    CyclesWorld_PT_mist,
    CyclesWorld_PT_ray_visibility,
    CyclesWorld_PT_settings,
    CyclesMaterial_PT_preview,
    CyclesMaterial_PT_surface,
    CyclesMaterial_PT_volume,
    CyclesMaterial_PT_displacement,
    CyclesMaterial_PT_settings,
    CyclesTexture_PT_context,
    CyclesTexture_PT_node,
    CyclesTexture_PT_mapping,
    CyclesTexture_PT_colors,
    CyclesParticle_PT_textures,
    CyclesRender_PT_bake,
    CyclesRender_PT_debug,
    CyclesParticle_PT_CurveSettings,
    CyclesScene_PT_simplify,
)


def register():
    from bpy.utils import register_class

    bpy.types.RENDER_PT_render.append(draw_device)
    bpy.types.VIEW3D_HT_header.append(draw_pause)

    for panel in get_panels():
        panel.COMPAT_ENGINES.add('CYCLES')

    for cls in classes:
        register_class(cls)


def unregister():
    from bpy.utils import unregister_class

    bpy.types.RENDER_PT_render.remove(draw_device)
    bpy.types.VIEW3D_HT_header.remove(draw_pause)

    for panel in get_panels():
        if 'CYCLES' in panel.COMPAT_ENGINES:
            panel.COMPAT_ENGINES.remove('CYCLES')

    for cls in classes:
        unregister_class(cls)<|MERGE_RESOLUTION|>--- conflicted
+++ resolved
@@ -86,19 +86,10 @@
 
     return cscene.sample_all_lights_direct or cscene.sample_all_lights_indirect
 
-<<<<<<< HEAD
-def show_device_selection(context):
-    type = get_device_type(context)
-    if type == 'NETWORK':
-        return True
-    if not type in {'CUDA', 'OPENCL'}:
-        return False
-=======
 def show_device_active(context):
     cscene = context.scene.cycles
     if cscene.device != 'GPU':
         return True
->>>>>>> 5e9132b3
     return context.user_preferences.addons[__package__].preferences.has_active_device()
 
 
@@ -165,10 +156,6 @@
 
         row = layout.row()
         sub = row.row()
-<<<<<<< HEAD
-        sub.active = get_device_type(context) != 'OPENCL' or use_cpu(context)
-=======
->>>>>>> 5e9132b3
         sub.prop(cscene, "progressive", text="")
         row.prop(cscene, "use_square_samples")
 
@@ -280,11 +267,7 @@
 
         row = col.row()
         row.prop(ccscene, "minimum_width", text="Min Pixels")
-<<<<<<< HEAD
-        row.prop(ccscene, "maximum_width", text="Max Ext.")
-=======
         row.prop(ccscene, "maximum_width", text="Max Extension")
->>>>>>> 5e9132b3
 
 
 class CyclesRender_PT_light_paths(CyclesButtonsPanel, Panel):
@@ -1682,7 +1665,6 @@
         row = col.row(align=True)
         row.prop(rd, "simplify_subdivision", text="Viewport")
         row.prop(rd, "simplify_subdivision_render", text="Render")
-<<<<<<< HEAD
 
         col = layout.column(align=True)
         col.label(text="Child Particles")
@@ -1711,43 +1693,13 @@
         row = col.row()
         row.active = cscene.use_distance_cull
         row.prop(cscene, "distance_cull_margin", text="Distance")
-=======
-
-        col = layout.column(align=True)
-        col.label(text="Child Particles")
-        row = col.row(align=True)
-        row.prop(rd, "simplify_child_particles", text="Viewport")
-        row.prop(rd, "simplify_child_particles_render", text="Render")
-
-        col = layout.column(align=True)
-        split = col.split()
-        sub = split.column()
-        sub.label(text="Texture Limit Viewport")
-        sub.prop(cscene, "texture_limit", text="")
-        sub = split.column()
-        sub.label(text="Texture Limit Render")
-        sub.prop(cscene, "texture_limit_render", text="")
 
         split = layout.split()
         col = split.column()
-        col.prop(cscene, "use_camera_cull")
-        row = col.row()
-        row.active = cscene.use_camera_cull
-        row.prop(cscene, "camera_cull_margin")
-
-        col = split.column()
-        col.prop(cscene, "use_distance_cull")
-        row = col.row()
-        row.active = cscene.use_distance_cull
-        row.prop(cscene, "distance_cull_margin", text="Distance")
-
-        split = layout.split()
-        col = split.column()
         col.prop(cscene, "ao_bounces")
 
         col = split.column()
         col.prop(cscene, "ao_bounces_render")
->>>>>>> 5e9132b3
 
 def draw_device(self, context):
     scene = context.scene
@@ -1759,17 +1711,10 @@
 
         layout.prop(cscene, "feature_set")
 
-<<<<<<< HEAD
-        split = layout.split(percentage=1/3)
-        split.label("Device:")
-        row = split.row()
-        row.active = show_device_selection(context)
-=======
         split = layout.split(percentage=1 / 3)
         split.label("Device:")
         row = split.row()
         row.active = show_device_active(context)
->>>>>>> 5e9132b3
         row.prop(cscene, "device", text="")
 
         if engine.with_osl() and use_cpu(context):
