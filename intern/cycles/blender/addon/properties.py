#
# Copyright 2011-2013 Blender Foundation
#
# Licensed under the Apache License, Version 2.0 (the "License");
# you may not use this file except in compliance with the License.
# You may obtain a copy of the License at
#
# http://www.apache.org/licenses/LICENSE-2.0
#
# Unless required by applicable law or agreed to in writing, software
# distributed under the License is distributed on an "AS IS" BASIS,
# WITHOUT WARRANTIES OR CONDITIONS OF ANY KIND, either express or implied.
# See the License for the specific language governing permissions and
# limitations under the License.
#

# <pep8 compliant>

import bpy
from bpy.props import (BoolProperty,
                       EnumProperty,
                       FloatProperty,
                       IntProperty,
                       PointerProperty,
                       StringProperty)

# enums

import _cycles

enum_devices = (
    ('CPU', "CPU", "Use CPU for rendering"),
    ('GPU', "GPU Compute", "Use GPU compute device for rendering, configured in the system tab in the user preferences"),
    )

if _cycles.with_network:
    enum_devices += (('NETWORK', "Networked Device", "Use networked device for rendering"),)

enum_feature_set = (
    ('SUPPORTED', "Supported", "Only use finished and supported features"),
    ('EXPERIMENTAL', "Experimental", "Use experimental and incomplete features that might be broken or change in the future", 'ERROR', 1),
    )

enum_displacement_methods = (
    ('BUMP', "Bump", "Bump mapping to simulate the appearance of displacement"),
    ('TRUE', "True", "Use true displacement only, requires fine subdivision"),
    ('BOTH', "Both", "Combination of displacement and bump mapping"),
    )

enum_bvh_types = (
    ('DYNAMIC_BVH', "Dynamic BVH", "Objects can be individually updated, at the cost of slower render time"),
    ('STATIC_BVH', "Static BVH", "Any object modification requires a complete BVH rebuild, but renders faster"),
    )

enum_filter_types = (
    ('BOX', "Box", "Box filter"),
    ('GAUSSIAN', "Gaussian", "Gaussian filter"),
    ('BLACKMAN_HARRIS', "Blackman-Harris", "Blackman-Harris filter"),
    )

enum_aperture_types = (
    ('RADIUS', "Radius", "Directly change the size of the aperture"),
    ('FSTOP', "F-stop", "Change the size of the aperture by f-stop"),
    )

enum_panorama_types = (
    ('EQUIRECTANGULAR', "Equirectangular", "Render the scene with a spherical camera, also known as Lat Long panorama"),
    ('FISHEYE_EQUIDISTANT', "Fisheye Equidistant", "Ideal for fulldomes, ignore the sensor dimensions"),
    ('FISHEYE_EQUISOLID', "Fisheye Equisolid",
                          "Similar to most fisheye modern lens, takes sensor dimensions into consideration"),
    ('MIRRORBALL', "Mirror Ball", "Uses the mirror ball mapping"),
    )

enum_curve_primitives = (
    ('TRIANGLES', "Triangles", "Create triangle geometry around strands"),
    ('LINE_SEGMENTS', "Line Segments", "Use line segment primitives"),
    ('CURVE_SEGMENTS', "Curve Segments", "Use segmented cardinal curve primitives"),
    )

enum_triangle_curves = (
    ('CAMERA_TRIANGLES', "Planes", "Create individual triangles forming planes that face camera"),
    ('TESSELLATED_TRIANGLES', "Tessellated", "Create mesh surrounding each strand"),
    )

enum_curve_shape = (
    ('RIBBONS', "Ribbons", "Ignore thickness of each strand"),
    ('THICK', "Thick", "Use thickness of strand when rendering"),
    )

enum_tile_order = (
    ('CENTER', "Center", "Render from center to the edges"),
    ('RIGHT_TO_LEFT', "Right to Left", "Render from right to left"),
    ('LEFT_TO_RIGHT', "Left to Right", "Render from left to right"),
    ('TOP_TO_BOTTOM', "Top to Bottom", "Render from top to bottom"),
    ('BOTTOM_TO_TOP', "Bottom to Top", "Render from bottom to top"),
    ('HILBERT_SPIRAL', "Hilbert Spiral", "Render in a Hilbert Spiral"),
    )

enum_use_layer_samples = (
    ('USE', "Use", "Per render layer number of samples override scene samples"),
    ('BOUNDED', "Bounded", "Bound per render layer number of samples by global samples"),
    ('IGNORE', "Ignore", "Ignore per render layer number of samples"),
    )

enum_sampling_pattern = (
    ('SOBOL', "Sobol", "Use Sobol random sampling pattern"),
    ('CORRELATED_MUTI_JITTER', "Correlated Multi-Jitter", "Use Correlated Multi-Jitter random sampling pattern"),
    )

enum_integrator = (
    ('BRANCHED_PATH', "Branched Path Tracing", "Path tracing integrator that branches on the first bounce, giving more control over the number of light and material samples"),
    ('PATH', "Path Tracing", "Pure path tracing integrator"),
    )

enum_volume_sampling = (
    ('DISTANCE', "Distance", "Use distance sampling, best for dense volumes with lights far away"),
    ('EQUIANGULAR', "Equiangular", "Use equiangular sampling, best for volumes with low density with light inside or near the volume"),
    ('MULTIPLE_IMPORTANCE', "Multiple Importance", "Combine distance and equi-angular sampling for volumes where neither method is ideal"),
    )

enum_volume_interpolation = (
    ('LINEAR', "Linear", "Good smoothness and speed"),
    ('CUBIC', "Cubic", "Smoothed high quality interpolation, but slower")
    )

enum_device_type = (
    ('CPU', "CPU", "CPU", 0),
    ('CUDA', "CUDA", "CUDA", 1),
    ('OPENCL', "OpenCL", "OpenCL", 2)
    )

enum_texture_limit = (
    ('OFF', "No Limit", "No texture size limit", 0),
    ('128', "128", "Limit texture size to 128 pixels", 1),
    ('256', "256", "Limit texture size to 256 pixels", 2),
    ('512', "512", "Limit texture size to 512 pixels", 3),
    ('1024', "1024", "Limit texture size to 1024 pixels", 4),
    ('2048', "2048", "Limit texture size to 2048 pixels", 5),
    ('4096', "4096", "Limit texture size to 4096 pixels", 6),
    ('8192', "8192", "Limit texture size to 8192 pixels", 7),
    )

class CyclesRenderSettings(bpy.types.PropertyGroup):
    @classmethod
    def register(cls):
        bpy.types.Scene.cycles = PointerProperty(
                name="Cycles Render Settings",
                description="Cycles render settings",
                type=cls,
                )
        cls.device = EnumProperty(
                name="Device",
                description="Device to use for rendering",
                items=enum_devices,
                default='CPU',
                )
        cls.feature_set = EnumProperty(
                name="Feature Set",
                description="Feature set to use for rendering",
                items=enum_feature_set,
                default='SUPPORTED',
                )
        cls.shading_system = BoolProperty(
                name="Open Shading Language",
                description="Use Open Shading Language (CPU rendering only)",
                )

        cls.progressive = EnumProperty(
                name="Integrator",
                description="Method to sample lights and materials",
                items=enum_integrator,
                default='PATH',
                )

        cls.use_square_samples = BoolProperty(
                name="Square Samples",
                description="Square sampling values for easier artist control",
                default=False,
                )

        cls.samples = IntProperty(
                name="Samples",
                description="Number of samples to render for each pixel",
                min=1, max=2147483647,
                default=128,
                )
        cls.preview_samples = IntProperty(
                name="Preview Samples",
                description="Number of samples to render in the viewport, unlimited if 0",
                min=0, max=2147483647,
                default=32,
                )
        cls.preview_pause = BoolProperty(
                name="Pause Preview",
                description="Pause all viewport preview renders",
                default=False,
                )
        cls.preview_active_layer = BoolProperty(
                name="Preview Active Layer",
                description="Preview active render layer in viewport",
                default=False,
                )

        cls.aa_samples = IntProperty(
                name="AA Samples",
                description="Number of antialiasing samples to render for each pixel",
                min=1, max=2097151,
                default=4,
                )
        cls.preview_aa_samples = IntProperty(
                name="AA Samples",
                description="Number of antialiasing samples to render in the viewport, unlimited if 0",
                min=0, max=2097151,
                default=4,
                )
        cls.diffuse_samples = IntProperty(
                name="Diffuse Samples",
                description="Number of diffuse bounce samples to render for each AA sample",
                min=1, max=1024,
                default=1,
                )
        cls.glossy_samples = IntProperty(
                name="Glossy Samples",
                description="Number of glossy bounce samples to render for each AA sample",
                min=1, max=1024,
                default=1,
                )
        cls.transmission_samples = IntProperty(
                name="Transmission Samples",
                description="Number of transmission bounce samples to render for each AA sample",
                min=1, max=1024,
                default=1,
                )
        cls.ao_samples = IntProperty(
                name="Ambient Occlusion Samples",
                description="Number of ambient occlusion samples to render for each AA sample",
                min=1, max=1024,
                default=1,
                )
        cls.mesh_light_samples = IntProperty(
                name="Mesh Light Samples",
                description="Number of mesh emission light samples to render for each AA sample",
                min=1, max=1024,
                default=1,
                )

        cls.subsurface_samples = IntProperty(
                name="Subsurface Samples",
                description="Number of subsurface scattering samples to render for each AA sample",
                min=1, max=1024,
                default=1,
                )

        cls.volume_samples = IntProperty(
                name="Volume Samples",
                description="Number of volume scattering samples to render for each AA sample",
                min=1, max=1024,
                default=1,
                )

        cls.sampling_pattern = EnumProperty(
                name="Sampling Pattern",
                description="Random sampling pattern used by the integrator",
                items=enum_sampling_pattern,
                default='SOBOL',
                )

        cls.use_layer_samples = EnumProperty(
                name="Layer Samples",
                description="How to use per render layer sample settings",
                items=enum_use_layer_samples,
                default='USE',
                )

        cls.sample_all_lights_direct = BoolProperty(
                name="Sample All Direct Lights",
                description="Sample all lights (for direct samples), rather than randomly picking one",
                default=True,
                )

        cls.sample_all_lights_indirect = BoolProperty(
                name="Sample All Indirect Lights",
                description="Sample all lights (for indirect samples), rather than randomly picking one",
                default=True,
                )
        cls.light_sampling_threshold = FloatProperty(
                name="Light Sampling Threshold",
                description="Probabilistically terminate light samples when the light contribution is below this threshold (more noise but faster rendering). "
                            "Zero disables the test and never ignores lights",
                min=0.0, max=1.0,
                default=0.01,
                )

        cls.caustics_reflective = BoolProperty(
                name="Reflective Caustics",
                description="Use reflective caustics, resulting in a brighter image (more noise but added realism)",
                default=True,
                )

        cls.caustics_refractive = BoolProperty(
                name="Refractive Caustics",
                description="Use refractive caustics, resulting in a brighter image (more noise but added realism)",
                default=True,
                )

        cls.blur_glossy = FloatProperty(
                name="Filter Glossy",
                description="Adaptively blur glossy shaders after blurry bounces, "
                            "to reduce noise at the cost of accuracy",
                min=0.0, max=10.0,
                default=0.0,
                )

        cls.min_bounces = IntProperty(
                name="Min Bounces",
                description="Minimum number of bounces, setting this lower "
                            "than the maximum enables probabilistic path "
                            "termination (faster but noisier)",
                min=0, max=1024,
                default=3,
                )
        cls.max_bounces = IntProperty(
                name="Max Bounces",
                description="Total maximum number of bounces",
                min=0, max=1024,
                default=12,
                )

        cls.diffuse_bounces = IntProperty(
                name="Diffuse Bounces",
                description="Maximum number of diffuse reflection bounces, bounded by total maximum",
                min=0, max=1024,
                default=4,
                )
        cls.glossy_bounces = IntProperty(
                name="Glossy Bounces",
                description="Maximum number of glossy reflection bounces, bounded by total maximum",
                min=0, max=1024,
                default=4,
                )
        cls.transmission_bounces = IntProperty(
                name="Transmission Bounces",
                description="Maximum number of transmission bounces, bounded by total maximum",
                min=0, max=1024,
                default=12,
                )
        cls.volume_bounces = IntProperty(
                name="Volume Bounces",
                description="Maximum number of volumetric scattering events",
                min=0, max=1024,
                default=0,
                )

        cls.transparent_min_bounces = IntProperty(
                name="Transparent Min Bounces",
                description="Minimum number of transparent bounces, setting "
                            "this lower than the maximum enables "
                            "probabilistic path termination (faster but "
                            "noisier)",
                min=0, max=1024,
                default=8,
                )
        cls.transparent_max_bounces = IntProperty(
                name="Transparent Max Bounces",
                description="Maximum number of transparent bounces",
                min=0, max=1024,
                default=8,
                )
        cls.use_transparent_shadows = BoolProperty(
                name="Transparent Shadows",
                description="Use transparency of surfaces for rendering shadows",
                default=True,
                )

        cls.volume_step_size = FloatProperty(
                name="Step Size",
                description="Distance between volume shader samples when rendering the volume "
                            "(lower values give more accurate and detailed results, but also increased render time)",
                default=0.1,
                min=0.0000001, max=100000.0, soft_min=0.01, soft_max=1.0, precision=4
                )

        cls.volume_max_steps = IntProperty(
                name="Max Steps",
                description="Maximum number of steps through the volume before giving up, "
                            "to avoid extremely long render times with big objects or small step sizes",
                default=1024,
                min=2, max=65536
                )

        cls.dicing_rate = FloatProperty(
                name="Dicing Rate",
                description="Size of a micropolygon in pixels",
                min=0.1, max=1000.0, soft_min=0.5,
                default=1.0,
                subtype="PIXEL"
                )
        cls.preview_dicing_rate = FloatProperty(
                name="Preview Dicing Rate",
                description="Size of a micropolygon in pixels during preview render",
                min=0.1, max=1000.0, soft_min=0.5,
                default=8.0,
                subtype="PIXEL"
                )

        cls.max_subdivisions = IntProperty(
                name="Max Subdivisions",
                description="Stop subdividing when this level is reached even if the dice rate would produce finer tessellation",
                min=0, max=16,
                default=12,
                )

        cls.film_exposure = FloatProperty(
                name="Exposure",
                description="Image brightness scale",
                min=0.0, max=10.0,
                default=1.0,
                )
        cls.film_transparent = BoolProperty(
                name="Transparent",
                description="World background is transparent with premultiplied alpha",
                default=False,
                )

        # Really annoyingly, we have to keep it around for a few releases,
        # otherwise forward compatibility breaks in really bad manner: CRASH!
        #
        # TODO(sergey): Remove this during 2.8x series of Blender.
        cls.filter_type = EnumProperty(
                name="Filter Type",
                description="Pixel filter type",
                items=enum_filter_types,
                default='BLACKMAN_HARRIS',
                )

        cls.pixel_filter_type = EnumProperty(
                name="Filter Type",
                description="Pixel filter type",
                items=enum_filter_types,
                default='BLACKMAN_HARRIS',
                )

        cls.filter_width = FloatProperty(
                name="Filter Width",
                description="Pixel filter width",
                min=0.01, max=10.0,
                default=1.5,
                )

        cls.seed = IntProperty(
                name="Seed",
                description="Seed value for integrator to get different noise patterns",
                min=0, max=2147483647,
                default=0,
                )

        cls.use_animated_seed = BoolProperty(
                name="Use Animated Seed",
                description="Use different seed values (and hence noise patterns) at different frames",
                default=False,
                )

        cls.sample_clamp_direct = FloatProperty(
                name="Clamp Direct",
                description="If non-zero, the maximum value for a direct sample, "
                            "higher values will be scaled down to avoid too "
                            "much noise and slow convergence at the cost of accuracy",
                min=0.0, max=1e8,
                default=0.0,
                )

        cls.sample_clamp_indirect = FloatProperty(
                name="Clamp Indirect",
                description="If non-zero, the maximum value for an indirect sample, "
                            "higher values will be scaled down to avoid too "
                            "much noise and slow convergence at the cost of accuracy",
                min=0.0, max=1e8,
                default=0.0,
                )

        cls.debug_tile_size = IntProperty(
                name="Tile Size",
                description="",
                min=1, max=4096,
                default=1024,
                )

        cls.preview_start_resolution = IntProperty(
                name="Start Resolution",
                description="Resolution to start rendering preview at, "
                            "progressively increasing it to the full viewport size",
                min=8, max=16384,
                default=64,
                )

        cls.debug_reset_timeout = FloatProperty(
                name="Reset timeout",
                description="",
                min=0.01, max=10.0,
                default=0.1,
                )
        cls.debug_cancel_timeout = FloatProperty(
                name="Cancel timeout",
                description="",
                min=0.01, max=10.0,
                default=0.1,
                )
        cls.debug_text_timeout = FloatProperty(
                name="Text timeout",
                description="",
                min=0.01, max=10.0,
                default=1.0,
                )

        cls.debug_bvh_type = EnumProperty(
                name="Viewport BVH Type",
                description="Choose between faster updates, or faster render",
                items=enum_bvh_types,
                default='DYNAMIC_BVH',
                )
        cls.debug_use_spatial_splits = BoolProperty(
                name="Use Spatial Splits",
                description="Use BVH spatial splits: longer builder time, faster render",
                default=False,
                )
        cls.debug_use_hair_bvh = BoolProperty(
                name="Use Hair BVH",
                description="Use special type BVH optimized for hair (uses more ram but renders faster)",
                default=True,
                )
        cls.debug_bvh_time_steps = IntProperty(
                name="BVH Time Steps",
                description="Split BVH primitives by this number of time steps to speed up render time in cost of memory",
                default=0,
                min=0, max=16,
                )
        cls.tile_order = EnumProperty(
                name="Tile Order",
                description="Tile order for rendering",
                items=enum_tile_order,
                default='HILBERT_SPIRAL',
                options=set(),  # Not animatable!
                )
        cls.use_progressive_refine = BoolProperty(
                name="Progressive Refine",
                description="Instead of rendering each tile until it is finished, "
                            "refine the whole image progressively "
                            "(this renders somewhat slower, "
                            "but time can be saved by manually stopping the render when the noise is low enough)",
                default=False,
                )

        cls.bake_type = EnumProperty(
            name="Bake Type",
            default='COMBINED',
            description="Type of pass to bake",
            items=(
                ('COMBINED', "Combined", ""),
                ('AO', "Ambient Occlusion", ""),
                ('SHADOW', "Shadow", ""),
                ('NORMAL', "Normal", ""),
                ('UV', "UV", ""),
                ('EMIT', "Emit", ""),
                ('ENVIRONMENT', "Environment", ""),
                ('DIFFUSE', "Diffuse", ""),
                ('GLOSSY', "Glossy", ""),
                ('TRANSMISSION', "Transmission", ""),
                ('SUBSURFACE', "Subsurface", ""),
                ),
            )

        cls.use_camera_cull = BoolProperty(
                name="Use Camera Cull",
                description="Allow objects to be culled based on the camera frustum",
                default=False,
                )

        cls.camera_cull_margin = FloatProperty(
                name="Camera Cull Margin",
                description="Margin for the camera space culling",
                default=0.1,
                min=0.0, max=5.0
                )

        cls.use_distance_cull = BoolProperty(
                name="Use Distance Cull",
                description="Allow objects to be culled based on the distance from camera",
                default=False,
                )

        cls.distance_cull_margin = FloatProperty(
                name="Cull Distance",
                description="Cull objects which are further away from camera than this distance",
                default=50,
                min=0.0
                )

        cls.motion_blur_position = EnumProperty(
            name="Motion Blur Position",
            default='CENTER',
            description="Offset for the shutter's time interval, allows to change the motion blur trails",
            items=(
                ('START', "Start on Frame", "The shutter opens at the current frame"),
                ('CENTER', "Center on Frame", "The shutter is open during the current frame"),
                ('END', "End on Frame", "The shutter closes at the current frame"),
                ),
            )

        cls.rolling_shutter_type = EnumProperty(
            name="Shutter Type",
            default='NONE',
            description="Type of rolling shutter effect matching CMOS-based cameras",
            items=(
                ('NONE', "None", "No rolling shutter effect used"),
                ('TOP', "Top-Bottom", "Sensor is being scanned from top to bottom")
                # TODO(seergey): Are there real cameras with different scanning direction?
                ),
            )

        cls.rolling_shutter_duration = FloatProperty(
            name="Rolling Shutter Duration",
            description="Scanline \"exposure\" time for the rolling shutter effect",
            default=0.1,
            min=0.0, max=1.0,
            )

        cls.texture_limit = EnumProperty(
            name="Viewport Texture Limit",
            default='OFF',
            description="Limit texture size used by viewport rendering",
            items=enum_texture_limit
            )

        cls.texture_limit_render = EnumProperty(
            name="Render Texture Limit",
            default='OFF',
            description="Limit texture size used by final rendering",
            items=enum_texture_limit
            )

        cls.ao_bounces = IntProperty(
            name="AO Bounces",
            default=0,
            description="Approximate indirect light with background tinted ambient occlusion at the specified bounce, 0 disables this feature",
            min=0, max=1024,
            )

        cls.ao_bounces_render = IntProperty(
            name="AO Bounces Render",
            default=0,
            description="Approximate indirect light with background tinted ambient occlusion at the specified bounce, 0 disables this feature",
            min=0, max=1024,
            )

        # Various fine-tuning debug flags

        def devices_update_callback(self, context):
            import _cycles
            scene = context.scene.as_pointer()
            return _cycles.debug_flags_update(scene)

        cls.debug_use_cpu_avx2 = BoolProperty(name="AVX2", default=True)
        cls.debug_use_cpu_avx = BoolProperty(name="AVX", default=True)
        cls.debug_use_cpu_sse41 = BoolProperty(name="SSE41", default=True)
        cls.debug_use_cpu_sse3 = BoolProperty(name="SSE3", default=True)
        cls.debug_use_cpu_sse2 = BoolProperty(name="SSE2", default=True)
        cls.debug_use_qbvh = BoolProperty(name="QBVH", default=True)
        cls.debug_use_cpu_split_kernel = BoolProperty(name="Split Kernel", default=False)

        cls.debug_use_cuda_adaptive_compile = BoolProperty(name="Adaptive Compile", default=False)
        cls.debug_use_cuda_split_kernel = BoolProperty(name="Split Kernel", default=False)

        cls.debug_opencl_kernel_type = EnumProperty(
            name="OpenCL Kernel Type",
            default='DEFAULT',
            items=(
                ('DEFAULT', "Default", ""),
                ('MEGA', "Mega", ""),
                ('SPLIT', "Split", ""),
                ),
            update=devices_update_callback
            )

        cls.debug_opencl_device_type = EnumProperty(
            name="OpenCL Device Type",
            default='ALL',
            items=(
                ('NONE', "None", ""),
                ('ALL', "All", ""),
                ('DEFAULT', "Default", ""),
                ('CPU', "CPU", ""),
                ('GPU', "GPU", ""),
                ('ACCELERATOR', "Accelerator", ""),
                ),
            update=devices_update_callback
            )

        cls.debug_opencl_kernel_single_program = BoolProperty(name="Single Program", default=False, update=devices_update_callback);

        cls.debug_use_opencl_debug = BoolProperty(name="Debug OpenCL", default=False)

    @classmethod
    def unregister(cls):
        del bpy.types.Scene.cycles


class CyclesCameraSettings(bpy.types.PropertyGroup):
    @classmethod
    def register(cls):
        import math

        bpy.types.Camera.cycles = PointerProperty(
                name="Cycles Camera Settings",
                description="Cycles camera settings",
                type=cls,
                )

        cls.aperture_type = EnumProperty(
                name="Aperture Type",
                description="Use f-stop number or aperture radius",
                items=enum_aperture_types,
                default='RADIUS',
                )
        cls.aperture_fstop = FloatProperty(
                name="Aperture f-stop",
                description="F-stop ratio (lower numbers give more defocus, higher numbers give a sharper image)",
                min=0.0, soft_min=0.1, soft_max=64.0,
                default=5.6,
                step=10,
                precision=1,
                )
        cls.aperture_size = FloatProperty(
                name="Aperture Size",
                description="Radius of the aperture for depth of field (higher values give more defocus)",
                min=0.0, soft_max=10.0,
                default=0.0,
                step=1,
                precision=4,
                subtype='DISTANCE',
                )
        cls.aperture_blades = IntProperty(
                name="Aperture Blades",
                description="Number of blades in aperture for polygonal bokeh (at least 3)",
                min=0, max=100,
                default=0,
                )
        cls.aperture_rotation = FloatProperty(
                name="Aperture Rotation",
                description="Rotation of blades in aperture",
                soft_min=-math.pi, soft_max=math.pi,
                subtype='ANGLE',
                default=0,
                )
        cls.aperture_ratio = FloatProperty(
                name="Aperture Ratio",
                description="Distortion to simulate anamorphic lens bokeh",
                min=0.01, soft_min=1.0, soft_max=2.0,
                default=1.0,
                precision=4,
                )
        cls.panorama_type = EnumProperty(
                name="Panorama Type",
                description="Distortion to use for the calculation",
                items=enum_panorama_types,
                default='FISHEYE_EQUISOLID',
                )
        cls.fisheye_fov = FloatProperty(
                name="Field of View",
                description="Field of view for the fisheye lens",
                min=0.1745, soft_max=2.0 * math.pi, max=10.0 * math.pi,
                subtype='ANGLE',
                default=math.pi,
                )
        cls.fisheye_lens = FloatProperty(
                name="Fisheye Lens",
                description="Lens focal length (mm)",
                min=0.01, soft_max=15.0, max=100.0,
                default=10.5,
                )
        cls.latitude_min = FloatProperty(
                name="Min Latitude",
                description="Minimum latitude (vertical angle) for the equirectangular lens",
                min=-0.5 * math.pi, max=0.5 * math.pi,
                subtype='ANGLE',
                default=-0.5 * math.pi,
                )
        cls.latitude_max = FloatProperty(
                name="Max Latitude",
                description="Maximum latitude (vertical angle) for the equirectangular lens",
                min=-0.5 * math.pi, max=0.5 * math.pi,
                subtype='ANGLE',
                default=0.5 * math.pi,
                )
        cls.longitude_min = FloatProperty(
                name="Min Longitude",
                description="Minimum longitude (horizontal angle) for the equirectangular lens",
                min=-math.pi, max=math.pi,
                subtype='ANGLE',
                default=-math.pi,
                )
        cls.longitude_max = FloatProperty(
                name="Max Longitude",
                description="Maximum longitude (horizontal angle) for the equirectangular lens",
                min=-math.pi, max=math.pi,
                subtype='ANGLE',
                default=math.pi,
                )

    @classmethod
    def unregister(cls):
        del bpy.types.Camera.cycles


class CyclesMaterialSettings(bpy.types.PropertyGroup):
    @classmethod
    def register(cls):
        bpy.types.Material.cycles = PointerProperty(
                name="Cycles Material Settings",
                description="Cycles material settings",
                type=cls,
                )
        cls.sample_as_light = BoolProperty(
                name="Multiple Importance Sample",
                description="Use multiple importance sampling for this material, "
                            "disabling may reduce overall noise for large "
                            "objects that emit little light compared to other light sources",
                default=True,
                )
        cls.use_transparent_shadow = BoolProperty(
                name="Transparent Shadows",
                description="Use transparent shadows for this material if it contains a Transparent BSDF, "
                            "disabling will render faster but not give accurate shadows",
                default=True,
                )
        cls.homogeneous_volume = BoolProperty(
                name="Homogeneous Volume",
                description="When using volume rendering, assume volume has the same density everywhere "
                            "(not using any textures), for faster rendering",
                default=False,
                )
        cls.volume_sampling = EnumProperty(
                name="Volume Sampling",
                description="Sampling method to use for volumes",
                items=enum_volume_sampling,
                default='MULTIPLE_IMPORTANCE',
                )

        cls.volume_interpolation = EnumProperty(
                name="Volume Interpolation",
                description="Interpolation method to use for smoke/fire volumes",
                items=enum_volume_interpolation,
                default='LINEAR',
                )

        cls.displacement_method = EnumProperty(
                name="Displacement Method",
                description="Method to use for the displacement",
                items=enum_displacement_methods,
                default='BUMP',
                )

    @classmethod
    def unregister(cls):
        del bpy.types.Material.cycles


class CyclesLampSettings(bpy.types.PropertyGroup):
    @classmethod
    def register(cls):
        bpy.types.Lamp.cycles = PointerProperty(
                name="Cycles Lamp Settings",
                description="Cycles lamp settings",
                type=cls,
                )
        cls.cast_shadow = BoolProperty(
                name="Cast Shadow",
                description="Lamp casts shadows",
                default=True,
                )
        cls.samples = IntProperty(
                name="Samples",
                description="Number of light samples to render for each AA sample",
                min=1, max=10000,
                default=1,
                )
        cls.max_bounces = IntProperty(
                name="Max Bounces",
                description="Maximum number of bounces the light will contribute to the render",
                min=0, max=1024,
                default=1024,
                )
        cls.use_multiple_importance_sampling = BoolProperty(
                name="Multiple Importance Sample",
                description="Use multiple importance sampling for the lamp, "
                            "reduces noise for area lamps and sharp glossy materials",
                default=True,
                )
        cls.is_portal = BoolProperty(
                name="Is Portal",
                description="Use this area lamp to guide sampling of the background, "
                            "note that this will make the lamp invisible",
                default=False,
                )

    @classmethod
    def unregister(cls):
        del bpy.types.Lamp.cycles


class CyclesWorldSettings(bpy.types.PropertyGroup):
    @classmethod
    def register(cls):
        bpy.types.World.cycles = PointerProperty(
                name="Cycles World Settings",
                description="Cycles world settings",
                type=cls,
                )
        cls.sample_as_light = BoolProperty(
                name="Multiple Importance Sample",
                description="Use multiple importance sampling for the environment, "
                            "enabling for non-solid colors is recommended",
                default=True,
                )
        cls.sample_map_resolution = IntProperty(
                name="Map Resolution",
                description="Importance map size is resolution x resolution; "
                            "higher values potentially produce less noise, at the cost of memory and speed",
                min=4, max=8192,
                default=1024,
                )
        cls.samples = IntProperty(
                name="Samples",
                description="Number of light samples to render for each AA sample",
                min=1, max=10000,
                default=1,
                )
        cls.max_bounces = IntProperty(
                name="Max Bounces",
                description="Maximum number of bounces the background light will contribute to the render",
                min=0, max=1024,
                default=1024,
                )
        cls.homogeneous_volume = BoolProperty(
                name="Homogeneous Volume",
                description="When using volume rendering, assume volume has the same density everywhere"
                            "(not using any textures), for faster rendering",
                default=False,
                )
        cls.volume_sampling = EnumProperty(
                name="Volume Sampling",
                description="Sampling method to use for volumes",
                items=enum_volume_sampling,
                default='EQUIANGULAR',
                )

        cls.volume_interpolation = EnumProperty(
                name="Volume Interpolation",
                description="Interpolation method to use for volumes",
                items=enum_volume_interpolation,
                default='LINEAR',
                )

    @classmethod
    def unregister(cls):
        del bpy.types.World.cycles


class CyclesVisibilitySettings(bpy.types.PropertyGroup):
    @classmethod
    def register(cls):
        bpy.types.Object.cycles_visibility = PointerProperty(
                name="Cycles Visibility Settings",
                description="Cycles visibility settings",
                type=cls,
                )

        bpy.types.World.cycles_visibility = PointerProperty(
                name="Cycles Visibility Settings",
                description="Cycles visibility settings",
                type=cls,
                )

        cls.camera = BoolProperty(
                name="Camera",
                description="Object visibility for camera rays",
                default=True,
                )
        cls.diffuse = BoolProperty(
                name="Diffuse",
                description="Object visibility for diffuse reflection rays",
                default=True,
                )
        cls.glossy = BoolProperty(
                name="Glossy",
                description="Object visibility for glossy reflection rays",
                default=True,
                )
        cls.transmission = BoolProperty(
                name="Transmission",
                description="Object visibility for transmission rays",
                default=True,
                )
        cls.shadow = BoolProperty(
                name="Shadow",
                description="Object visibility for shadow rays",
                default=True,
                )
        cls.scatter = BoolProperty(
                name="Volume Scatter",
                description="Object visibility for volume scatter rays",
                default=True,
                )

    @classmethod
    def unregister(cls):
        del bpy.types.Object.cycles_visibility
        del bpy.types.World.cycles_visibility


class CyclesMeshSettings(bpy.types.PropertyGroup):
    @classmethod
    def register(cls):
        bpy.types.Mesh.cycles = PointerProperty(
                name="Cycles Mesh Settings",
                description="Cycles mesh settings",
                type=cls,
                )
        bpy.types.Curve.cycles = PointerProperty(
                name="Cycles Mesh Settings",
                description="Cycles mesh settings",
                type=cls,
                )
        bpy.types.MetaBall.cycles = PointerProperty(
                name="Cycles Mesh Settings",
                description="Cycles mesh settings",
                type=cls,
                )

    @classmethod
    def unregister(cls):
        del bpy.types.Mesh.cycles
        del bpy.types.Curve.cycles
        del bpy.types.MetaBall.cycles


class CyclesObjectSettings(bpy.types.PropertyGroup):
    @classmethod
    def register(cls):
        bpy.types.Object.cycles = PointerProperty(
                name="Cycles Object Settings",
                description="Cycles object settings",
                type=cls,
                )

        cls.use_motion_blur = BoolProperty(
                name="Use Motion Blur",
                description="Use motion blur for this object",
                default=True,
                )

        cls.use_deform_motion = BoolProperty(
                name="Use Deformation Motion",
                description="Use deformation motion blur for this object",
                default=True,
                )

        cls.motion_steps = IntProperty(
                name="Motion Steps",
                description="Control accuracy of deformation motion blur, more steps gives more memory usage (actual number of steps is 2^(steps - 1))",
                min=1, soft_max=8,
                default=1,
                )

        cls.use_camera_cull = BoolProperty(
                name="Use Camera Cull",
                description="Allow this object and its duplicators to be culled by camera space culling",
                default=False,
                )

        cls.use_distance_cull = BoolProperty(
                name="Use Distance Cull",
                description="Allow this object and its duplicators to be culled by distance from camera",
                default=False,
                )

        cls.use_adaptive_subdivision = BoolProperty(
                name="Use Adaptive Subdivision",
                description="Use adaptive render time subdivision",
                default=False,
                )

        cls.dicing_rate = FloatProperty(
                name="Dicing Scale",
                description="Multiplier for scene dicing rate (located in the Geometry Panel)",
                min=0.1, max=1000.0, soft_min=0.5,
                default=1.0,
                )

        cls.is_shadow_catcher = BoolProperty(
                name="Shadow Catcher",
<<<<<<< HEAD
                description="This object is only catching shadows",
=======
                description="Only render shadows on this object, for compositing renders into real footage",
>>>>>>> 4948627b
                default=False,
                )

    @classmethod
    def unregister(cls):
        del bpy.types.Object.cycles


class CyclesCurveRenderSettings(bpy.types.PropertyGroup):
    @classmethod
    def register(cls):
        bpy.types.Scene.cycles_curves = PointerProperty(
                name="Cycles Hair Rendering Settings",
                description="Cycles hair rendering settings",
                type=cls,
                )
        cls.primitive = EnumProperty(
                name="Primitive",
                description="Type of primitive used for hair rendering",
                items=enum_curve_primitives,
                default='LINE_SEGMENTS',
                )
        cls.shape = EnumProperty(
                name="Shape",
                description="Form of hair",
                items=enum_curve_shape,
                default='THICK',
                )
        cls.cull_backfacing = BoolProperty(
                name="Cull back-faces",
                description="Do not test the back-face of each strand",
                default=True,
                )
        cls.use_curves = BoolProperty(
                name="Use Cycles Hair Rendering",
                description="Activate Cycles hair rendering for particle system",
                default=True,
                )
        cls.resolution = IntProperty(
                name="Resolution",
                description="Resolution of generated mesh",
                min=3, max=64,
                default=3,
                )
        cls.minimum_width = FloatProperty(
                name="Minimal width",
                description="Minimal pixel width for strands (0 - deactivated)",
                min=0.0, max=100.0,
                default=0.0,
                )
        cls.maximum_width = FloatProperty(
                name="Maximal width",
                description="Maximum extension that strand radius can be increased by",
                min=0.0, max=100.0,
                default=0.1,
                )
        cls.subdivisions = IntProperty(
                name="Subdivisions",
                description="Number of subdivisions used in Cardinal curve intersection (power of 2)",
                min=0, max=24,
                default=4,
                )

    @classmethod
    def unregister(cls):
        del bpy.types.Scene.cycles_curves


class CyclesCurveSettings(bpy.types.PropertyGroup):
    @classmethod
    def register(cls):
        bpy.types.ParticleSettings.cycles = PointerProperty(
                name="Cycles Hair Settings",
                description="Cycles hair settings",
                type=cls,
                )
        cls.radius_scale = FloatProperty(
                name="Radius Scaling",
                description="Multiplier of width properties",
                min=0.0, max=1000.0,
                default=0.01,
                )
        cls.root_width = FloatProperty(
                name="Root Size",
                description="Strand's width at root",
                min=0.0, max=1000.0,
                default=1.0,
                )
        cls.tip_width = FloatProperty(
                name="Tip Multiplier",
                description="Strand's width at tip",
                min=0.0, max=1000.0,
                default=0.0,
                )
        cls.shape = FloatProperty(
                name="Strand Shape",
                description="Strand shape parameter",
                min=-1.0, max=1.0,
                default=0.0,
                )
        cls.use_closetip = BoolProperty(
                name="Close tip",
                description="Set tip radius to zero",
                default=True,
                )

    @classmethod
    def unregister(cls):
        del bpy.types.ParticleSettings.cycles


class CyclesDeviceSettings(bpy.types.PropertyGroup):
    @classmethod
    def register(cls):
        cls.id = StringProperty(name="ID")
        cls.name = StringProperty(name="Name")
        cls.use = BoolProperty(name="Use", default=True)
        cls.type = EnumProperty(name="Type", items=enum_device_type, default='CUDA')


class CyclesPreferences(bpy.types.AddonPreferences):
    bl_idname = __package__

    def get_device_types(self, context):
        import _cycles
        has_cuda, has_opencl = _cycles.get_device_types()
        list = [('NONE', "None", "Don't use compute device", 0)]
        if has_cuda:
            list.append(('CUDA', "CUDA", "Use CUDA for GPU acceleration", 1))
        if has_opencl:
            list.append(('OPENCL', "OpenCL", "Use OpenCL for GPU acceleration", 2))
        return list

    compute_device_type = EnumProperty(
            name="Compute Device Type",
            description="Device to use for computation (rendering with Cycles)",
            items=get_device_types,
            )

    devices = bpy.props.CollectionProperty(type=CyclesDeviceSettings)

    def get_devices(self):
        import _cycles
        # Layout of the device tuples: (Name, Type, Persistent ID)
        device_list = _cycles.available_devices()

        cuda_devices = []
        opencl_devices = []
        for device in device_list:
            if not device[1] in {'CUDA', 'OPENCL'}:
                continue

            entry = None
            # Try to find existing Device entry
            for dev in self.devices:
                if dev.id == device[2] and dev.type == device[1]:
                    entry = dev
                    break
            # Create new entry if no existing one was found
            if not entry:
                entry = self.devices.add()
                entry.id   = device[2]
                entry.name = device[0]
                entry.type = device[1]

            # Sort entries into lists
            if entry.type == 'CUDA':
                cuda_devices.append(entry)
            elif entry.type == 'OPENCL':
                opencl_devices.append(entry)
        return cuda_devices, opencl_devices


    def get_num_gpu_devices(self):
        import _cycles
        device_list = _cycles.available_devices()
        num = 0
        for device in device_list:
            if device[1] != self.compute_device_type:
                continue
            for dev in self.devices:
                if dev.use and dev.id == device[2]:
                    num += 1
        return num


    def has_active_device(self):
        return self.get_num_gpu_devices() > 0


    def draw_impl(self, layout, context):
        layout.label(text="Cycles Compute Device:")
        layout.row().prop(self, "compute_device_type", expand=True)

        cuda_devices, opencl_devices = self.get_devices()
        row = layout.row()

        if self.compute_device_type == 'CUDA' and cuda_devices:
            col = row.column(align=True)
            for device in cuda_devices:
                col.prop(device, "use", text=device.name, toggle=True)

        if self.compute_device_type == 'OPENCL' and opencl_devices:
            col = row.column(align=True)
            for device in opencl_devices:
                col.prop(device, "use", text=device.name, toggle=True)


    def draw(self, context):
        self.draw_impl(self.layout, context)


def register():
    bpy.utils.register_class(CyclesRenderSettings)
    bpy.utils.register_class(CyclesCameraSettings)
    bpy.utils.register_class(CyclesMaterialSettings)
    bpy.utils.register_class(CyclesLampSettings)
    bpy.utils.register_class(CyclesWorldSettings)
    bpy.utils.register_class(CyclesVisibilitySettings)
    bpy.utils.register_class(CyclesMeshSettings)
    bpy.utils.register_class(CyclesObjectSettings)
    bpy.utils.register_class(CyclesCurveRenderSettings)
    bpy.utils.register_class(CyclesCurveSettings)
    bpy.utils.register_class(CyclesDeviceSettings)
    bpy.utils.register_class(CyclesPreferences)


def unregister():
    bpy.utils.unregister_class(CyclesRenderSettings)
    bpy.utils.unregister_class(CyclesCameraSettings)
    bpy.utils.unregister_class(CyclesMaterialSettings)
    bpy.utils.unregister_class(CyclesLampSettings)
    bpy.utils.unregister_class(CyclesWorldSettings)
    bpy.utils.unregister_class(CyclesMeshSettings)
    bpy.utils.unregister_class(CyclesObjectSettings)
    bpy.utils.unregister_class(CyclesVisibilitySettings)
    bpy.utils.unregister_class(CyclesCurveRenderSettings)
    bpy.utils.unregister_class(CyclesCurveSettings)
    bpy.utils.unregister_class(CyclesDeviceSettings)
    bpy.utils.unregister_class(CyclesPreferences)<|MERGE_RESOLUTION|>--- conflicted
+++ resolved
@@ -1098,11 +1098,7 @@
 
         cls.is_shadow_catcher = BoolProperty(
                 name="Shadow Catcher",
-<<<<<<< HEAD
-                description="This object is only catching shadows",
-=======
                 description="Only render shadows on this object, for compositing renders into real footage",
->>>>>>> 4948627b
                 default=False,
                 )
 
