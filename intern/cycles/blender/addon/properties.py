--- conflicted
+++ resolved
@@ -49,11 +49,7 @@
 enum_subdivision_types = (
     ('NONE', "None", "No subdivision"),
     ('LINEAR', "Linear", "Use linear subdivision"),
-<<<<<<< HEAD
-    ('CATMALL_CLARK', "Catmull–Clark", "Use Catmull-Clark subdivision"),
-=======
     ('CATMULL_CLARK', "Catmull–Clark", "Use Catmull-Clark subdivision"),
->>>>>>> b1ef786a
     )
 
 enum_bvh_types = (
@@ -947,15 +943,12 @@
                 items=enum_displacement_methods,
                 default='BUMP',
                 )
-<<<<<<< HEAD
         cls.displacement_scale = FloatProperty(
                 name="Displacement Scale",
                 description="",
                 min=-1000, max=1000.0,
                 default=1.0,
                 )
-=======
->>>>>>> b1ef786a
         cls.subdivision_type = EnumProperty(
                 name="Subdivision Type",
                 description="Type of subdivision to use",
@@ -964,11 +957,7 @@
                 )
         cls.dicing_rate = FloatProperty(
                 name="Dicing Rate",
-<<<<<<< HEAD
-                description="Width of a micropolygon in pixels",
-=======
                 description="Size of a micropolygon in pixels",
->>>>>>> b1ef786a
                 min=0.1, max=1000.0,
                 default=1.0,
                 )
