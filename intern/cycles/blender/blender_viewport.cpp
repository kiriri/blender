/*
 * Copyright 2019 Blender Foundation
 *
 * Licensed under the Apache License, Version 2.0 (the "License");
 * you may not use this file except in compliance with the License.
 * You may obtain a copy of the License at
 *
 * http://www.apache.org/licenses/LICENSE-2.0
 *
 * Unless required by applicable law or agreed to in writing, software
 * distributed under the License is distributed on an "AS IS" BASIS,
 * WITHOUT WARRANTIES OR CONDITIONS OF ANY KIND, either express or implied.
 * See the License for the specific language governing permissions and
 * limitations under the License.
 */

#include "blender_viewport.h"

#include "blender_util.h"

CCL_NAMESPACE_BEGIN

BlenderViewportParameters::BlenderViewportParameters()
    : use_scene_world(true),
      use_scene_lights(true),
      studiolight_rotate_z(0.0f),
      studiolight_intensity(1.0f),
      studiolight_background_alpha(1.0f),
      display_pass(PASS_COMBINED)
{
}

BlenderViewportParameters::BlenderViewportParameters(BL::SpaceView3D &b_v3d)
    : BlenderViewportParameters()
{
  if (!b_v3d) {
    return;
  }

  BL::View3DShading shading = b_v3d.shading();
  PointerRNA cshading = RNA_pointer_get(&shading.ptr, "cycles");

  /* We only copy the shading parameters if we are in look dev mode. otherwise
   * defaults are being used. These defaults mimic normal render settings */
  if (shading.type() == BL::View3DShading::type_RENDERED) {
    use_scene_world = shading.use_scene_world_render();
    use_scene_lights = shading.use_scene_lights_render();

    if (!use_scene_world) {
      studiolight_rotate_z = shading.studiolight_rotate_z();
      studiolight_intensity = shading.studiolight_intensity();
      studiolight_background_alpha = shading.studiolight_background_alpha();
      studiolight_path = shading.selected_studio_light().path();
    }
  }

  /* Film. */
  display_pass = (PassType)get_enum(cshading, "render_pass", -1, -1);
}

bool BlenderViewportParameters::shader_modified(const BlenderViewportParameters &other) const
{
  return use_scene_world != other.use_scene_world || use_scene_lights != other.use_scene_lights ||
         studiolight_rotate_z != other.studiolight_rotate_z ||
         studiolight_intensity != other.studiolight_intensity ||
         studiolight_background_alpha != other.studiolight_background_alpha ||
         studiolight_path != other.studiolight_path;
}

bool BlenderViewportParameters::film_modified(const BlenderViewportParameters &other) const
{
  return display_pass != other.display_pass;
}

<<<<<<< HEAD
PassType BlenderViewportParameters::get_render_pass(BL::SpaceView3D &b_v3d)
=======
bool BlenderViewportParameters::modified(const BlenderViewportParameters &other) const
>>>>>>> ac2266fe
{
  return shader_modified(other) || film_modified(other);
}

bool BlenderViewportParameters::use_custom_shader() const
{
  return !(use_scene_world && use_scene_lights);
}

bool BlenderViewportParameters::get_show_active_pixels(BL::SpaceView3D &b_v3d)
{
  bool show_active_pixels = PASS_NONE;
  if (b_v3d) {
<<<<<<< HEAD
    BL::View3DShading b_view3dshading = b_v3d.shading();
    PointerRNA cshading = RNA_pointer_get(&b_view3dshading.ptr, "cycles");
    show_active_pixels = get_boolean(cshading, "show_active_pixels");
=======
    const BlenderViewportParameters viewport_parameters(b_v3d);
    const PassType display_pass = viewport_parameters.display_pass;

    passes.clear();
    Pass::add(display_pass, passes);

    return display_pass;
>>>>>>> ac2266fe
  }
  return show_active_pixels;
}

CCL_NAMESPACE_END<|MERGE_RESOLUTION|>--- conflicted
+++ resolved
@@ -72,11 +72,7 @@
   return display_pass != other.display_pass;
 }
 
-<<<<<<< HEAD
-PassType BlenderViewportParameters::get_render_pass(BL::SpaceView3D &b_v3d)
-=======
 bool BlenderViewportParameters::modified(const BlenderViewportParameters &other) const
->>>>>>> ac2266fe
 {
   return shader_modified(other) || film_modified(other);
 }
@@ -90,19 +86,9 @@
 {
   bool show_active_pixels = PASS_NONE;
   if (b_v3d) {
-<<<<<<< HEAD
     BL::View3DShading b_view3dshading = b_v3d.shading();
     PointerRNA cshading = RNA_pointer_get(&b_view3dshading.ptr, "cycles");
     show_active_pixels = get_boolean(cshading, "show_active_pixels");
-=======
-    const BlenderViewportParameters viewport_parameters(b_v3d);
-    const PassType display_pass = viewport_parameters.display_pass;
-
-    passes.clear();
-    Pass::add(display_pass, passes);
-
-    return display_pass;
->>>>>>> ac2266fe
   }
   return show_active_pixels;
 }
