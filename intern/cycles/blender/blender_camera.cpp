/*
 * Copyright 2011-2013 Blender Foundation
 *
 * Licensed under the Apache License, Version 2.0 (the "License");
 * you may not use this file except in compliance with the License.
 * You may obtain a copy of the License at
 *
 * http://www.apache.org/licenses/LICENSE-2.0
 *
 * Unless required by applicable law or agreed to in writing, software
 * distributed under the License is distributed on an "AS IS" BASIS,
 * WITHOUT WARRANTIES OR CONDITIONS OF ANY KIND, either express or implied.
 * See the License for the specific language governing permissions and
 * limitations under the License.
 */

#include "camera.h"
#include "scene.h"

#include "blender_sync.h"
#include "blender_util.h"

#include "util_logging.h"

CCL_NAMESPACE_BEGIN

/* Blender Camera Intermediate: we first convert both the offline and 3d view
 * render camera to this, and from there convert to our native camera format. */

struct BlenderCamera {
	float nearclip;
	float farclip;

	CameraType type;
	float ortho_scale;

	float lens;
	float shuttertime;

	float aperturesize;
	uint apertureblades;
	float aperturerotation;
	float focaldistance;

	float2 shift;
	float2 offset;
	float zoom;

	float2 pixelaspect;

	float aperture_ratio;

	PanoramaType panorama_type;
	float fisheye_fov;
	float fisheye_lens;
	float latitude_min;
	float latitude_max;
	float longitude_min;
	float longitude_max;

	enum { AUTO, HORIZONTAL, VERTICAL } sensor_fit;
	float sensor_width;
	float sensor_height;

	int full_width;
	int full_height;

	BoundBox2D border;
	BoundBox2D pano_viewplane;
	BoundBox2D viewport_camera_border;

	Transform matrix;
};

static void blender_camera_init(BlenderCamera *bcam, BL::RenderSettings b_render, BL::Scene b_scene)
{
	memset(bcam, 0, sizeof(BlenderCamera));

	bcam->type = CAMERA_PERSPECTIVE;
	bcam->zoom = 1.0f;
	bcam->pixelaspect = make_float2(1.0f, 1.0f);
	bcam->sensor_width = 32.0f;
	bcam->sensor_height = 18.0f;
	bcam->sensor_fit = BlenderCamera::AUTO;
	bcam->shuttertime = 1.0f;
	bcam->border.right = 1.0f;
	bcam->border.top = 1.0f;
	bcam->pano_viewplane.right = 1.0f;
	bcam->pano_viewplane.top = 1.0f;
	bcam->viewport_camera_border.right = 1.0f;
	bcam->viewport_camera_border.top = 1.0f;

	/* render resolution */
	bcam->full_width = render_resolution_x(b_render);
	bcam->full_height = render_resolution_y(b_render);
}

static float blender_camera_focal_distance(BL::RenderEngine b_engine, BL::Object b_ob, BL::Camera b_camera)
{
	BL::Object b_dof_object = b_camera.dof_object();

	if(!b_dof_object)
		return b_camera.dof_distance();
	
	/* for dof object, return distance along camera Z direction */
	BL::Array<float, 16> b_ob_matrix;
	b_engine.camera_model_matrix(b_ob, b_ob_matrix);
	Transform obmat = transform_clear_scale(get_transform(b_ob_matrix));
	Transform dofmat = get_transform(b_dof_object.matrix_world());
	Transform mat = transform_inverse(obmat) * dofmat;

	return fabsf(transform_get_column(&mat, 3).z);
}

static void blender_camera_from_object(BlenderCamera *bcam, BL::RenderEngine b_engine, BL::Object b_ob, bool skip_panorama = false)
{
	BL::ID b_ob_data = b_ob.data();

	if(b_ob_data.is_a(&RNA_Camera)) {
		BL::Camera b_camera(b_ob_data);
		PointerRNA ccamera = RNA_pointer_get(&b_camera.ptr, "cycles");

		bcam->nearclip = b_camera.clip_start();
		bcam->farclip = b_camera.clip_end();

		switch(b_camera.type())
		{
			case BL::Camera::type_ORTHO:
				bcam->type = CAMERA_ORTHOGRAPHIC;
				break;
			case BL::Camera::type_PANO:
				if(!skip_panorama)
					bcam->type = CAMERA_PANORAMA;
				else
					bcam->type = CAMERA_PERSPECTIVE;
				break;
			case BL::Camera::type_PERSP:
			default:
				bcam->type = CAMERA_PERSPECTIVE;
				break;
		}	

		switch(RNA_enum_get(&ccamera, "panorama_type"))
		{
			case 1:
				bcam->panorama_type = PANORAMA_FISHEYE_EQUIDISTANT;
				break;
			case 2:
				bcam->panorama_type = PANORAMA_FISHEYE_EQUISOLID;
				break;
			case 0:
			default:
				bcam->panorama_type = PANORAMA_EQUIRECTANGULAR;
				break;
		}	

		bcam->fisheye_fov = RNA_float_get(&ccamera, "fisheye_fov");
		bcam->fisheye_lens = RNA_float_get(&ccamera, "fisheye_lens");
		bcam->latitude_min = RNA_float_get(&ccamera, "latitude_min");
		bcam->latitude_max = RNA_float_get(&ccamera, "latitude_max");
		bcam->longitude_min = RNA_float_get(&ccamera, "longitude_min");
		bcam->longitude_max = RNA_float_get(&ccamera, "longitude_max");

		bcam->ortho_scale = b_camera.ortho_scale();

		bcam->lens = b_camera.lens();

		/* allow f/stop number to change aperture_size but still
		 * give manual control over aperture radius */
		int aperture_type = RNA_enum_get(&ccamera, "aperture_type");

		if(aperture_type == 1) {
			float fstop = RNA_float_get(&ccamera, "aperture_fstop");
			fstop = max(fstop, 1e-5f);

			if(bcam->type == CAMERA_ORTHOGRAPHIC)
				bcam->aperturesize = 1.0f/(2.0f*fstop);
			else
				bcam->aperturesize = (bcam->lens*1e-3f)/(2.0f*fstop);
		}
		else
			bcam->aperturesize = RNA_float_get(&ccamera, "aperture_size");

		bcam->apertureblades = RNA_int_get(&ccamera, "aperture_blades");
		bcam->aperturerotation = RNA_float_get(&ccamera, "aperture_rotation");
		bcam->focaldistance = blender_camera_focal_distance(b_engine, b_ob, b_camera);
		bcam->aperture_ratio = RNA_float_get(&ccamera, "aperture_ratio");

		bcam->shift.x = b_engine.camera_shift_x(b_ob);
		bcam->shift.y = b_camera.shift_y();

		bcam->sensor_width = b_camera.sensor_width();
		bcam->sensor_height = b_camera.sensor_height();

		if(b_camera.sensor_fit() == BL::Camera::sensor_fit_AUTO)
			bcam->sensor_fit = BlenderCamera::AUTO;
		else if(b_camera.sensor_fit() == BL::Camera::sensor_fit_HORIZONTAL)
			bcam->sensor_fit = BlenderCamera::HORIZONTAL;
		else
			bcam->sensor_fit = BlenderCamera::VERTICAL;
	}
	else {
		/* from lamp not implemented yet */
	}
}

static Transform blender_camera_matrix(const Transform& tfm, CameraType type)
{
	Transform result;

	if(type == CAMERA_PANORAMA) {
		/* make it so environment camera needs to be pointed in the direction
		 * of the positive x-axis to match an environment texture, this way
		 * it is looking at the center of the texture */
		result = tfm *
			make_transform( 0.0f, -1.0f, 0.0f, 0.0f,
			                0.0f,  0.0f, 1.0f, 0.0f,
			               -1.0f,  0.0f, 0.0f, 0.0f,
			                0.0f,  0.0f, 0.0f, 1.0f);
	}
	else {
		/* note the blender camera points along the negative z-axis */
		result = tfm * transform_scale(1.0f, 1.0f, -1.0f);
	}

	return transform_clear_scale(result);
}

static void blender_camera_viewplane(BlenderCamera *bcam, int width, int height,
	BoundBox2D *viewplane, float *aspectratio, float *sensor_size)
{
	/* dimensions */
	float xratio = (float)width*bcam->pixelaspect.x;
	float yratio = (float)height*bcam->pixelaspect.y;

	/* compute x/y aspect and ratio */
	float xaspect, yaspect;
	bool horizontal_fit;

	/* sensor fitting */
	if(bcam->sensor_fit == BlenderCamera::AUTO) {
		horizontal_fit = (xratio > yratio);
		*sensor_size = bcam->sensor_width;
	}
	else if(bcam->sensor_fit == BlenderCamera::HORIZONTAL) {
		horizontal_fit = true;
		*sensor_size = bcam->sensor_width;
	}
	else {
		horizontal_fit = false;
		*sensor_size = bcam->sensor_height;
	}

	if(horizontal_fit) {
		*aspectratio = xratio/yratio;
		xaspect = *aspectratio;
		yaspect = 1.0f;
	}
	else {
		*aspectratio = yratio/xratio;
		xaspect = 1.0f;
		yaspect = *aspectratio;
	}

	/* modify aspect for orthographic scale */
	if(bcam->type == CAMERA_ORTHOGRAPHIC) {
		xaspect = xaspect*bcam->ortho_scale/(*aspectratio*2.0f);
		yaspect = yaspect*bcam->ortho_scale/(*aspectratio*2.0f);
		*aspectratio = bcam->ortho_scale/2.0f;
	}

	if(bcam->type == CAMERA_PANORAMA) {
		/* set viewplane */
		*viewplane = bcam->pano_viewplane;
	}
	else {
		/* set viewplane */
		viewplane->left = -xaspect;
		viewplane->right = xaspect;
		viewplane->bottom = -yaspect;
		viewplane->top = yaspect;

		/* zoom for 3d camera view */
		*viewplane = (*viewplane) * bcam->zoom;

		/* modify viewplane with camera shift and 3d camera view offset */
		float dx = 2.0f*(*aspectratio*bcam->shift.x + bcam->offset.x*xaspect*2.0f);
		float dy = 2.0f*(*aspectratio*bcam->shift.y + bcam->offset.y*yaspect*2.0f);

		viewplane->left += dx;
		viewplane->right += dx;
		viewplane->bottom += dy;
		viewplane->top += dy;
	}
}

static void blender_camera_sync(Camera *cam, BlenderCamera *bcam, int width, int height)
{
	/* copy camera to compare later */
	Camera prevcam = *cam;
	float aspectratio, sensor_size;

	/* viewplane */
	blender_camera_viewplane(bcam, width, height,
		&cam->viewplane, &aspectratio, &sensor_size);

	/* panorama sensor */
	if (bcam->type == CAMERA_PANORAMA && bcam->panorama_type == PANORAMA_FISHEYE_EQUISOLID) {
		float fit_xratio = (float)bcam->full_width*bcam->pixelaspect.x;
		float fit_yratio = (float)bcam->full_height*bcam->pixelaspect.y;
		bool horizontal_fit;
		float sensor_size;

		if(bcam->sensor_fit == BlenderCamera::AUTO) {
			horizontal_fit = (fit_xratio > fit_yratio);
			sensor_size = bcam->sensor_width;
		}
		else if(bcam->sensor_fit == BlenderCamera::HORIZONTAL) {
			horizontal_fit = true;
			sensor_size = bcam->sensor_width;
		}
		else { /* vertical */
			horizontal_fit = false;
			sensor_size = bcam->sensor_height;
		}

		if(horizontal_fit) {
			cam->sensorwidth = sensor_size;
			cam->sensorheight = sensor_size * fit_yratio / fit_xratio;
		}
		else {
			cam->sensorwidth = sensor_size * fit_xratio / fit_yratio;
			cam->sensorheight = sensor_size;
		}
	}

	/* clipping distances */
	cam->nearclip = bcam->nearclip;
	cam->farclip = bcam->farclip;

	/* type */
	cam->type = bcam->type;

	/* panorama */
	cam->panorama_type = bcam->panorama_type;
	cam->fisheye_fov = bcam->fisheye_fov;
	cam->fisheye_lens = bcam->fisheye_lens;
	cam->latitude_min = bcam->latitude_min;
	cam->latitude_max = bcam->latitude_max;

	cam->longitude_min = bcam->longitude_min;
	cam->longitude_max = bcam->longitude_max;

	/* anamorphic lens bokeh */
	cam->aperture_ratio = bcam->aperture_ratio;

	/* perspective */
	cam->fov = 2.0f * atanf((0.5f * sensor_size) / bcam->lens / aspectratio);
	cam->focaldistance = bcam->focaldistance;
	cam->aperturesize = bcam->aperturesize;
	cam->blades = bcam->apertureblades;
	cam->bladesrotation = bcam->aperturerotation;

	/* transform */
	cam->matrix = blender_camera_matrix(bcam->matrix, bcam->type);
	cam->motion.pre = cam->matrix;
	cam->motion.post = cam->matrix;
	cam->use_motion = false;
	cam->shuttertime = bcam->shuttertime;

	/* border */
	cam->border = bcam->border;
	cam->viewport_camera_border = bcam->viewport_camera_border;

	/* set update flag */
	if(cam->modified(prevcam))
		cam->tag_update();
}

/* Sync Render Camera */

void BlenderSync::sync_camera(BL::RenderSettings b_render, BL::Object b_override, int width, int height)
{
	BlenderCamera bcam;
	blender_camera_init(&bcam, b_render, b_scene);

	/* pixel aspect */
	bcam.pixelaspect.x = b_render.pixel_aspect_x();
	bcam.pixelaspect.y = b_render.pixel_aspect_y();
	bcam.shuttertime = b_render.motion_blur_shutter();

	/* border */
	if(b_render.use_border()) {
		bcam.border.left = b_render.border_min_x();
		bcam.border.right = b_render.border_max_x();
		bcam.border.bottom = b_render.border_min_y();
		bcam.border.top = b_render.border_max_y();
	}

	/* camera object */
	BL::Object b_ob = b_scene.camera();

	if(b_override)
		b_ob = b_override;

	if(b_ob) {
		BL::Array<float, 16> b_ob_matrix;
		blender_camera_from_object(&bcam, b_engine, b_ob);
		b_engine.camera_model_matrix(b_ob, b_ob_matrix);
		bcam.matrix = get_transform(b_ob_matrix);
	}

	/* sync */
	Camera *cam = scene->camera;
	blender_camera_sync(cam, &bcam, width, height);
}

void BlenderSync::sync_camera_motion(BL::Object b_ob, float motion_time)
{
	Camera *cam = scene->camera;
	BL::Array<float, 16> b_ob_matrix;
	b_engine.camera_model_matrix(b_ob, b_ob_matrix);
	Transform tfm = get_transform(b_ob_matrix);
	tfm = blender_camera_matrix(tfm, cam->type);

	if(tfm != cam->matrix) {
		VLOG(1) << "Camera " << b_ob.name() << " motion detected.";
		if(motion_time == -1.0f) {
			cam->motion.pre = tfm;
			cam->use_motion = true;
		}
		else if(motion_time == 1.0f) {
			cam->motion.post = tfm;
			cam->use_motion = true;
		}
	}
}

/* Sync 3D View Camera */

static void blender_camera_view_subset(BL::RenderEngine b_engine, BL::RenderSettings b_render, BL::Scene b_scene, BL::Object b_ob, BL::SpaceView3D b_v3d,
	BL::RegionView3D b_rv3d, int width, int height, BoundBox2D *view_box, BoundBox2D *cam_box);

static void blender_camera_from_view(BlenderCamera *bcam, BL::RenderEngine b_engine, BL::Scene b_scene, BL::SpaceView3D b_v3d, BL::RegionView3D b_rv3d, int width, int height, bool skip_panorama = false)
{
	/* 3d view parameters */
	bcam->nearclip = b_v3d.clip_start();
	bcam->farclip = b_v3d.clip_end();
	bcam->lens = b_v3d.lens();
	bcam->shuttertime = b_scene.render().motion_blur_shutter();

	if(b_rv3d.view_perspective() == BL::RegionView3D::view_perspective_CAMERA) {
		/* camera view */
		BL::Object b_ob = (b_v3d.lock_camera_and_layers())? b_scene.camera(): b_v3d.camera();

		if(b_ob) {
			blender_camera_from_object(bcam, b_engine, b_ob, skip_panorama);

			if(!skip_panorama && bcam->type == CAMERA_PANORAMA) {
				/* in panorama camera view, we map viewplane to camera border */
				BoundBox2D view_box, cam_box;

				blender_camera_view_subset(b_engine, b_scene.render(), b_scene, b_ob, b_v3d, b_rv3d, width, height,
					&view_box, &cam_box);

				bcam->pano_viewplane = view_box.make_relative_to(cam_box);
			}
			else {
				/* magic zoom formula */
				bcam->zoom = (float)b_rv3d.view_camera_zoom();
				bcam->zoom = (1.41421f + bcam->zoom/50.0f);
				bcam->zoom *= bcam->zoom;
				bcam->zoom = 2.0f/bcam->zoom;

				/* offset */
				bcam->offset = get_float2(b_rv3d.view_camera_offset());
			}
		}
	}
	else if(b_rv3d.view_perspective() == BL::RegionView3D::view_perspective_ORTHO) {
		/* orthographic view */
		bcam->farclip *= 0.5f;
		bcam->nearclip = -bcam->farclip;

		float sensor_size;
		if(bcam->sensor_fit == BlenderCamera::VERTICAL)
			sensor_size = bcam->sensor_height;
		else
			sensor_size = bcam->sensor_width;

		bcam->type = CAMERA_ORTHOGRAPHIC;
		bcam->ortho_scale = b_rv3d.view_distance() * sensor_size / b_v3d.lens();
	}

	bcam->zoom *= 2.0f;

	/* 3d view transform */
	bcam->matrix = transform_inverse(get_transform(b_rv3d.view_matrix()));
}

static void blender_camera_view_subset(BL::RenderEngine b_engine, BL::RenderSettings b_render, BL::Scene b_scene, BL::Object b_ob, BL::SpaceView3D b_v3d,
	BL::RegionView3D b_rv3d, int width, int height, BoundBox2D *view_box, BoundBox2D *cam_box)
{
	BoundBox2D cam, view;
	float view_aspect, cam_aspect, sensor_size;

	/* get viewport viewplane */
	BlenderCamera view_bcam;
	blender_camera_init(&view_bcam, b_render, b_scene);
	blender_camera_from_view(&view_bcam, b_engine, b_scene, b_v3d, b_rv3d, width, height, true);

	blender_camera_viewplane(&view_bcam, width, height,
		&view, &view_aspect, &sensor_size);

	/* get camera viewplane */
	BlenderCamera cam_bcam;
	blender_camera_init(&cam_bcam, b_render, b_scene);
	blender_camera_from_object(&cam_bcam, b_engine, b_ob, true);

	blender_camera_viewplane(&cam_bcam, cam_bcam.full_width, cam_bcam.full_height,
		&cam, &cam_aspect, &sensor_size);
	
	/* return */
	*view_box = view * (1.0f/view_aspect);
	*cam_box = cam * (1.0f/cam_aspect);
}

<<<<<<< HEAD
static void blender_camera_border(BlenderCamera *bcam, BL::RenderEngine b_engine, BL::RenderSettings b_render, BL::Scene b_scene, BL::SpaceView3D b_v3d,
=======
static void blender_camera_border_subset(BL::RenderSettings b_render,
                                         BL::Scene b_scene,
                                         BL::SpaceView3D b_v3d,
                                         BL::RegionView3D b_rv3d,
                                         BL::Object b_ob,
                                         int width, int height,
                                         const BoundBox2D &border,
                                         BoundBox2D *result)
{
	/* Determine camera viewport subset. */
	BoundBox2D view_box, cam_box;
	blender_camera_view_subset(b_render, b_scene, b_ob, b_v3d, b_rv3d, width, height,
	                           &view_box, &cam_box);

	/* Determine viewport subset matching given border. */
	cam_box = cam_box.make_relative_to(view_box);
	*result = cam_box.subset(border);
}

static void blender_camera_border(BlenderCamera *bcam, BL::RenderSettings b_render, BL::Scene b_scene, BL::SpaceView3D b_v3d,
>>>>>>> 810c7ee8
	BL::RegionView3D b_rv3d, int width, int height)
{
	bool is_camera_view;

	/* camera view? */
	is_camera_view = b_rv3d.view_perspective() == BL::RegionView3D::view_perspective_CAMERA;

	if(!is_camera_view) {
		/* for non-camera view check whether render border is enabled for viewport
		 * and if so use border from 3d viewport
		 * assume viewport has got correctly clamped border already
		 */
		if(b_v3d.use_render_border()) {
			bcam->border.left = b_v3d.render_border_min_x();
			bcam->border.right = b_v3d.render_border_max_x();
			bcam->border.bottom = b_v3d.render_border_min_y();
			bcam->border.top = b_v3d.render_border_max_y();
		}
		return;
	}

	BL::Object b_ob = (b_v3d.lock_camera_and_layers())? b_scene.camera(): b_v3d.camera();

	if(!b_ob)
		return;

	/* Determine camera border inside the viewport. */
	BoundBox2D full_border;
	blender_camera_border_subset(b_render,
	                             b_scene,
	                             b_v3d,
	                             b_rv3d,
	                             b_ob,
	                             width, height,
	                             full_border,
	                             &bcam->viewport_camera_border);

	if(!b_render.use_border()) {
		return;
	}

	bcam->border.left = b_render.border_min_x();
	bcam->border.right = b_render.border_max_x();
	bcam->border.bottom = b_render.border_min_y();
	bcam->border.top = b_render.border_max_y();

<<<<<<< HEAD
	/* determine camera viewport subset */
	BoundBox2D view_box, cam_box;

	blender_camera_view_subset(b_engine, b_render, b_scene, b_ob, b_v3d, b_rv3d, width, height,
		&view_box, &cam_box);

	/* determine viewport subset matching camera border */
	cam_box = cam_box.make_relative_to(view_box);
	bcam->border = cam_box.subset(bcam->border).clamp();
=======
	/* Determine viewport subset matching camera border. */
	blender_camera_border_subset(b_render,
	                             b_scene,
	                             b_v3d,
	                             b_rv3d,
	                             b_ob,
	                             width, height,
	                             bcam->border,
	                             &bcam->border);
	bcam->border.clamp();
>>>>>>> 810c7ee8
}

void BlenderSync::sync_view(BL::SpaceView3D b_v3d, BL::RegionView3D b_rv3d, int width, int height)
{
	BlenderCamera bcam;
	blender_camera_init(&bcam, b_scene.render(), b_scene);
	blender_camera_from_view(&bcam, b_engine, b_scene, b_v3d, b_rv3d, width, height);
	blender_camera_border(&bcam, b_engine, b_scene.render(), b_scene, b_v3d, b_rv3d, width, height);

	blender_camera_sync(scene->camera, &bcam, width, height);
}

BufferParams BlenderSync::get_buffer_params(BL::RenderSettings b_render, BL::Scene b_scene, BL::SpaceView3D b_v3d, BL::RegionView3D b_rv3d, Camera *cam, int width, int height)
{
	BufferParams params;
	bool use_border = false;

	params.full_width = width;
	params.full_height = height;

	if(b_v3d && b_rv3d && b_rv3d.view_perspective() != BL::RegionView3D::view_perspective_CAMERA)
		use_border = b_v3d.use_render_border();
	else
		use_border = b_render.use_border();

	if(use_border) {
		/* border render */
		params.full_x = (int)(cam->border.left * (float)width);
		params.full_y = (int)(cam->border.bottom * (float)height);
		params.width = (int)(cam->border.right * (float)width) - params.full_x;
		params.height = (int)(cam->border.top * (float)height) - params.full_y;

		/* survive in case border goes out of view or becomes too small */
		params.width = max(params.width, 1);
		params.height = max(params.height, 1);
	}
	else {
		params.width = width;
		params.height = height;
	}

	return params;
}

CCL_NAMESPACE_END
<|MERGE_RESOLUTION|>--- conflicted
+++ resolved
@@ -525,10 +525,8 @@
 	*cam_box = cam * (1.0f/cam_aspect);
 }
 
-<<<<<<< HEAD
-static void blender_camera_border(BlenderCamera *bcam, BL::RenderEngine b_engine, BL::RenderSettings b_render, BL::Scene b_scene, BL::SpaceView3D b_v3d,
-=======
-static void blender_camera_border_subset(BL::RenderSettings b_render,
+static void blender_camera_border_subset(BL::RenderEngine b_engine,
+                                         BL::RenderSettings b_render,
                                          BL::Scene b_scene,
                                          BL::SpaceView3D b_v3d,
                                          BL::RegionView3D b_rv3d,
@@ -539,7 +537,7 @@
 {
 	/* Determine camera viewport subset. */
 	BoundBox2D view_box, cam_box;
-	blender_camera_view_subset(b_render, b_scene, b_ob, b_v3d, b_rv3d, width, height,
+	blender_camera_view_subset(b_engine, b_render, b_scene, b_ob, b_v3d, b_rv3d, width, height,
 	                           &view_box, &cam_box);
 
 	/* Determine viewport subset matching given border. */
@@ -547,8 +545,7 @@
 	*result = cam_box.subset(border);
 }
 
-static void blender_camera_border(BlenderCamera *bcam, BL::RenderSettings b_render, BL::Scene b_scene, BL::SpaceView3D b_v3d,
->>>>>>> 810c7ee8
+static void blender_camera_border(BlenderCamera *bcam, BL::RenderEngine b_engine, BL::RenderSettings b_render, BL::Scene b_scene, BL::SpaceView3D b_v3d,
 	BL::RegionView3D b_rv3d, int width, int height)
 {
 	bool is_camera_view;
@@ -577,7 +574,8 @@
 
 	/* Determine camera border inside the viewport. */
 	BoundBox2D full_border;
-	blender_camera_border_subset(b_render,
+	blender_camera_border_subset(b_engine,
+	                             b_render,
 	                             b_scene,
 	                             b_v3d,
 	                             b_rv3d,
@@ -595,19 +593,9 @@
 	bcam->border.bottom = b_render.border_min_y();
 	bcam->border.top = b_render.border_max_y();
 
-<<<<<<< HEAD
-	/* determine camera viewport subset */
-	BoundBox2D view_box, cam_box;
-
-	blender_camera_view_subset(b_engine, b_render, b_scene, b_ob, b_v3d, b_rv3d, width, height,
-		&view_box, &cam_box);
-
-	/* determine viewport subset matching camera border */
-	cam_box = cam_box.make_relative_to(view_box);
-	bcam->border = cam_box.subset(bcam->border).clamp();
-=======
 	/* Determine viewport subset matching camera border. */
-	blender_camera_border_subset(b_render,
+	blender_camera_border_subset(b_engine,
+	                             b_render,
 	                             b_scene,
 	                             b_v3d,
 	                             b_rv3d,
@@ -616,7 +604,6 @@
 	                             bcam->border,
 	                             &bcam->border);
 	bcam->border.clamp();
->>>>>>> 810c7ee8
 }
 
 void BlenderSync::sync_view(BL::SpaceView3D b_v3d, BL::RegionView3D b_rv3d, int width, int height)
