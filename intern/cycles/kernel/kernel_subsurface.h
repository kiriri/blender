/*
 * Copyright 2011-2013 Blender Foundation
 *
 * Licensed under the Apache License, Version 2.0 (the "License");
 * you may not use this file except in compliance with the License.
 * You may obtain a copy of the License at
 *
 * http://www.apache.org/licenses/LICENSE-2.0
 *
 * Unless required by applicable law or agreed to in writing, software
 * distributed under the License is distributed on an "AS IS" BASIS,
 * WITHOUT WARRANTIES OR CONDITIONS OF ANY KIND, either express or implied.
 * See the License for the specific language governing permissions and
 * limitations under the License.
 */

CCL_NAMESPACE_BEGIN

/* BSSRDF using disk based importance sampling.
 *
 * BSSRDF Importance Sampling, SIGGRAPH 2013
 * http://library.imageworks.com/pdfs/imageworks-library-BSSRDF-sampling.pdf
 */

ccl_device_inline float3
subsurface_scatter_eval(ShaderData *sd, const ShaderClosure *sc, float disk_r, float r, bool all)
{
  /* this is the veach one-sample model with balance heuristic, some pdf
   * factors drop out when using balance heuristic weighting */
  float3 eval_sum = zero_float3();
  float pdf_sum = 0.0f;
  float sample_weight_inv = 0.0f;

  if (!all) {
    float sample_weight_sum = 0.0f;

    for (int i = 0; i < sd->num_closure; i++) {
      sc = &sd->closure[i];

      if (CLOSURE_IS_DISK_BSSRDF(sc->type)) {
        sample_weight_sum += sc->sample_weight;
      }
    }

    sample_weight_inv = 1.0f / sample_weight_sum;
  }

  for (int i = 0; i < sd->num_closure; i++) {
    sc = &sd->closure[i];

    if (CLOSURE_IS_DISK_BSSRDF(sc->type)) {
      /* in case of branched path integrate we sample all bssrdf's once,
       * for path trace we pick one, so adjust pdf for that */
      float sample_weight = (all) ? 1.0f : sc->sample_weight * sample_weight_inv;

      /* compute pdf */
      float3 eval = bssrdf_eval(sc, r);
      float pdf = bssrdf_pdf(sc, disk_r);

      eval_sum += sc->weight * eval;
      pdf_sum += sample_weight * pdf;
    }
  }

  return (pdf_sum > 0.0f) ? eval_sum / pdf_sum : zero_float3();
}

/* replace closures with a single diffuse bsdf closure after scatter step */
ccl_device void subsurface_scatter_setup_diffuse_bsdf(
    KernelGlobals *kg, ShaderData *sd, ClosureType type, float roughness, float3 weight, float3 N)
{
  sd->flag &= ~SD_CLOSURE_FLAGS;
  sd->num_closure = 0;
  sd->num_closure_left = kernel_data.integrator.max_closures;

#ifdef __PRINCIPLED__
  if (type == CLOSURE_BSSRDF_PRINCIPLED_ID || type == CLOSURE_BSSRDF_PRINCIPLED_RANDOM_WALK_ID) {
    PrincipledDiffuseBsdf *bsdf = (PrincipledDiffuseBsdf *)bsdf_alloc(
        sd, sizeof(PrincipledDiffuseBsdf), weight);

    if (bsdf) {
      bsdf->N = N;
      bsdf->roughness = roughness;
      sd->flag |= bsdf_principled_diffuse_setup(bsdf);

      /* replace CLOSURE_BSDF_PRINCIPLED_DIFFUSE_ID with this special ID so render passes
       * can recognize it as not being a regular Disney principled diffuse closure */
      bsdf->type = CLOSURE_BSDF_BSSRDF_PRINCIPLED_ID;
    }
  }
  else if (CLOSURE_IS_BSDF_BSSRDF(type) || CLOSURE_IS_BSSRDF(type))
#endif /* __PRINCIPLED__ */
  {
    DiffuseBsdf *bsdf = (DiffuseBsdf *)bsdf_alloc(sd, sizeof(DiffuseBsdf), weight);

    if (bsdf) {
      bsdf->N = N;
      sd->flag |= bsdf_diffuse_setup(bsdf);

      /* replace CLOSURE_BSDF_DIFFUSE_ID with this special ID so render passes
       * can recognize it as not being a regular diffuse closure */
      bsdf->type = CLOSURE_BSDF_BSSRDF_ID;
    }
  }
}

/* optionally do blurring of color and/or bump mapping, at the cost of a shader evaluation */
ccl_device float3 subsurface_color_pow(float3 color, float exponent)
{
  color = max(color, zero_float3());

  if (exponent == 1.0f) {
    /* nothing to do */
  }
  else if (exponent == 0.5f) {
    color.x = sqrtf(color.x);
    color.y = sqrtf(color.y);
    color.z = sqrtf(color.z);
  }
  else {
    color.x = powf(color.x, exponent);
    color.y = powf(color.y, exponent);
    color.z = powf(color.z, exponent);
  }

  return color;
}

ccl_device void subsurface_color_bump_blur(
    KernelGlobals *kg, ShaderData *sd, ccl_addr_space PathState *state, float3 *eval, float3 *N)
{
  /* average color and texture blur at outgoing point */
  float texture_blur;
  float3 out_color = shader_bssrdf_sum(sd, NULL, &texture_blur);

  /* do we have bump mapping? */
  bool bump = (sd->flag & SD_HAS_BSSRDF_BUMP) != 0;

  if (bump || texture_blur > 0.0f) {
    /* average color and normal at incoming point */
    shader_eval_surface(kg, sd, state, NULL, state->flag);
    float3 in_color = shader_bssrdf_sum(sd, (bump) ? N : NULL, NULL);

    /* we simply divide out the average color and multiply with the average
     * of the other one. we could try to do this per closure but it's quite
     * tricky to match closures between shader evaluations, their number and
     * order may change, this is simpler */
    if (texture_blur > 0.0f) {
      out_color = subsurface_color_pow(out_color, texture_blur);
      in_color = subsurface_color_pow(in_color, texture_blur);

      *eval *= safe_divide_color(in_color, out_color);
    }
  }
}

/* Subsurface scattering step, from a point on the surface to other
 * nearby points on the same object.
 */
ccl_device_inline int subsurface_scatter_disk(KernelGlobals *kg,
                                              LocalIntersection *ss_isect,
                                              ShaderData *sd,
                                              const ShaderClosure *sc,
                                              uint *lcg_state,
                                              float disk_u,
                                              float disk_v,
                                              bool all)
{
  /* pick random axis in local frame and point on disk */
  float3 disk_N, disk_T, disk_B;
  float pick_pdf_N, pick_pdf_T, pick_pdf_B;

  disk_N = sd->Ng;
  make_orthonormals(disk_N, &disk_T, &disk_B);

  if (disk_v < 0.5f) {
    pick_pdf_N = 0.5f;
    pick_pdf_T = 0.25f;
    pick_pdf_B = 0.25f;
    disk_v *= 2.0f;
  }
  else if (disk_v < 0.75f) {
    float3 tmp = disk_N;
    disk_N = disk_T;
    disk_T = tmp;
    pick_pdf_N = 0.25f;
    pick_pdf_T = 0.5f;
    pick_pdf_B = 0.25f;
    disk_v = (disk_v - 0.5f) * 4.0f;
  }
  else {
    float3 tmp = disk_N;
    disk_N = disk_B;
    disk_B = tmp;
    pick_pdf_N = 0.25f;
    pick_pdf_T = 0.25f;
    pick_pdf_B = 0.5f;
    disk_v = (disk_v - 0.75f) * 4.0f;
  }

  /* sample point on disk */
  float phi = M_2PI_F * disk_v;
  float disk_height, disk_r;

  bssrdf_sample(sc, disk_u, &disk_r, &disk_height);

  float3 disk_P = (disk_r * cosf(phi)) * disk_T + (disk_r * sinf(phi)) * disk_B;

  /* create ray */
#ifdef __SPLIT_KERNEL__
  Ray ray_object = ss_isect->ray;
  Ray *ray = &ray_object;
#else
  Ray *ray = &ss_isect->ray;
#endif
  ray->P = sd->P + disk_N * disk_height + disk_P;
  ray->D = -disk_N;
  ray->t = 2.0f * disk_height;
  ray->dP = sd->dP;
  ray->dD = differential3_zero();
  ray->time = sd->time;

  /* intersect with the same object. if multiple intersections are found it
   * will use at most BSSRDF_MAX_HITS hits, a random subset of all hits */
  scene_intersect_local(kg, ray, ss_isect, sd->object, lcg_state, BSSRDF_MAX_HITS);
  int num_eval_hits = min(ss_isect->num_hits, BSSRDF_MAX_HITS);

  for (int hit = 0; hit < num_eval_hits; hit++) {
    /* Quickly retrieve P and Ng without setting up ShaderData. */
    float3 hit_P;
    if (sd->type & PRIMITIVE_TRIANGLE) {
      hit_P = triangle_refine_local(kg, sd, &ss_isect->hits[hit], ray);
    }
#ifdef __OBJECT_MOTION__
    else if (sd->type & PRIMITIVE_MOTION_TRIANGLE) {
      float3 verts[3];
      motion_triangle_vertices(kg,
                               sd->object,
                               kernel_tex_fetch(__prim_index, ss_isect->hits[hit].prim),
                               sd->time,
                               verts);
      hit_P = motion_triangle_refine_local(kg, sd, &ss_isect->hits[hit], ray, verts);
    }
#endif /* __OBJECT_MOTION__ */
    else {
      ss_isect->weight[hit] = zero_float3();
      continue;
    }

    float3 hit_Ng = ss_isect->Ng[hit];
    if (ss_isect->hits[hit].object != OBJECT_NONE) {
      object_normal_transform(kg, sd, &hit_Ng);
    }

    /* Probability densities for local frame axes. */
    float pdf_N = pick_pdf_N * fabsf(dot(disk_N, hit_Ng));
    float pdf_T = pick_pdf_T * fabsf(dot(disk_T, hit_Ng));
    float pdf_B = pick_pdf_B * fabsf(dot(disk_B, hit_Ng));

    /* Multiple importance sample between 3 axes, power heuristic
     * found to be slightly better than balance heuristic. pdf_N
     * in the MIS weight and denominator cancelled out. */
    float w = pdf_N / (sqr(pdf_N) + sqr(pdf_T) + sqr(pdf_B));
    if (ss_isect->num_hits > BSSRDF_MAX_HITS) {
      w *= ss_isect->num_hits / (float)BSSRDF_MAX_HITS;
    }

    /* Real distance to sampled point. */
    float r = len(hit_P - sd->P);

    /* Evaluate profiles. */
    float3 eval = subsurface_scatter_eval(sd, sc, disk_r, r, all) * w;

    ss_isect->weight[hit] = eval;
  }

#ifdef __SPLIT_KERNEL__
  ss_isect->ray = *ray;
#endif

  return num_eval_hits;
}

#if defined(__KERNEL_OPTIX__) && defined(__SHADER_RAYTRACE__)
ccl_device_inline void subsurface_scatter_multi_setup(KernelGlobals *kg,
                                                      LocalIntersection *ss_isect,
                                                      int hit,
                                                      ShaderData *sd,
                                                      ccl_addr_space PathState *state,
                                                      ClosureType type,
                                                      float roughness)
{
  optixDirectCall<void>(2, kg, ss_isect, hit, sd, state, type, roughness);
}
extern "C" __device__ void __direct_callable__subsurface_scatter_multi_setup(
#else
ccl_device_noinline void subsurface_scatter_multi_setup(
#endif
    KernelGlobals *kg,
    LocalIntersection *ss_isect,
    int hit,
    ShaderData *sd,
    ccl_addr_space PathState *state,
    ClosureType type,
    float roughness)
{
#ifdef __SPLIT_KERNEL__
  Ray ray_object = ss_isect->ray;
  Ray *ray = &ray_object;
#else
  Ray *ray = &ss_isect->ray;
#endif

  /* Workaround for AMD GPU OpenCL compiler. Most probably cache bypass issue. */
#if defined(__SPLIT_KERNEL__) && defined(__KERNEL_OPENCL_AMD__) && defined(__KERNEL_GPU__)
  kernel_split_params.dummy_sd_flag = sd->flag;
#endif

  /* Setup new shading point. */
  shader_setup_from_subsurface(kg, sd, &ss_isect->hits[hit], ray);

  /* Optionally blur colors and bump mapping. */
  float3 weight = ss_isect->weight[hit];
  float3 N = sd->N;
  subsurface_color_bump_blur(kg, sd, state, &weight, &N);

  /* Setup diffuse BSDF. */
  subsurface_scatter_setup_diffuse_bsdf(kg, sd, type, roughness, weight, N);
}

/* Random walk subsurface scattering.
 *
 * "Practical and Controllable Subsurface Scattering for Production Path
 *  Tracing". Matt Jen-Yuan Chiang, Peter Kutz, Brent Burley. SIGGRAPH 2016. */

ccl_device void subsurface_random_walk_remap(const float A,
                                             const float d,
                                             float *sigma_t,
                                             float *alpha)
{
  /* Compute attenuation and scattering coefficients from albedo. */
  *alpha = 1.0f - expf(A * (-5.09406f + A * (2.61188f - A * 4.31805f)));
  const float s = 1.9f - A + 3.5f * sqr(A - 0.8f);

  *sigma_t = 1.0f / fmaxf(d * s, 1e-16f);
}

ccl_device void subsurface_random_walk_coefficients(const ShaderClosure *sc,
                                                    float3 *sigma_t,
                                                    float3 *alpha,
                                                    float3 *weight)
{
  const Bssrdf *bssrdf = (const Bssrdf *)sc;
  const float3 A = bssrdf->albedo;
  const float3 d = bssrdf->radius;
  float sigma_t_x, sigma_t_y, sigma_t_z;
  float alpha_x, alpha_y, alpha_z;

  subsurface_random_walk_remap(A.x, d.x, &sigma_t_x, &alpha_x);
  subsurface_random_walk_remap(A.y, d.y, &sigma_t_y, &alpha_y);
  subsurface_random_walk_remap(A.z, d.z, &sigma_t_z, &alpha_z);

  *sigma_t = make_float3(sigma_t_x, sigma_t_y, sigma_t_z);
  *alpha = make_float3(alpha_x, alpha_y, alpha_z);

  /* Closure mixing and Fresnel weights separate from albedo. */
  *weight = safe_divide_color(bssrdf->weight, A);
}

/* References for Dwivedi sampling:
 *
 * [1] "A Zero-variance-based Sampling Scheme for Monte Carlo Subsurface Scattering"
 * by Jaroslav Křivánek and Eugene d'Eon (SIGGRAPH 2014)
 * https://cgg.mff.cuni.cz/~jaroslav/papers/2014-zerovar/
 *
 * [2] "Improving the Dwivedi Sampling Scheme"
 * by Johannes Meng, Johannes Hanika, and Carsten Dachsbacher (EGSR 2016)
 * https://cg.ivd.kit.edu/1951.php
 *
 * [3] "Zero-Variance Theory for Efficient Subsurface Scattering"
 * by Eugene d'Eon and Jaroslav Křivánek (SIGGRAPH 2020)
 * https://iliyan.com/publications/RenderingCourse2020
 */

ccl_device_forceinline float eval_phase_dwivedi(float v, float phase_log, float cos_theta)
{
  /* Eq. 9 from [2] using precomputed log((v + 1) / (v - 1))*/
  return 1.0f / ((v - cos_theta) * phase_log);
}

ccl_device_forceinline float sample_phase_dwivedi(float v, float phase_log, float rand)
{
  /* Based on Eq. 10 from [2]: `v - (v + 1) * pow((v - 1) / (v + 1), rand)`
   * Since we're already pre-computing `phase_log = log((v + 1) / (v - 1))` for the evaluation,
   * we can implement the power function like this. */
  return v - (v + 1) * expf(-rand * phase_log);
}

ccl_device_forceinline float diffusion_length_dwivedi(float alpha)
{
  /* Eq. 67 from [3] */
  return 1.0f / sqrtf(1.0f - powf(alpha, 2.44294f - 0.0215813f * alpha + 0.578637f / alpha));
}

ccl_device_forceinline float3 direction_from_cosine(float3 D, float cos_theta, float randv)
{
  float sin_theta = safe_sqrtf(1.0f - cos_theta * cos_theta);
  float phi = M_2PI_F * randv;
  float3 dir = make_float3(sin_theta * cosf(phi), sin_theta * sinf(phi), cos_theta);

  float3 T, B;
  make_orthonormals(D, &T, &B);
  return dir.x * T + dir.y * B + dir.z * D;
}

ccl_device_forceinline float3 subsurface_random_walk_pdf(float3 sigma_t,
                                                         float t,
                                                         bool hit,
                                                         float3 *transmittance)
{
  float3 T = volume_color_transmittance(sigma_t, t);
  if (transmittance) {
    *transmittance = T;
  }
  return hit ? T : sigma_t * T;
}

#ifdef __KERNEL_OPTIX__
ccl_device_inline /* inline trace calls */
#else
ccl_device_noinline
#endif
    bool
    subsurface_random_walk(KernelGlobals *kg,
                           LocalIntersection *ss_isect,
                           ShaderData *sd,
                           ccl_addr_space PathState *state,
                           const ShaderClosure *sc,
                           const float bssrdf_u,
                           const float bssrdf_v)
{
  /* Sample diffuse surface scatter into the object. */
  float3 D;
  float pdf;
  sample_cos_hemisphere(-sd->N, bssrdf_u, bssrdf_v, &D, &pdf);
  if (dot(-sd->Ng, D) <= 0.0f) {
    return 0;
  }

  /* Convert subsurface to volume coefficients.
   * The single-scattering albedo is named alpha to avoid confusion with the surface albedo. */
  float3 sigma_t, alpha;
  float3 throughput = one_float3();
  subsurface_random_walk_coefficients(sc, &sigma_t, &alpha, &throughput);
  float3 sigma_s = sigma_t * alpha;

  /* Theoretically it should be better to use the exact alpha for the channel we're sampling at
   * each bounce, but in practice there doesn't seem to be a noticeable difference in exchange
   * for making the code significantly more complex and slower (if direction sampling depends on
   * the sampled channel, we need to compute its PDF per-channel and consider it for MIS later on).
   *
   * Since the strength of the guided sampling increases as alpha gets lower, using a value that
   * is too low results in fireflies while one that's too high just gives a bit more noise.
   * Therefore, the code here uses the highest of the three albedos to be safe. */
  float diffusion_length = diffusion_length_dwivedi(max3(alpha));
  /* Precompute term for phase sampling. */
  float phase_log = logf((diffusion_length + 1) / (diffusion_length - 1));

  /* Setup ray. */
#ifdef __SPLIT_KERNEL__
  Ray ray_object = ss_isect->ray;
  Ray *ray = &ray_object;
#else
  Ray *ray = &ss_isect->ray;
#endif
  ray->P = ray_offset(sd->P, -sd->Ng);
  ray->D = D;
  ray->t = FLT_MAX;
  ray->time = sd->time;

  /* Modify state for RNGs, decorrelated from other paths. */
  uint prev_rng_offset = state->rng_offset;
  uint prev_rng_hash = state->rng_hash;
  state->rng_hash = cmj_hash(state->rng_hash + state->rng_offset, 0xdeadbeef);

  /* Random walk until we hit the surface again. */
  bool hit = false;
  bool have_opposite_interface = false;
  float opposite_distance = 0.0f;

  /* Todo: Disable for alpha>0.999 or so? */
  const float guided_fraction = 0.75f;

  for (int bounce = 0; bounce < BSSRDF_MAX_BOUNCES; bounce++) {
    /* Advance random number offset. */
    state->rng_offset += PRNG_BOUNCE_NUM;

    /* Sample color channel, use MIS with balance heuristic. */
    float rphase = path_state_rng_1D(kg, state, PRNG_PHASE_CHANNEL);
    float3 channel_pdf;
    int channel = kernel_volume_sample_channel(alpha, throughput, rphase, &channel_pdf);
    float sample_sigma_t = kernel_volume_channel_get(sigma_t, channel);
    float randt = path_state_rng_1D(kg, state, PRNG_SCATTER_DISTANCE);

    /* We need the result of the raycast to compute the full guided PDF, so just remember the
     * relevant terms to avoid recomputing them later. */
    float backward_fraction = 0.0f;
    float forward_pdf_factor = 0.0f;
    float forward_stretching = 1.0f;
    float backward_pdf_factor = 0.0f;
    float backward_stretching = 1.0f;

    /* For the initial ray, we already know the direction, so just do classic distance sampling. */
    if (bounce > 0) {
      /* Decide whether we should use guided or classic sampling. */
      bool guided = (path_state_rng_1D(kg, state, PRNG_LIGHT_TERMINATE) < guided_fraction);

      /* Determine if we want to sample away from the incoming interface.
       * This only happens if we found a nearby opposite interface, and the probability for it
       * depends on how close we are to it already.
       * This probability term comes from the recorded presentation of [3]. */
      bool guide_backward = false;
      if (have_opposite_interface) {
        /* Compute distance of the random walk between the tangent plane at the starting point
         * and the assumed opposite interface (the parallel plane that contains the point we
         * found in our ray query for the opposite side). */
        float x = clamp(dot(ray->P - sd->P, -sd->N), 0.0f, opposite_distance);
        backward_fraction = 1.0f / (1.0f + expf((opposite_distance - 2 * x) / diffusion_length));
        guide_backward = path_state_rng_1D(kg, state, PRNG_TERMINATE) < backward_fraction;
      }

      /* Sample scattering direction. */
      float scatter_u, scatter_v;
      path_state_rng_2D(kg, state, PRNG_BSDF_U, &scatter_u, &scatter_v);
<<<<<<< HEAD
      ray->D = henyey_greenstrein_sample(ray->D,
                                         anisotropy,
                                         scatter_u,
                                         scatter_v,
                                         NULL,
                                         make_float3(0.0f, 0.0f, 0.0f),
                                         make_float3(0.0f, 0.0f, 0.0f),
                                         NULL,
                                         NULL);
=======
      float cos_theta;
      if (guided) {
        cos_theta = sample_phase_dwivedi(diffusion_length, phase_log, scatter_u);
        /* The backwards guiding distribution is just mirrored along sd->N, so swapping the
         * sign here is enough to sample from that instead. */
        if (guide_backward) {
          cos_theta = -cos_theta;
        }
      }
      else {
        cos_theta = 2.0f * scatter_u - 1.0f;
      }
      ray->D = direction_from_cosine(sd->N, cos_theta, scatter_v);

      /* Compute PDF factor caused by phase sampling (as the ratio of guided / classic).
       * Since phase sampling is channel-independent, we can get away with applying a factor
       * to the guided PDF, which implicitly means pulling out the classic PDF term and letting
       * it cancel with an equivalent term in the numerator of the full estimator.
       * For the backward PDF, we again reuse the same probability distribution with a sign swap.
       */
      forward_pdf_factor = 2.0f * eval_phase_dwivedi(diffusion_length, phase_log, cos_theta);
      backward_pdf_factor = 2.0f * eval_phase_dwivedi(diffusion_length, phase_log, -cos_theta);

      /* Prepare distance sampling.
       * For the backwards case, this also needs the sign swapped since now directions against
       * sd->N (and therefore with negative cos_theta) are preferred. */
      forward_stretching = (1.0f - cos_theta / diffusion_length);
      backward_stretching = (1.0f + cos_theta / diffusion_length);
      if (guided) {
        sample_sigma_t *= guide_backward ? backward_stretching : forward_stretching;
      }
>>>>>>> ca2044f7
    }

    /* Sample direction along ray. */
    float t = -logf(1.0f - randt) / sample_sigma_t;

    /* On the first bounce, we use the raycast to check if the opposite side is nearby.
     * If yes, we will later use backwards guided sampling in order to have a decent
     * chance of connecting to it.
     * Todo: Maybe use less than 10 times the mean free path? */
    ray->t = (bounce == 0) ? max(t, 10.0f / (min3(sigma_t))) : t;
    scene_intersect_local(kg, ray, ss_isect, sd->object, NULL, 1);
    hit = (ss_isect->num_hits > 0);

    if (hit) {
#ifdef __KERNEL_OPTIX__
      /* t is always in world space with OptiX. */
      ray->t = ss_isect->hits[0].t;
#else
      /* Compute world space distance to surface hit. */
      float3 D = ray->D;
      object_inverse_dir_transform(kg, sd, &D);
      D = normalize(D) * ss_isect->hits[0].t;
      object_dir_transform(kg, sd, &D);
      ray->t = len(D);
#endif
    }

    if (bounce == 0) {
      /* Check if we hit the opposite side. */
      if (hit) {
        have_opposite_interface = true;
        opposite_distance = dot(ray->P + ray->t * ray->D - sd->P, -sd->N);
      }
      /* Apart from the opposite side check, we were supposed to only trace up to distance t,
       * so check if there would have been a hit in that case. */
      hit = ray->t < t;
    }

    /* Use the distance to the exit point for the throughput update if we found one. */
    if (hit) {
      t = ray->t;
    }

    /* Advance to new scatter location. */
    ray->P += t * ray->D;

    float3 transmittance;
    float3 pdf = subsurface_random_walk_pdf(sigma_t, t, hit, &transmittance);
    if (bounce > 0) {
      /* Compute PDF just like we do for classic sampling, but with the stretched sigma_t. */
      float3 guided_pdf = subsurface_random_walk_pdf(forward_stretching * sigma_t, t, hit, NULL);

      if (have_opposite_interface) {
        /* First step of MIS: Depending on geometry we might have two methods for guided
         * sampling, so perform MIS between them. */
        float3 back_pdf = subsurface_random_walk_pdf(backward_stretching * sigma_t, t, hit, NULL);
        guided_pdf = mix(
            guided_pdf * forward_pdf_factor, back_pdf * backward_pdf_factor, backward_fraction);
      }
      else {
        /* Just include phase sampling factor otherwise. */
        guided_pdf *= forward_pdf_factor;
      }

      /* Now we apply the MIS balance heuristic between the classic and guided sampling. */
      pdf = mix(pdf, guided_pdf, guided_fraction);
    }

    /* Finally, we're applying MIS again to combine the three color channels.
     * Altogether, the MIS computation combines up to nine different estimators:
     * {classic, guided, backward_guided} x {r, g, b} */
    throughput *= (hit ? transmittance : sigma_s * transmittance) / dot(channel_pdf, pdf);

    if (hit) {
      /* If we hit the surface, we are done. */
      break;
    }
  }

  kernel_assert(isfinite_safe(throughput.x) && isfinite_safe(throughput.y) &&
                isfinite_safe(throughput.z));

  state->rng_offset = prev_rng_offset;
  state->rng_hash = prev_rng_hash;

  /* Return number of hits in ss_isect. */
  if (!hit) {
    return 0;
  }

  /* TODO: gain back performance lost from merging with disk BSSRDF. We
   * only need to return on hit so this indirect ray push/pop overhead
   * is not actually needed, but it does keep the code simpler. */
  ss_isect->weight[0] = throughput;
#ifdef __SPLIT_KERNEL__
  ss_isect->ray = *ray;
#endif

  return 1;
}

ccl_device_inline int subsurface_scatter_multi_intersect(KernelGlobals *kg,
                                                         LocalIntersection *ss_isect,
                                                         ShaderData *sd,
                                                         ccl_addr_space PathState *state,
                                                         const ShaderClosure *sc,
                                                         uint *lcg_state,
                                                         float bssrdf_u,
                                                         float bssrdf_v,
                                                         bool all)
{
  if (CLOSURE_IS_DISK_BSSRDF(sc->type)) {
    return subsurface_scatter_disk(kg, ss_isect, sd, sc, lcg_state, bssrdf_u, bssrdf_v, all);
  }
  else {
    return subsurface_random_walk(kg, ss_isect, sd, state, sc, bssrdf_u, bssrdf_v);
  }
}

CCL_NAMESPACE_END<|MERGE_RESOLUTION|>--- conflicted
+++ resolved
@@ -532,17 +532,7 @@
       /* Sample scattering direction. */
       float scatter_u, scatter_v;
       path_state_rng_2D(kg, state, PRNG_BSDF_U, &scatter_u, &scatter_v);
-<<<<<<< HEAD
-      ray->D = henyey_greenstrein_sample(ray->D,
-                                         anisotropy,
-                                         scatter_u,
-                                         scatter_v,
-                                         NULL,
-                                         make_float3(0.0f, 0.0f, 0.0f),
-                                         make_float3(0.0f, 0.0f, 0.0f),
-                                         NULL,
-                                         NULL);
-=======
+
       float cos_theta;
       if (guided) {
         cos_theta = sample_phase_dwivedi(diffusion_length, phase_log, scatter_u);
@@ -574,7 +564,6 @@
       if (guided) {
         sample_sigma_t *= guide_backward ? backward_stretching : forward_stretching;
       }
->>>>>>> ca2044f7
     }
 
     /* Sample direction along ray. */
