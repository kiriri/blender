--- conflicted
+++ resolved
@@ -103,7 +103,6 @@
 
 OSLRenderServices::~OSLRenderServices()
 {
-    VDBTextureSystem::destroy(vdb_ts);
 }
 
 void OSLRenderServices::thread_init(KernelGlobals *kernel_globals_, OSL::TextureSystem *osl_ts_)
@@ -801,13 +800,19 @@
 	return status;
 }
 
-<<<<<<< HEAD
-    bool OSLRenderServices::texture3d(ustring filename, TextureOpt &options,
-                                      OSL::ShaderGlobals *sg, const OSL::Vec3 &P,
-                                      const OSL::Vec3 &dPdx, const OSL::Vec3 &dPdy,
-                                      const OSL::Vec3 &dPdz, float *result)
-    {
-        bool status = false;
+
+bool OSLRenderServices::texture3d(ustring filename, TextureOpt &options,
+                                  OSL::ShaderGlobals *sg, const OSL::Vec3 &P,
+                                  const OSL::Vec3 &dPdx, const OSL::Vec3 &dPdy,
+                                  const OSL::Vec3 &dPdz, float *result)
+{
+    bool status = false;
+    
+	OSL::TextureSystem *ts = osl_ts;
+	ShaderData *sd = (ShaderData *)(sg->renderstate);
+	KernelGlobals *kg = sd->osl_globals;
+	OSLThreadData *tdata = kg->osl_tdata;
+	OIIO::TextureSystem::Perthread *thread_info = tdata->oiio_thread_info;
 
         VDBTextureSystem::Ptr volume_ts = vdb_ts;
         if (volume_ts->is_vdb_volume(filename))
@@ -818,8 +823,10 @@
         }
         else
         {
-            OSL::TextureSystem *ts = osl_ts;
-            status = ts->texture3d(filename, options, P, dPdx, dPdy, dPdz, result);
+            OIIO::TextureSystem::TextureHandle *th =  ts->get_texture_handle(filename, thread_info);
+            
+            status = ts->texture3d(th, thread_info,
+                                        options, P, dPdx, dPdy, dPdz, result);
         }
         if(!status) {
             if(options.nchannels == 3 || options.nchannels == 4) {
@@ -835,38 +842,6 @@
         
         return status;
     }
-=======
-bool OSLRenderServices::texture3d(ustring filename, TextureOpt &options,
-                                  OSL::ShaderGlobals *sg, const OSL::Vec3 &P,
-                                  const OSL::Vec3 &dPdx, const OSL::Vec3 &dPdy,
-                                  const OSL::Vec3 &dPdz, float *result)
-{
-	OSL::TextureSystem *ts = osl_ts;
-	ShaderData *sd = (ShaderData *)(sg->renderstate);
-	KernelGlobals *kg = sd->osl_globals;
-	OSLThreadData *tdata = kg->osl_tdata;
-	OIIO::TextureSystem::Perthread *thread_info = tdata->oiio_thread_info;
-
-	OIIO::TextureSystem::TextureHandle *th =  ts->get_texture_handle(filename, thread_info);
-
-	bool status = ts->texture3d(th, thread_info,
-	                            options, P, dPdx, dPdy, dPdz, result);
-
-	if(!status) {
-		if(options.nchannels == 3 || options.nchannels == 4) {
-			result[0] = 1.0f;
-			result[1] = 0.0f;
-			result[2] = 1.0f;
-
-			if(options.nchannels == 4)
-				result[3] = 1.0f;
-		}
-
-	}
-
-	return status;
-}
->>>>>>> 763bce4d
 
 bool OSLRenderServices::environment(ustring filename, TextureOpt &options,
                                     OSL::ShaderGlobals *sg, const OSL::Vec3 &R,
