--- conflicted
+++ resolved
@@ -203,11 +203,8 @@
  * \return A handle to the new context ( == NULL if creation failed).
  */
 extern GHOST_ContextHandle GHOST_CreateOpenGLContext(GHOST_SystemHandle systemhandle,
-<<<<<<< HEAD
-                                                     GHOST_TDrawingContextType type);
-=======
+                                                     GHOST_TDrawingContextType type,
                                                      GHOST_GLSettings glSettings);
->>>>>>> fe5efccd
 
 /**
  * Dispose of a context.
