--- conflicted
+++ resolved
@@ -117,11 +117,8 @@
 )
 
 if(WITH_LIBMV)
-<<<<<<< HEAD
-=======
   setup_libdirs()
 
->>>>>>> 0e280b96
   add_definitions(\${GFLAGS_DEFINES})
   add_definitions(\${GLOG_DEFINES})
   add_definitions(\${CERES_DEFINES})
@@ -143,14 +140,10 @@
 
   list(APPEND LIB
     extern_ceres
-<<<<<<< HEAD
-    extern_glog
-=======
 
     \${GLOG_LIBRARIES}
     \${GFLAGS_LIBRARIES}
     \${PNG_LIBRARIES}
->>>>>>> 0e280b96
   )
 
   add_definitions(
@@ -181,17 +174,11 @@
     intern/image.h
     intern/logging.h
     intern/reconstruction.h
-<<<<<<< HEAD
-    intern/track_region.h
-    intern/tracks.h
-    intern/tracksN.h
-=======
     intern/region.h
     intern/track_region.h
     intern/tracks.h
     intern/tracksN.h
     intern/utildefines.h
->>>>>>> 0e280b96
 ${headers}
 
 ${third_headers}
