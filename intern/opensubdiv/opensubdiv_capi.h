// Copyright 2013 Blender Foundation. All rights reserved.
//
// This program is free software; you can redistribute it and/or
// modify it under the terms of the GNU General Public License
// as published by the Free Software Foundation; either version 2
// of the License, or (at your option) any later version.
//
// This program is distributed in the hope that it will be useful,
// but WITHOUT ANY WARRANTY; without even the implied warranty of
// MERCHANTABILITY or FITNESS FOR A PARTICULAR PURPOSE.  See the
// GNU General Public License for more details.
//
// You should have received a copy of the GNU General Public License
// along with this program; if not, write to the Free Software Foundation,
// Inc., 51 Franklin Street, Fifth Floor, Boston, MA 02110-1301, USA.
//
// Author: Sergey Sharybin

#ifndef OPENSUBDIV_CAPI_H_
#define OPENSUBDIV_CAPI_H_

#include "opensubdiv_capi_type.h"

#ifdef __cplusplus
extern "C" {
#endif

<<<<<<< HEAD
// Types declaration.
struct OpenSubdiv_GLMesh;
struct OpenSubdiv_GLMeshDescr;
struct OpenSubdiv_GLMeshFVarData;
struct OpenSubdiv_TopologyRefinerDescr;

typedef struct OpenSubdiv_GLMesh OpenSubdiv_GLMesh;

// Keep this a bitmask os it's possible to pass available
// evaluators to Blender.
enum {
	OPENSUBDIV_EVALUATOR_CPU                      = (1 << 0),
	OPENSUBDIV_EVALUATOR_OPENMP                   = (1 << 1),
	OPENSUBDIV_EVALUATOR_OPENCL                   = (1 << 2),
	OPENSUBDIV_EVALUATOR_CUDA                     = (1 << 3),
	OPENSUBDIV_EVALUATOR_GLSL_TRANSFORM_FEEDBACK  = (1 << 4),
	OPENSUBDIV_EVALUATOR_GLSL_COMPUTE             = (1 << 5),
};

enum {
	OPENSUBDIV_SCHEME_CATMARK,
	OPENSUBDIV_SCHEME_BILINEAR,
	OPENSUBDIV_SCHEME_LOOP,
};

/* TODO(sergey): Re-name and avoid bad level data access. */
OpenSubdiv_GLMesh *openSubdiv_createOsdGLMeshFromTopologyRefiner(
        struct OpenSubdiv_TopologyRefinerDescr *topology_refiner,
        int evaluator_type,
        int level);

void openSubdiv_deleteOsdGLMesh(OpenSubdiv_GLMesh *gl_mesh);
unsigned int openSubdiv_getOsdGLMeshPatchIndexBuffer(
        OpenSubdiv_GLMesh *gl_mesh);
unsigned int openSubdiv_getOsdGLMeshVertexBuffer(OpenSubdiv_GLMesh *gl_mesh);
void openSubdiv_osdGLMeshUpdateVertexBuffer(OpenSubdiv_GLMesh *gl_mesh,
                                            const float *vertex_data,
                                            int start_vertex,
                                            int num_verts);
void openSubdiv_osdGLMeshRefine(OpenSubdiv_GLMesh *gl_mesh);
void openSubdiv_osdGLMeshSynchronize(OpenSubdiv_GLMesh *gl_mesh);
void openSubdiv_osdGLMeshBindVertexBuffer(OpenSubdiv_GLMesh *gl_mesh);

const struct OpenSubdiv_TopologyRefinerDescr *openSubdiv_getGLMeshTopologyRefiner(
        OpenSubdiv_GLMesh *gl_mesh);

/* ============================= Evaluator API ============================== */

struct OpenSubdiv_EvaluatorDescr;
typedef struct OpenSubdiv_EvaluatorDescr OpenSubdiv_EvaluatorDescr;

/* TODO(sergey): Avoid bad-level data access, */
OpenSubdiv_EvaluatorDescr *openSubdiv_createEvaluatorDescr(
        struct OpenSubdiv_TopologyRefinerDescr *topology_refiner,
        int subsurf_level);

void openSubdiv_deleteEvaluatorDescr(
        OpenSubdiv_EvaluatorDescr *evaluator_descr);

void openSubdiv_setEvaluatorCoarsePositions(
        OpenSubdiv_EvaluatorDescr *evaluator_descr,
        const float *positions,
        int start_vertex_index,
        int num_vertices);
void openSubdiv_setEvaluatorVaryingData(
        OpenSubdiv_EvaluatorDescr *evaluator_descr,
        const float *varying_data,
        int start_vertex_index,
        int num_vertices);

void openSubdiv_setEvaluatorCoarsePositionsFromBuffer(
        OpenSubdiv_EvaluatorDescr *evaluator_descr,
        const void *buffer,
        int start_offset,
        int stride,
        int start_vertex_index,
        int num_vertices);

void openSubdiv_refineEvaluator(OpenSubdiv_EvaluatorDescr *evaluator_descr);

void openSubdiv_evaluateLimit(OpenSubdiv_EvaluatorDescr *evaluator_descr,
                              int osd_face_index,
                              float face_u, float face_v,
                              float P[3],
                              float dPdu[3],
                              float dPdv[3]);

void openSubdiv_evaluateLimit2(OpenSubdiv_EvaluatorDescr *evaluator_descr,
                              int osd_face_index,
                              float face_u, float face_v,
                              float P[3],
                              float dPdu[3],
                              float dPdv[3],
                              float dPduu[3],
                              float dPduv[3],
                              float dPdvv[3]);

void openSubdiv_evaluateVarying(OpenSubdiv_EvaluatorDescr *evaluator_descr,
                               int osd_face_index,
                               float face_u, float face_v,
                               float varying[3]);

/* ============================== Mesh drawing =============================== */

/* Initialize/Deinitialize global OpenGL drawing buffers/GLSL programs. */
bool openSubdiv_osdGLDisplayInit(void);
void openSubdiv_osdGLDisplayDeinit(void);

/* Initialize all the invariants which stays the same for every single path,
 * for example lighting model stays untouched for the whole mesh.
 *
 * TODO(sergey): Some of the stuff could be initialized once for all meshes.
 */
void openSubdiv_osdGLMeshDisplayPrepare(int use_osd_glsl, int active_uv_index);

/* Draw specified patches. */
void openSubdiv_osdGLMeshDisplay(OpenSubdiv_GLMesh *gl_mesh,
                                 int fill_quads,
                                 int start_patch,
                                 int num_patches);

void openSubdiv_osdGLAllocFVar(
        struct OpenSubdiv_TopologyRefinerDescr *topology_refiner,
        OpenSubdiv_GLMesh *gl_mesh,
        const float *fvar_data);

void openSubdiv_osdGLDestroyFVar(OpenSubdiv_GLMesh *gl_mesh);

/* =========================== Utility functions ============================ */

int openSubdiv_getAvailableEvaluators(void);
=======
// Global initialization/deinitialization.
//
// Supposed to be called from main thread.
>>>>>>> ef49c636
void openSubdiv_init(void);
void openSubdiv_cleanup(void);

// Bitmask of eOpenSubdivEvaluator.
int openSubdiv_getAvailableEvaluators(void);

int openSubdiv_getVersionHex(void);

#ifdef __cplusplus
}
#endif

#endif  // OPENSUBDIV_CAPI_H_<|MERGE_RESOLUTION|>--- conflicted
+++ resolved
@@ -25,143 +25,9 @@
 extern "C" {
 #endif
 
-<<<<<<< HEAD
-// Types declaration.
-struct OpenSubdiv_GLMesh;
-struct OpenSubdiv_GLMeshDescr;
-struct OpenSubdiv_GLMeshFVarData;
-struct OpenSubdiv_TopologyRefinerDescr;
-
-typedef struct OpenSubdiv_GLMesh OpenSubdiv_GLMesh;
-
-// Keep this a bitmask os it's possible to pass available
-// evaluators to Blender.
-enum {
-	OPENSUBDIV_EVALUATOR_CPU                      = (1 << 0),
-	OPENSUBDIV_EVALUATOR_OPENMP                   = (1 << 1),
-	OPENSUBDIV_EVALUATOR_OPENCL                   = (1 << 2),
-	OPENSUBDIV_EVALUATOR_CUDA                     = (1 << 3),
-	OPENSUBDIV_EVALUATOR_GLSL_TRANSFORM_FEEDBACK  = (1 << 4),
-	OPENSUBDIV_EVALUATOR_GLSL_COMPUTE             = (1 << 5),
-};
-
-enum {
-	OPENSUBDIV_SCHEME_CATMARK,
-	OPENSUBDIV_SCHEME_BILINEAR,
-	OPENSUBDIV_SCHEME_LOOP,
-};
-
-/* TODO(sergey): Re-name and avoid bad level data access. */
-OpenSubdiv_GLMesh *openSubdiv_createOsdGLMeshFromTopologyRefiner(
-        struct OpenSubdiv_TopologyRefinerDescr *topology_refiner,
-        int evaluator_type,
-        int level);
-
-void openSubdiv_deleteOsdGLMesh(OpenSubdiv_GLMesh *gl_mesh);
-unsigned int openSubdiv_getOsdGLMeshPatchIndexBuffer(
-        OpenSubdiv_GLMesh *gl_mesh);
-unsigned int openSubdiv_getOsdGLMeshVertexBuffer(OpenSubdiv_GLMesh *gl_mesh);
-void openSubdiv_osdGLMeshUpdateVertexBuffer(OpenSubdiv_GLMesh *gl_mesh,
-                                            const float *vertex_data,
-                                            int start_vertex,
-                                            int num_verts);
-void openSubdiv_osdGLMeshRefine(OpenSubdiv_GLMesh *gl_mesh);
-void openSubdiv_osdGLMeshSynchronize(OpenSubdiv_GLMesh *gl_mesh);
-void openSubdiv_osdGLMeshBindVertexBuffer(OpenSubdiv_GLMesh *gl_mesh);
-
-const struct OpenSubdiv_TopologyRefinerDescr *openSubdiv_getGLMeshTopologyRefiner(
-        OpenSubdiv_GLMesh *gl_mesh);
-
-/* ============================= Evaluator API ============================== */
-
-struct OpenSubdiv_EvaluatorDescr;
-typedef struct OpenSubdiv_EvaluatorDescr OpenSubdiv_EvaluatorDescr;
-
-/* TODO(sergey): Avoid bad-level data access, */
-OpenSubdiv_EvaluatorDescr *openSubdiv_createEvaluatorDescr(
-        struct OpenSubdiv_TopologyRefinerDescr *topology_refiner,
-        int subsurf_level);
-
-void openSubdiv_deleteEvaluatorDescr(
-        OpenSubdiv_EvaluatorDescr *evaluator_descr);
-
-void openSubdiv_setEvaluatorCoarsePositions(
-        OpenSubdiv_EvaluatorDescr *evaluator_descr,
-        const float *positions,
-        int start_vertex_index,
-        int num_vertices);
-void openSubdiv_setEvaluatorVaryingData(
-        OpenSubdiv_EvaluatorDescr *evaluator_descr,
-        const float *varying_data,
-        int start_vertex_index,
-        int num_vertices);
-
-void openSubdiv_setEvaluatorCoarsePositionsFromBuffer(
-        OpenSubdiv_EvaluatorDescr *evaluator_descr,
-        const void *buffer,
-        int start_offset,
-        int stride,
-        int start_vertex_index,
-        int num_vertices);
-
-void openSubdiv_refineEvaluator(OpenSubdiv_EvaluatorDescr *evaluator_descr);
-
-void openSubdiv_evaluateLimit(OpenSubdiv_EvaluatorDescr *evaluator_descr,
-                              int osd_face_index,
-                              float face_u, float face_v,
-                              float P[3],
-                              float dPdu[3],
-                              float dPdv[3]);
-
-void openSubdiv_evaluateLimit2(OpenSubdiv_EvaluatorDescr *evaluator_descr,
-                              int osd_face_index,
-                              float face_u, float face_v,
-                              float P[3],
-                              float dPdu[3],
-                              float dPdv[3],
-                              float dPduu[3],
-                              float dPduv[3],
-                              float dPdvv[3]);
-
-void openSubdiv_evaluateVarying(OpenSubdiv_EvaluatorDescr *evaluator_descr,
-                               int osd_face_index,
-                               float face_u, float face_v,
-                               float varying[3]);
-
-/* ============================== Mesh drawing =============================== */
-
-/* Initialize/Deinitialize global OpenGL drawing buffers/GLSL programs. */
-bool openSubdiv_osdGLDisplayInit(void);
-void openSubdiv_osdGLDisplayDeinit(void);
-
-/* Initialize all the invariants which stays the same for every single path,
- * for example lighting model stays untouched for the whole mesh.
- *
- * TODO(sergey): Some of the stuff could be initialized once for all meshes.
- */
-void openSubdiv_osdGLMeshDisplayPrepare(int use_osd_glsl, int active_uv_index);
-
-/* Draw specified patches. */
-void openSubdiv_osdGLMeshDisplay(OpenSubdiv_GLMesh *gl_mesh,
-                                 int fill_quads,
-                                 int start_patch,
-                                 int num_patches);
-
-void openSubdiv_osdGLAllocFVar(
-        struct OpenSubdiv_TopologyRefinerDescr *topology_refiner,
-        OpenSubdiv_GLMesh *gl_mesh,
-        const float *fvar_data);
-
-void openSubdiv_osdGLDestroyFVar(OpenSubdiv_GLMesh *gl_mesh);
-
-/* =========================== Utility functions ============================ */
-
-int openSubdiv_getAvailableEvaluators(void);
-=======
 // Global initialization/deinitialization.
 //
 // Supposed to be called from main thread.
->>>>>>> ef49c636
 void openSubdiv_init(void);
 void openSubdiv_cleanup(void);
 
