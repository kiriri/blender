// Copyright (c) 2011, 2012, 2013 libmv authors.
//
// Permission is hereby granted, free of charge, to any person obtaining a copy
// of this software and associated documentation files (the "Software"), to
// deal in the Software without restriction, including without limitation the
// rights to use, copy, modify, merge, publish, distribute, sublicense, and/or
// sell copies of the Software, and to permit persons to whom the Software is
// furnished to do so, subject to the following conditions:
//
// The above copyright notice and this permission notice shall be included in
// all copies or substantial portions of the Software.
//
// THE SOFTWARE IS PROVIDED "AS IS", WITHOUT WARRANTY OF ANY KIND, EXPRESS OR
// IMPLIED, INCLUDING BUT NOT LIMITED TO THE WARRANTIES OF MERCHANTABILITY,
// FITNESS FOR A PARTICULAR PURPOSE AND NONINFRINGEMENT. IN NO EVENT SHALL THE
// AUTHORS OR COPYRIGHT HOLDERS BE LIABLE FOR ANY CLAIM, DAMAGES OR OTHER
// LIABILITY, WHETHER IN AN ACTION OF CONTRACT, TORT OR OTHERWISE, ARISING
// FROM, OUT OF OR IN CONNECTION WITH THE SOFTWARE OR THE USE OR OTHER DEALINGS
// IN THE SOFTWARE.

#include "libmv/simple_pipeline/bundle.h"

#include <map>

#include "ceres/ceres.h"
#include "ceres/rotation.h"
#include "libmv/base/vector.h"
#include "libmv/logging/logging.h"
#include "libmv/multiview/fundamental.h"
#include "libmv/multiview/projection.h"
#include "libmv/numeric/numeric.h"
#include "libmv/simple_pipeline/camera_intrinsics.h"
#include "libmv/simple_pipeline/reconstruction.h"
#include "libmv/simple_pipeline/tracks.h"

#ifdef _OPENMP
#  include <omp.h>
#endif

namespace libmv {

// The intrinsics need to get combined into a single parameter block; use these
// enums to index instead of numeric constants.
enum {
  OFFSET_FOCAL_LENGTH,
  OFFSET_PRINCIPAL_POINT_X,
  OFFSET_PRINCIPAL_POINT_Y,
  OFFSET_K1,
  OFFSET_K2,
  OFFSET_K3,
  OFFSET_P1,
  OFFSET_P2,
};

namespace {

// Cost functor which computes reprojection error of 3D point X
// on camera defined by angle-axis rotation and it's translation
// (which are in the same block due to optimization reasons).
//
// This functor uses a radial distortion model.
struct OpenCVReprojectionError {
  OpenCVReprojectionError(const double observed_x, const double observed_y)
      : observed_x(observed_x), observed_y(observed_y) {}

  template <typename T>
  bool operator()(const T* const intrinsics,
                  const T* const R_t,  // Rotation denoted by angle axis
                                       // followed with translation
                  const T* const X,    // Point coordinates 3x1.
                  T* residuals) const {
    // Unpack the intrinsics.
    const T& focal_length      = intrinsics[OFFSET_FOCAL_LENGTH];
    const T& principal_point_x = intrinsics[OFFSET_PRINCIPAL_POINT_X];
    const T& principal_point_y = intrinsics[OFFSET_PRINCIPAL_POINT_Y];
    const T& k1                = intrinsics[OFFSET_K1];
    const T& k2                = intrinsics[OFFSET_K2];
    const T& k3                = intrinsics[OFFSET_K3];
    const T& p1                = intrinsics[OFFSET_P1];
    const T& p2                = intrinsics[OFFSET_P2];

    // Compute projective coordinates: x = RX + t.
    T x[3];

    ceres::AngleAxisRotatePoint(R_t, X, x);
    x[0] += R_t[3];
    x[1] += R_t[4];
    x[2] += R_t[5];

    // Prevent points from going behind the camera.
    if (x[2] < T(0)) {
      return false;
    }

    // Compute normalized coordinates: x /= x[2].
    T xn = x[0] / x[2];
    T yn = x[1] / x[2];

    T predicted_x, predicted_y;

    // EuclideanBundle uses empty intrinsics, which breaks undistortion code;
    // so use an implied focal length of 1.0 if the focal length is exactly
    // zero.
    // TODO(keir): Figure out a better way to do this.
    if (focal_length != T(0)) {
      // Apply distortion to the normalized points to get (xd, yd).
      // TODO(keir): Do early bailouts for zero distortion; these are expensive
      // jet operations.

      ApplyRadialDistortionCameraIntrinsics(focal_length,
                                            focal_length,
                                            principal_point_x,
                                            principal_point_y,
                                            k1, k2, k3,
                                            p1, p2,
                                            xn, yn,
                                            &predicted_x,
                                            &predicted_y);
    } else {
      predicted_x = xn;
      predicted_y = yn;
    }

    // The error is the difference between the predicted and observed position.
    residuals[0] = predicted_x - T(observed_x);
    residuals[1] = predicted_y - T(observed_y);
    return true;
  }

  const double observed_x;
  const double observed_y;
};

// Print a message to the log which camera intrinsics are gonna to be optimixed.
void BundleIntrinsicsLogMessage(const int bundle_intrinsics) {
  if (bundle_intrinsics == BUNDLE_NO_INTRINSICS) {
    LOG(INFO) << "Bundling only camera positions.";
  } else {
    std::string bundling_message = "";

#define APPEND_BUNDLING_INTRINSICS(name, flag) \
    if (bundle_intrinsics & flag) { \
      if (!bundling_message.empty()) { \
        bundling_message += ", "; \
      } \
      bundling_message += name; \
    } (void)0

    APPEND_BUNDLING_INTRINSICS("f",      BUNDLE_FOCAL_LENGTH);
    APPEND_BUNDLING_INTRINSICS("px, py", BUNDLE_PRINCIPAL_POINT);
    APPEND_BUNDLING_INTRINSICS("k1",     BUNDLE_RADIAL_K1);
    APPEND_BUNDLING_INTRINSICS("k2",     BUNDLE_RADIAL_K2);
    APPEND_BUNDLING_INTRINSICS("p1",     BUNDLE_TANGENTIAL_P1);
    APPEND_BUNDLING_INTRINSICS("p2",     BUNDLE_TANGENTIAL_P2);

    LOG(INFO) << "Bundling " << bundling_message << ".";
  }
}

// Pack intrinsics from object to an array for easier
// and faster minimization.
void PackIntrinisicsIntoArray(const CameraIntrinsics &intrinsics,
                              double ceres_intrinsics[8]) {
  ceres_intrinsics[OFFSET_FOCAL_LENGTH]       = intrinsics.focal_length();
  ceres_intrinsics[OFFSET_PRINCIPAL_POINT_X]  = intrinsics.principal_point_x();
  ceres_intrinsics[OFFSET_PRINCIPAL_POINT_Y]  = intrinsics.principal_point_y();
  ceres_intrinsics[OFFSET_K1]                 = intrinsics.k1();
  ceres_intrinsics[OFFSET_K2]                 = intrinsics.k2();
  ceres_intrinsics[OFFSET_K3]                 = intrinsics.k3();
  ceres_intrinsics[OFFSET_P1]                 = intrinsics.p1();
  ceres_intrinsics[OFFSET_P2]                 = intrinsics.p2();
}

// Unpack intrinsics back from an array to an object.
void UnpackIntrinsicsFromArray(const double ceres_intrinsics[8],
                                 CameraIntrinsics *intrinsics) {
    intrinsics->SetFocalLength(ceres_intrinsics[OFFSET_FOCAL_LENGTH],
                               ceres_intrinsics[OFFSET_FOCAL_LENGTH]);

    intrinsics->SetPrincipalPoint(ceres_intrinsics[OFFSET_PRINCIPAL_POINT_X],
                                  ceres_intrinsics[OFFSET_PRINCIPAL_POINT_Y]);

    intrinsics->SetRadialDistortion(ceres_intrinsics[OFFSET_K1],
                                    ceres_intrinsics[OFFSET_K2],
                                    ceres_intrinsics[OFFSET_K3]);

    intrinsics->SetTangentialDistortion(ceres_intrinsics[OFFSET_P1],
                                        ceres_intrinsics[OFFSET_P2]);
}

// Get a vector of camera's rotations denoted by angle axis
// conjuncted with translations into single block
//
// Element with index i matches to a rotation+translation for
// camera at image i.
vector<Vec6> PackCamerasRotationAndTranslation(
    const Tracks &tracks,
    const EuclideanReconstruction &reconstruction) {
  vector<Vec6> all_cameras_R_t;
  int max_image = tracks.MaxImage();

  all_cameras_R_t.resize(max_image + 1);

  for (int i = 0; i <= max_image; i++) {
    const EuclideanCamera *camera = reconstruction.CameraForImage(i);

    if (!camera) {
      continue;
    }

    ceres::RotationMatrixToAngleAxis(&camera->R(0, 0),
                                     &all_cameras_R_t[i](0));
    all_cameras_R_t[i].tail<3>() = camera->t;
  }
  return all_cameras_R_t;
}

// Convert cameras rotations fro mangle axis back to rotation matrix.
void UnpackCamerasRotationAndTranslation(
    const Tracks &tracks,
    const vector<Vec6> &all_cameras_R_t,
    EuclideanReconstruction *reconstruction) {
  int max_image = tracks.MaxImage();

  for (int i = 0; i <= max_image; i++) {
    EuclideanCamera *camera = reconstruction->CameraForImage(i);

    if (!camera) {
      continue;
    }

    ceres::AngleAxisToRotationMatrix(&all_cameras_R_t[i](0),
                                     &camera->R(0, 0));
    camera->t = all_cameras_R_t[i].tail<3>();
  }
}

// Converts sparse CRSMatrix to Eigen matrix, so it could be used
// all over in the pipeline.
//
// TODO(sergey): currently uses dense Eigen matrices, best would
//               be to use sparse Eigen matrices
void CRSMatrixToEigenMatrix(const ceres::CRSMatrix &crs_matrix,
                            Mat *eigen_matrix) {
  eigen_matrix->resize(crs_matrix.num_rows, crs_matrix.num_cols);
  eigen_matrix->setZero();

  for (int row = 0; row < crs_matrix.num_rows; ++row) {
    int start = crs_matrix.rows[row];
    int end = crs_matrix.rows[row + 1] - 1;

    for (int i = start; i <= end; i++) {
      int col = crs_matrix.cols[i];
      double value = crs_matrix.values[i];

      (*eigen_matrix)(row, col) = value;
    }
  }
}

<<<<<<< HEAD
// Converts sparse CRSMatrix to Eigen matrix, so it could be used
// all over in the pipeline
//
// TODO(sergey): currently uses dense Eigen matrices, best would
//               be to use sparse Eigen matrices
void CRSMatrixToEigenMatrix(const ceres::CRSMatrix &crs_matrix,
                            Mat *eigen_matrix) {
  eigen_matrix->resize(crs_matrix.num_rows, crs_matrix.num_cols);
  eigen_matrix->setZero();

  for (int row = 0; row < crs_matrix.num_rows; ++row) {
    int start = crs_matrix.rows[row];
    int end = crs_matrix.rows[row + 1] - 1;

    for (int i = start; i <= end; i++) {
      int col = crs_matrix.cols[i];
      double value = crs_matrix.values[i];

      (*eigen_matrix)(row, col) = value;
    }
  }
=======
void EuclideanBundlerPerformEvaluation(const Tracks &tracks,
                                       EuclideanReconstruction *reconstruction,
                                       vector<Vec6> *all_cameras_R_t,
                                       ceres::Problem *problem,
                                       BundleEvaluation *evaluation) {
    int max_track = tracks.MaxTrack();
    // Number of camera rotations equals to number of translation,
    int num_cameras = all_cameras_R_t->size();
    int num_points = 0;

    for (int i = 0; i <= max_track; i++) {
      const EuclideanPoint *point = reconstruction->PointForTrack(i);
      if (point) {
        num_points++;
      }
    }

    LG << "Number of cameras " << num_cameras;
    LG << "Number of points " << num_points;

    evaluation->num_cameras = num_cameras;
    evaluation->num_points = num_points;

    if (evaluation->evaluate_jacobian) {
      // Evaluate jacobian matrix.
      ceres::CRSMatrix evaluated_jacobian;
      ceres::Problem::EvaluateOptions eval_options;

      // Cameras goes first in the ordering.
      int max_image = tracks.MaxImage();
      bool is_first_camera = true;
      for (int i = 0; i <= max_image; i++) {
        const EuclideanCamera *camera = reconstruction->CameraForImage(i);
        if (camera) {
          double *current_camera_R_t = &(*all_cameras_R_t)[i](0);

          // All cameras are variable now.
          if (is_first_camera) {
            problem->SetParameterBlockVariable(current_camera_R_t);
            is_first_camera = false;
          }

          eval_options.parameter_blocks.push_back(current_camera_R_t);
        }
      }

      // Points goes at the end of ordering,
      for (int i = 0; i <= max_track; i++) {
        EuclideanPoint *point = reconstruction->PointForTrack(i);
        if (point) {
          eval_options.parameter_blocks.push_back(&point->X(0));
        }
      }

      problem->Evaluate(eval_options,
                        NULL, NULL, NULL,
                        &evaluated_jacobian);

      CRSMatrixToEigenMatrix(evaluated_jacobian, &evaluation->jacobian);
    }
>>>>>>> 5637b0d3
}

}  // namespace

void EuclideanBundle(const Tracks &tracks,
                     EuclideanReconstruction *reconstruction) {
  CameraIntrinsics intrinsics;
  EuclideanBundleCommonIntrinsics(tracks,
                                  BUNDLE_NO_INTRINSICS,
                                  BUNDLE_NO_CONSTRAINTS,
                                  reconstruction,
                                  &intrinsics,
                                  NULL);
}

void EuclideanBundleCommonIntrinsics(const Tracks &tracks,
<<<<<<< HEAD
                                     int bundle_intrinsics,
                                     int bundle_constraints,
=======
                                     const int bundle_intrinsics,
                                     const int bundle_constraints,
>>>>>>> 5637b0d3
                                     EuclideanReconstruction *reconstruction,
                                     CameraIntrinsics *intrinsics,
                                     BundleEvaluation *evaluation) {
  LG << "Original intrinsics: " << *intrinsics;
  vector<Marker> markers = tracks.AllMarkers();

  ceres::Problem::Options problem_options;
  ceres::Problem problem(problem_options);

  // Residual blocks with 10 parameters are unwieldly with Ceres, so pack the
  // intrinsics into a single block and rely on local parameterizations to
  // control which intrinsics are allowed to vary.
  double ceres_intrinsics[8];
  PackIntrinisicsIntoArray(*intrinsics, ceres_intrinsics);

  // Convert cameras rotations to angle axis and merge with translation
  // into single parameter block for maximal minimization speed.
  //
  // Block for minimization has got the following structure:
  //   <3 elements for angle-axis> <3 elements for translation>
  vector<Vec6> all_cameras_R_t =
    PackCamerasRotationAndTranslation(tracks, *reconstruction);

  // Parameterization used to restrict camera motion for modal solvers.
  ceres::SubsetParameterization *constant_translation_parameterization = NULL;
  if (bundle_constraints & BUNDLE_NO_TRANSLATION) {
      std::vector<int> constant_translation;

      // First three elements are rotation, ast three are translation.
      constant_translation.push_back(3);
      constant_translation.push_back(4);
      constant_translation.push_back(5);

      constant_translation_parameterization =
        new ceres::SubsetParameterization(6, constant_translation);
  }

<<<<<<< HEAD
  // Add residual blocks to the problem
=======
  // Add residual blocks to the problem.
>>>>>>> 5637b0d3
  int num_residuals = 0;
  bool have_locked_camera = false;
  for (int i = 0; i < markers.size(); ++i) {
    const Marker &marker = markers[i];
    EuclideanCamera *camera = reconstruction->CameraForImage(marker.image);
    EuclideanPoint *point = reconstruction->PointForTrack(marker.track);
    if (camera == NULL || point == NULL) {
      continue;
    }

    // Rotation of camera denoted in angle axis followed with
    // camera translaiton.
    double *current_camera_R_t = &all_cameras_R_t[camera->image](0);

    problem.AddResidualBlock(new ceres::AutoDiffCostFunction<
        OpenCVReprojectionError, 2, 8, 6, 3>(
            new OpenCVReprojectionError(
                marker.x,
                marker.y)),
        NULL,
        ceres_intrinsics,
        current_camera_R_t,
        &point->X(0));

    // We lock the first camera to better deal with scene orientation ambiguity.
    if (!have_locked_camera) {
      problem.SetParameterBlockConstant(current_camera_R_t);
      have_locked_camera = true;
    }

    if (bundle_constraints & BUNDLE_NO_TRANSLATION) {
      problem.SetParameterization(current_camera_R_t,
                                  constant_translation_parameterization);
    }

    num_residuals++;
  }
  LG << "Number of residuals: " << num_residuals;

  if (!num_residuals) {
    LG << "Skipping running minimizer with zero residuals";
    return;
  }

  BundleIntrinsicsLogMessage(bundle_intrinsics);

  if (bundle_intrinsics == BUNDLE_NO_INTRINSICS) {
    // No camera intrinsics are being refined,
    // set the whole parameter block as constant for best performance.
    problem.SetParameterBlockConstant(ceres_intrinsics);
  } else {
    // Set the camera intrinsics that are not to be bundled as
    // constant using some macro trickery.

    std::vector<int> constant_intrinsics;
#define MAYBE_SET_CONSTANT(bundle_enum, offset) \
    if (!(bundle_intrinsics & bundle_enum)) { \
      constant_intrinsics.push_back(offset); \
    }
    MAYBE_SET_CONSTANT(BUNDLE_FOCAL_LENGTH,    OFFSET_FOCAL_LENGTH);
    MAYBE_SET_CONSTANT(BUNDLE_PRINCIPAL_POINT, OFFSET_PRINCIPAL_POINT_X);
    MAYBE_SET_CONSTANT(BUNDLE_PRINCIPAL_POINT, OFFSET_PRINCIPAL_POINT_Y);
    MAYBE_SET_CONSTANT(BUNDLE_RADIAL_K1,       OFFSET_K1);
    MAYBE_SET_CONSTANT(BUNDLE_RADIAL_K2,       OFFSET_K2);
    MAYBE_SET_CONSTANT(BUNDLE_TANGENTIAL_P1,   OFFSET_P1);
    MAYBE_SET_CONSTANT(BUNDLE_TANGENTIAL_P2,   OFFSET_P2);
#undef MAYBE_SET_CONSTANT

    // Always set K3 constant, it's not used at the moment.
    constant_intrinsics.push_back(OFFSET_K3);

    ceres::SubsetParameterization *subset_parameterization =
      new ceres::SubsetParameterization(8, constant_intrinsics);

    problem.SetParameterization(ceres_intrinsics, subset_parameterization);
  }

  // Configure the solver.
  ceres::Solver::Options options;
  options.use_nonmonotonic_steps = true;
  options.preconditioner_type = ceres::SCHUR_JACOBI;
  options.linear_solver_type = ceres::ITERATIVE_SCHUR;
  options.use_inner_iterations = true;
  options.max_num_iterations = 100;

#ifdef _OPENMP
  options.num_threads = omp_get_max_threads();
  options.num_linear_solver_threads = omp_get_max_threads();
#endif

  // Solve!
  ceres::Solver::Summary summary;
  ceres::Solve(options, &problem, &summary);

  LG << "Final report:\n" << summary.FullReport();

  // Copy rotations and translations back.
  UnpackCamerasRotationAndTranslation(tracks,
                                      all_cameras_R_t,
                                      reconstruction);

  // Copy intrinsics back.
  if (bundle_intrinsics != BUNDLE_NO_INTRINSICS)
    UnpackIntrinsicsFromArray(ceres_intrinsics, intrinsics);

  LG << "Final intrinsics: " << *intrinsics;

  if (evaluation) {
<<<<<<< HEAD
    int max_track = tracks.MaxTrack();
    // Number of camera rotations equals to number of translation,
    int num_cameras = cameras_R_t.size();
    int num_points = 0;

    for (int i = 0; i <= max_track; i++) {
      EuclideanPoint *point = reconstruction->PointForTrack(i);
      if (point)
        num_points++;
    }

    LG << "Number of cameras " << num_cameras;
    LG << "Number of points " << num_points;

    // which is for sure equals to number of cameras
    evaluation->num_cameras = num_cameras;
    evaluation->num_points = num_points;

    if (evaluation->evaluate_jacobian) {
      // Evaluate jacobian matrix
      ceres::CRSMatrix evaluated_jacobian;
      ceres::Problem::EvaluateOptions eval_options;

      // Cameras goes first in the ordering.
      int max_image = tracks.MaxImage();
      bool is_first_camera = true;
      for (int i = 0; i <= max_image; i++) {
        EuclideanCamera *camera = reconstruction->CameraForImage(i);
        if (camera) {
          // All cameras are variable now.
          if (is_first_camera) {
            problem.SetParameterBlockVariable(&cameras_R_t[i](0));
            is_first_camera = false;
          }

          eval_options.parameter_blocks.push_back(&cameras_R_t[i](0));
        }
      }

      // Points goes at the end of ordering,
      for (int i = 0; i <= max_track; i++) {
        EuclideanPoint *point = reconstruction->PointForTrack(i);
        if (point)
          eval_options.parameter_blocks.push_back(&point->X(0));
      }

      problem.Evaluate(eval_options,
                       NULL, NULL, NULL,
                       &evaluated_jacobian);

      CRSMatrixToEigenMatrix(evaluated_jacobian, &evaluation->jacobian);
    }
=======
    EuclideanBundlerPerformEvaluation(tracks, reconstruction, &all_cameras_R_t,
                                      &problem, evaluation);
>>>>>>> 5637b0d3
  }
}

void ProjectiveBundle(const Tracks & /*tracks*/,
                      ProjectiveReconstruction * /*reconstruction*/) {
  // TODO(keir): Implement this! This can't work until we have a better bundler
  // than SSBA, since SSBA has no support for projective bundling.
}

}  // namespace libmv<|MERGE_RESOLUTION|>--- conflicted
+++ resolved
@@ -98,28 +98,18 @@
 
     T predicted_x, predicted_y;
 
-    // EuclideanBundle uses empty intrinsics, which breaks undistortion code;
-    // so use an implied focal length of 1.0 if the focal length is exactly
-    // zero.
-    // TODO(keir): Figure out a better way to do this.
-    if (focal_length != T(0)) {
-      // Apply distortion to the normalized points to get (xd, yd).
-      // TODO(keir): Do early bailouts for zero distortion; these are expensive
-      // jet operations.
-
-      ApplyRadialDistortionCameraIntrinsics(focal_length,
-                                            focal_length,
-                                            principal_point_x,
-                                            principal_point_y,
-                                            k1, k2, k3,
-                                            p1, p2,
-                                            xn, yn,
-                                            &predicted_x,
-                                            &predicted_y);
-    } else {
-      predicted_x = xn;
-      predicted_y = yn;
-    }
+    // Apply distortion to the normalized points to get (xd, yd).
+    // TODO(keir): Do early bailouts for zero distortion; these are expensive
+    // jet operations.
+    ApplyRadialDistortionCameraIntrinsics(focal_length,
+                                          focal_length,
+                                          principal_point_x,
+                                          principal_point_y,
+                                          k1, k2, k3,
+                                          p1, p2,
+                                          xn, yn,
+                                          &predicted_x,
+                                          &predicted_y);
 
     // The error is the difference between the predicted and observed position.
     residuals[0] = predicted_x - T(observed_x);
@@ -258,29 +248,6 @@
   }
 }
 
-<<<<<<< HEAD
-// Converts sparse CRSMatrix to Eigen matrix, so it could be used
-// all over in the pipeline
-//
-// TODO(sergey): currently uses dense Eigen matrices, best would
-//               be to use sparse Eigen matrices
-void CRSMatrixToEigenMatrix(const ceres::CRSMatrix &crs_matrix,
-                            Mat *eigen_matrix) {
-  eigen_matrix->resize(crs_matrix.num_rows, crs_matrix.num_cols);
-  eigen_matrix->setZero();
-
-  for (int row = 0; row < crs_matrix.num_rows; ++row) {
-    int start = crs_matrix.rows[row];
-    int end = crs_matrix.rows[row + 1] - 1;
-
-    for (int i = start; i <= end; i++) {
-      int col = crs_matrix.cols[i];
-      double value = crs_matrix.values[i];
-
-      (*eigen_matrix)(row, col) = value;
-    }
-  }
-=======
 void EuclideanBundlerPerformEvaluation(const Tracks &tracks,
                                        EuclideanReconstruction *reconstruction,
                                        vector<Vec6> *all_cameras_R_t,
@@ -341,7 +308,6 @@
 
       CRSMatrixToEigenMatrix(evaluated_jacobian, &evaluation->jacobian);
     }
->>>>>>> 5637b0d3
 }
 
 }  // namespace
@@ -358,13 +324,8 @@
 }
 
 void EuclideanBundleCommonIntrinsics(const Tracks &tracks,
-<<<<<<< HEAD
-                                     int bundle_intrinsics,
-                                     int bundle_constraints,
-=======
                                      const int bundle_intrinsics,
                                      const int bundle_constraints,
->>>>>>> 5637b0d3
                                      EuclideanReconstruction *reconstruction,
                                      CameraIntrinsics *intrinsics,
                                      BundleEvaluation *evaluation) {
@@ -402,11 +363,7 @@
         new ceres::SubsetParameterization(6, constant_translation);
   }
 
-<<<<<<< HEAD
-  // Add residual blocks to the problem
-=======
   // Add residual blocks to the problem.
->>>>>>> 5637b0d3
   int num_residuals = 0;
   bool have_locked_camera = false;
   for (int i = 0; i < markers.size(); ++i) {
@@ -515,63 +472,8 @@
   LG << "Final intrinsics: " << *intrinsics;
 
   if (evaluation) {
-<<<<<<< HEAD
-    int max_track = tracks.MaxTrack();
-    // Number of camera rotations equals to number of translation,
-    int num_cameras = cameras_R_t.size();
-    int num_points = 0;
-
-    for (int i = 0; i <= max_track; i++) {
-      EuclideanPoint *point = reconstruction->PointForTrack(i);
-      if (point)
-        num_points++;
-    }
-
-    LG << "Number of cameras " << num_cameras;
-    LG << "Number of points " << num_points;
-
-    // which is for sure equals to number of cameras
-    evaluation->num_cameras = num_cameras;
-    evaluation->num_points = num_points;
-
-    if (evaluation->evaluate_jacobian) {
-      // Evaluate jacobian matrix
-      ceres::CRSMatrix evaluated_jacobian;
-      ceres::Problem::EvaluateOptions eval_options;
-
-      // Cameras goes first in the ordering.
-      int max_image = tracks.MaxImage();
-      bool is_first_camera = true;
-      for (int i = 0; i <= max_image; i++) {
-        EuclideanCamera *camera = reconstruction->CameraForImage(i);
-        if (camera) {
-          // All cameras are variable now.
-          if (is_first_camera) {
-            problem.SetParameterBlockVariable(&cameras_R_t[i](0));
-            is_first_camera = false;
-          }
-
-          eval_options.parameter_blocks.push_back(&cameras_R_t[i](0));
-        }
-      }
-
-      // Points goes at the end of ordering,
-      for (int i = 0; i <= max_track; i++) {
-        EuclideanPoint *point = reconstruction->PointForTrack(i);
-        if (point)
-          eval_options.parameter_blocks.push_back(&point->X(0));
-      }
-
-      problem.Evaluate(eval_options,
-                       NULL, NULL, NULL,
-                       &evaluated_jacobian);
-
-      CRSMatrixToEigenMatrix(evaluated_jacobian, &evaluation->jacobian);
-    }
-=======
     EuclideanBundlerPerformEvaluation(tracks, reconstruction, &all_cameras_R_t,
                                       &problem, evaluation);
->>>>>>> 5637b0d3
   }
 }
 
